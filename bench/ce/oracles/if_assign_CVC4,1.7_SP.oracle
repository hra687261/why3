--- conflicted
+++ resolved
@@ -1,7 +1,7 @@
 Strongest Postcondition
 File "bench/ce/if_assign.mlw", line 10, characters 12-23:
 Sub-goal Postcondition of goal f'vc.
-Prover result is: Unknown (sat)
+Prover result is: Unknown or time/memory/step limit.
 The following counterexample model has not been verified
   (not checking CE model, missing option --check-ce):
 File if_assign.mlw:
@@ -22,7 +22,7 @@
 
 File "bench/ce/if_assign.mlw", line 16, characters 12-23:
 Sub-goal Postcondition of goal f2'vc.
-Prover result is: Unknown (sat)
+Prover result is: Unknown or time/memory/step limit.
 The following counterexample model has not been verified
   (not checking CE model, missing option --check-ce):
 File if_assign.mlw:
@@ -43,7 +43,7 @@
 
 File "bench/ce/if_assign.mlw", line 22, characters 12-23:
 Sub-goal Postcondition of goal f3'vc.
-Prover result is: Unknown (sat)
+Prover result is: Unknown or time/memory/step limit.
 The following counterexample model has not been verified
   (not checking CE model, missing option --check-ce):
 File int.mlw:
@@ -89,57 +89,9 @@
         {"Field":
           [{"field": "contents", "value": {"type": "Integer", "val": "42"}}]}}
 
-<<<<<<< HEAD
-File "bench/ce/if_assign.mlw", line 22, characters 12-23:
-Sub-goal Postcondition of goal f3'vc.
-Prover result is: Unknown (sat)
-The following counterexample model has not been verified
-  (not checking CE model, missing option --check-ce):
-File int.mlw:
-  Line 16:
-    a [@introduced] = {"type": "Integer", "val": "-1"}
-File ref.mlw:
-  Line 18:
-    x [@field:0:contents] [@introduced]
-      [@vc:written:25:4:20:bench/ce/if_assign.mlw]
-      [@vc:written:27:4:11:bench/ce/if_assign.mlw] =
-      {"type": "Record",
-       "val":
-        {"Field":
-          [{"field": "contents", "value": {"type": "Integer", "val": "18"}}]}}
-File if_assign.mlw:
-  Line 21:
-    a [@introduced] = {"type": "Integer", "val": "-1"}
-  Line 22:
-    x [@field:0:contents] [@introduced] [@model_trace:x]
-      [@vc:written:25:4:20:bench/ce/if_assign.mlw]
-      [@vc:written:27:4:11:bench/ce/if_assign.mlw] =
-      {"type": "Record",
-       "val":
-        {"Field":
-          [{"field": "contents", "value": {"type": "Integer", "val": "18"}}]}}
-  Line 25:
-    x [@field:0:contents] [@introduced] [@model_trace:x]
-      [@vc:written:25:4:20:bench/ce/if_assign.mlw]
-      [@vc:written:27:4:11:bench/ce/if_assign.mlw] =
-      {"type": "Record",
-       "val":
-        {"Field":
-          [{"field": "contents", "value": {"type": "Integer", "val": "18"}}]}}
-  Line 27:
-    x [@field:0:contents] [@introduced] [@model_trace:x]
-      [@vc:written:25:4:20:bench/ce/if_assign.mlw]
-      [@vc:written:27:4:11:bench/ce/if_assign.mlw] =
-      {"type": "Record",
-       "val":
-        {"Field":
-          [{"field": "contents", "value": {"type": "Integer", "val": "18"}}]}}
-
-=======
->>>>>>> b66c8c52
 File "bench/ce/if_assign.mlw", line 34, characters 31-38:
 Sub-goal Assertion of goal f4'vc.
-Prover result is: Unknown (sat)
+Prover result is: Unknown or time/memory/step limit.
 The following counterexample model has not been verified
   (not checking CE model, missing option --check-ce):
 File int.mlw:
@@ -165,7 +117,7 @@
 
 File "bench/ce/if_assign.mlw", line 31, characters 12-23:
 Sub-goal Postcondition of goal f4'vc.
-Prover result is: Unknown (sat)
+Prover result is: Unknown or time/memory/step limit.
 The following counterexample model has not been verified
   (not checking CE model, missing option --check-ce):
 File int.mlw:
