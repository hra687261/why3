--- conflicted
+++ resolved
@@ -16,19 +16,10 @@
               "val":
                [{"indice": {"type": "Integer", "val": "1"},
                  "value": {"type": "Integer", "val": "3"}},
-<<<<<<< HEAD
-                {"indice": {"type": "Integer", "val": "7"},
-                 "value": {"type": "Integer", "val": "8"}},
-                {"indice": {"type": "Integer", "val": "13"},
-                 "value": {"type": "Integer", "val": "14"}},
-                {"indice": {"type": "Integer", "val": "20"},
-                 "value": {"type": "Integer", "val": "21"}},
-=======
                 {"indice": {"type": "Integer", "val": "17"},
                  "value": {"type": "Integer", "val": "19"}},
                 {"indice": {"type": "Integer", "val": "26"},
                  "value": {"type": "Integer", "val": "27"}},
->>>>>>> 92c89c24
                 {"others": {"type": "Integer", "val": "2"}}]}}]}}
   Line 8:
     x [@field:0:contents] [@introduced] [@model_trace:x] =
@@ -43,19 +34,10 @@
                  "value": {"type": "Integer", "val": "3"}},
                 {"indice": {"type": "Integer", "val": "1"},
                  "value": {"type": "Integer", "val": "3"}},
-<<<<<<< HEAD
-                {"indice": {"type": "Integer", "val": "7"},
-                 "value": {"type": "Integer", "val": "8"}},
-                {"indice": {"type": "Integer", "val": "13"},
-                 "value": {"type": "Integer", "val": "14"}},
-                {"indice": {"type": "Integer", "val": "20"},
-                 "value": {"type": "Integer", "val": "21"}},
-=======
                 {"indice": {"type": "Integer", "val": "17"},
                  "value": {"type": "Integer", "val": "19"}},
                 {"indice": {"type": "Integer", "val": "26"},
                  "value": {"type": "Integer", "val": "27"}},
->>>>>>> 92c89c24
                 {"others": {"type": "Integer", "val": "2"}}]}}]}}
   Line 10:
     result of call at line 10, characters 9-23 [@call_result:10:9:10:23:bench/ce/map.mlw]
@@ -94,19 +76,10 @@
                  "value": {"type": "Integer", "val": "3"}},
                 {"indice": {"type": "Integer", "val": "1"},
                  "value": {"type": "Integer", "val": "3"}},
-<<<<<<< HEAD
-                {"indice": {"type": "Integer", "val": "7"},
-                 "value": {"type": "Integer", "val": "8"}},
-                {"indice": {"type": "Integer", "val": "13"},
-                 "value": {"type": "Integer", "val": "14"}},
-                {"indice": {"type": "Integer", "val": "20"},
-                 "value": {"type": "Integer", "val": "21"}},
-=======
                 {"indice": {"type": "Integer", "val": "17"},
                  "value": {"type": "Integer", "val": "19"}},
                 {"indice": {"type": "Integer", "val": "26"},
                  "value": {"type": "Integer", "val": "27"}},
->>>>>>> 92c89c24
                 {"others": {"type": "Integer", "val": "2"}}]}}]}}
 
 File "bench/ce/map.mlw", line 14, characters 14-34:
@@ -128,17 +101,6 @@
                  "value":
                   {"type": "Array",
                    "val":
-<<<<<<< HEAD
-                    [{"indice": {"type": "Integer", "val": "25"},
-                      "value": {"type": "Integer", "val": "50"}},
-                     {"indice": {"type": "Integer", "val": "28"},
-                      "value": {"type": "Integer", "val": "51"}},
-                     {"indice": {"type": "Integer", "val": "53"},
-                      "value": {"type": "Integer", "val": "52"}},
-                     {"indice": {"type": "Integer", "val": "55"},
-                      "value": {"type": "Integer", "val": "54"}},
-                     {"others": {"type": "Integer", "val": "56"}}]}},
-=======
                     [{"indice": {"type": "Integer", "val": "14"},
                       "value": {"type": "Integer", "val": "38"}},
                      {"indice": {"type": "Integer", "val": "25"},
@@ -146,7 +108,6 @@
                      {"indice": {"type": "Integer", "val": "37"},
                       "value": {"type": "Integer", "val": "36"}},
                      {"others": {"type": "Integer", "val": "39"}}]}},
->>>>>>> 92c89c24
                 {"indice": {"type": "Integer", "val": "1"},
                  "value":
                   {"type": "Array",
@@ -154,32 +115,6 @@
                     [{"indice": {"type": "Integer", "val": "0"},
                       "value": {"type": "Integer", "val": "3"}},
                      {"indice": {"type": "Integer", "val": "1"},
-<<<<<<< HEAD
-                      "value": {"type": "Integer", "val": "2"}},
-                     {"indice": {"type": "Integer", "val": "30"},
-                      "value": {"type": "Integer", "val": "59"}},
-                     {"indice": {"type": "Integer", "val": "43"},
-                      "value": {"type": "Integer", "val": "60"}},
-                     {"indice": {"type": "Integer", "val": "55"},
-                      "value": {"type": "Integer", "val": "61"}},
-                     {"indice": {"type": "Integer", "val": "57"},
-                      "value": {"type": "Integer", "val": "58"}},
-                     {"others": {"type": "Integer", "val": "3"}}]}},
-                {"indice": {"type": "Integer", "val": "67"},
-                 "value":
-                  {"type": "Array",
-                   "val":
-                    [{"indice": {"type": "Integer", "val": "33"},
-                      "value": {"type": "Integer", "val": "32"}},
-                     {"others": {"type": "Integer", "val": "34"}}]}},
-                {"indice": {"type": "Integer", "val": "71"},
-                 "value":
-                  {"type": "Array",
-                   "val":
-                    [{"indice": {"type": "Integer", "val": "11"},
-                      "value": {"type": "Integer", "val": "10"}},
-                     {"others": {"type": "Integer", "val": "12"}}]}},
-=======
                       "value": {"type": "Integer", "val": "3"}},
                      {"indice": {"type": "Integer", "val": "12"},
                       "value": {"type": "Integer", "val": "43"}},
@@ -209,7 +144,6 @@
                     [{"indice": {"type": "Integer", "val": "6"},
                       "value": {"type": "Integer", "val": "5"}},
                      {"others": {"type": "Integer", "val": "7"}}]}},
->>>>>>> 92c89c24
                 {"others":
                   {"type": "Array",
                    "val": [{"others": {"type": "Integer", "val": "4"}}]}}]}}]}}
@@ -229,18 +163,6 @@
                     [{"indice": {"type": "Integer", "val": "0"},
                       "value": {"type": "Integer", "val": "3"}},
                      {"indice": {"type": "Integer", "val": "1"},
-<<<<<<< HEAD
-                      "value": {"type": "Integer", "val": "2"}},
-                     {"indice": {"type": "Integer", "val": "30"},
-                      "value": {"type": "Integer", "val": "59"}},
-                     {"indice": {"type": "Integer", "val": "43"},
-                      "value": {"type": "Integer", "val": "60"}},
-                     {"indice": {"type": "Integer", "val": "55"},
-                      "value": {"type": "Integer", "val": "61"}},
-                     {"indice": {"type": "Integer", "val": "57"},
-                      "value": {"type": "Integer", "val": "58"}},
-                     {"others": {"type": "Integer", "val": "3"}}]}},
-=======
                       "value": {"type": "Integer", "val": "3"}},
                      {"indice": {"type": "Integer", "val": "12"},
                       "value": {"type": "Integer", "val": "43"}},
@@ -249,7 +171,6 @@
                      {"indice": {"type": "Integer", "val": "40"},
                       "value": {"type": "Integer", "val": "42"}},
                      {"others": {"type": "Integer", "val": "2"}}]}},
->>>>>>> 92c89c24
                 {"indice": {"type": "Integer", "val": "1"},
                  "value":
                   {"type": "Array",
@@ -257,32 +178,6 @@
                     [{"indice": {"type": "Integer", "val": "0"},
                       "value": {"type": "Integer", "val": "3"}},
                      {"indice": {"type": "Integer", "val": "1"},
-<<<<<<< HEAD
-                      "value": {"type": "Integer", "val": "2"}},
-                     {"indice": {"type": "Integer", "val": "30"},
-                      "value": {"type": "Integer", "val": "59"}},
-                     {"indice": {"type": "Integer", "val": "43"},
-                      "value": {"type": "Integer", "val": "60"}},
-                     {"indice": {"type": "Integer", "val": "55"},
-                      "value": {"type": "Integer", "val": "61"}},
-                     {"indice": {"type": "Integer", "val": "57"},
-                      "value": {"type": "Integer", "val": "58"}},
-                     {"others": {"type": "Integer", "val": "3"}}]}},
-                {"indice": {"type": "Integer", "val": "67"},
-                 "value":
-                  {"type": "Array",
-                   "val":
-                    [{"indice": {"type": "Integer", "val": "33"},
-                      "value": {"type": "Integer", "val": "32"}},
-                     {"others": {"type": "Integer", "val": "34"}}]}},
-                {"indice": {"type": "Integer", "val": "71"},
-                 "value":
-                  {"type": "Array",
-                   "val":
-                    [{"indice": {"type": "Integer", "val": "11"},
-                      "value": {"type": "Integer", "val": "10"}},
-                     {"others": {"type": "Integer", "val": "12"}}]}},
-=======
                       "value": {"type": "Integer", "val": "3"}},
                      {"indice": {"type": "Integer", "val": "12"},
                       "value": {"type": "Integer", "val": "43"}},
@@ -312,7 +207,6 @@
                     [{"indice": {"type": "Integer", "val": "6"},
                       "value": {"type": "Integer", "val": "5"}},
                      {"others": {"type": "Integer", "val": "7"}}]}},
->>>>>>> 92c89c24
                 {"others":
                   {"type": "Array",
                    "val": [{"others": {"type": "Integer", "val": "4"}}]}}]}}]}}
@@ -513,18 +407,6 @@
                     [{"indice": {"type": "Integer", "val": "0"},
                       "value": {"type": "Integer", "val": "3"}},
                      {"indice": {"type": "Integer", "val": "1"},
-<<<<<<< HEAD
-                      "value": {"type": "Integer", "val": "2"}},
-                     {"indice": {"type": "Integer", "val": "30"},
-                      "value": {"type": "Integer", "val": "59"}},
-                     {"indice": {"type": "Integer", "val": "43"},
-                      "value": {"type": "Integer", "val": "60"}},
-                     {"indice": {"type": "Integer", "val": "55"},
-                      "value": {"type": "Integer", "val": "61"}},
-                     {"indice": {"type": "Integer", "val": "57"},
-                      "value": {"type": "Integer", "val": "58"}},
-                     {"others": {"type": "Integer", "val": "3"}}]}},
-=======
                       "value": {"type": "Integer", "val": "3"}},
                      {"indice": {"type": "Integer", "val": "12"},
                       "value": {"type": "Integer", "val": "43"}},
@@ -533,7 +415,6 @@
                      {"indice": {"type": "Integer", "val": "40"},
                       "value": {"type": "Integer", "val": "42"}},
                      {"others": {"type": "Integer", "val": "2"}}]}},
->>>>>>> 92c89c24
                 {"indice": {"type": "Integer", "val": "1"},
                  "value":
                   {"type": "Array",
@@ -541,32 +422,6 @@
                     [{"indice": {"type": "Integer", "val": "0"},
                       "value": {"type": "Integer", "val": "3"}},
                      {"indice": {"type": "Integer", "val": "1"},
-<<<<<<< HEAD
-                      "value": {"type": "Integer", "val": "2"}},
-                     {"indice": {"type": "Integer", "val": "30"},
-                      "value": {"type": "Integer", "val": "59"}},
-                     {"indice": {"type": "Integer", "val": "43"},
-                      "value": {"type": "Integer", "val": "60"}},
-                     {"indice": {"type": "Integer", "val": "55"},
-                      "value": {"type": "Integer", "val": "61"}},
-                     {"indice": {"type": "Integer", "val": "57"},
-                      "value": {"type": "Integer", "val": "58"}},
-                     {"others": {"type": "Integer", "val": "3"}}]}},
-                {"indice": {"type": "Integer", "val": "67"},
-                 "value":
-                  {"type": "Array",
-                   "val":
-                    [{"indice": {"type": "Integer", "val": "33"},
-                      "value": {"type": "Integer", "val": "32"}},
-                     {"others": {"type": "Integer", "val": "34"}}]}},
-                {"indice": {"type": "Integer", "val": "71"},
-                 "value":
-                  {"type": "Array",
-                   "val":
-                    [{"indice": {"type": "Integer", "val": "11"},
-                      "value": {"type": "Integer", "val": "10"}},
-                     {"others": {"type": "Integer", "val": "12"}}]}},
-=======
                       "value": {"type": "Integer", "val": "3"}},
                      {"indice": {"type": "Integer", "val": "12"},
                       "value": {"type": "Integer", "val": "43"}},
@@ -596,7 +451,6 @@
                     [{"indice": {"type": "Integer", "val": "6"},
                       "value": {"type": "Integer", "val": "5"}},
                      {"others": {"type": "Integer", "val": "7"}}]}},
->>>>>>> 92c89c24
                 {"others":
                   {"type": "Array",
                    "val": [{"others": {"type": "Integer", "val": "4"}}]}}]}}]}}
@@ -621,21 +475,11 @@
                   {"type": "Array",
                    "val":
                     [{"indice": {"type": "Integer", "val": "0"},
-<<<<<<< HEAD
-                      "value": {"type": "Integer", "val": "63"}},
-                     {"indice": {"type": "Integer", "val": "7"},
-                      "value": {"type": "Integer", "val": "62"}},
-                     {"indice": {"type": "Integer", "val": "44"},
-                      "value": {"type": "Integer", "val": "60"}},
-                     {"indice": {"type": "Integer", "val": "59"},
-                      "value": {"type": "Integer", "val": "61"}},
-=======
                       "value": {"type": "Integer", "val": "60"}},
                      {"indice": {"type": "Integer", "val": "38"},
                       "value": {"type": "Integer", "val": "58"}},
                      {"indice": {"type": "Integer", "val": "57"},
                       "value": {"type": "Integer", "val": "59"}},
->>>>>>> 92c89c24
                      {"others": {"type": "Integer", "val": "5"}}]}},
                 {"indice": {"type": "Integer", "val": "1"},
                  "value":
@@ -644,43 +488,6 @@
                     [{"indice": {"type": "Integer", "val": "1"},
                       "value": {"type": "Integer", "val": "3"}},
                      {"others": {"type": "Integer", "val": "2"}}]}},
-<<<<<<< HEAD
-                {"indice": {"type": "Integer", "val": "69"},
-                 "value":
-                  {"type": "Array",
-                   "val":
-                    [{"indice": {"type": "Integer", "val": "49"},
-                      "value": {"type": "Integer", "val": "48"}},
-                     {"others": {"type": "Integer", "val": "50"}}]}},
-                {"indice": {"type": "Integer", "val": "70"},
-                 "value":
-                  {"type": "Array",
-                   "val":
-                    [{"indice": {"type": "Integer", "val": "41"},
-                      "value": {"type": "Integer", "val": "40"}},
-                     {"others": {"type": "Integer", "val": "42"}}]}},
-                {"indice": {"type": "Integer", "val": "72"},
-                 "value":
-                  {"type": "Array",
-                   "val":
-                    [{"indice": {"type": "Integer", "val": "33"},
-                      "value": {"type": "Integer", "val": "35"}},
-                     {"others": {"type": "Integer", "val": "36"}}]}},
-                {"indice": {"type": "Integer", "val": "75"},
-                 "value":
-                  {"type": "Array",
-                   "val":
-                    [{"indice": {"type": "Integer", "val": "20"},
-                      "value": {"type": "Integer", "val": "22"}},
-                     {"others": {"type": "Integer", "val": "23"}}]}},
-                {"indice": {"type": "Integer", "val": "77"},
-                 "value":
-                  {"type": "Array",
-                   "val":
-                    [{"indice": {"type": "Integer", "val": "10"},
-                      "value": {"type": "Integer", "val": "12"}},
-                     {"others": {"type": "Integer", "val": "13"}}]}},
-=======
                 {"indice": {"type": "Integer", "val": "66"},
                  "value":
                   {"type": "Array",
@@ -716,7 +523,6 @@
                     [{"indice": {"type": "Integer", "val": "14"},
                       "value": {"type": "Integer", "val": "13"}},
                      {"others": {"type": "Integer", "val": "15"}}]}},
->>>>>>> 92c89c24
                 {"others":
                   {"type": "Array",
                    "val": [{"others": {"type": "Integer", "val": "4"}}]}}]}}]}}
@@ -735,21 +541,11 @@
                   {"type": "Array",
                    "val":
                     [{"indice": {"type": "Integer", "val": "0"},
-<<<<<<< HEAD
-                      "value": {"type": "Integer", "val": "63"}},
-                     {"indice": {"type": "Integer", "val": "7"},
-                      "value": {"type": "Integer", "val": "62"}},
-                     {"indice": {"type": "Integer", "val": "44"},
-                      "value": {"type": "Integer", "val": "60"}},
-                     {"indice": {"type": "Integer", "val": "59"},
-                      "value": {"type": "Integer", "val": "61"}},
-=======
                       "value": {"type": "Integer", "val": "60"}},
                      {"indice": {"type": "Integer", "val": "38"},
                       "value": {"type": "Integer", "val": "58"}},
                      {"indice": {"type": "Integer", "val": "57"},
                       "value": {"type": "Integer", "val": "59"}},
->>>>>>> 92c89c24
                      {"others": {"type": "Integer", "val": "5"}}]}},
                 {"indice": {"type": "Integer", "val": "1"},
                  "value":
@@ -758,43 +554,6 @@
                     [{"indice": {"type": "Integer", "val": "1"},
                       "value": {"type": "Integer", "val": "3"}},
                      {"others": {"type": "Integer", "val": "2"}}]}},
-<<<<<<< HEAD
-                {"indice": {"type": "Integer", "val": "69"},
-                 "value":
-                  {"type": "Array",
-                   "val":
-                    [{"indice": {"type": "Integer", "val": "49"},
-                      "value": {"type": "Integer", "val": "48"}},
-                     {"others": {"type": "Integer", "val": "50"}}]}},
-                {"indice": {"type": "Integer", "val": "70"},
-                 "value":
-                  {"type": "Array",
-                   "val":
-                    [{"indice": {"type": "Integer", "val": "41"},
-                      "value": {"type": "Integer", "val": "40"}},
-                     {"others": {"type": "Integer", "val": "42"}}]}},
-                {"indice": {"type": "Integer", "val": "72"},
-                 "value":
-                  {"type": "Array",
-                   "val":
-                    [{"indice": {"type": "Integer", "val": "33"},
-                      "value": {"type": "Integer", "val": "35"}},
-                     {"others": {"type": "Integer", "val": "36"}}]}},
-                {"indice": {"type": "Integer", "val": "75"},
-                 "value":
-                  {"type": "Array",
-                   "val":
-                    [{"indice": {"type": "Integer", "val": "20"},
-                      "value": {"type": "Integer", "val": "22"}},
-                     {"others": {"type": "Integer", "val": "23"}}]}},
-                {"indice": {"type": "Integer", "val": "77"},
-                 "value":
-                  {"type": "Array",
-                   "val":
-                    [{"indice": {"type": "Integer", "val": "10"},
-                      "value": {"type": "Integer", "val": "12"}},
-                     {"others": {"type": "Integer", "val": "13"}}]}},
-=======
                 {"indice": {"type": "Integer", "val": "66"},
                  "value":
                   {"type": "Array",
@@ -830,7 +589,6 @@
                     [{"indice": {"type": "Integer", "val": "14"},
                       "value": {"type": "Integer", "val": "13"}},
                      {"others": {"type": "Integer", "val": "15"}}]}},
->>>>>>> 92c89c24
                 {"others":
                   {"type": "Array",
                    "val": [{"others": {"type": "Integer", "val": "4"}}]}}]}}]}}
@@ -849,19 +607,10 @@
                    "val":
                     [{"indice": {"type": "Integer", "val": "0"},
                       "value": {"type": "Integer", "val": "3"}},
-<<<<<<< HEAD
-                     {"indice": {"type": "Integer", "val": "7"},
-                      "value": {"type": "Integer", "val": "62"}},
-                     {"indice": {"type": "Integer", "val": "44"},
-                      "value": {"type": "Integer", "val": "60"}},
-                     {"indice": {"type": "Integer", "val": "59"},
-                      "value": {"type": "Integer", "val": "61"}},
-=======
                      {"indice": {"type": "Integer", "val": "38"},
                       "value": {"type": "Integer", "val": "58"}},
                      {"indice": {"type": "Integer", "val": "57"},
                       "value": {"type": "Integer", "val": "59"}},
->>>>>>> 92c89c24
                      {"others": {"type": "Integer", "val": "5"}}]}},
                 {"indice": {"type": "Integer", "val": "1"},
                  "value":
@@ -870,43 +619,6 @@
                     [{"indice": {"type": "Integer", "val": "1"},
                       "value": {"type": "Integer", "val": "3"}},
                      {"others": {"type": "Integer", "val": "2"}}]}},
-<<<<<<< HEAD
-                {"indice": {"type": "Integer", "val": "69"},
-                 "value":
-                  {"type": "Array",
-                   "val":
-                    [{"indice": {"type": "Integer", "val": "49"},
-                      "value": {"type": "Integer", "val": "48"}},
-                     {"others": {"type": "Integer", "val": "50"}}]}},
-                {"indice": {"type": "Integer", "val": "70"},
-                 "value":
-                  {"type": "Array",
-                   "val":
-                    [{"indice": {"type": "Integer", "val": "41"},
-                      "value": {"type": "Integer", "val": "40"}},
-                     {"others": {"type": "Integer", "val": "42"}}]}},
-                {"indice": {"type": "Integer", "val": "72"},
-                 "value":
-                  {"type": "Array",
-                   "val":
-                    [{"indice": {"type": "Integer", "val": "33"},
-                      "value": {"type": "Integer", "val": "35"}},
-                     {"others": {"type": "Integer", "val": "36"}}]}},
-                {"indice": {"type": "Integer", "val": "75"},
-                 "value":
-                  {"type": "Array",
-                   "val":
-                    [{"indice": {"type": "Integer", "val": "20"},
-                      "value": {"type": "Integer", "val": "22"}},
-                     {"others": {"type": "Integer", "val": "23"}}]}},
-                {"indice": {"type": "Integer", "val": "77"},
-                 "value":
-                  {"type": "Array",
-                   "val":
-                    [{"indice": {"type": "Integer", "val": "10"},
-                      "value": {"type": "Integer", "val": "12"}},
-                     {"others": {"type": "Integer", "val": "13"}}]}},
-=======
                 {"indice": {"type": "Integer", "val": "66"},
                  "value":
                   {"type": "Array",
@@ -942,7 +654,6 @@
                     [{"indice": {"type": "Integer", "val": "14"},
                       "value": {"type": "Integer", "val": "13"}},
                      {"others": {"type": "Integer", "val": "15"}}]}},
->>>>>>> 92c89c24
                 {"others":
                   {"type": "Array",
                    "val": [{"others": {"type": "Integer", "val": "4"}}]}}]}}]}}
@@ -1022,21 +733,11 @@
       {"type": "Array",
        "val":
         [{"indice": {"type": "Integer", "val": "0"},
-<<<<<<< HEAD
-          "value": {"type": "Integer", "val": "63"}},
-         {"indice": {"type": "Integer", "val": "7"},
-          "value": {"type": "Integer", "val": "62"}},
-         {"indice": {"type": "Integer", "val": "44"},
-          "value": {"type": "Integer", "val": "60"}},
-         {"indice": {"type": "Integer", "val": "59"},
-          "value": {"type": "Integer", "val": "61"}},
-=======
           "value": {"type": "Integer", "val": "60"}},
          {"indice": {"type": "Integer", "val": "38"},
           "value": {"type": "Integer", "val": "58"}},
          {"indice": {"type": "Integer", "val": "57"},
           "value": {"type": "Integer", "val": "59"}},
->>>>>>> 92c89c24
          {"others": {"type": "Integer", "val": "5"}}]}
   Line 22:
     result of call at line 22, characters 13-27 [@call_result:22:13:22:27:bench/ce/map.mlw]
@@ -1055,19 +756,10 @@
        "val":
         [{"indice": {"type": "Integer", "val": "0"},
           "value": {"type": "Integer", "val": "3"}},
-<<<<<<< HEAD
-         {"indice": {"type": "Integer", "val": "7"},
-          "value": {"type": "Integer", "val": "62"}},
-         {"indice": {"type": "Integer", "val": "44"},
-          "value": {"type": "Integer", "val": "60"}},
-         {"indice": {"type": "Integer", "val": "59"},
-          "value": {"type": "Integer", "val": "61"}},
-=======
          {"indice": {"type": "Integer", "val": "38"},
           "value": {"type": "Integer", "val": "58"}},
          {"indice": {"type": "Integer", "val": "57"},
           "value": {"type": "Integer", "val": "59"}},
->>>>>>> 92c89c24
          {"others": {"type": "Integer", "val": "5"}}]}
   Line 23:
     result of call at line 23, characters 9-24 [@call_result:23:9:23:24:bench/ce/map.mlw]
@@ -1204,19 +896,10 @@
                    "val":
                     [{"indice": {"type": "Integer", "val": "0"},
                       "value": {"type": "Integer", "val": "3"}},
-<<<<<<< HEAD
-                     {"indice": {"type": "Integer", "val": "7"},
-                      "value": {"type": "Integer", "val": "62"}},
-                     {"indice": {"type": "Integer", "val": "44"},
-                      "value": {"type": "Integer", "val": "60"}},
-                     {"indice": {"type": "Integer", "val": "59"},
-                      "value": {"type": "Integer", "val": "61"}},
-=======
                      {"indice": {"type": "Integer", "val": "38"},
                       "value": {"type": "Integer", "val": "58"}},
                      {"indice": {"type": "Integer", "val": "57"},
                       "value": {"type": "Integer", "val": "59"}},
->>>>>>> 92c89c24
                      {"others": {"type": "Integer", "val": "5"}}]}},
                 {"indice": {"type": "Integer", "val": "1"},
                  "value":
@@ -1225,43 +908,6 @@
                     [{"indice": {"type": "Integer", "val": "1"},
                       "value": {"type": "Integer", "val": "3"}},
                      {"others": {"type": "Integer", "val": "2"}}]}},
-<<<<<<< HEAD
-                {"indice": {"type": "Integer", "val": "69"},
-                 "value":
-                  {"type": "Array",
-                   "val":
-                    [{"indice": {"type": "Integer", "val": "49"},
-                      "value": {"type": "Integer", "val": "48"}},
-                     {"others": {"type": "Integer", "val": "50"}}]}},
-                {"indice": {"type": "Integer", "val": "70"},
-                 "value":
-                  {"type": "Array",
-                   "val":
-                    [{"indice": {"type": "Integer", "val": "41"},
-                      "value": {"type": "Integer", "val": "40"}},
-                     {"others": {"type": "Integer", "val": "42"}}]}},
-                {"indice": {"type": "Integer", "val": "72"},
-                 "value":
-                  {"type": "Array",
-                   "val":
-                    [{"indice": {"type": "Integer", "val": "33"},
-                      "value": {"type": "Integer", "val": "35"}},
-                     {"others": {"type": "Integer", "val": "36"}}]}},
-                {"indice": {"type": "Integer", "val": "75"},
-                 "value":
-                  {"type": "Array",
-                   "val":
-                    [{"indice": {"type": "Integer", "val": "20"},
-                      "value": {"type": "Integer", "val": "22"}},
-                     {"others": {"type": "Integer", "val": "23"}}]}},
-                {"indice": {"type": "Integer", "val": "77"},
-                 "value":
-                  {"type": "Array",
-                   "val":
-                    [{"indice": {"type": "Integer", "val": "10"},
-                      "value": {"type": "Integer", "val": "12"}},
-                     {"others": {"type": "Integer", "val": "13"}}]}},
-=======
                 {"indice": {"type": "Integer", "val": "66"},
                  "value":
                   {"type": "Array",
@@ -1297,7 +943,6 @@
                     [{"indice": {"type": "Integer", "val": "14"},
                       "value": {"type": "Integer", "val": "13"}},
                      {"others": {"type": "Integer", "val": "15"}}]}},
->>>>>>> 92c89c24
                 {"others":
                   {"type": "Array",
                    "val": [{"others": {"type": "Integer", "val": "4"}}]}}]}}]}}
@@ -1319,19 +964,10 @@
               "val":
                [{"indice": {"type": "Integer", "val": "1"},
                  "value": {"type": "Integer", "val": "3"}},
-<<<<<<< HEAD
-                {"indice": {"type": "Integer", "val": "7"},
-                 "value": {"type": "Integer", "val": "8"}},
-                {"indice": {"type": "Integer", "val": "13"},
-                 "value": {"type": "Integer", "val": "14"}},
-                {"indice": {"type": "Integer", "val": "20"},
-                 "value": {"type": "Integer", "val": "21"}},
-=======
                 {"indice": {"type": "Integer", "val": "17"},
                  "value": {"type": "Integer", "val": "19"}},
                 {"indice": {"type": "Integer", "val": "26"},
                  "value": {"type": "Integer", "val": "27"}},
->>>>>>> 92c89c24
                 {"others": {"type": "Integer", "val": "2"}}]}}]}}
   Line 20:
     x [@field:0:contents] [@introduced] =
@@ -1346,19 +982,10 @@
                  "value": {"type": "Integer", "val": "3"}},
                 {"indice": {"type": "Integer", "val": "1"},
                  "value": {"type": "Integer", "val": "3"}},
-<<<<<<< HEAD
-                {"indice": {"type": "Integer", "val": "7"},
-                 "value": {"type": "Integer", "val": "8"}},
-                {"indice": {"type": "Integer", "val": "13"},
-                 "value": {"type": "Integer", "val": "14"}},
-                {"indice": {"type": "Integer", "val": "20"},
-                 "value": {"type": "Integer", "val": "21"}},
-=======
                 {"indice": {"type": "Integer", "val": "17"},
                  "value": {"type": "Integer", "val": "19"}},
                 {"indice": {"type": "Integer", "val": "26"},
                  "value": {"type": "Integer", "val": "27"}},
->>>>>>> 92c89c24
                 {"others": {"type": "Integer", "val": "2"}}]}}]}}
 File map.mlw:
   Line 25:
@@ -1372,19 +999,10 @@
               "val":
                [{"indice": {"type": "Integer", "val": "1"},
                  "value": {"type": "Integer", "val": "3"}},
-<<<<<<< HEAD
-                {"indice": {"type": "Integer", "val": "7"},
-                 "value": {"type": "Integer", "val": "8"}},
-                {"indice": {"type": "Integer", "val": "13"},
-                 "value": {"type": "Integer", "val": "14"}},
-                {"indice": {"type": "Integer", "val": "20"},
-                 "value": {"type": "Integer", "val": "21"}},
-=======
                 {"indice": {"type": "Integer", "val": "17"},
                  "value": {"type": "Integer", "val": "19"}},
                 {"indice": {"type": "Integer", "val": "26"},
                  "value": {"type": "Integer", "val": "27"}},
->>>>>>> 92c89c24
                 {"others": {"type": "Integer", "val": "2"}}]}}]}}
   Line 26:
     x [@field:0:contents] [@introduced] [@model_trace:x] =
@@ -1399,19 +1017,10 @@
                  "value": {"type": "Integer", "val": "3"}},
                 {"indice": {"type": "Integer", "val": "1"},
                  "value": {"type": "Integer", "val": "3"}},
-<<<<<<< HEAD
-                {"indice": {"type": "Integer", "val": "7"},
-                 "value": {"type": "Integer", "val": "8"}},
-                {"indice": {"type": "Integer", "val": "13"},
-                 "value": {"type": "Integer", "val": "14"}},
-                {"indice": {"type": "Integer", "val": "20"},
-                 "value": {"type": "Integer", "val": "21"}},
-=======
                 {"indice": {"type": "Integer", "val": "17"},
                  "value": {"type": "Integer", "val": "19"}},
                 {"indice": {"type": "Integer", "val": "26"},
                  "value": {"type": "Integer", "val": "27"}},
->>>>>>> 92c89c24
                 {"others": {"type": "Integer", "val": "2"}}]}}]}}
   Line 28:
     result of call at line 28, characters 9-23 [@call_result:28:9:28:23:bench/ce/map.mlw]
@@ -1450,19 +1059,10 @@
                  "value": {"type": "Integer", "val": "3"}},
                 {"indice": {"type": "Integer", "val": "1"},
                  "value": {"type": "Integer", "val": "3"}},
-<<<<<<< HEAD
-                {"indice": {"type": "Integer", "val": "7"},
-                 "value": {"type": "Integer", "val": "8"}},
-                {"indice": {"type": "Integer", "val": "13"},
-                 "value": {"type": "Integer", "val": "14"}},
-                {"indice": {"type": "Integer", "val": "20"},
-                 "value": {"type": "Integer", "val": "21"}},
-=======
                 {"indice": {"type": "Integer", "val": "17"},
                  "value": {"type": "Integer", "val": "19"}},
                 {"indice": {"type": "Integer", "val": "26"},
                  "value": {"type": "Integer", "val": "27"}},
->>>>>>> 92c89c24
                 {"others": {"type": "Integer", "val": "2"}}]}}]}}
 
 File "bench/ce/map.mlw", line 31, characters 14-28:
@@ -1483,11 +1083,6 @@
                [{"indice": {"type": "Integer", "val": "1"},
                  "value": {"type": "Boolean", "val": true}},
                 {"indice": {"type": "Integer", "val": "2"},
-<<<<<<< HEAD
-                 "value": {"type": "Boolean", "val": false}},
-                {"indice": {"type": "Integer", "val": "5"},
-=======
->>>>>>> 92c89c24
                  "value": {"type": "Boolean", "val": false}},
                 {"others": {"type": "Boolean", "val": false}}]}}]}}
   Line 20:
@@ -1504,11 +1099,6 @@
                 {"indice": {"type": "Integer", "val": "1"},
                  "value": {"type": "Boolean", "val": true}},
                 {"indice": {"type": "Integer", "val": "2"},
-<<<<<<< HEAD
-                 "value": {"type": "Boolean", "val": false}},
-                {"indice": {"type": "Integer", "val": "5"},
-=======
->>>>>>> 92c89c24
                  "value": {"type": "Boolean", "val": false}},
                 {"others": {"type": "Boolean", "val": false}}]}}]}}
 File map.mlw:
@@ -1524,11 +1114,6 @@
                [{"indice": {"type": "Integer", "val": "1"},
                  "value": {"type": "Boolean", "val": true}},
                 {"indice": {"type": "Integer", "val": "2"},
-<<<<<<< HEAD
-                 "value": {"type": "Boolean", "val": false}},
-                {"indice": {"type": "Integer", "val": "5"},
-=======
->>>>>>> 92c89c24
                  "value": {"type": "Boolean", "val": false}},
                 {"others": {"type": "Boolean", "val": false}}]}}]}}
   Line 31:
@@ -1545,11 +1130,6 @@
                 {"indice": {"type": "Integer", "val": "1"},
                  "value": {"type": "Boolean", "val": true}},
                 {"indice": {"type": "Integer", "val": "2"},
-<<<<<<< HEAD
-                 "value": {"type": "Boolean", "val": false}},
-                {"indice": {"type": "Integer", "val": "5"},
-=======
->>>>>>> 92c89c24
                  "value": {"type": "Boolean", "val": false}},
                 {"others": {"type": "Boolean", "val": false}}]}}]}}
   Line 33:
@@ -1586,11 +1166,6 @@
                 {"indice": {"type": "Integer", "val": "1"},
                  "value": {"type": "Boolean", "val": true}},
                 {"indice": {"type": "Integer", "val": "2"},
-<<<<<<< HEAD
-                 "value": {"type": "Boolean", "val": false}},
-                {"indice": {"type": "Integer", "val": "5"},
-=======
->>>>>>> 92c89c24
                  "value": {"type": "Boolean", "val": false}},
                 {"others": {"type": "Boolean", "val": false}}]}}]}}
 
