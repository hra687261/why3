Strongest Postcondition
File "bench/ce/floats.mlw", line 5, characters 24-36:
Goal g1.
Prover result is: Unknown (sat)
The following counterexample model has not been verified
  (not checking CE model, missing option --check-ce):
<<<<<<< HEAD
=======
File ieee_float.mlw:
  Line 224:
    max_int  = {"type": "Integer", "val": "0"}
>>>>>>> b66c8c52
File floats.mlw:
  Line 5:
    x [@introduced] =
      {"type": "Float",
       "val":
        {"cons": "Float_hexa",
         "str_hexa": "-0x1.000002p-126",
         "value": -1.17549e-38}}

File "bench/ce/floats.mlw", line 7, characters 24-37:
Goal g2.
Prover result is: Unknown (sat)
The following counterexample model has not been verified
  (not checking CE model, missing option --check-ce):
<<<<<<< HEAD
=======
File ieee_float.mlw:
  Line 224:
    max_int  = {"type": "Integer", "val": "0"}
>>>>>>> b66c8c52
File floats.mlw:
  Line 7:
    x [@introduced] =
      {"type": "Float",
       "val":
        {"cons": "Float_hexa",
         "str_hexa": "-0x0.008000p-127",
         "value": -1.14794e-41}}

File "bench/ce/floats.mlw", line 9, characters 24-42:
Goal g3.
Prover result is: Unknown (sat)
The following counterexample model has not been verified
  (not checking CE model, missing option --check-ce):
<<<<<<< HEAD
=======
File ieee_float.mlw:
  Line 224:
    max_int  = {"type": "Integer", "val": "0"}
>>>>>>> b66c8c52
File floats.mlw:
  Line 9:
    x [@introduced] = {"type": "Float", "val": {"cons": "Minus_zero"}}

File "bench/ce/floats.mlw", line 11, characters 24-43:
Goal g4.
Prover result is: Unknown (sat)
The following counterexample model has not been verified
  (not checking CE model, missing option --check-ce):
<<<<<<< HEAD
=======
File ieee_float.mlw:
  Line 224:
    max_int  = {"type": "Integer", "val": "0"}
>>>>>>> b66c8c52
File floats.mlw:
  Line 11:
    x [@introduced] =
      {"type": "Float",
       "val":
        {"cons": "Float_hexa", "str_hexa": "0x1.400000p0", "value": 1.25}}

File "bench/ce/floats.mlw", line 13, characters 24-43:
Goal g5.
Prover result is: Unknown (sat)
The following counterexample model has not been verified
  (not checking CE model, missing option --check-ce):
<<<<<<< HEAD
=======
File ieee_float.mlw:
  Line 224:
    max_int  = {"type": "Integer", "val": "0"}
>>>>>>> b66c8c52
File floats.mlw:
  Line 13:
    x [@introduced] =
      {"type": "Float",
       "val":
        {"cons": "Float_hexa", "str_hexa": "0x1.300004p3", "value": 9.5}}

File "bench/ce/floats.mlw", line 15, characters 24-30:
Goal g6.
Prover result is: Unknown (sat)
The following counterexample model has not been verified
  (not checking CE model, missing option --check-ce):
<<<<<<< HEAD
=======
File ieee_float.mlw:
  Line 224:
    max_int  = {"type": "Integer", "val": "0"}
>>>>>>> b66c8c52
File floats.mlw:
  Line 15:
    x [@introduced] = {"type": "Float", "val": {"cons": "Not_a_number"}}

File "bench/ce/floats.mlw", line 17, characters 40-64:
Goal g7.
Prover result is: Unknown (sat)
The following counterexample model has not been verified
  (not checking CE model, missing option --check-ce):
<<<<<<< HEAD
=======
File ieee_float.mlw:
  Line 224:
    max_int  = {"type": "Integer", "val": "0"}
>>>>>>> b66c8c52
File floats.mlw:
  Line 17:
    x [@introduced] =
      {"type": "Float",
       "val":
        {"cons": "Float_hexa",
         "str_hexa": "-0x1.000000p25",
         "value": -3.35544e+07}}

File "bench/ce/floats.mlw", line 19, characters 24-60:
Goal g8.
Prover result is: Unknown (sat)
The following counterexample model has not been verified
  (not checking CE model, missing option --check-ce):
<<<<<<< HEAD
=======
File ieee_float.mlw:
  Line 224:
    max_int  = {"type": "Integer", "val": "0"}
>>>>>>> b66c8c52
File floats.mlw:
  Line 19:
    x [@introduced] = {"type": "Float", "val": {"cons": "Plus_infinity"}}

File "bench/ce/floats.mlw", line 21, characters 40-70:
Goal g9.
Prover result is: Unknown (sat)
The following counterexample model has not been verified
  (not checking CE model, missing option --check-ce):
<<<<<<< HEAD
=======
File ieee_float.mlw:
  Line 224:
    max_int  = {"type": "Integer", "val": "0"}
>>>>>>> b66c8c52
File floats.mlw:
  Line 21:
    x [@introduced] =
      {"type": "Float",
       "val":
        {"cons": "Float_hexa",
         "str_hexa": "0x0.000002p-127",
         "value": 7.00649e-46}}

File "bench/ce/floats.mlw", line 23, characters 24-98:
Goal g10.
Prover result is: Unknown (sat)
The following counterexample model has not been verified
  (not checking CE model, missing option --check-ce):
<<<<<<< HEAD
=======
File ieee_float.mlw:
  Line 224:
    max_int  = {"type": "Integer", "val": "0"}
>>>>>>> b66c8c52
File floats.mlw:
  Line 23:
    x [@introduced] =
      {"type": "Float",
       "val":
        {"cons": "Float_hexa", "str_hexa": "0x1.99999ap-4", "value": 0.1}}

File "bench/ce/floats.mlw", line 31, characters 24-36:
Goal g1.
Prover result is: Unknown (sat)
The following counterexample model has not been verified
  (not checking CE model, missing option --check-ce):
<<<<<<< HEAD
=======
File ieee_float.mlw:
  Line 224:
    max_int  = {"type": "Integer", "val": "0"}
>>>>>>> b66c8c52
File floats.mlw:
  Line 31:
    x [@introduced] =
      {"type": "Float",
       "val":
        {"cons": "Float_hexa",
         "str_hexa": "-0x1.0000000000001p-1022",
         "value": -2.22507e-308}}

File "bench/ce/floats.mlw", line 33, characters 24-37:
Goal g2.
Prover result is: Unknown (sat)
The following counterexample model has not been verified
  (not checking CE model, missing option --check-ce):
<<<<<<< HEAD
=======
File ieee_float.mlw:
  Line 224:
    max_int  = {"type": "Integer", "val": "0"}
>>>>>>> b66c8c52
File floats.mlw:
  Line 33:
    x [@introduced] =
      {"type": "Float",
       "val":
        {"cons": "Float_hexa",
         "str_hexa": "-0x0.0000040000000p-1023",
         "value": -2.65249e-315}}

File "bench/ce/floats.mlw", line 35, characters 24-42:
Goal g3.
Prover result is: Unknown (sat)
The following counterexample model has not been verified
  (not checking CE model, missing option --check-ce):
<<<<<<< HEAD
=======
File ieee_float.mlw:
  Line 224:
    max_int  = {"type": "Integer", "val": "0"}
>>>>>>> b66c8c52
File floats.mlw:
  Line 35:
    x [@introduced] = {"type": "Float", "val": {"cons": "Minus_zero"}}

File "bench/ce/floats.mlw", line 37, characters 24-43:
Goal g4.
Prover result is: Unknown (sat)
The following counterexample model has not been verified
  (not checking CE model, missing option --check-ce):
<<<<<<< HEAD
=======
File ieee_float.mlw:
  Line 224:
    max_int  = {"type": "Integer", "val": "0"}
>>>>>>> b66c8c52
File floats.mlw:
  Line 37:
    x [@introduced] =
      {"type": "Float",
       "val":
        {"cons": "Float_hexa",
         "str_hexa": "0x1.4000000000000p0",
         "value": 1.25}}

File "bench/ce/floats.mlw", line 39, characters 24-43:
Goal g5.
Prover result is: Unknown (sat)
The following counterexample model has not been verified
  (not checking CE model, missing option --check-ce):
<<<<<<< HEAD
=======
File ieee_float.mlw:
  Line 224:
    max_int  = {"type": "Integer", "val": "0"}
>>>>>>> b66c8c52
File floats.mlw:
  Line 39:
    x [@introduced] =
      {"type": "Float",
       "val":
        {"cons": "Float_hexa",
         "str_hexa": "0x1.1000000000000p2",
         "value": 4.25}}

File "bench/ce/floats.mlw", line 41, characters 24-30:
Goal g6.
Prover result is: Unknown (sat)
The following counterexample model has not been verified
  (not checking CE model, missing option --check-ce):
<<<<<<< HEAD
=======
File ieee_float.mlw:
  Line 224:
    max_int  = {"type": "Integer", "val": "0"}
>>>>>>> b66c8c52
File floats.mlw:
  Line 41:
    x [@introduced] = {"type": "Float", "val": {"cons": "Not_a_number"}}

File "bench/ce/floats.mlw", line 43, characters 40-64:
Goal g7.
Prover result is: Unknown (sat)
The following counterexample model has not been verified
  (not checking CE model, missing option --check-ce):
<<<<<<< HEAD
=======
File ieee_float.mlw:
  Line 224:
    max_int  = {"type": "Integer", "val": "0"}
>>>>>>> b66c8c52
File floats.mlw:
  Line 43:
    x [@introduced] =
      {"type": "Float",
       "val":
        {"cons": "Float_hexa",
         "str_hexa": "-0x1.0000000000000p513",
         "value": -2.68156e+154}}

File "bench/ce/floats.mlw", line 45, characters 24-60:
Goal g8.
Prover result is: Unknown (sat)
The following counterexample model has not been verified
  (not checking CE model, missing option --check-ce):
<<<<<<< HEAD
=======
File ieee_float.mlw:
  Line 224:
    max_int  = {"type": "Integer", "val": "0"}
>>>>>>> b66c8c52
File floats.mlw:
  Line 45:
    x [@introduced] = {"type": "Float", "val": {"cons": "Plus_infinity"}}

File "bench/ce/floats.mlw", line 49, characters 24-98:
Goal g10.
Prover result is: Unknown (sat)
The following counterexample model has not been verified
  (not checking CE model, missing option --check-ce):
<<<<<<< HEAD
=======
File ieee_float.mlw:
  Line 224:
    max_int  = {"type": "Integer", "val": "0"}
>>>>>>> b66c8c52
File floats.mlw:
  Line 49:
    x [@introduced] =
      {"type": "Float",
       "val":
        {"cons": "Float_hexa",
         "str_hexa": "0x1.999999999999ap-4",
         "value": 0.1}}
<|MERGE_RESOLUTION|>--- conflicted
+++ resolved
@@ -4,12 +4,9 @@
 Prover result is: Unknown (sat)
 The following counterexample model has not been verified
   (not checking CE model, missing option --check-ce):
-<<<<<<< HEAD
-=======
-File ieee_float.mlw:
-  Line 224:
-    max_int  = {"type": "Integer", "val": "0"}
->>>>>>> b66c8c52
+File ieee_float.mlw:
+  Line 224:
+    max_int  = {"type": "Integer", "val": "0"}
 File floats.mlw:
   Line 5:
     x [@introduced] =
@@ -24,12 +21,9 @@
 Prover result is: Unknown (sat)
 The following counterexample model has not been verified
   (not checking CE model, missing option --check-ce):
-<<<<<<< HEAD
-=======
-File ieee_float.mlw:
-  Line 224:
-    max_int  = {"type": "Integer", "val": "0"}
->>>>>>> b66c8c52
+File ieee_float.mlw:
+  Line 224:
+    max_int  = {"type": "Integer", "val": "0"}
 File floats.mlw:
   Line 7:
     x [@introduced] =
@@ -44,12 +38,9 @@
 Prover result is: Unknown (sat)
 The following counterexample model has not been verified
   (not checking CE model, missing option --check-ce):
-<<<<<<< HEAD
-=======
-File ieee_float.mlw:
-  Line 224:
-    max_int  = {"type": "Integer", "val": "0"}
->>>>>>> b66c8c52
+File ieee_float.mlw:
+  Line 224:
+    max_int  = {"type": "Integer", "val": "0"}
 File floats.mlw:
   Line 9:
     x [@introduced] = {"type": "Float", "val": {"cons": "Minus_zero"}}
@@ -59,12 +50,9 @@
 Prover result is: Unknown (sat)
 The following counterexample model has not been verified
   (not checking CE model, missing option --check-ce):
-<<<<<<< HEAD
-=======
-File ieee_float.mlw:
-  Line 224:
-    max_int  = {"type": "Integer", "val": "0"}
->>>>>>> b66c8c52
+File ieee_float.mlw:
+  Line 224:
+    max_int  = {"type": "Integer", "val": "0"}
 File floats.mlw:
   Line 11:
     x [@introduced] =
@@ -77,12 +65,9 @@
 Prover result is: Unknown (sat)
 The following counterexample model has not been verified
   (not checking CE model, missing option --check-ce):
-<<<<<<< HEAD
-=======
-File ieee_float.mlw:
-  Line 224:
-    max_int  = {"type": "Integer", "val": "0"}
->>>>>>> b66c8c52
+File ieee_float.mlw:
+  Line 224:
+    max_int  = {"type": "Integer", "val": "0"}
 File floats.mlw:
   Line 13:
     x [@introduced] =
@@ -95,12 +80,9 @@
 Prover result is: Unknown (sat)
 The following counterexample model has not been verified
   (not checking CE model, missing option --check-ce):
-<<<<<<< HEAD
-=======
-File ieee_float.mlw:
-  Line 224:
-    max_int  = {"type": "Integer", "val": "0"}
->>>>>>> b66c8c52
+File ieee_float.mlw:
+  Line 224:
+    max_int  = {"type": "Integer", "val": "0"}
 File floats.mlw:
   Line 15:
     x [@introduced] = {"type": "Float", "val": {"cons": "Not_a_number"}}
@@ -110,12 +92,9 @@
 Prover result is: Unknown (sat)
 The following counterexample model has not been verified
   (not checking CE model, missing option --check-ce):
-<<<<<<< HEAD
-=======
-File ieee_float.mlw:
-  Line 224:
-    max_int  = {"type": "Integer", "val": "0"}
->>>>>>> b66c8c52
+File ieee_float.mlw:
+  Line 224:
+    max_int  = {"type": "Integer", "val": "0"}
 File floats.mlw:
   Line 17:
     x [@introduced] =
@@ -130,12 +109,9 @@
 Prover result is: Unknown (sat)
 The following counterexample model has not been verified
   (not checking CE model, missing option --check-ce):
-<<<<<<< HEAD
-=======
-File ieee_float.mlw:
-  Line 224:
-    max_int  = {"type": "Integer", "val": "0"}
->>>>>>> b66c8c52
+File ieee_float.mlw:
+  Line 224:
+    max_int  = {"type": "Integer", "val": "0"}
 File floats.mlw:
   Line 19:
     x [@introduced] = {"type": "Float", "val": {"cons": "Plus_infinity"}}
@@ -145,12 +121,9 @@
 Prover result is: Unknown (sat)
 The following counterexample model has not been verified
   (not checking CE model, missing option --check-ce):
-<<<<<<< HEAD
-=======
-File ieee_float.mlw:
-  Line 224:
-    max_int  = {"type": "Integer", "val": "0"}
->>>>>>> b66c8c52
+File ieee_float.mlw:
+  Line 224:
+    max_int  = {"type": "Integer", "val": "0"}
 File floats.mlw:
   Line 21:
     x [@introduced] =
@@ -165,12 +138,9 @@
 Prover result is: Unknown (sat)
 The following counterexample model has not been verified
   (not checking CE model, missing option --check-ce):
-<<<<<<< HEAD
-=======
-File ieee_float.mlw:
-  Line 224:
-    max_int  = {"type": "Integer", "val": "0"}
->>>>>>> b66c8c52
+File ieee_float.mlw:
+  Line 224:
+    max_int  = {"type": "Integer", "val": "0"}
 File floats.mlw:
   Line 23:
     x [@introduced] =
@@ -183,12 +153,9 @@
 Prover result is: Unknown (sat)
 The following counterexample model has not been verified
   (not checking CE model, missing option --check-ce):
-<<<<<<< HEAD
-=======
-File ieee_float.mlw:
-  Line 224:
-    max_int  = {"type": "Integer", "val": "0"}
->>>>>>> b66c8c52
+File ieee_float.mlw:
+  Line 224:
+    max_int  = {"type": "Integer", "val": "0"}
 File floats.mlw:
   Line 31:
     x [@introduced] =
@@ -203,12 +170,9 @@
 Prover result is: Unknown (sat)
 The following counterexample model has not been verified
   (not checking CE model, missing option --check-ce):
-<<<<<<< HEAD
-=======
-File ieee_float.mlw:
-  Line 224:
-    max_int  = {"type": "Integer", "val": "0"}
->>>>>>> b66c8c52
+File ieee_float.mlw:
+  Line 224:
+    max_int  = {"type": "Integer", "val": "0"}
 File floats.mlw:
   Line 33:
     x [@introduced] =
@@ -223,12 +187,9 @@
 Prover result is: Unknown (sat)
 The following counterexample model has not been verified
   (not checking CE model, missing option --check-ce):
-<<<<<<< HEAD
-=======
-File ieee_float.mlw:
-  Line 224:
-    max_int  = {"type": "Integer", "val": "0"}
->>>>>>> b66c8c52
+File ieee_float.mlw:
+  Line 224:
+    max_int  = {"type": "Integer", "val": "0"}
 File floats.mlw:
   Line 35:
     x [@introduced] = {"type": "Float", "val": {"cons": "Minus_zero"}}
@@ -238,12 +199,9 @@
 Prover result is: Unknown (sat)
 The following counterexample model has not been verified
   (not checking CE model, missing option --check-ce):
-<<<<<<< HEAD
-=======
-File ieee_float.mlw:
-  Line 224:
-    max_int  = {"type": "Integer", "val": "0"}
->>>>>>> b66c8c52
+File ieee_float.mlw:
+  Line 224:
+    max_int  = {"type": "Integer", "val": "0"}
 File floats.mlw:
   Line 37:
     x [@introduced] =
@@ -258,12 +216,9 @@
 Prover result is: Unknown (sat)
 The following counterexample model has not been verified
   (not checking CE model, missing option --check-ce):
-<<<<<<< HEAD
-=======
-File ieee_float.mlw:
-  Line 224:
-    max_int  = {"type": "Integer", "val": "0"}
->>>>>>> b66c8c52
+File ieee_float.mlw:
+  Line 224:
+    max_int  = {"type": "Integer", "val": "0"}
 File floats.mlw:
   Line 39:
     x [@introduced] =
@@ -278,12 +233,9 @@
 Prover result is: Unknown (sat)
 The following counterexample model has not been verified
   (not checking CE model, missing option --check-ce):
-<<<<<<< HEAD
-=======
-File ieee_float.mlw:
-  Line 224:
-    max_int  = {"type": "Integer", "val": "0"}
->>>>>>> b66c8c52
+File ieee_float.mlw:
+  Line 224:
+    max_int  = {"type": "Integer", "val": "0"}
 File floats.mlw:
   Line 41:
     x [@introduced] = {"type": "Float", "val": {"cons": "Not_a_number"}}
@@ -293,12 +245,9 @@
 Prover result is: Unknown (sat)
 The following counterexample model has not been verified
   (not checking CE model, missing option --check-ce):
-<<<<<<< HEAD
-=======
-File ieee_float.mlw:
-  Line 224:
-    max_int  = {"type": "Integer", "val": "0"}
->>>>>>> b66c8c52
+File ieee_float.mlw:
+  Line 224:
+    max_int  = {"type": "Integer", "val": "0"}
 File floats.mlw:
   Line 43:
     x [@introduced] =
@@ -313,12 +262,9 @@
 Prover result is: Unknown (sat)
 The following counterexample model has not been verified
   (not checking CE model, missing option --check-ce):
-<<<<<<< HEAD
-=======
-File ieee_float.mlw:
-  Line 224:
-    max_int  = {"type": "Integer", "val": "0"}
->>>>>>> b66c8c52
+File ieee_float.mlw:
+  Line 224:
+    max_int  = {"type": "Integer", "val": "0"}
 File floats.mlw:
   Line 45:
     x [@introduced] = {"type": "Float", "val": {"cons": "Plus_infinity"}}
@@ -328,12 +274,9 @@
 Prover result is: Unknown (sat)
 The following counterexample model has not been verified
   (not checking CE model, missing option --check-ce):
-<<<<<<< HEAD
-=======
-File ieee_float.mlw:
-  Line 224:
-    max_int  = {"type": "Integer", "val": "0"}
->>>>>>> b66c8c52
+File ieee_float.mlw:
+  Line 224:
+    max_int  = {"type": "Integer", "val": "0"}
 File floats.mlw:
   Line 49:
     x [@introduced] =
