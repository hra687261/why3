Strongest Postcondition
File "bench/ce/record_map.mlw", line 42, characters 12-22:
Sub-goal Postcondition of goal map_record_proj_test1'vc.
Prover result is: Unknown (sat)
The following counterexample model has not been verified
  (not checking CE model, missing option --check-ce):
File record_map.mlw:
  Line 41:
    map_rec [@introduced] [@model_projected] =
      {"type": "Array",
       "val":
        [{"indice": {"type": "Boolean", "val": true},
          "value":
           {"type": "Record",
            "val":
             {"Field":
               [{"field": ".field_f",
                 "value": {"type": "Integer", "val": "2"}},
                {"field": "g", "value": {"type": "Boolean", "val": false}}]}}},
         {"others":
           {"type": "Record",
            "val":
             {"Field":
               [{"field": ".field_f",
                 "value": {"type": "Integer", "val": "2"}},
                {"field": "g", "value": {"type": "Boolean", "val": false}}]}}}]}
  Line 42:
<<<<<<< HEAD
    map_rec [@introduced] [@model_projected] [@model_trace:map_rec] =
      {"type": "Array",
       "val":
        [{"indice": {"type": "Boolean", "val": true},
          "value":
           {"type": "Record",
            "val":
             {"Field":
               [{"field": ".field_f",
                 "value": {"type": "Integer", "val": "2"}},
                {"field": "g", "value": {"type": "Boolean", "val": false}}]}}},
         {"others":
           {"type": "Record",
            "val":
             {"Field":
               [{"field": ".field_f",
                 "value": {"type": "Integer", "val": "2"}},
                {"field": "g", "value": {"type": "Boolean", "val": false}}]}}}]}
=======
    result [@introduced] = {"type": "Integer", "val": "2"}
>>>>>>> 92c89c24
  Line 44:
    result of call at line 44, characters 2-17 [@call_result:44:2:44:17:bench/ce/record_map.mlw]
      [@id:unused] [@introduced] [@model_trace:result] =
      {"type": "Integer", "val": "2"}
    result of call at line 44, characters 2-15 [@call_result:44:2:44:15:bench/ce/record_map.mlw]
      [@id:unused] [@introduced] [@model_trace:result] =
      {"type": "Record",
       "val":
        {"Field":
          [{"field": ".field_f", "value": {"type": "Integer", "val": "2"}},
           {"field": "g", "value": {"type": "Boolean", "val": false}}]}}
    result [@introduced] = {"type": "Integer", "val": "2"}

File "bench/ce/record_map.mlw", line 47, characters 12-22:
Sub-goal Postcondition of goal record_map_proj_test2'vc.
Prover result is: Unknown (sat)
The following counterexample model has not been verified
  (not checking CE model, missing option --check-ce):
File record_map.mlw:
  Line 46:
    rec_map [@introduced] [@model_projected] =
      {"type": "Record",
       "val":
        {"Field":
          [{"field": "f_map",
            "value":
             {"type": "Array",
              "val":
               [{"indice": {"type": "Boolean", "val": true},
                 "value": {"type": "Integer", "val": "2"}},
                {"others": {"type": "Integer", "val": "2"}}]}},
           {"field": "g_bool", "value": {"type": "Boolean", "val": false}}]}}
  Line 47:
<<<<<<< HEAD
    rec_map [@introduced] [@model_projected] [@model_trace:rec_map] =
      {"type": "Record",
       "val":
        {"Field":
          [{"field": "f_map",
            "value":
             {"type": "Array",
              "val":
               [{"indice": {"type": "Boolean", "val": true},
                 "value": {"type": "Integer", "val": "2"}},
                {"others": {"type": "Integer", "val": "2"}}]}},
           {"field": "g_bool", "value": {"type": "Boolean", "val": false}}]}}
=======
    result [@introduced] = {"type": "Integer", "val": "2"}
>>>>>>> 92c89c24
  Line 49:
    result of call at line 49, characters 2-21 [@call_result:49:2:49:21:bench/ce/record_map.mlw]
      [@id:unused] [@introduced] [@model_trace:result] =
      {"type": "Integer", "val": "2"}
    result of call at line 49, characters 2-15 [@call_result:49:2:49:15:bench/ce/record_map.mlw]
      [@id:unused] [@introduced] [@model_trace:result] =
      {"type": "Array", "val": [{"others": {"type": "Integer", "val": "2"}}]}
    result [@introduced] = {"type": "Integer", "val": "2"}

File "bench/ce/record_map.mlw", line 54, characters 12-31:
Sub-goal Postcondition of goal record_map_proj_test3'vc.
Prover result is: Unknown (sat)
The following counterexample model has not been verified
  (not checking CE model, missing option --check-ce):
File record_map.mlw:
  Line 51:
    re_rec_map [@introduced] [@model_projected] =
      {"type": "Record",
       "val":
        {"Field":
          [{"field": "f_map",
            "value":
             {"type": "Array",
              "val": [{"others": {"type": "Integer", "val": "2"}}]}},
           {"field": "g_bool", "value": {"type": "Boolean", "val": false}}]}}
  Line 53:
    rec_map [@introduced] [@model_projected] =
      {"type": "Record",
       "val":
        {"Field":
          [{"field": "f_map",
            "value":
             {"type": "Array",
              "val": [{"others": {"type": "Integer", "val": "1"}}]}},
           {"field": "g_bool", "value": {"type": "Boolean", "val": false}}]}}
  Line 54:
    re_rec_map [@introduced] [@model_projected] [@model_trace:re_rec_map] =
      {"type": "Record",
       "val":
        {"Field":
          [{"field": "f_map",
            "value":
             {"type": "Array",
              "val": [{"others": {"type": "Integer", "val": "2"}}]}},
           {"field": "g_bool", "value": {"type": "Boolean", "val": false}}]}}
    rec_map [@introduced] [@model_projected] [@model_trace:rec_map] =
      {"type": "Record",
       "val":
        {"Field":
          [{"field": "f_map",
            "value":
             {"type": "Array",
              "val": [{"others": {"type": "Integer", "val": "1"}}]}},
           {"field": "g_bool", "value": {"type": "Boolean", "val": false}}]}}
  Line 56:
    result [@id:unused] [@introduced] [@model_trace:result] =
      {"type": "Record",
       "val":
        {"Field":
          [{"field": "f_map",
            "value":
             {"type": "Array",
              "val": [{"others": {"type": "Integer", "val": "1"}}]}},
           {"field": "g_bool", "value": {"type": "Boolean", "val": false}}]}}
<|MERGE_RESOLUTION|>--- conflicted
+++ resolved
@@ -25,28 +25,7 @@
                  "value": {"type": "Integer", "val": "2"}},
                 {"field": "g", "value": {"type": "Boolean", "val": false}}]}}}]}
   Line 42:
-<<<<<<< HEAD
-    map_rec [@introduced] [@model_projected] [@model_trace:map_rec] =
-      {"type": "Array",
-       "val":
-        [{"indice": {"type": "Boolean", "val": true},
-          "value":
-           {"type": "Record",
-            "val":
-             {"Field":
-               [{"field": ".field_f",
-                 "value": {"type": "Integer", "val": "2"}},
-                {"field": "g", "value": {"type": "Boolean", "val": false}}]}}},
-         {"others":
-           {"type": "Record",
-            "val":
-             {"Field":
-               [{"field": ".field_f",
-                 "value": {"type": "Integer", "val": "2"}},
-                {"field": "g", "value": {"type": "Boolean", "val": false}}]}}}]}
-=======
     result [@introduced] = {"type": "Integer", "val": "2"}
->>>>>>> 92c89c24
   Line 44:
     result of call at line 44, characters 2-17 [@call_result:44:2:44:17:bench/ce/record_map.mlw]
       [@id:unused] [@introduced] [@model_trace:result] =
@@ -80,22 +59,7 @@
                 {"others": {"type": "Integer", "val": "2"}}]}},
            {"field": "g_bool", "value": {"type": "Boolean", "val": false}}]}}
   Line 47:
-<<<<<<< HEAD
-    rec_map [@introduced] [@model_projected] [@model_trace:rec_map] =
-      {"type": "Record",
-       "val":
-        {"Field":
-          [{"field": "f_map",
-            "value":
-             {"type": "Array",
-              "val":
-               [{"indice": {"type": "Boolean", "val": true},
-                 "value": {"type": "Integer", "val": "2"}},
-                {"others": {"type": "Integer", "val": "2"}}]}},
-           {"field": "g_bool", "value": {"type": "Boolean", "val": false}}]}}
-=======
     result [@introduced] = {"type": "Integer", "val": "2"}
->>>>>>> 92c89c24
   Line 49:
     result of call at line 49, characters 2-21 [@call_result:49:2:49:21:bench/ce/record_map.mlw]
       [@id:unused] [@introduced] [@model_trace:result] =
