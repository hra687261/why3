--- conflicted
+++ resolved
@@ -1,21 +1,9 @@
 Weakest Precondition
 File "bench/ce/recursive_model.mlw", line 11, characters 21-26:
 Sub-goal Assertion of goal test'vc.
-Prover result is: Unknown (sat)
+Prover result is: Unknown or time/memory/step limit.
 The following counterexample model has not been verified
   (not checking CE model, missing option --check-ce):
 File recursive_model.mlw:
-  Line 6:
-    global [@introduced] =
-      {"type": "Apply",
-       "val":
-        {"apply": "S",
-         "list": [{"type": "Apply", "val": {"apply": "Z", "list": []}}]}}
   Line 8:
-<<<<<<< HEAD
-    i [@introduced] = {"type": "Integer", "val": "1"}
-  Line 11:
-    i [@introduced] [@model_trace:i] = {"type": "Integer", "val": "1"}
-=======
     i [@introduced] = {"type": "Integer", "val": "2"}
->>>>>>> b66c8c52
