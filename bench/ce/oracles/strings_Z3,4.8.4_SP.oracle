Strongest Postcondition
bench/ce/strings.mlw TestCounterexample T1: Timeout or Unknown
Counter-example model:
File strings.mlw:
  Line 6:
    s, [[@introduced]] = {"type" : "String" , "val" : "8" }

bench/ce/strings.mlw TestCounterexample T2: Timeout or Unknown
Counter-example model:
File strings.mlw:
  Line 7:
<<<<<<< HEAD
    s, [[@introduced]] = {"type" : "String" , "val" : "28444" }
=======
    s, [[@introduced]] = {"type" : "String" , "val" : "44424" }
>>>>>>> 3d082ca8

bench/ce/strings.mlw TestCounterexample T3: Timeout or Unknown
Counter-example model:
File strings.mlw:
  Line 8:
    s1, [[@introduced]] = {"type" : "String" , "val" : "!!!1!!!" }
    s2, [[@introduced]] = {"type" : "String" , "val" : "!!!0!!!" }

bench/ce/strings.mlw TestCounterexample T4: Timeout or Unknown
Counter-example model:
File strings.mlw:
  Line 9:
    s, [[@introduced]] = {"type" : "String" , "val" : "118112148284" }

bench/ce/strings.mlw TestCounterexample T5: Timeout or Unknown
Counter-example model:
File strings.mlw:
  Line 10:
<<<<<<< HEAD
    s, [[@introduced]] = {"type" : "String" , "val" : "2828118" }
=======
    s, [[@introduced]] = {"type" : "String" , "val" : "2882262" }
    x, [[@introduced]] = {"type" : "String" , "val" : "b{uoh\ti" }

bench/ce/strings.mlw TestCounterexample T6: Timeout or Unknown
Counter-example model:
File strings.mlw:
  Line 11:
    s, [[@introduced]] = {"type" : "String" ,
    "val" : "\u0000\u0000\u0000\u0000\u0000\u0000\u0000\u0000" }
>>>>>>> 3d082ca8
    x, [[@introduced]] = {"type" : "String" , "val" : "b{uoh\ti" }

bench/ce/strings.mlw TestCounterexample T6: Valid
bench/ce/strings.mlw TestCounterexample T7: Timeout or Unknown
Counter-example model:
File strings.mlw:
  Line 12:
    s, [[@introduced]] = {"type" : "String" , "val" : "" }
    x, [[@introduced]] = {"type" : "String" , "val" : "b{uoh\ti" }

bench/ce/strings.mlw TestCounterexample T8: Valid
bench/ce/strings.mlw TestCounterexample T9: Timeout or Unknown
Counter-example model:
File strings.mlw:
  Line 14:
    s, [[@introduced]] = {"type" : "String" , "val" : "2814148" }
    x, [[@introduced]] = {"type" : "String" , "val" : "b{uoh\ti" }

<<<<<<< HEAD
bench/ce/strings.mlw TestCounterexample T10: Valid
=======
bench/ce/strings.mlw TestCounterexample T10: Timeout or Unknown
Counter-example model:
File strings.mlw:
  Line 15:
    s, [[@introduced]] = {"type" : "String" ,
    "val" : "\u0000\u0000\u0000\u0000\u0000\u0000\u0000\u0000" }
    x, [[@introduced]] = {"type" : "String" , "val" : "b{uoh\ti" }

>>>>>>> 3d082ca8
bench/ce/strings.mlw TestCounterexample T11: Timeout or Unknown
Counter-example model:
File strings.mlw:
  Line 16:
    s, [[@introduced]] = {"type" : "String" , "val" : "" }
    x, [[@introduced]] = {"type" : "String" , "val" : "b{uoh\ti" }

bench/ce/strings.mlw TestCounterexample T12: Timeout or Unknown
Counter-example model:
File strings.mlw:
  Line 17:
    s, [[@introduced]] = {"type" : "String" , "val" : "" }
    x, [[@introduced]] = {"type" : "String" , "val" : "b{uoh\ti" }

bench/ce/strings.mlw TestCounterexample T13: Timeout or Unknown
Counter-example model:
File strings.mlw:
  Line 18:
    s, [[@introduced]] = {"type" : "String" , "val" : "" }

bench/ce/strings.mlw TestCounterexample T14: Timeout or Unknown
Counter-example model:
File strings.mlw:
  Line 19:
    s, [[@introduced]] = {"type" : "String" , "val" : "" }

bench/ce/strings.mlw TestCounterexample T15: Timeout or Unknown
Counter-example model:
File strings.mlw:
  Line 20:
    i, [[@introduced]] = {"type" : "Integer" , "val" : "-1" }
    s, [[@introduced]] = {"type" : "String" , "val" : "" }

bench/ce/strings.mlw TestCounterexample T16: Timeout or Unknown
Counter-example model:
File strings.mlw:
  Line 21:
    s, [[@introduced]] = {"type" : "String" , "val" : "" }

bench/ce/strings.mlw TestCounterexample T17: Timeout or Unknown
Counter-example model:
File strings.mlw:
  Line 22:
    s, [[@introduced]] = {"type" : "String" , "val" : "abc" }
<|MERGE_RESOLUTION|>--- conflicted
+++ resolved
@@ -9,11 +9,7 @@
 Counter-example model:
 File strings.mlw:
   Line 7:
-<<<<<<< HEAD
-    s, [[@introduced]] = {"type" : "String" , "val" : "28444" }
-=======
     s, [[@introduced]] = {"type" : "String" , "val" : "44424" }
->>>>>>> 3d082ca8
 
 bench/ce/strings.mlw TestCounterexample T3: Timeout or Unknown
 Counter-example model:
@@ -32,9 +28,6 @@
 Counter-example model:
 File strings.mlw:
   Line 10:
-<<<<<<< HEAD
-    s, [[@introduced]] = {"type" : "String" , "val" : "2828118" }
-=======
     s, [[@introduced]] = {"type" : "String" , "val" : "2882262" }
     x, [[@introduced]] = {"type" : "String" , "val" : "b{uoh\ti" }
 
@@ -44,10 +37,8 @@
   Line 11:
     s, [[@introduced]] = {"type" : "String" ,
     "val" : "\u0000\u0000\u0000\u0000\u0000\u0000\u0000\u0000" }
->>>>>>> 3d082ca8
     x, [[@introduced]] = {"type" : "String" , "val" : "b{uoh\ti" }
 
-bench/ce/strings.mlw TestCounterexample T6: Valid
 bench/ce/strings.mlw TestCounterexample T7: Timeout or Unknown
 Counter-example model:
 File strings.mlw:
@@ -63,9 +54,6 @@
     s, [[@introduced]] = {"type" : "String" , "val" : "2814148" }
     x, [[@introduced]] = {"type" : "String" , "val" : "b{uoh\ti" }
 
-<<<<<<< HEAD
-bench/ce/strings.mlw TestCounterexample T10: Valid
-=======
 bench/ce/strings.mlw TestCounterexample T10: Timeout or Unknown
 Counter-example model:
 File strings.mlw:
@@ -74,7 +62,6 @@
     "val" : "\u0000\u0000\u0000\u0000\u0000\u0000\u0000\u0000" }
     x, [[@introduced]] = {"type" : "String" , "val" : "b{uoh\ti" }
 
->>>>>>> 3d082ca8
 bench/ce/strings.mlw TestCounterexample T11: Timeout or Unknown
 Counter-example model:
 File strings.mlw:
