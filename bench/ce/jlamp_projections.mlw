--- conflicted
+++ resolved
@@ -20,11 +20,7 @@
 
 use import ref.Ref
 
-<<<<<<< HEAD
-let p3 (a [@model_projected] : ref byte) =
-=======
 let p3 (a : ref byte) =
->>>>>>> a5a64af7
   a := add !a (of_int 1)
 
 end
@@ -36,16 +32,7 @@
 
 type r = {mutable f : byte; mutable g : bool}
 
-<<<<<<< HEAD
-function get_f (x:r) : byte = x.f
-function get_g (x:r) : bool = x.g
-meta model_projection function get_f
-meta model_projection function get_g
-
-let p4 (b [@model_projected] : r) =
-=======
 let p4 (b : r) =
->>>>>>> a5a64af7
   if b.g then b.f <- add b.f (of_int 1)
 
 end