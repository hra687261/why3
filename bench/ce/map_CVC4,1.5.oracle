bench/ce/map.mlw ModelMap t1: Unknown (other)
Counter-example model:File map.mlw:
Line 5:
i = {"type" : "Integer" , "val" : "0" }
t = {"type" : "Array" ,
"val" : [{"indice" : "0" , "value" : {"type" : "Integer" , "val" : "43" } },
{"others" : {"type" : "Integer" ,
"val" : "0" } }] }

bench/ce/map.mlw M VC test_map: Unknown (other)
Counter-example model:File map.mlw:
<<<<<<< HEAD
Line 19:
=======
Line 16:
x = {"type" : "Array" , "val" : [{"indice" : "1" ,
"value" : {"type" : "Integer" , "val" : "3" } },
{"others" : {"type" : "Integer" ,
"val" : "0" } }] }
Line 17:
>>>>>>> a5a64af7
x = {"type" : "Array" , "val" : [{"indice" : "0" ,
"value" : {"type" : "Integer" , "val" : "3" } }, {"indice" : "1" ,
"value" : {"type" : "Integer" , "val" : "3" } },
{"others" : {"type" : "Integer" ,
"val" : "0" } }] }
<<<<<<< HEAD
Line 20:
old x = {"type" : "Array" , "val" : [{"indice" : "0" ,
=======
Line 19:
x = {"type" : "Array" , "val" : [{"indice" : "0" ,
>>>>>>> a5a64af7
"value" : {"type" : "Integer" , "val" : "3" } }, {"indice" : "1" ,
"value" : {"type" : "Integer" , "val" : "3" } },
{"others" : {"type" : "Integer" ,
"val" : "0" } }] }

bench/ce/map.mlw M VC test_map_multidim1: Unknown (other)
Counter-example model:File map.mlw:
Line 22:
x = {"type" : "Array" , "val" : [{"others" : {"type" : "Array" ,
"val" : [{"others" : {"type" : "Integer" ,
"val" : "0" } }] } }] }
<<<<<<< HEAD
Line 26:
old x = {"type" : "Array" , "val" : [{"others" : {"type" : "Array" ,
=======
Line 23:
x = {"type" : "Array" , "val" : [{"others" : {"type" : "Array" ,
"val" : [{"others" : {"type" : "Integer" ,
"val" : "0" } }] } }] }
Line 25:
x = {"type" : "Array" , "val" : [{"others" : {"type" : "Array" ,
>>>>>>> a5a64af7
"val" : [{"others" : {"type" : "Integer" ,
"val" : "0" } }] } }] }

bench/ce/map.mlw M VC test_map_multidim2: Unknown (other)
Counter-example model:File map.mlw:
<<<<<<< HEAD
Line 30:
=======
Line 27:
x = {"type" : "Array" , "val" : [{"indice" : "1" ,
"value" : {"type" : "Array" , "val" : [{"indice" : "1" ,
"value" : {"type" : "Integer" , "val" : "3" } },
{"others" : {"type" : "Integer" , "val" : "0" } }] } },
{"others" : {"type" : "Array" , "val" : [{"others" : {"type" : "Integer" ,
"val" : "0" } }] } }] }
Line 28:
>>>>>>> a5a64af7
x = {"type" : "Array" , "val" : [{"indice" : "0" ,
"value" : {"type" : "Array" , "val" : [{"indice" : "0" ,
"value" : {"type" : "Integer" , "val" : "3" } },
{"others" : {"type" : "Integer" , "val" : "0" } }] } }, {"indice" : "1" ,
"value" : {"type" : "Array" , "val" : [{"indice" : "1" ,
"value" : {"type" : "Integer" , "val" : "3" } },
{"others" : {"type" : "Integer" , "val" : "0" } }] } },
{"others" : {"type" : "Array" , "val" : [{"others" : {"type" : "Integer" ,
"val" : "0" } }] } }] }
<<<<<<< HEAD
Line 31:
old x = {"type" : "Array" , "val" : [{"indice" : "0" ,
=======
Line 32:
x = {"type" : "Array" , "val" : [{"indice" : "0" ,
>>>>>>> a5a64af7
"value" : {"type" : "Array" , "val" : [{"indice" : "0" ,
"value" : {"type" : "Integer" , "val" : "3" } },
{"others" : {"type" : "Integer" , "val" : "0" } }] } }, {"indice" : "1" ,
"value" : {"type" : "Array" , "val" : [{"indice" : "1" ,
"value" : {"type" : "Integer" , "val" : "3" } },
{"others" : {"type" : "Integer" , "val" : "0" } }] } },
{"others" : {"type" : "Array" , "val" : [{"others" : {"type" : "Integer" ,
"val" : "0" } }] } }] }

bench/ce/map.mlw M VC proj_map_test1: Unknown (other)
Counter-example model:File map.mlw:
<<<<<<< HEAD
Line 64:
=======
Line 34:
x = {"type" : "Array" , "val" : [{"indice" : "1" ,
"value" : {"type" : "Integer" , "val" : "3" } },
{"others" : {"type" : "Integer" ,
"val" : "0" } }] }
Line 35:
>>>>>>> a5a64af7
x = {"type" : "Array" , "val" : [{"indice" : "0" ,
"value" : {"type" : "Integer" , "val" : "3" } }, {"indice" : "1" ,
"value" : {"type" : "Integer" , "val" : "3" } },
{"others" : {"type" : "Integer" ,
"val" : "0" } }] }
<<<<<<< HEAD
Line 65:
old x = {"type" : "Array" , "val" : [{"indice" : "0" ,
=======
Line 37:
x = {"type" : "Array" , "val" : [{"indice" : "0" ,
>>>>>>> a5a64af7
"value" : {"type" : "Integer" , "val" : "3" } }, {"indice" : "1" ,
"value" : {"type" : "Integer" , "val" : "3" } },
{"others" : {"type" : "Integer" ,
"val" : "0" } }] }

bench/ce/map.mlw M VC proj_map_test2: Unknown (other)
Counter-example model:File map.mlw:
<<<<<<< HEAD
Line 71:
=======
Line 39:
x = {"type" : "Array" , "val" : [{"indice" : "1" ,
"value" : {"type" : "Boolean" , "val" : true } },
{"others" : {"type" : "Boolean" ,
"val" : false } }] }
Line 40:
>>>>>>> a5a64af7
x = {"type" : "Array" , "val" : [{"indice" : "0" ,
"value" : {"type" : "Boolean" , "val" : true } }, {"indice" : "1" ,
"value" : {"type" : "Boolean" , "val" : true } },
{"others" : {"type" : "Boolean" ,
"val" : false } }] }
<<<<<<< HEAD
Line 72:
old x = {"type" : "Array" , "val" : [{"indice" : "0" ,
=======
Line 42:
x = {"type" : "Array" , "val" : [{"indice" : "0" ,
>>>>>>> a5a64af7
"value" : {"type" : "Boolean" , "val" : true } }, {"indice" : "1" ,
"value" : {"type" : "Boolean" , "val" : true } },
{"others" : {"type" : "Boolean" ,
"val" : false } }] }

bench/ce/map.mlw ModelMap t1: Unknown (other)
Counter-example model:File map.mlw:
Line 5:
i = {"type" : "Integer" , "val" : "0" }
t = {"type" : "Array" ,
"val" : [{"indice" : "0" , "value" : {"type" : "Integer" , "val" : "43" } },
{"others" : {"type" : "Integer" ,
"val" : "0" } }] }

bench/ce/map.mlw M VC test_map: Unknown (other)
Counter-example model:File map.mlw:
<<<<<<< HEAD
Line 19:
=======
Line 16:
x = {"type" : "Array" , "val" : [{"indice" : "1" ,
"value" : {"type" : "Integer" , "val" : "3" } },
{"others" : {"type" : "Integer" ,
"val" : "0" } }] }
Line 17:
>>>>>>> a5a64af7
x = {"type" : "Array" , "val" : [{"indice" : "0" ,
"value" : {"type" : "Integer" , "val" : "3" } }, {"indice" : "1" ,
"value" : {"type" : "Integer" , "val" : "3" } },
{"others" : {"type" : "Integer" ,
"val" : "0" } }] }
<<<<<<< HEAD
Line 20:
old x = {"type" : "Array" , "val" : [{"indice" : "0" ,
=======
Line 19:
x = {"type" : "Array" , "val" : [{"indice" : "0" ,
>>>>>>> a5a64af7
"value" : {"type" : "Integer" , "val" : "3" } }, {"indice" : "1" ,
"value" : {"type" : "Integer" , "val" : "3" } },
{"others" : {"type" : "Integer" ,
"val" : "0" } }] }

bench/ce/map.mlw M VC test_map_multidim1: Unknown (other)
Counter-example model:File map.mlw:
Line 22:
x = {"type" : "Array" , "val" : [{"others" : {"type" : "Array" ,
"val" : [{"others" : {"type" : "Integer" ,
"val" : "0" } }] } }] }
<<<<<<< HEAD
Line 26:
old x = {"type" : "Array" , "val" : [{"others" : {"type" : "Array" ,
=======
Line 23:
x = {"type" : "Array" , "val" : [{"others" : {"type" : "Array" ,
"val" : [{"others" : {"type" : "Integer" ,
"val" : "0" } }] } }] }
Line 25:
x = {"type" : "Array" , "val" : [{"others" : {"type" : "Array" ,
>>>>>>> a5a64af7
"val" : [{"others" : {"type" : "Integer" ,
"val" : "0" } }] } }] }

bench/ce/map.mlw M VC test_map_multidim2: Unknown (other)
Counter-example model:File map.mlw:
<<<<<<< HEAD
Line 30:
=======
Line 27:
x = {"type" : "Array" , "val" : [{"indice" : "1" ,
"value" : {"type" : "Array" , "val" : [{"indice" : "1" ,
"value" : {"type" : "Integer" , "val" : "3" } },
{"others" : {"type" : "Integer" , "val" : "0" } }] } },
{"others" : {"type" : "Array" , "val" : [{"others" : {"type" : "Integer" ,
"val" : "0" } }] } }] }
Line 28:
>>>>>>> a5a64af7
x = {"type" : "Array" , "val" : [{"indice" : "0" ,
"value" : {"type" : "Array" , "val" : [{"indice" : "0" ,
"value" : {"type" : "Integer" , "val" : "3" } },
{"others" : {"type" : "Integer" , "val" : "0" } }] } }, {"indice" : "1" ,
"value" : {"type" : "Array" , "val" : [{"indice" : "1" ,
"value" : {"type" : "Integer" , "val" : "3" } },
{"others" : {"type" : "Integer" , "val" : "0" } }] } },
{"others" : {"type" : "Array" , "val" : [{"others" : {"type" : "Integer" ,
"val" : "0" } }] } }] }
<<<<<<< HEAD
Line 31:
old x = {"type" : "Array" , "val" : [{"indice" : "0" ,
=======
Line 32:
x = {"type" : "Array" , "val" : [{"indice" : "0" ,
>>>>>>> a5a64af7
"value" : {"type" : "Array" , "val" : [{"indice" : "0" ,
"value" : {"type" : "Integer" , "val" : "3" } },
{"others" : {"type" : "Integer" , "val" : "0" } }] } }, {"indice" : "1" ,
"value" : {"type" : "Array" , "val" : [{"indice" : "1" ,
"value" : {"type" : "Integer" , "val" : "3" } },
{"others" : {"type" : "Integer" , "val" : "0" } }] } },
{"others" : {"type" : "Array" , "val" : [{"others" : {"type" : "Integer" ,
"val" : "0" } }] } }] }

bench/ce/map.mlw M VC proj_map_test1: Unknown (other)
Counter-example model:File map.mlw:
<<<<<<< HEAD
Line 64:
=======
Line 34:
x = {"type" : "Array" , "val" : [{"indice" : "1" ,
"value" : {"type" : "Integer" , "val" : "3" } },
{"others" : {"type" : "Integer" ,
"val" : "0" } }] }
Line 35:
>>>>>>> a5a64af7
x = {"type" : "Array" , "val" : [{"indice" : "0" ,
"value" : {"type" : "Integer" , "val" : "3" } }, {"indice" : "1" ,
"value" : {"type" : "Integer" , "val" : "3" } },
{"others" : {"type" : "Integer" ,
"val" : "0" } }] }
<<<<<<< HEAD
Line 65:
old x = {"type" : "Array" , "val" : [{"indice" : "0" ,
=======
Line 37:
x = {"type" : "Array" , "val" : [{"indice" : "0" ,
>>>>>>> a5a64af7
"value" : {"type" : "Integer" , "val" : "3" } }, {"indice" : "1" ,
"value" : {"type" : "Integer" , "val" : "3" } },
{"others" : {"type" : "Integer" ,
"val" : "0" } }] }

bench/ce/map.mlw M VC proj_map_test2: Unknown (other)
Counter-example model:File map.mlw:
<<<<<<< HEAD
Line 71:
=======
Line 39:
x = {"type" : "Array" , "val" : [{"indice" : "1" ,
"value" : {"type" : "Boolean" , "val" : true } },
{"others" : {"type" : "Boolean" ,
"val" : false } }] }
Line 40:
>>>>>>> a5a64af7
x = {"type" : "Array" , "val" : [{"indice" : "0" ,
"value" : {"type" : "Boolean" , "val" : true } }, {"indice" : "1" ,
"value" : {"type" : "Boolean" , "val" : true } },
{"others" : {"type" : "Boolean" ,
"val" : false } }] }
<<<<<<< HEAD
Line 72:
old x = {"type" : "Array" , "val" : [{"indice" : "0" ,
=======
Line 42:
x = {"type" : "Array" , "val" : [{"indice" : "0" ,
>>>>>>> a5a64af7
"value" : {"type" : "Boolean" , "val" : true } }, {"indice" : "1" ,
"value" : {"type" : "Boolean" , "val" : true } },
{"others" : {"type" : "Boolean" ,
"val" : false } }] }
<|MERGE_RESOLUTION|>--- conflicted
+++ resolved
@@ -9,28 +9,14 @@
 
 bench/ce/map.mlw M VC test_map: Unknown (other)
 Counter-example model:File map.mlw:
-<<<<<<< HEAD
-Line 19:
-=======
 Line 16:
-x = {"type" : "Array" , "val" : [{"indice" : "1" ,
-"value" : {"type" : "Integer" , "val" : "3" } },
-{"others" : {"type" : "Integer" ,
-"val" : "0" } }] }
-Line 17:
->>>>>>> a5a64af7
 x = {"type" : "Array" , "val" : [{"indice" : "0" ,
 "value" : {"type" : "Integer" , "val" : "3" } }, {"indice" : "1" ,
 "value" : {"type" : "Integer" , "val" : "3" } },
 {"others" : {"type" : "Integer" ,
 "val" : "0" } }] }
-<<<<<<< HEAD
-Line 20:
+Line 17:
 old x = {"type" : "Array" , "val" : [{"indice" : "0" ,
-=======
-Line 19:
-x = {"type" : "Array" , "val" : [{"indice" : "0" ,
->>>>>>> a5a64af7
 "value" : {"type" : "Integer" , "val" : "3" } }, {"indice" : "1" ,
 "value" : {"type" : "Integer" , "val" : "3" } },
 {"others" : {"type" : "Integer" ,
@@ -42,34 +28,14 @@
 x = {"type" : "Array" , "val" : [{"others" : {"type" : "Array" ,
 "val" : [{"others" : {"type" : "Integer" ,
 "val" : "0" } }] } }] }
-<<<<<<< HEAD
-Line 26:
+Line 23:
 old x = {"type" : "Array" , "val" : [{"others" : {"type" : "Array" ,
-=======
-Line 23:
-x = {"type" : "Array" , "val" : [{"others" : {"type" : "Array" ,
-"val" : [{"others" : {"type" : "Integer" ,
-"val" : "0" } }] } }] }
-Line 25:
-x = {"type" : "Array" , "val" : [{"others" : {"type" : "Array" ,
->>>>>>> a5a64af7
 "val" : [{"others" : {"type" : "Integer" ,
 "val" : "0" } }] } }] }
 
 bench/ce/map.mlw M VC test_map_multidim2: Unknown (other)
 Counter-example model:File map.mlw:
-<<<<<<< HEAD
-Line 30:
-=======
 Line 27:
-x = {"type" : "Array" , "val" : [{"indice" : "1" ,
-"value" : {"type" : "Array" , "val" : [{"indice" : "1" ,
-"value" : {"type" : "Integer" , "val" : "3" } },
-{"others" : {"type" : "Integer" , "val" : "0" } }] } },
-{"others" : {"type" : "Array" , "val" : [{"others" : {"type" : "Integer" ,
-"val" : "0" } }] } }] }
-Line 28:
->>>>>>> a5a64af7
 x = {"type" : "Array" , "val" : [{"indice" : "0" ,
 "value" : {"type" : "Array" , "val" : [{"indice" : "0" ,
 "value" : {"type" : "Integer" , "val" : "3" } },
@@ -79,13 +45,8 @@
 {"others" : {"type" : "Integer" , "val" : "0" } }] } },
 {"others" : {"type" : "Array" , "val" : [{"others" : {"type" : "Integer" ,
 "val" : "0" } }] } }] }
-<<<<<<< HEAD
-Line 31:
+Line 28:
 old x = {"type" : "Array" , "val" : [{"indice" : "0" ,
-=======
-Line 32:
-x = {"type" : "Array" , "val" : [{"indice" : "0" ,
->>>>>>> a5a64af7
 "value" : {"type" : "Array" , "val" : [{"indice" : "0" ,
 "value" : {"type" : "Integer" , "val" : "3" } },
 {"others" : {"type" : "Integer" , "val" : "0" } }] } }, {"indice" : "1" ,
@@ -97,28 +58,14 @@
 
 bench/ce/map.mlw M VC proj_map_test1: Unknown (other)
 Counter-example model:File map.mlw:
-<<<<<<< HEAD
-Line 64:
-=======
 Line 34:
-x = {"type" : "Array" , "val" : [{"indice" : "1" ,
-"value" : {"type" : "Integer" , "val" : "3" } },
-{"others" : {"type" : "Integer" ,
-"val" : "0" } }] }
-Line 35:
->>>>>>> a5a64af7
 x = {"type" : "Array" , "val" : [{"indice" : "0" ,
 "value" : {"type" : "Integer" , "val" : "3" } }, {"indice" : "1" ,
 "value" : {"type" : "Integer" , "val" : "3" } },
 {"others" : {"type" : "Integer" ,
 "val" : "0" } }] }
-<<<<<<< HEAD
-Line 65:
+Line 35:
 old x = {"type" : "Array" , "val" : [{"indice" : "0" ,
-=======
-Line 37:
-x = {"type" : "Array" , "val" : [{"indice" : "0" ,
->>>>>>> a5a64af7
 "value" : {"type" : "Integer" , "val" : "3" } }, {"indice" : "1" ,
 "value" : {"type" : "Integer" , "val" : "3" } },
 {"others" : {"type" : "Integer" ,
@@ -126,28 +73,14 @@
 
 bench/ce/map.mlw M VC proj_map_test2: Unknown (other)
 Counter-example model:File map.mlw:
-<<<<<<< HEAD
-Line 71:
-=======
 Line 39:
-x = {"type" : "Array" , "val" : [{"indice" : "1" ,
-"value" : {"type" : "Boolean" , "val" : true } },
-{"others" : {"type" : "Boolean" ,
-"val" : false } }] }
-Line 40:
->>>>>>> a5a64af7
 x = {"type" : "Array" , "val" : [{"indice" : "0" ,
 "value" : {"type" : "Boolean" , "val" : true } }, {"indice" : "1" ,
 "value" : {"type" : "Boolean" , "val" : true } },
 {"others" : {"type" : "Boolean" ,
 "val" : false } }] }
-<<<<<<< HEAD
-Line 72:
+Line 40:
 old x = {"type" : "Array" , "val" : [{"indice" : "0" ,
-=======
-Line 42:
-x = {"type" : "Array" , "val" : [{"indice" : "0" ,
->>>>>>> a5a64af7
 "value" : {"type" : "Boolean" , "val" : true } }, {"indice" : "1" ,
 "value" : {"type" : "Boolean" , "val" : true } },
 {"others" : {"type" : "Boolean" ,
@@ -164,28 +97,14 @@
 
 bench/ce/map.mlw M VC test_map: Unknown (other)
 Counter-example model:File map.mlw:
-<<<<<<< HEAD
-Line 19:
-=======
 Line 16:
-x = {"type" : "Array" , "val" : [{"indice" : "1" ,
-"value" : {"type" : "Integer" , "val" : "3" } },
-{"others" : {"type" : "Integer" ,
-"val" : "0" } }] }
-Line 17:
->>>>>>> a5a64af7
 x = {"type" : "Array" , "val" : [{"indice" : "0" ,
 "value" : {"type" : "Integer" , "val" : "3" } }, {"indice" : "1" ,
 "value" : {"type" : "Integer" , "val" : "3" } },
 {"others" : {"type" : "Integer" ,
 "val" : "0" } }] }
-<<<<<<< HEAD
-Line 20:
+Line 17:
 old x = {"type" : "Array" , "val" : [{"indice" : "0" ,
-=======
-Line 19:
-x = {"type" : "Array" , "val" : [{"indice" : "0" ,
->>>>>>> a5a64af7
 "value" : {"type" : "Integer" , "val" : "3" } }, {"indice" : "1" ,
 "value" : {"type" : "Integer" , "val" : "3" } },
 {"others" : {"type" : "Integer" ,
@@ -197,34 +116,14 @@
 x = {"type" : "Array" , "val" : [{"others" : {"type" : "Array" ,
 "val" : [{"others" : {"type" : "Integer" ,
 "val" : "0" } }] } }] }
-<<<<<<< HEAD
-Line 26:
+Line 23:
 old x = {"type" : "Array" , "val" : [{"others" : {"type" : "Array" ,
-=======
-Line 23:
-x = {"type" : "Array" , "val" : [{"others" : {"type" : "Array" ,
-"val" : [{"others" : {"type" : "Integer" ,
-"val" : "0" } }] } }] }
-Line 25:
-x = {"type" : "Array" , "val" : [{"others" : {"type" : "Array" ,
->>>>>>> a5a64af7
 "val" : [{"others" : {"type" : "Integer" ,
 "val" : "0" } }] } }] }
 
 bench/ce/map.mlw M VC test_map_multidim2: Unknown (other)
 Counter-example model:File map.mlw:
-<<<<<<< HEAD
-Line 30:
-=======
 Line 27:
-x = {"type" : "Array" , "val" : [{"indice" : "1" ,
-"value" : {"type" : "Array" , "val" : [{"indice" : "1" ,
-"value" : {"type" : "Integer" , "val" : "3" } },
-{"others" : {"type" : "Integer" , "val" : "0" } }] } },
-{"others" : {"type" : "Array" , "val" : [{"others" : {"type" : "Integer" ,
-"val" : "0" } }] } }] }
-Line 28:
->>>>>>> a5a64af7
 x = {"type" : "Array" , "val" : [{"indice" : "0" ,
 "value" : {"type" : "Array" , "val" : [{"indice" : "0" ,
 "value" : {"type" : "Integer" , "val" : "3" } },
@@ -234,13 +133,8 @@
 {"others" : {"type" : "Integer" , "val" : "0" } }] } },
 {"others" : {"type" : "Array" , "val" : [{"others" : {"type" : "Integer" ,
 "val" : "0" } }] } }] }
-<<<<<<< HEAD
-Line 31:
+Line 28:
 old x = {"type" : "Array" , "val" : [{"indice" : "0" ,
-=======
-Line 32:
-x = {"type" : "Array" , "val" : [{"indice" : "0" ,
->>>>>>> a5a64af7
 "value" : {"type" : "Array" , "val" : [{"indice" : "0" ,
 "value" : {"type" : "Integer" , "val" : "3" } },
 {"others" : {"type" : "Integer" , "val" : "0" } }] } }, {"indice" : "1" ,
@@ -252,28 +146,14 @@
 
 bench/ce/map.mlw M VC proj_map_test1: Unknown (other)
 Counter-example model:File map.mlw:
-<<<<<<< HEAD
-Line 64:
-=======
 Line 34:
-x = {"type" : "Array" , "val" : [{"indice" : "1" ,
-"value" : {"type" : "Integer" , "val" : "3" } },
-{"others" : {"type" : "Integer" ,
-"val" : "0" } }] }
-Line 35:
->>>>>>> a5a64af7
 x = {"type" : "Array" , "val" : [{"indice" : "0" ,
 "value" : {"type" : "Integer" , "val" : "3" } }, {"indice" : "1" ,
 "value" : {"type" : "Integer" , "val" : "3" } },
 {"others" : {"type" : "Integer" ,
 "val" : "0" } }] }
-<<<<<<< HEAD
-Line 65:
+Line 35:
 old x = {"type" : "Array" , "val" : [{"indice" : "0" ,
-=======
-Line 37:
-x = {"type" : "Array" , "val" : [{"indice" : "0" ,
->>>>>>> a5a64af7
 "value" : {"type" : "Integer" , "val" : "3" } }, {"indice" : "1" ,
 "value" : {"type" : "Integer" , "val" : "3" } },
 {"others" : {"type" : "Integer" ,
@@ -281,28 +161,14 @@
 
 bench/ce/map.mlw M VC proj_map_test2: Unknown (other)
 Counter-example model:File map.mlw:
-<<<<<<< HEAD
-Line 71:
-=======
 Line 39:
-x = {"type" : "Array" , "val" : [{"indice" : "1" ,
-"value" : {"type" : "Boolean" , "val" : true } },
-{"others" : {"type" : "Boolean" ,
-"val" : false } }] }
-Line 40:
->>>>>>> a5a64af7
 x = {"type" : "Array" , "val" : [{"indice" : "0" ,
 "value" : {"type" : "Boolean" , "val" : true } }, {"indice" : "1" ,
 "value" : {"type" : "Boolean" , "val" : true } },
 {"others" : {"type" : "Boolean" ,
 "val" : false } }] }
-<<<<<<< HEAD
-Line 72:
+Line 40:
 old x = {"type" : "Array" , "val" : [{"indice" : "0" ,
-=======
-Line 42:
-x = {"type" : "Array" , "val" : [{"indice" : "0" ,
->>>>>>> a5a64af7
 "value" : {"type" : "Boolean" , "val" : true } }, {"indice" : "1" ,
 "value" : {"type" : "Boolean" , "val" : true } },
 {"others" : {"type" : "Boolean" ,
