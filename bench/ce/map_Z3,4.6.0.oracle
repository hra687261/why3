bench/ce/map.mlw ModelMap t1: Unknown (other)
Counter-example model:File map.mlw:
Line 5:
i, ["model", "model_trace:i"] = {"type" : "Integer" ,
"val" : "0" }
t, ["model", "model_trace:t"] = {"type" : "Array" ,
"val" : [{"indice" : "0" , "value" : {"type" : "Integer" , "val" : "1" } },
{"others" : {"type" : "Integer" ,
"val" : "1" } }] }

bench/ce/map.mlw M VC test_map: Timeout
Counter-example model:File map.mlw:
Line 16:
<<<<<<< HEAD
x = {"type" : "Array" , "val" : [{"indice" : "0" ,
"value" : {"type" : "Integer" , "val" : "3" } }, {"indice" : "1" ,
"value" : {"type" : "Integer" , "val" : "3" } },
{"others" : {"type" : "Integer" ,
"val" : "2" } }] }
Line 17:
old x = {"type" : "Array" , "val" : [{"indice" : "0" ,
"value" : {"type" : "Integer" , "val" : "3" } }, {"indice" : "1" ,
"value" : {"type" : "Integer" , "val" : "3" } },
=======
x, ["model", "model_trace:x"] = {"type" : "Array" ,
"val" : [{"indice" : "1" , "value" : {"type" : "Integer" , "val" : "3" } },
{"others" : {"type" : "Integer" , "val" : "2" } }] }
Line 17:
x, ["model", "model_trace:x@call"] = {"type" : "Array" ,
"val" : [{"indice" : "0" , "value" : {"type" : "Integer" , "val" : "3" } },
{"indice" : "1" , "value" : {"type" : "Integer" , "val" : "3" } },
{"others" : {"type" : "Integer" , "val" : "2" } }] }
Line 19:
x, ["model", "model_trace:x@call"] = {"type" : "Array" ,
"val" : [{"indice" : "0" , "value" : {"type" : "Integer" , "val" : "3" } },
{"indice" : "1" , "value" : {"type" : "Integer" , "val" : "3" } },
{"others" : {"type" : "Integer" ,
"val" : "2" } }] }

bench/ce/map.mlw M WP_parameter test_map_multidim1 : Unknown (other)
Counter-example model:File map.mlw:
Line 22:
x, ["model", "model_trace:x"] = {"type" : "Array" ,
"val" : [{"indice" : "1" , "value" : {"type" : "Array" ,
"val" : [{"indice" : "0" , "value" : {"type" : "Integer" , "val" : "2" } },
{"indice" : "1" , "value" : {"type" : "Integer" , "val" : "2" } },
{"others" : {"type" : "Integer" , "val" : "3" } }] } },
{"others" : {"type" : "Array" , "val" : [{"others" : {"type" : "Integer" ,
"val" : "4" } }] } }] }
Line 23:
x, ["model", "model_trace:x@call"] = {"type" : "Array" ,
"val" : [{"indice" : "0" , "value" : {"type" : "Array" ,
"val" : [{"indice" : "0" , "value" : {"type" : "Integer" , "val" : "2" } },
{"indice" : "1" , "value" : {"type" : "Integer" , "val" : "2" } },
{"others" : {"type" : "Integer" , "val" : "3" } }] } }, {"indice" : "1" ,
"value" : {"type" : "Array" , "val" : [{"indice" : "0" ,
"value" : {"type" : "Integer" , "val" : "2" } }, {"indice" : "1" ,
"value" : {"type" : "Integer" , "val" : "2" } },
{"others" : {"type" : "Integer" , "val" : "3" } }] } },
{"others" : {"type" : "Array" , "val" : [{"others" : {"type" : "Integer" ,
"val" : "4" } }] } }] }
Line 25:
x, ["model", "model_trace:x@call"] = {"type" : "Array" ,
"val" : [{"indice" : "0" , "value" : {"type" : "Array" ,
"val" : [{"indice" : "0" , "value" : {"type" : "Integer" , "val" : "2" } },
{"indice" : "1" , "value" : {"type" : "Integer" , "val" : "2" } },
{"others" : {"type" : "Integer" , "val" : "3" } }] } }, {"indice" : "1" ,
"value" : {"type" : "Array" , "val" : [{"indice" : "0" ,
"value" : {"type" : "Integer" , "val" : "2" } }, {"indice" : "1" ,
"value" : {"type" : "Integer" , "val" : "2" } },
{"others" : {"type" : "Integer" , "val" : "3" } }] } },
{"others" : {"type" : "Array" , "val" : [{"others" : {"type" : "Integer" ,
"val" : "4" } }] } }] }

bench/ce/map.mlw M WP_parameter test_map_multidim2 : Unknown (other)
Counter-example model:File map.mlw:
Line 27:
x, ["model", "model_trace:x"] = {"type" : "Array" ,
"val" : [{"indice" : "0" , "value" : {"type" : "Array" ,
"val" : [{"others" : {"type" : "Integer" , "val" : "4" } }] } },
{"indice" : "1" , "value" : {"type" : "Array" , "val" : [{"indice" : "1" ,
"value" : {"type" : "Integer" , "val" : "3" } },
{"others" : {"type" : "Integer" , "val" : "2" } }] } },
{"others" : {"type" : "Array" , "val" : [{"others" : {"type" : "Integer" ,
"val" : "5" } }] } }] }
Line 28:
x, ["model", "model_trace:x@call"] = {"type" : "Array" ,
"val" : [{"indice" : "0" , "value" : {"type" : "Array" ,
"val" : [{"indice" : "0" , "value" : {"type" : "Integer" , "val" : "3" } },
{"others" : {"type" : "Integer" , "val" : "4" } }] } }, {"indice" : "1" ,
"value" : {"type" : "Array" , "val" : [{"indice" : "1" ,
"value" : {"type" : "Integer" , "val" : "3" } },
{"others" : {"type" : "Integer" , "val" : "2" } }] } },
{"others" : {"type" : "Array" , "val" : [{"others" : {"type" : "Integer" ,
"val" : "5" } }] } }] }
Line 32:
x, ["model", "model_trace:x@call"] = {"type" : "Array" ,
"val" : [{"indice" : "0" , "value" : {"type" : "Array" ,
"val" : [{"indice" : "0" , "value" : {"type" : "Integer" , "val" : "3" } },
{"others" : {"type" : "Integer" , "val" : "4" } }] } }, {"indice" : "1" ,
"value" : {"type" : "Array" , "val" : [{"indice" : "1" ,
"value" : {"type" : "Integer" , "val" : "3" } },
{"others" : {"type" : "Integer" , "val" : "2" } }] } },
{"others" : {"type" : "Array" , "val" : [{"others" : {"type" : "Integer" ,
"val" : "5" } }] } }] }

bench/ce/map.mlw M WP_parameter proj_map_test1 : Unknown (other)
Counter-example model:File map.mlw:
Line 34:
x, ["model", "model_trace:x"] = {"type" : "Array" ,
"val" : [{"indice" : "1" , "value" : {"type" : "Integer" , "val" : "3" } },
{"others" : {"type" : "Integer" , "val" : "2" } }] }
Line 35:
x, ["model", "model_trace:x@call"] = {"type" : "Array" ,
"val" : [{"indice" : "0" , "value" : {"type" : "Integer" , "val" : "3" } },
{"indice" : "1" , "value" : {"type" : "Integer" , "val" : "3" } },
{"others" : {"type" : "Integer" , "val" : "2" } }] }
Line 37:
x, ["model", "model_trace:x@call"] = {"type" : "Array" ,
"val" : [{"indice" : "0" , "value" : {"type" : "Integer" , "val" : "3" } },
{"indice" : "1" , "value" : {"type" : "Integer" , "val" : "3" } },
{"others" : {"type" : "Integer" ,
"val" : "2" } }] }

bench/ce/map.mlw M WP_parameter proj_map_test2 : Unknown (other)
Counter-example model:File map.mlw:
Line 39:
x, ["model", "model_trace:x"] = {"type" : "Array" ,
"val" : [{"indice" : "1" , "value" : {"type" : "Boolean" , "val" : true } },
{"others" : {"type" : "Boolean" , "val" : false } }] }
Line 40:
x, ["model", "model_trace:x@call"] = {"type" : "Array" ,
"val" : [{"indice" : "0" , "value" : {"type" : "Boolean" , "val" : true } },
{"indice" : "1" , "value" : {"type" : "Boolean" , "val" : true } },
{"others" : {"type" : "Boolean" , "val" : false } }] }
Line 42:
x, ["model", "model_trace:x@call"] = {"type" : "Array" ,
"val" : [{"indice" : "0" , "value" : {"type" : "Boolean" , "val" : true } },
{"indice" : "1" , "value" : {"type" : "Boolean" , "val" : true } },
{"others" : {"type" : "Boolean" ,
"val" : false } }] }

bench/ce/map.mlw ModelMap t1 : Unknown (other)
Counter-example model:File map.mlw:
Line 5:
i, ["model", "model_trace:i"] = {"type" : "Integer" ,
"val" : "0" }
t, ["model", "model_trace:t"] = {"type" : "Array" ,
"val" : [{"indice" : "0" , "value" : {"type" : "Integer" , "val" : "1" } },
{"others" : {"type" : "Integer" ,
"val" : "1" } }] }

bench/ce/map.mlw M WP_parameter test_map : Unknown (other)
Counter-example model:File map.mlw:
Line 16:
x, ["model", "model_trace:x"] = {"type" : "Array" ,
"val" : [{"indice" : "1" , "value" : {"type" : "Integer" , "val" : "3" } },
{"others" : {"type" : "Integer" , "val" : "2" } }] }
Line 17:
x, ["model", "model_trace:x@call"] = {"type" : "Array" ,
"val" : [{"indice" : "0" , "value" : {"type" : "Integer" , "val" : "3" } },
{"indice" : "1" , "value" : {"type" : "Integer" , "val" : "3" } },
{"others" : {"type" : "Integer" , "val" : "2" } }] }
Line 19:
x, ["model", "model_trace:x@call"] = {"type" : "Array" ,
"val" : [{"indice" : "0" , "value" : {"type" : "Integer" , "val" : "3" } },
{"indice" : "1" , "value" : {"type" : "Integer" , "val" : "3" } },
>>>>>>> e6e8afd9
{"others" : {"type" : "Integer" ,
"val" : "2" } }] }

bench/ce/map.mlw M VC test_map_multidim1: Timeout
Counter-example model:File map.mlw:
Line 22:
<<<<<<< HEAD
x = {"type" : "Array" , "val" : [{"indice" : "0" ,
"value" : {"type" : "Array" , "val" : [{"indice" : "0" ,
"value" : {"type" : "Integer" , "val" : "2" } }, {"indice" : "1" ,
"value" : {"type" : "Integer" , "val" : "2" } },
=======
x, ["model", "model_trace:x"] = {"type" : "Array" ,
"val" : [{"indice" : "1" , "value" : {"type" : "Array" ,
"val" : [{"indice" : "0" , "value" : {"type" : "Integer" , "val" : "2" } },
{"indice" : "1" , "value" : {"type" : "Integer" , "val" : "2" } },
{"others" : {"type" : "Integer" , "val" : "3" } }] } },
{"others" : {"type" : "Array" , "val" : [{"others" : {"type" : "Integer" ,
"val" : "4" } }] } }] }
Line 23:
x, ["model", "model_trace:x@call"] = {"type" : "Array" ,
"val" : [{"indice" : "0" , "value" : {"type" : "Array" ,
"val" : [{"indice" : "0" , "value" : {"type" : "Integer" , "val" : "2" } },
{"indice" : "1" , "value" : {"type" : "Integer" , "val" : "2" } },
>>>>>>> e6e8afd9
{"others" : {"type" : "Integer" , "val" : "3" } }] } }, {"indice" : "1" ,
"value" : {"type" : "Array" , "val" : [{"indice" : "0" ,
"value" : {"type" : "Integer" , "val" : "2" } }, {"indice" : "1" ,
"value" : {"type" : "Integer" , "val" : "2" } },
{"others" : {"type" : "Integer" , "val" : "3" } }] } },
{"others" : {"type" : "Array" , "val" : [{"others" : {"type" : "Integer" ,
"val" : "4" } }] } }] }
<<<<<<< HEAD
Line 23:
old x = {"type" : "Array" , "val" : [{"indice" : "0" ,
"value" : {"type" : "Array" , "val" : [{"indice" : "0" ,
"value" : {"type" : "Integer" , "val" : "2" } }, {"indice" : "1" ,
"value" : {"type" : "Integer" , "val" : "2" } },
=======
Line 25:
x, ["model", "model_trace:x@call"] = {"type" : "Array" ,
"val" : [{"indice" : "0" , "value" : {"type" : "Array" ,
"val" : [{"indice" : "0" , "value" : {"type" : "Integer" , "val" : "2" } },
{"indice" : "1" , "value" : {"type" : "Integer" , "val" : "2" } },
>>>>>>> e6e8afd9
{"others" : {"type" : "Integer" , "val" : "3" } }] } }, {"indice" : "1" ,
"value" : {"type" : "Array" , "val" : [{"indice" : "0" ,
"value" : {"type" : "Integer" , "val" : "2" } }, {"indice" : "1" ,
"value" : {"type" : "Integer" , "val" : "2" } },
{"others" : {"type" : "Integer" , "val" : "3" } }] } },
{"others" : {"type" : "Array" , "val" : [{"others" : {"type" : "Integer" ,
"val" : "4" } }] } }] }

bench/ce/map.mlw M VC test_map_multidim2: Timeout
Counter-example model:File map.mlw:
Line 27:
<<<<<<< HEAD
x = {"type" : "Array" , "val" : [{"indice" : "0" ,
"value" : {"type" : "Array" , "val" : [{"indice" : "0" ,
"value" : {"type" : "Integer" , "val" : "3" } },
=======
x, ["model", "model_trace:x"] = {"type" : "Array" ,
"val" : [{"indice" : "0" , "value" : {"type" : "Array" ,
"val" : [{"others" : {"type" : "Integer" , "val" : "4" } }] } },
{"indice" : "1" , "value" : {"type" : "Array" , "val" : [{"indice" : "1" ,
"value" : {"type" : "Integer" , "val" : "3" } },
{"others" : {"type" : "Integer" , "val" : "2" } }] } },
{"others" : {"type" : "Array" , "val" : [{"others" : {"type" : "Integer" ,
"val" : "5" } }] } }] }
Line 28:
x, ["model", "model_trace:x@call"] = {"type" : "Array" ,
"val" : [{"indice" : "0" , "value" : {"type" : "Array" ,
"val" : [{"indice" : "0" , "value" : {"type" : "Integer" , "val" : "3" } },
>>>>>>> e6e8afd9
{"others" : {"type" : "Integer" , "val" : "4" } }] } }, {"indice" : "1" ,
"value" : {"type" : "Array" , "val" : [{"indice" : "1" ,
"value" : {"type" : "Integer" , "val" : "3" } },
{"others" : {"type" : "Integer" , "val" : "2" } }] } },
{"others" : {"type" : "Array" , "val" : [{"others" : {"type" : "Integer" ,
"val" : "5" } }] } }] }
<<<<<<< HEAD
Line 28:
old x = {"type" : "Array" , "val" : [{"indice" : "0" ,
"value" : {"type" : "Array" , "val" : [{"indice" : "0" ,
"value" : {"type" : "Integer" , "val" : "3" } },
=======
Line 32:
x, ["model", "model_trace:x@call"] = {"type" : "Array" ,
"val" : [{"indice" : "0" , "value" : {"type" : "Array" ,
"val" : [{"indice" : "0" , "value" : {"type" : "Integer" , "val" : "3" } },
>>>>>>> e6e8afd9
{"others" : {"type" : "Integer" , "val" : "4" } }] } }, {"indice" : "1" ,
"value" : {"type" : "Array" , "val" : [{"indice" : "1" ,
"value" : {"type" : "Integer" , "val" : "3" } },
{"others" : {"type" : "Integer" , "val" : "2" } }] } },
{"others" : {"type" : "Array" , "val" : [{"others" : {"type" : "Integer" ,
"val" : "5" } }] } }] }

bench/ce/map.mlw M VC proj_map_test1: Timeout
Counter-example model:File map.mlw:
Line 34:
<<<<<<< HEAD
x = {"type" : "Array" , "val" : [{"indice" : "0" ,
"value" : {"type" : "Integer" , "val" : "3" } }, {"indice" : "1" ,
"value" : {"type" : "Integer" , "val" : "3" } },
{"others" : {"type" : "Integer" ,
"val" : "2" } }] }
Line 35:
old x = {"type" : "Array" , "val" : [{"indice" : "0" ,
"value" : {"type" : "Integer" , "val" : "3" } }, {"indice" : "1" ,
"value" : {"type" : "Integer" , "val" : "3" } },
=======
x, ["model", "model_trace:x"] = {"type" : "Array" ,
"val" : [{"indice" : "1" , "value" : {"type" : "Integer" , "val" : "3" } },
{"others" : {"type" : "Integer" , "val" : "2" } }] }
Line 35:
x, ["model", "model_trace:x@call"] = {"type" : "Array" ,
"val" : [{"indice" : "0" , "value" : {"type" : "Integer" , "val" : "3" } },
{"indice" : "1" , "value" : {"type" : "Integer" , "val" : "3" } },
{"others" : {"type" : "Integer" , "val" : "2" } }] }
Line 37:
x, ["model", "model_trace:x@call"] = {"type" : "Array" ,
"val" : [{"indice" : "0" , "value" : {"type" : "Integer" , "val" : "3" } },
{"indice" : "1" , "value" : {"type" : "Integer" , "val" : "3" } },
>>>>>>> e6e8afd9
{"others" : {"type" : "Integer" ,
"val" : "2" } }] }

bench/ce/map.mlw M VC proj_map_test2: Timeout
Counter-example model:File map.mlw:
Line 39:
<<<<<<< HEAD
x = {"type" : "Array" , "val" : [{"indice" : "0" ,
"value" : {"type" : "Boolean" , "val" : true } }, {"indice" : "1" ,
"value" : {"type" : "Boolean" , "val" : true } },
{"others" : {"type" : "Boolean" ,
"val" : false } }] }
Line 40:
old x = {"type" : "Array" , "val" : [{"indice" : "0" ,
"value" : {"type" : "Boolean" , "val" : true } }, {"indice" : "1" ,
"value" : {"type" : "Boolean" , "val" : true } },
=======
x, ["model", "model_trace:x"] = {"type" : "Array" ,
"val" : [{"indice" : "1" , "value" : {"type" : "Boolean" , "val" : true } },
{"others" : {"type" : "Boolean" , "val" : false } }] }
Line 40:
x, ["model", "model_trace:x@call"] = {"type" : "Array" ,
"val" : [{"indice" : "0" , "value" : {"type" : "Boolean" , "val" : true } },
{"indice" : "1" , "value" : {"type" : "Boolean" , "val" : true } },
{"others" : {"type" : "Boolean" , "val" : false } }] }
Line 42:
x, ["model", "model_trace:x@call"] = {"type" : "Array" ,
"val" : [{"indice" : "0" , "value" : {"type" : "Boolean" , "val" : true } },
{"indice" : "1" , "value" : {"type" : "Boolean" , "val" : true } },
>>>>>>> e6e8afd9
{"others" : {"type" : "Boolean" ,
"val" : false } }] }
<|MERGE_RESOLUTION|>--- conflicted
+++ resolved
@@ -1,46 +1,36 @@
 bench/ce/map.mlw ModelMap t1: Unknown (other)
 Counter-example model:File map.mlw:
 Line 5:
-i, ["model", "model_trace:i"] = {"type" : "Integer" ,
+i, [[@model], [@introduced], [@model_trace:i]] = {"type" : "Integer" ,
 "val" : "0" }
-t, ["model", "model_trace:t"] = {"type" : "Array" ,
-"val" : [{"indice" : "0" , "value" : {"type" : "Integer" , "val" : "1" } },
+t, [[@model], [@introduced],
+[@model_trace:t]] = {"type" : "Array" , "val" : [{"indice" : "0" ,
+"value" : {"type" : "Integer" , "val" : "1" } },
 {"others" : {"type" : "Integer" ,
 "val" : "1" } }] }
 
 bench/ce/map.mlw M VC test_map: Timeout
 Counter-example model:File map.mlw:
 Line 16:
-<<<<<<< HEAD
-x = {"type" : "Array" , "val" : [{"indice" : "0" ,
-"value" : {"type" : "Integer" , "val" : "3" } }, {"indice" : "1" ,
-"value" : {"type" : "Integer" , "val" : "3" } },
-{"others" : {"type" : "Integer" ,
-"val" : "2" } }] }
-Line 17:
-old x = {"type" : "Array" , "val" : [{"indice" : "0" ,
-"value" : {"type" : "Integer" , "val" : "3" } }, {"indice" : "1" ,
-"value" : {"type" : "Integer" , "val" : "3" } },
-=======
-x, ["model", "model_trace:x"] = {"type" : "Array" ,
+x, [[@model], [@introduced], [@model_trace:x]] = {"type" : "Array" ,
 "val" : [{"indice" : "1" , "value" : {"type" : "Integer" , "val" : "3" } },
 {"others" : {"type" : "Integer" , "val" : "2" } }] }
 Line 17:
-x, ["model", "model_trace:x@call"] = {"type" : "Array" ,
+x, [[@model], [@introduced], [@model_trace:x]] = {"type" : "Array" ,
 "val" : [{"indice" : "0" , "value" : {"type" : "Integer" , "val" : "3" } },
 {"indice" : "1" , "value" : {"type" : "Integer" , "val" : "3" } },
 {"others" : {"type" : "Integer" , "val" : "2" } }] }
 Line 19:
-x, ["model", "model_trace:x@call"] = {"type" : "Array" ,
+x, [[@model], [@introduced], [@model_trace:x]] = {"type" : "Array" ,
 "val" : [{"indice" : "0" , "value" : {"type" : "Integer" , "val" : "3" } },
 {"indice" : "1" , "value" : {"type" : "Integer" , "val" : "3" } },
 {"others" : {"type" : "Integer" ,
 "val" : "2" } }] }
 
-bench/ce/map.mlw M WP_parameter test_map_multidim1 : Unknown (other)
+bench/ce/map.mlw M VC test_map_multidim1: Timeout
 Counter-example model:File map.mlw:
 Line 22:
-x, ["model", "model_trace:x"] = {"type" : "Array" ,
+x, [[@model], [@introduced], [@model_trace:x]] = {"type" : "Array" ,
 "val" : [{"indice" : "1" , "value" : {"type" : "Array" ,
 "val" : [{"indice" : "0" , "value" : {"type" : "Integer" , "val" : "2" } },
 {"indice" : "1" , "value" : {"type" : "Integer" , "val" : "2" } },
@@ -48,7 +38,7 @@
 {"others" : {"type" : "Array" , "val" : [{"others" : {"type" : "Integer" ,
 "val" : "4" } }] } }] }
 Line 23:
-x, ["model", "model_trace:x@call"] = {"type" : "Array" ,
+x, [[@model], [@introduced], [@model_trace:x]] = {"type" : "Array" ,
 "val" : [{"indice" : "0" , "value" : {"type" : "Array" ,
 "val" : [{"indice" : "0" , "value" : {"type" : "Integer" , "val" : "2" } },
 {"indice" : "1" , "value" : {"type" : "Integer" , "val" : "2" } },
@@ -60,7 +50,7 @@
 {"others" : {"type" : "Array" , "val" : [{"others" : {"type" : "Integer" ,
 "val" : "4" } }] } }] }
 Line 25:
-x, ["model", "model_trace:x@call"] = {"type" : "Array" ,
+x, [[@model], [@introduced], [@model_trace:x]] = {"type" : "Array" ,
 "val" : [{"indice" : "0" , "value" : {"type" : "Array" ,
 "val" : [{"indice" : "0" , "value" : {"type" : "Integer" , "val" : "2" } },
 {"indice" : "1" , "value" : {"type" : "Integer" , "val" : "2" } },
@@ -72,10 +62,10 @@
 {"others" : {"type" : "Array" , "val" : [{"others" : {"type" : "Integer" ,
 "val" : "4" } }] } }] }
 
-bench/ce/map.mlw M WP_parameter test_map_multidim2 : Unknown (other)
+bench/ce/map.mlw M VC test_map_multidim2: Timeout
 Counter-example model:File map.mlw:
 Line 27:
-x, ["model", "model_trace:x"] = {"type" : "Array" ,
+x, [[@model], [@introduced], [@model_trace:x]] = {"type" : "Array" ,
 "val" : [{"indice" : "0" , "value" : {"type" : "Array" ,
 "val" : [{"others" : {"type" : "Integer" , "val" : "4" } }] } },
 {"indice" : "1" , "value" : {"type" : "Array" , "val" : [{"indice" : "1" ,
@@ -84,7 +74,7 @@
 {"others" : {"type" : "Array" , "val" : [{"others" : {"type" : "Integer" ,
 "val" : "5" } }] } }] }
 Line 28:
-x, ["model", "model_trace:x@call"] = {"type" : "Array" ,
+x, [[@model], [@introduced], [@model_trace:x]] = {"type" : "Array" ,
 "val" : [{"indice" : "0" , "value" : {"type" : "Array" ,
 "val" : [{"indice" : "0" , "value" : {"type" : "Integer" , "val" : "3" } },
 {"others" : {"type" : "Integer" , "val" : "4" } }] } }, {"indice" : "1" ,
@@ -94,169 +84,9 @@
 {"others" : {"type" : "Array" , "val" : [{"others" : {"type" : "Integer" ,
 "val" : "5" } }] } }] }
 Line 32:
-x, ["model", "model_trace:x@call"] = {"type" : "Array" ,
+x, [[@model], [@introduced], [@model_trace:x]] = {"type" : "Array" ,
 "val" : [{"indice" : "0" , "value" : {"type" : "Array" ,
 "val" : [{"indice" : "0" , "value" : {"type" : "Integer" , "val" : "3" } },
-{"others" : {"type" : "Integer" , "val" : "4" } }] } }, {"indice" : "1" ,
-"value" : {"type" : "Array" , "val" : [{"indice" : "1" ,
-"value" : {"type" : "Integer" , "val" : "3" } },
-{"others" : {"type" : "Integer" , "val" : "2" } }] } },
-{"others" : {"type" : "Array" , "val" : [{"others" : {"type" : "Integer" ,
-"val" : "5" } }] } }] }
-
-bench/ce/map.mlw M WP_parameter proj_map_test1 : Unknown (other)
-Counter-example model:File map.mlw:
-Line 34:
-x, ["model", "model_trace:x"] = {"type" : "Array" ,
-"val" : [{"indice" : "1" , "value" : {"type" : "Integer" , "val" : "3" } },
-{"others" : {"type" : "Integer" , "val" : "2" } }] }
-Line 35:
-x, ["model", "model_trace:x@call"] = {"type" : "Array" ,
-"val" : [{"indice" : "0" , "value" : {"type" : "Integer" , "val" : "3" } },
-{"indice" : "1" , "value" : {"type" : "Integer" , "val" : "3" } },
-{"others" : {"type" : "Integer" , "val" : "2" } }] }
-Line 37:
-x, ["model", "model_trace:x@call"] = {"type" : "Array" ,
-"val" : [{"indice" : "0" , "value" : {"type" : "Integer" , "val" : "3" } },
-{"indice" : "1" , "value" : {"type" : "Integer" , "val" : "3" } },
-{"others" : {"type" : "Integer" ,
-"val" : "2" } }] }
-
-bench/ce/map.mlw M WP_parameter proj_map_test2 : Unknown (other)
-Counter-example model:File map.mlw:
-Line 39:
-x, ["model", "model_trace:x"] = {"type" : "Array" ,
-"val" : [{"indice" : "1" , "value" : {"type" : "Boolean" , "val" : true } },
-{"others" : {"type" : "Boolean" , "val" : false } }] }
-Line 40:
-x, ["model", "model_trace:x@call"] = {"type" : "Array" ,
-"val" : [{"indice" : "0" , "value" : {"type" : "Boolean" , "val" : true } },
-{"indice" : "1" , "value" : {"type" : "Boolean" , "val" : true } },
-{"others" : {"type" : "Boolean" , "val" : false } }] }
-Line 42:
-x, ["model", "model_trace:x@call"] = {"type" : "Array" ,
-"val" : [{"indice" : "0" , "value" : {"type" : "Boolean" , "val" : true } },
-{"indice" : "1" , "value" : {"type" : "Boolean" , "val" : true } },
-{"others" : {"type" : "Boolean" ,
-"val" : false } }] }
-
-bench/ce/map.mlw ModelMap t1 : Unknown (other)
-Counter-example model:File map.mlw:
-Line 5:
-i, ["model", "model_trace:i"] = {"type" : "Integer" ,
-"val" : "0" }
-t, ["model", "model_trace:t"] = {"type" : "Array" ,
-"val" : [{"indice" : "0" , "value" : {"type" : "Integer" , "val" : "1" } },
-{"others" : {"type" : "Integer" ,
-"val" : "1" } }] }
-
-bench/ce/map.mlw M WP_parameter test_map : Unknown (other)
-Counter-example model:File map.mlw:
-Line 16:
-x, ["model", "model_trace:x"] = {"type" : "Array" ,
-"val" : [{"indice" : "1" , "value" : {"type" : "Integer" , "val" : "3" } },
-{"others" : {"type" : "Integer" , "val" : "2" } }] }
-Line 17:
-x, ["model", "model_trace:x@call"] = {"type" : "Array" ,
-"val" : [{"indice" : "0" , "value" : {"type" : "Integer" , "val" : "3" } },
-{"indice" : "1" , "value" : {"type" : "Integer" , "val" : "3" } },
-{"others" : {"type" : "Integer" , "val" : "2" } }] }
-Line 19:
-x, ["model", "model_trace:x@call"] = {"type" : "Array" ,
-"val" : [{"indice" : "0" , "value" : {"type" : "Integer" , "val" : "3" } },
-{"indice" : "1" , "value" : {"type" : "Integer" , "val" : "3" } },
->>>>>>> e6e8afd9
-{"others" : {"type" : "Integer" ,
-"val" : "2" } }] }
-
-bench/ce/map.mlw M VC test_map_multidim1: Timeout
-Counter-example model:File map.mlw:
-Line 22:
-<<<<<<< HEAD
-x = {"type" : "Array" , "val" : [{"indice" : "0" ,
-"value" : {"type" : "Array" , "val" : [{"indice" : "0" ,
-"value" : {"type" : "Integer" , "val" : "2" } }, {"indice" : "1" ,
-"value" : {"type" : "Integer" , "val" : "2" } },
-=======
-x, ["model", "model_trace:x"] = {"type" : "Array" ,
-"val" : [{"indice" : "1" , "value" : {"type" : "Array" ,
-"val" : [{"indice" : "0" , "value" : {"type" : "Integer" , "val" : "2" } },
-{"indice" : "1" , "value" : {"type" : "Integer" , "val" : "2" } },
-{"others" : {"type" : "Integer" , "val" : "3" } }] } },
-{"others" : {"type" : "Array" , "val" : [{"others" : {"type" : "Integer" ,
-"val" : "4" } }] } }] }
-Line 23:
-x, ["model", "model_trace:x@call"] = {"type" : "Array" ,
-"val" : [{"indice" : "0" , "value" : {"type" : "Array" ,
-"val" : [{"indice" : "0" , "value" : {"type" : "Integer" , "val" : "2" } },
-{"indice" : "1" , "value" : {"type" : "Integer" , "val" : "2" } },
->>>>>>> e6e8afd9
-{"others" : {"type" : "Integer" , "val" : "3" } }] } }, {"indice" : "1" ,
-"value" : {"type" : "Array" , "val" : [{"indice" : "0" ,
-"value" : {"type" : "Integer" , "val" : "2" } }, {"indice" : "1" ,
-"value" : {"type" : "Integer" , "val" : "2" } },
-{"others" : {"type" : "Integer" , "val" : "3" } }] } },
-{"others" : {"type" : "Array" , "val" : [{"others" : {"type" : "Integer" ,
-"val" : "4" } }] } }] }
-<<<<<<< HEAD
-Line 23:
-old x = {"type" : "Array" , "val" : [{"indice" : "0" ,
-"value" : {"type" : "Array" , "val" : [{"indice" : "0" ,
-"value" : {"type" : "Integer" , "val" : "2" } }, {"indice" : "1" ,
-"value" : {"type" : "Integer" , "val" : "2" } },
-=======
-Line 25:
-x, ["model", "model_trace:x@call"] = {"type" : "Array" ,
-"val" : [{"indice" : "0" , "value" : {"type" : "Array" ,
-"val" : [{"indice" : "0" , "value" : {"type" : "Integer" , "val" : "2" } },
-{"indice" : "1" , "value" : {"type" : "Integer" , "val" : "2" } },
->>>>>>> e6e8afd9
-{"others" : {"type" : "Integer" , "val" : "3" } }] } }, {"indice" : "1" ,
-"value" : {"type" : "Array" , "val" : [{"indice" : "0" ,
-"value" : {"type" : "Integer" , "val" : "2" } }, {"indice" : "1" ,
-"value" : {"type" : "Integer" , "val" : "2" } },
-{"others" : {"type" : "Integer" , "val" : "3" } }] } },
-{"others" : {"type" : "Array" , "val" : [{"others" : {"type" : "Integer" ,
-"val" : "4" } }] } }] }
-
-bench/ce/map.mlw M VC test_map_multidim2: Timeout
-Counter-example model:File map.mlw:
-Line 27:
-<<<<<<< HEAD
-x = {"type" : "Array" , "val" : [{"indice" : "0" ,
-"value" : {"type" : "Array" , "val" : [{"indice" : "0" ,
-"value" : {"type" : "Integer" , "val" : "3" } },
-=======
-x, ["model", "model_trace:x"] = {"type" : "Array" ,
-"val" : [{"indice" : "0" , "value" : {"type" : "Array" ,
-"val" : [{"others" : {"type" : "Integer" , "val" : "4" } }] } },
-{"indice" : "1" , "value" : {"type" : "Array" , "val" : [{"indice" : "1" ,
-"value" : {"type" : "Integer" , "val" : "3" } },
-{"others" : {"type" : "Integer" , "val" : "2" } }] } },
-{"others" : {"type" : "Array" , "val" : [{"others" : {"type" : "Integer" ,
-"val" : "5" } }] } }] }
-Line 28:
-x, ["model", "model_trace:x@call"] = {"type" : "Array" ,
-"val" : [{"indice" : "0" , "value" : {"type" : "Array" ,
-"val" : [{"indice" : "0" , "value" : {"type" : "Integer" , "val" : "3" } },
->>>>>>> e6e8afd9
-{"others" : {"type" : "Integer" , "val" : "4" } }] } }, {"indice" : "1" ,
-"value" : {"type" : "Array" , "val" : [{"indice" : "1" ,
-"value" : {"type" : "Integer" , "val" : "3" } },
-{"others" : {"type" : "Integer" , "val" : "2" } }] } },
-{"others" : {"type" : "Array" , "val" : [{"others" : {"type" : "Integer" ,
-"val" : "5" } }] } }] }
-<<<<<<< HEAD
-Line 28:
-old x = {"type" : "Array" , "val" : [{"indice" : "0" ,
-"value" : {"type" : "Array" , "val" : [{"indice" : "0" ,
-"value" : {"type" : "Integer" , "val" : "3" } },
-=======
-Line 32:
-x, ["model", "model_trace:x@call"] = {"type" : "Array" ,
-"val" : [{"indice" : "0" , "value" : {"type" : "Array" ,
-"val" : [{"indice" : "0" , "value" : {"type" : "Integer" , "val" : "3" } },
->>>>>>> e6e8afd9
 {"others" : {"type" : "Integer" , "val" : "4" } }] } }, {"indice" : "1" ,
 "value" : {"type" : "Array" , "val" : [{"indice" : "1" ,
 "value" : {"type" : "Integer" , "val" : "3" } },
@@ -267,59 +97,35 @@
 bench/ce/map.mlw M VC proj_map_test1: Timeout
 Counter-example model:File map.mlw:
 Line 34:
-<<<<<<< HEAD
-x = {"type" : "Array" , "val" : [{"indice" : "0" ,
-"value" : {"type" : "Integer" , "val" : "3" } }, {"indice" : "1" ,
-"value" : {"type" : "Integer" , "val" : "3" } },
-{"others" : {"type" : "Integer" ,
-"val" : "2" } }] }
-Line 35:
-old x = {"type" : "Array" , "val" : [{"indice" : "0" ,
-"value" : {"type" : "Integer" , "val" : "3" } }, {"indice" : "1" ,
-"value" : {"type" : "Integer" , "val" : "3" } },
-=======
-x, ["model", "model_trace:x"] = {"type" : "Array" ,
+x, [[@model], [@introduced], [@model_trace:x]] = {"type" : "Array" ,
 "val" : [{"indice" : "1" , "value" : {"type" : "Integer" , "val" : "3" } },
 {"others" : {"type" : "Integer" , "val" : "2" } }] }
 Line 35:
-x, ["model", "model_trace:x@call"] = {"type" : "Array" ,
+x, [[@model], [@introduced], [@model_trace:x]] = {"type" : "Array" ,
 "val" : [{"indice" : "0" , "value" : {"type" : "Integer" , "val" : "3" } },
 {"indice" : "1" , "value" : {"type" : "Integer" , "val" : "3" } },
 {"others" : {"type" : "Integer" , "val" : "2" } }] }
 Line 37:
-x, ["model", "model_trace:x@call"] = {"type" : "Array" ,
+x, [[@model], [@introduced], [@model_trace:x]] = {"type" : "Array" ,
 "val" : [{"indice" : "0" , "value" : {"type" : "Integer" , "val" : "3" } },
 {"indice" : "1" , "value" : {"type" : "Integer" , "val" : "3" } },
->>>>>>> e6e8afd9
 {"others" : {"type" : "Integer" ,
 "val" : "2" } }] }
 
 bench/ce/map.mlw M VC proj_map_test2: Timeout
 Counter-example model:File map.mlw:
 Line 39:
-<<<<<<< HEAD
-x = {"type" : "Array" , "val" : [{"indice" : "0" ,
-"value" : {"type" : "Boolean" , "val" : true } }, {"indice" : "1" ,
-"value" : {"type" : "Boolean" , "val" : true } },
-{"others" : {"type" : "Boolean" ,
-"val" : false } }] }
-Line 40:
-old x = {"type" : "Array" , "val" : [{"indice" : "0" ,
-"value" : {"type" : "Boolean" , "val" : true } }, {"indice" : "1" ,
-"value" : {"type" : "Boolean" , "val" : true } },
-=======
-x, ["model", "model_trace:x"] = {"type" : "Array" ,
+x, [[@model], [@introduced], [@model_trace:x]] = {"type" : "Array" ,
 "val" : [{"indice" : "1" , "value" : {"type" : "Boolean" , "val" : true } },
 {"others" : {"type" : "Boolean" , "val" : false } }] }
 Line 40:
-x, ["model", "model_trace:x@call"] = {"type" : "Array" ,
+x, [[@model], [@introduced], [@model_trace:x]] = {"type" : "Array" ,
 "val" : [{"indice" : "0" , "value" : {"type" : "Boolean" , "val" : true } },
 {"indice" : "1" , "value" : {"type" : "Boolean" , "val" : true } },
 {"others" : {"type" : "Boolean" , "val" : false } }] }
 Line 42:
-x, ["model", "model_trace:x@call"] = {"type" : "Array" ,
+x, [[@model], [@introduced], [@model_trace:x]] = {"type" : "Array" ,
 "val" : [{"indice" : "0" , "value" : {"type" : "Boolean" , "val" : true } },
 {"indice" : "1" , "value" : {"type" : "Boolean" , "val" : true } },
->>>>>>> e6e8afd9
 {"others" : {"type" : "Boolean" ,
 "val" : false } }] }
