--- conflicted
+++ resolved
@@ -9,23 +9,7 @@
 
   (*** In all cases, records are decomposed using match eval ***)
 
-<<<<<<< HEAD
-  type r = {f [@model_trace:.field_f] :int; g:bool}
-
-  (* Projection functions *)
-  function projf_r_f [@model_trace:.f] (x : r) : int
-  =
-  x.f
-  function projf_r_g [@model_trace:.g] (x : r) : bool
-  =
-  x.g
-  meta "inline:no" function projf_r_f
-  meta "model_projection" function projf_r_f
-  meta "inline:no" function projf_r_g
-  meta "model_projection" function projf_r_g
-=======
-  type r = {f "model_trace:.my_field_f" :int; g:bool}
->>>>>>> a5a64af7
+  type r = {f [@model_trace:.my_field_f] :int; g:bool}
 
   let record_match_eval_test1 (x : r) : int
     ensures { result = 1 }
@@ -35,13 +19,8 @@
   else
     1
 
-<<<<<<< HEAD
-  let record_match_eval_test2 (x [@model_projected] : r ) : int
-  ensures { result = 1 }
-=======
   let record_match_eval_test2 (x : r ) : int
     ensures { result = 1 }
->>>>>>> a5a64af7
   =
     x.f
 
@@ -56,11 +35,7 @@
     x := { !x with f = 6 };
     !x
 
-<<<<<<< HEAD
-  val re [@model_projected] : ref r
-=======
   val re : ref r
->>>>>>> a5a64af7
 
   let test_record_match_eval_test5 (x : ref r) : r
     ensures { result = !re }
@@ -70,12 +45,14 @@
 
 end
 
+
+
 module Mutable
 
   use import int.Int
 
- 
-  type r = {mutable f "model_trace:.my_field_f" :int; mutable g:bool}
+
+  type r = {mutable f [@model_trace:.my_field_f] :int; mutable g:bool}
 
   let record_match_eval_test1 (x : r) : int
     ensures { result = 1 }
@@ -94,7 +71,7 @@
     ensures { x.g }
   =
     x.f <- 6
-    
+
   let record_match_eval_test4 (x : r) : r
     ensures { result.g }
   =
