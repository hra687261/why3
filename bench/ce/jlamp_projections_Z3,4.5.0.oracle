<<<<<<< HEAD
bench/ce/jlamp_projections.mlw Abstract VC p3: Valid
bench/ce/jlamp_projections.mlw Abstract VC p3: Unknown (other)
bench/ce/jlamp_projections.mlw Record VC p4: Valid
bench/ce/jlamp_projections.mlw Record VC p4: Unknown (other)
bench/ce/jlamp_projections.mlw Abstract VC p3: Valid
bench/ce/jlamp_projections.mlw Abstract VC p3: Unknown (other)
bench/ce/jlamp_projections.mlw Record VC p4: Valid
bench/ce/jlamp_projections.mlw Record VC p4: Unknown (other)
=======
bench/ce/jlamp_projections.mlw Abstract WP_parameter p3 : Valid
bench/ce/jlamp_projections.mlw Abstract WP_parameter p3 : Unknown (other)
bench/ce/jlamp_projections.mlw Record WP_parameter p4 : Valid
bench/ce/jlamp_projections.mlw Record WP_parameter p4 : Unknown (other)
Counter-example model:File jlamp_projections.mlw:
Line 35:
b.g = {"type" : "Boolean" ,
"val" : true }
Line 36:
the check fails with all inputs

bench/ce/jlamp_projections.mlw Abstract WP_parameter p3 : Valid
bench/ce/jlamp_projections.mlw Abstract WP_parameter p3 : Unknown (other)
bench/ce/jlamp_projections.mlw Record WP_parameter p4 : Valid
bench/ce/jlamp_projections.mlw Record WP_parameter p4 : Unknown (other)
Counter-example model:File jlamp_projections.mlw:
Line 35:
b.g = {"type" : "Boolean" ,
"val" : true }
Line 36:
the check fails with all inputs
>>>>>>> a5a64af7
<|MERGE_RESOLUTION|>--- conflicted
+++ resolved
@@ -1,32 +1,23 @@
-<<<<<<< HEAD
 bench/ce/jlamp_projections.mlw Abstract VC p3: Valid
-bench/ce/jlamp_projections.mlw Abstract VC p3: Unknown (other)
+bench/ce/jlamp_projections.mlw Abstract VC p3: HighFailure
+Prover exit status: exited with status 1
+Prover output:
+
+
 bench/ce/jlamp_projections.mlw Record VC p4: Valid
-bench/ce/jlamp_projections.mlw Record VC p4: Unknown (other)
+bench/ce/jlamp_projections.mlw Record VC p4: HighFailure
+Prover exit status: exited with status 1
+Prover output:
+
+
 bench/ce/jlamp_projections.mlw Abstract VC p3: Valid
-bench/ce/jlamp_projections.mlw Abstract VC p3: Unknown (other)
+bench/ce/jlamp_projections.mlw Abstract VC p3: HighFailure
+Prover exit status: exited with status 1
+Prover output:
+
+
 bench/ce/jlamp_projections.mlw Record VC p4: Valid
-bench/ce/jlamp_projections.mlw Record VC p4: Unknown (other)
-=======
-bench/ce/jlamp_projections.mlw Abstract WP_parameter p3 : Valid
-bench/ce/jlamp_projections.mlw Abstract WP_parameter p3 : Unknown (other)
-bench/ce/jlamp_projections.mlw Record WP_parameter p4 : Valid
-bench/ce/jlamp_projections.mlw Record WP_parameter p4 : Unknown (other)
-Counter-example model:File jlamp_projections.mlw:
-Line 35:
-b.g = {"type" : "Boolean" ,
-"val" : true }
-Line 36:
-the check fails with all inputs
+bench/ce/jlamp_projections.mlw Record VC p4: HighFailure
+Prover exit status: exited with status 1
+Prover output:
 
-bench/ce/jlamp_projections.mlw Abstract WP_parameter p3 : Valid
-bench/ce/jlamp_projections.mlw Abstract WP_parameter p3 : Unknown (other)
-bench/ce/jlamp_projections.mlw Record WP_parameter p4 : Valid
-bench/ce/jlamp_projections.mlw Record WP_parameter p4 : Unknown (other)
-Counter-example model:File jlamp_projections.mlw:
-Line 35:
-b.g = {"type" : "Boolean" ,
-"val" : true }
-Line 36:
-the check fails with all inputs
->>>>>>> a5a64af7
