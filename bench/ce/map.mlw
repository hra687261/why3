theory ModelMap

use import map.Map

goal t1 : forall t:map int int, i : int.
   get (set t 0 42) i = get t i

end

module M

  use import int.Int
  use import ref.Ref

  (**************************************
   ** Getting counterexamples for maps **
   **************************************)
  use import map.Map
  let test_map (x : ref (map int int)) : unit
  ensures { !x[0] <> !x[1] }
  =
  x := Map.set !x 0 3

<<<<<<< HEAD
  (**********************************************************
   ** Getting counterexamples for terms of primitive types **
   **********************************************************)
  val y [@model] [@model_trace:Y] :ref int

  let incr ( x23 [@model] [@model_trace:X2] : ref int ): unit
  ensures { [@model_vc_post] !x23 = old !x23 + 2 + !y }
=======
  (* Multi-dimensional maps *)
  let test_map_multidim1 (x : ref (map int (map int int))) : unit
  ensures { !x[0][0] <> !x[1][1] }
  =
  x := Map.set !x 0 (Map.get !x 1)

  let test_map_multidim2 (x : ref (map int (map int int))) : unit
  ensures { !x[0][0] <> !x[1][1] }
>>>>>>> 52e6f5e9
  =
  let x0 = Map.get !x 0 in
  let x0 = Map.set x0 0 3 in
  x := Map.set !x 0 x0


<<<<<<< HEAD
  let test_loop ( x [@model] [@model_trace:x] : ref int ): unit
  ensures { [@model_vc_post] !x < old !x }
  =
  label L in
  incr x;
  label M in
  while !x > 0 do
  invariant { [@model_vc] !x > !x at L + !x at M }
  variant { !x }
    x := !x - 1
  done
=======
  (*******************************************
   ** Definitions of projections used below **
   *******************************************)
  function projfi "model_trace:.projfi" (l : int) : int
  = l
  meta "inline : no" function projfi
  meta "model_projection" function projfi

  function projf1 "model_trace:.projf1" (l : int) : bool
  =
  l > 0
  function projf2 "model_trace:.projf2" (l : int) : bool
  =
  l <= 0
  meta "inline : no" function projf1
  meta "model_projection" function projf1
  meta "inline : no" function projf2
  meta "model_projection" function projf2

  (*******************************************************
   ** Getting counterexamples for maps with projections **
   ******************************************************)

  (* Both indices and range of map will be projected using
     projfi, projf1, and projf2
     Warning: cvc4 is not able to handle projections there  *)
  let proj_map_test1 (x "model_projected" : ref (map int int)) : unit
  ensures { !x[0] <> !x[1] }
  =
  x := Map.set !x 0 3

  (* No projection function for bool -> the array should be
     present in counterexample as it is. *)
  let proj_map_test2 (x "model_projected" : ref (map int bool)) : unit
  ensures { !x[0] <> !x[1] }
  =
  x := Map.set !x 0 true


>>>>>>> 52e6f5e9

end<|MERGE_RESOLUTION|>--- conflicted
+++ resolved
@@ -16,65 +16,42 @@
    ** Getting counterexamples for maps **
    **************************************)
   use import map.Map
-  let test_map (x : ref (map int int)) : unit
+  let ghost test_map (ghost x : ref (map int int)) : unit
   ensures { !x[0] <> !x[1] }
   =
   x := Map.set !x 0 3
 
-<<<<<<< HEAD
-  (**********************************************************
-   ** Getting counterexamples for terms of primitive types **
-   **********************************************************)
-  val y [@model] [@model_trace:Y] :ref int
-
-  let incr ( x23 [@model] [@model_trace:X2] : ref int ): unit
-  ensures { [@model_vc_post] !x23 = old !x23 + 2 + !y }
-=======
   (* Multi-dimensional maps *)
-  let test_map_multidim1 (x : ref (map int (map int int))) : unit
+  let ghost test_map_multidim1 (ghost x : ref (map int (map int int))) : unit
   ensures { !x[0][0] <> !x[1][1] }
   =
   x := Map.set !x 0 (Map.get !x 1)
 
-  let test_map_multidim2 (x : ref (map int (map int int))) : unit
+  let ghost test_map_multidim2 (ghost x : ref (map int (map int int))) : unit
   ensures { !x[0][0] <> !x[1][1] }
->>>>>>> 52e6f5e9
   =
   let x0 = Map.get !x 0 in
   let x0 = Map.set x0 0 3 in
   x := Map.set !x 0 x0
 
 
-<<<<<<< HEAD
-  let test_loop ( x [@model] [@model_trace:x] : ref int ): unit
-  ensures { [@model_vc_post] !x < old !x }
-  =
-  label L in
-  incr x;
-  label M in
-  while !x > 0 do
-  invariant { [@model_vc] !x > !x at L + !x at M }
-  variant { !x }
-    x := !x - 1
-  done
-=======
   (*******************************************
    ** Definitions of projections used below **
    *******************************************)
-  function projfi "model_trace:.projfi" (l : int) : int
+  function projfi [@model_trace:.projfi] (l : int) : int
   = l
-  meta "inline : no" function projfi
+  meta "inline:no" function projfi
   meta "model_projection" function projfi
 
-  function projf1 "model_trace:.projf1" (l : int) : bool
+  function projf1 [@model_trace:.projf1] (l : int) : bool
   =
   l > 0
-  function projf2 "model_trace:.projf2" (l : int) : bool
+  function projf2 [@model_trace:.projf2] (l : int) : bool
   =
   l <= 0
-  meta "inline : no" function projf1
+  meta "inline:no" function projf1
   meta "model_projection" function projf1
-  meta "inline : no" function projf2
+  meta "inline:no" function projf2
   meta "model_projection" function projf2
 
   (*******************************************************
@@ -84,19 +61,18 @@
   (* Both indices and range of map will be projected using
      projfi, projf1, and projf2
      Warning: cvc4 is not able to handle projections there  *)
-  let proj_map_test1 (x "model_projected" : ref (map int int)) : unit
+  let ghost proj_map_test1 (ghost x [@model_projected] : ref (map int int)) : unit
   ensures { !x[0] <> !x[1] }
   =
   x := Map.set !x 0 3
 
   (* No projection function for bool -> the array should be
      present in counterexample as it is. *)
-  let proj_map_test2 (x "model_projected" : ref (map int bool)) : unit
+  let ghost proj_map_test2 (ghost x [@model_projected] : ref (map int bool)) : unit
   ensures { !x[0] <> !x[1] }
   =
   x := Map.set !x 0 true
 
 
->>>>>>> 52e6f5e9
 
 end