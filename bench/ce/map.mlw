--- conflicted
+++ resolved
@@ -12,88 +12,32 @@
   use import int.Int
   use import ref.Ref
   use import map.Map
-<<<<<<< HEAD
+
   let ghost test_map (ghost x : ref (map int int)) : unit
-  ensures { !x[0] <> !x[1] }
-=======
-  
-  let test_map (x : ref (map int int)) : unit
     ensures { !x[0] <> !x[1] }
->>>>>>> a5a64af7
   =
     x := Map.set !x 0 3
 
   (* Multi-dimensional maps *)
-<<<<<<< HEAD
   let ghost test_map_multidim1 (ghost x : ref (map int (map int int))) : unit
-  ensures { !x[0][0] <> !x[1][1] }
-=======
-  let test_map_multidim1 (x : ref (map int (map int int))) : unit
     ensures { !x[0][0] <> !x[1][1] }
->>>>>>> a5a64af7
   =
     x := Map.set !x 0 (Map.get !x 1)
 
-<<<<<<< HEAD
   let ghost test_map_multidim2 (ghost x : ref (map int (map int int))) : unit
-  ensures { !x[0][0] <> !x[1][1] }
-  =
-  let x0 = Map.get !x 0 in
-  let x0 = Map.set x0 0 3 in
-  x := Map.set !x 0 x0
-
-
-  (*******************************************
-   ** Definitions of projections used below **
-   *******************************************)
-  function projfi [@model_trace:.projfi] (l : int) : int
-  = l
-  meta "inline:no" function projfi
-  meta "model_projection" function projfi
-
-  function projf1 [@model_trace:.projf1] (l : int) : bool
-  =
-  l > 0
-  function projf2 [@model_trace:.projf2] (l : int) : bool
-  =
-  l <= 0
-  meta "inline:no" function projf1
-  meta "model_projection" function projf1
-  meta "inline:no" function projf2
-  meta "model_projection" function projf2
-
-  (*******************************************************
-   ** Getting counterexamples for maps with projections **
-   ******************************************************)
-
-  (* Both indices and range of map will be projected using
-     projfi, projf1, and projf2
-     Warning: cvc4 is not able to handle projections there  *)
-  let ghost proj_map_test1 (ghost x [@model_projected] : ref (map int int)) : unit
-  ensures { !x[0] <> !x[1] }
-  =
-  x := Map.set !x 0 3
-
-  (* No projection function for bool -> the array should be
-     present in counterexample as it is. *)
-  let ghost proj_map_test2 (ghost x [@model_projected] : ref (map int bool)) : unit
-  ensures { !x[0] <> !x[1] }
-=======
-  let test_map_multidim2 (x : ref (map int (map int int))) : unit
     ensures { !x[0][0] <> !x[1][1] }
   =
     let x0 = Map.get !x 0 in
     let x0 = Map.set x0 0 3 in
     x := Map.set !x 0 x0
-    
-  let proj_map_test1 (x : ref (map int int)) : unit
+
+  let ghost proj_map_test1 (ghost x : ref (map int int)) : unit
     ensures { !x[0] <> !x[1] }
   =
     x := Map.set !x 0 3
 
-  let proj_map_test2 (x : ref (map int bool)) : unit
+  let ghost proj_map_test2 (ghost x : ref (map int bool)) : unit
     ensures { !x[0] <> !x[1] }
->>>>>>> a5a64af7
   =
     x := Map.set !x 0 true
 
