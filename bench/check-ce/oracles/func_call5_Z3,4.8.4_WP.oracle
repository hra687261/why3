--- conflicted
+++ resolved
@@ -1,12 +1,12 @@
 File "bench/check-ce/func_call5.mlw", line 8, characters 12-24:
 Sub-goal Postcondition of goal g1'vc.
-Prover result is: Valid (0.03s, 26 steps).
+Prover result is: Valid (0.02s, 26 steps).
 
-File "bench/check-ce/func_call5.mlw", line 15, characters 10-14:
+File "bench/check-ce/func_call5.mlw", line 13, characters 10-14:
 Sub-goal Precondition of goal f1'vc.
 Prover result is: Valid (0.01s, 83 steps).
 
-<check-ce>Check model 0 ("bench/check-ce/func_call5.mlw", line 16, characters 11-17)
+<check-ce>Check model 0 ("bench/check-ce/func_call5.mlw", line 14, characters 11-17)
 <check-ce>Checking model:
           File func_call5.mlw:
             Line 8:
@@ -19,14 +19,14 @@
                       "value": {"type": "Integer", "val": "0"}}]}}
             Line 11:
               x = {"type": "Integer", "val": "1"}
-            Line 15:
+            Line 13:
               z =
                 {"type": "Record",
                  "val":
                   {"Field":
                     [{"field": "contents",
                       "value": {"type": "Integer", "val": "0"}}]}}
-            Line 16:
+            Line 14:
               the check fails with all inputs
 <check-ce>Giant-step RAC
 <rac-values>RHS evaluated for global `zero` at "WHY3DATA/stdlib/int.mlw", line 13, characters 15-19: 0
@@ -53,7 +53,7 @@
                     x = 1
                     zero = 0
                     one = 1
-                Line 15:
+                Line 13:
                   Concrete execution of function `g1` with args:
                     y = 1
                 Line 9:
@@ -63,13 +63,9 @@
                     contents = 1
                 Line 11:
                   Execution of main function terminated normally
-<<<<<<< HEAD
-            - Abstract RAC UNKNOWN (terminated because missing value for variable `result` at "bench/check-ce/func_call5.mlw", line 15, characters 10-14)
-=======
             - Abstract RAC: UNKNOWN (terminated because missing value for variable `result` at "bench/check-ce/func_call5.mlw", line 13, characters 10-14)
->>>>>>> af36dcdf
-              
-<check-ce>Check model 1 ("bench/check-ce/func_call5.mlw", line 16, characters 11-17)
+              
+<check-ce>Check model 1 ("bench/check-ce/func_call5.mlw", line 14, characters 11-17)
 <check-ce>Checking model:
           File func_call5.mlw:
             Line 8:
@@ -82,22 +78,16 @@
                       "value": {"type": "Integer", "val": "2"}}]}}
             Line 11:
               x = {"type": "Integer", "val": "1"}
-            Line 15:
+            Line 13:
               z =
                 {"type": "Record",
                  "val":
                   {"Field":
                     [{"field": "contents",
                       "value": {"type": "Integer", "val": "2"}}]}}
-<<<<<<< HEAD
-            Line 16:
-              x_vc_constant = {"type": "Integer", "val": "1"}
-              z_vc_constant =
-=======
             Line 14:
               x = {"type": "Integer", "val": "1"}
               z =
->>>>>>> af36dcdf
                 {"type": "Record",
                  "val":
                   {"Field":
@@ -128,7 +118,7 @@
                     x = 1
                     zero = 0
                     one = 1
-                Line 15:
+                Line 13:
                   Concrete execution of function `g1` with args:
                     y = 1
                 Line 9:
@@ -138,20 +128,6 @@
                     contents = 1
                 Line 11:
                   Execution of main function terminated normally
-<<<<<<< HEAD
-            - Abstract RAC UNKNOWN (terminated because missing value for variable `result` at "bench/check-ce/func_call5.mlw", line 15, characters 10-14)
-              
-<check-ce-summary>Results:
-- Checked model 0: UNKNOWN
-  - Concrete RAC NORMAL, no contradiction during execution
-  - Abstract RAC UNKNOWN, terminated because missing value for variable `result` at "bench/check-ce/func_call5.mlw", line 15, characters 10-14
-- Selected model 1: UNKNOWN
-  - Concrete RAC NORMAL, no contradiction during execution
-  - Abstract RAC UNKNOWN, terminated because missing value for variable `result` at "bench/check-ce/func_call5.mlw", line 15, characters 10-14
-File "bench/check-ce/func_call5.mlw", line 16, characters 11-17:
-Sub-goal Assertion of goal f1'vc.
-Prover result is: Step limit exceeded (1.20s).
-=======
             - Abstract RAC: UNKNOWN (terminated because missing value for variable `result` at "bench/check-ce/func_call5.mlw", line 13, characters 10-14)
               
 <check-ce-summary>Results:
@@ -164,22 +140,21 @@
 File "bench/check-ce/func_call5.mlw", line 14, characters 11-17:
 Sub-goal Assertion of goal f1'vc.
 Prover result is: Step limit exceeded (1.01s).
->>>>>>> af36dcdf
 The following counterexample model could not be verified
-  (concrete RAC no contradiction during execution, abstract RAC terminated because missing value for variable `result` at "bench/check-ce/func_call5.mlw", line 15, characters 10-14):
+  (concrete RAC no contradiction during execution, abstract RAC terminated because missing value for variable `result` at "bench/check-ce/func_call5.mlw", line 13, characters 10-14):
 File func_call5.mlw:
   Line 8:
     x = 1
     z = 2
   Line 11:
     x = 1
-  Line 15:
+  Line 13:
     z = 2
-  Line 16:
+  Line 14:
     x = 1
     z = 2
 
-<check-ce>Check model 0 ("bench/check-ce/func_call5.mlw", line 23, characters 11-17)
+<check-ce>Check model 0 ("bench/check-ce/func_call5.mlw", line 20, characters 11-17)
 <check-ce>Checking model:
           
 <check-ce>Giant-step RAC
@@ -193,26 +168,23 @@
               
             - Abstract RAC: UNKNOWN (terminated because missing value for parameter `x`)
               
-<check-ce>Check model 1 ("bench/check-ce/func_call5.mlw", line 23, characters 11-17)
+<check-ce>Check model 1 ("bench/check-ce/func_call5.mlw", line 20, characters 11-17)
 <check-ce>Checking model:
           File func_call5.mlw:
+            Line 18:
+              x = {"type": "Integer", "val": "2"}
             Line 20:
               x = {"type": "Integer", "val": "2"}
-<<<<<<< HEAD
-            Line 23:
-              x_vc_constant = {"type": "Integer", "val": "2"}
-=======
->>>>>>> af36dcdf
-<check-ce>Giant-step RAC
-<rac-values>RHS evaluated for global `zero` at "WHY3DATA/stdlib/int.mlw", line 13, characters 15-19: 0
-<rac-values>RHS evaluated for global `one` at "WHY3DATA/stdlib/int.mlw", line 14, characters 15-18: 1
-<rac-values>Value from model for parameter `x` at "bench/check-ce/func_call5.mlw", line 20, characters 8-9: 2
-<rac-values>Value computed from postcondition for variable `result` at "bench/check-ce/func_call5.mlw", line 22, characters 10-14 at "bench/check-ce/func_call5.mlw", line 22, characters 10-14: {contents=
+<check-ce>Giant-step RAC
+<rac-values>RHS evaluated for global `zero` at "WHY3DATA/stdlib/int.mlw", line 13, characters 15-19: 0
+<rac-values>RHS evaluated for global `one` at "WHY3DATA/stdlib/int.mlw", line 14, characters 15-18: 1
+<rac-values>Value from model for parameter `x` at "bench/check-ce/func_call5.mlw", line 18, characters 8-9: 2
+<rac-values>Value computed from postcondition for variable `result` at "bench/check-ce/func_call5.mlw", line 19, characters 10-14 at "bench/check-ce/func_call5.mlw", line 19, characters 10-14: {contents=
                                                                     3}
 <check-ce>Small-step RAC
 <rac-values>RHS evaluated for global `zero` at "WHY3DATA/stdlib/int.mlw", line 13, characters 15-19: 0
 <rac-values>RHS evaluated for global `one` at "WHY3DATA/stdlib/int.mlw", line 14, characters 15-18: 1
-<rac-values>Value from model for parameter `x` at "bench/check-ce/func_call5.mlw", line 20, characters 8-9: 2
+<rac-values>Value from model for parameter `x` at "bench/check-ce/func_call5.mlw", line 18, characters 8-9: 2
 <check-ce>Result of checking model 1: NC
             - Concrete RAC: FAILURE (assertion at "bench/check-ce/func_call5.mlw", line 20, characters 11-17)
               File int.mlw:
@@ -223,17 +195,17 @@
                   Constant one initialization
                   one = 1
               File func_call5.mlw:
-                Line 20:
+                Line 18:
                   x = 2
                   x = 2
                   Execution of main function `f2` with env:
                     x = 2
                     zero = 0
                     one = 1
-                Line 22:
+                Line 19:
                   Concrete execution of function `g2` with args:
                     y = 2
-                Line 18:
+                Line 16:
                   Concrete execution of function `(+)` with args:
                     _ = 2
                     _ = 1
@@ -241,7 +213,7 @@
                     contents = 3
                   Concrete execution of function `ref'mk` with args:
                     contents = 3
-                Line 23:
+                Line 20:
                   Property failure at assertion with:
                     x = 2
                     z = {contents= 3}
@@ -254,18 +226,18 @@
                   Constant one initialization
                   one = 1
               File func_call5.mlw:
-                Line 20:
+                Line 18:
                   x = 2
                   x = 2
                   Execution of main function `f2` with env:
                     x = 2
                     zero = 0
                     one = 1
-                Line 22:
+                Line 19:
                   Abstract execution of function `g2` with args:
                     y = 2
                   result = {contents= 3}
-                Line 23:
+                Line 20:
                   Property failure at assertion with:
                     x = 2
                     z = {contents= 3}
@@ -274,19 +246,11 @@
   - Concrete RAC: UNKNOWN (terminated because missing value for parameter `x`)
   - Abstract RAC: UNKNOWN (terminated because missing value for parameter `x`)
 - Selected model 1: NC
-<<<<<<< HEAD
-  - Concrete RAC FAILURE, counter-example confirmed
-  - Abstract RAC FAILURE, counter-example confirmed
-File "bench/check-ce/func_call5.mlw", line 23, characters 11-17:
-Sub-goal Assertion of goal f2'vc.
-Prover result is: Step limit exceeded (0.88s).
-=======
   - Concrete RAC: FAILURE (assertion at "bench/check-ce/func_call5.mlw", line 20, characters 11-17)
   - Abstract RAC: FAILURE (assertion at "bench/check-ce/func_call5.mlw", line 20, characters 11-17)
 File "bench/check-ce/func_call5.mlw", line 20, characters 11-17:
 Sub-goal Assertion of goal f2'vc.
 Prover result is: Step limit exceeded (0.74s).
->>>>>>> af36dcdf
 The program does not comply to the verification goal, for example during the
   following execution:
 File int.mlw:
@@ -297,17 +261,17 @@
     Constant one initialization
     one = 1
 File func_call5.mlw:
-  Line 20:
+  Line 18:
     x = 2
     x = 2
     Execution of main function `f2` with env:
       x = 2
       zero = 0
       one = 1
-  Line 22:
+  Line 19:
     Concrete execution of function `g2` with args:
       y = 2
-  Line 18:
+  Line 16:
     Concrete execution of function `(+)` with args:
       _ = 2
       _ = 1
@@ -315,7 +279,7 @@
       contents = 3
     Concrete execution of function `ref'mk` with args:
       contents = 3
-  Line 23:
+  Line 20:
     Property failure at assertion with:
       x = 2
       z = {contents= 3}
