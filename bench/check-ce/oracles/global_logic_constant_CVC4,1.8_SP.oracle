--- conflicted
+++ resolved
@@ -143,11 +143,7 @@
   - Abstract RAC: FAILURE (postcondition at "bench/check-ce/global_logic_constant.mlw", line 9, characters 14-24)
 File "bench/check-ce/global_logic_constant.mlw", line 9, characters 14-24:
 Sub-goal Postcondition of goal f1'vc.
-<<<<<<< HEAD
-Prover result is: Unknown (sat) (0.04s, 141 steps).
-=======
 Prover result is: Unknown (sat) (0.07s, 4786 steps).
->>>>>>> 92c89c24
 The program does not comply to the verification goal, for example during the
   following execution:
 File int.mlw:
@@ -375,11 +371,7 @@
   - Abstract RAC: FAILURE (postcondition at "bench/check-ce/global_logic_constant.mlw", line 15, characters 14-24)
 File "bench/check-ce/global_logic_constant.mlw", line 15, characters 14-24:
 Sub-goal Postcondition of goal f2'vc.
-<<<<<<< HEAD
-Prover result is: Unknown (unknown + incomplete) (0.02s, 982 steps).
-=======
 Prover result is: Unknown (unknown + incomplete) (0.04s, 6237 steps).
->>>>>>> 92c89c24
 The program does not comply to the verification goal, for example during the
   following execution:
 File int.mlw:
