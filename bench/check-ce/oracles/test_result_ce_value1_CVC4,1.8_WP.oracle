<check-ce-rac-results>Check model 0 ("bench/check-ce/test_result_ce_value1.mlw", line 12, characters 11-18)
<check-ce-rac-results>Checking model:
                      File test_result_ce_value1.mlw:
                        Line 6:
                          x = {"type": "Integer", "val": "-1"}
                        Line 8:
                          x = {"type": "Integer", "val": "-1"}
                        Line 9:
                          a = {"type": "Integer", "val": "42"}
                          result = {"type": "Integer", "val": "42"}
                          result = {"type": "Integer", "val": "41"}
                        Line 10:
                          result = {"type": "Integer", "val": "0"}
                        Line 12:
                          a = {"type": "Integer", "val": "42"}
<check-ce-rac-results>Giant-step RAC
<rac-values>RHS evaluated for global `zero` at "WHY3DATA/stdlib/int.mlw", line 13, characters 15-19: 0
<rac-values>RHS evaluated for global `one` at "WHY3DATA/stdlib/int.mlw", line 14, characters 15-18: 1
<rac-values>Value from model for parameter `x` at "bench/check-ce/test_result_ce_value1.mlw", line 8, characters 11-12: (-1)
<rac-values>Value from model for return value of call to id at "bench/check-ce/test_result_ce_value1.mlw", line 10, characters 6-12 at "bench/check-ce/test_result_ce_value1.mlw", line 10, characters 6-12: 0
<rac-values>Value from model for return value of call to id at "bench/check-ce/test_result_ce_value1.mlw", line 9, character 10 to line 10, character 12 at "bench/check-ce/test_result_ce_value1.mlw", line 9, character 10 to line 10, character 12: 41
<check-ce-rac-results>Normal RAC
<rac-values>RHS evaluated for global `zero` at "WHY3DATA/stdlib/int.mlw", line 13, characters 15-19: 0
<rac-values>RHS evaluated for global `one` at "WHY3DATA/stdlib/int.mlw", line 14, characters 15-18: 1
<rac-values>Value from model for parameter `x` at "bench/check-ce/test_result_ce_value1.mlw", line 8, characters 11-12: (-1)
<rac-values>Value from model for return value of call to id at "bench/check-ce/test_result_ce_value1.mlw", line 10, characters 6-12 at "bench/check-ce/test_result_ce_value1.mlw", line 10, characters 6-12: 0
<rac-values>Value from model for return value of call to id at "bench/check-ce/test_result_ce_value1.mlw", line 9, character 10 to line 10, character 12 at "bench/check-ce/test_result_ce_value1.mlw", line 9, character 10 to line 10, character 12: 41
<check-ce-rac-results>Results of RAC executions for model 0:
                        - Concrete RAC: FAILURE (assertion at "bench/check-ce/test_result_ce_value1.mlw", line 12, characters 11-18)
                          File int.mlw:
                            Line 13:
                              Constant zero initialization
                              zero = 0
                            Line 14:
                              Constant one initialization
                              one = 1
                          File test_result_ce_value1.mlw:
                            Line 8:
                              x = (-1)
                              x = (-1)
                              Execution of main function `test1` with env:
                                x = (-1)
                                zero = 0
                                one = 1
                            Line 10:
                              (giant-step) execution of unimplemented function `id`
                                x = (-1)
                              result of `id` = 0
                            Line 9:
                              (giant-step) execution of unimplemented function `id`
                                x = 0
                              result of `id` = 41
                              Normal execution of function `(+)` with args:
                                _ = 41
                                _ = 1
                            Line 12:
                              Property failure at assertion with:
                                a = 42
                        - Abstract RAC: FAILURE (assertion at "bench/check-ce/test_result_ce_value1.mlw", line 12, characters 11-18)
                          File int.mlw:
                            Line 13:
                              Constant zero initialization
                              zero = 0
                            Line 14:
                              Constant one initialization
                              one = 1
                          File test_result_ce_value1.mlw:
                            Line 8:
                              x = (-1)
                              x = (-1)
                              Execution of main function `test1` with env:
                                x = (-1)
                                zero = 0
                                one = 1
                            Line 10:
                              Giant-step execution of function `id` with args:
                                x = (-1)
                              result of `id` = 0
                            Line 9:
                              Giant-step execution of function `id` with args:
                                x = 0
                              result of `id` = 41
                              Normal execution of function `(+)` with args:
                                _ = 41
                                _ = 1
                            Line 12:
                              Property failure at assertion with:
                                a = 42
<check-ce-rac-results>Check model 1 ("bench/check-ce/test_result_ce_value1.mlw", line 12, characters 11-18)
<check-ce-rac-results>Checking model:
                      File test_result_ce_value1.mlw:
                        Line 6:
                          x = {"type": "Integer", "val": "-1"}
                        Line 8:
                          x = {"type": "Integer", "val": "-1"}
                        Line 9:
                          a = {"type": "Integer", "val": "42"}
                          result = {"type": "Integer", "val": "42"}
                          result = {"type": "Integer", "val": "41"}
                        Line 10:
                          result = {"type": "Integer", "val": "0"}
                        Line 12:
                          a = {"type": "Integer", "val": "42"}
<check-ce-rac-results>Giant-step RAC
<rac-values>RHS evaluated for global `zero` at "WHY3DATA/stdlib/int.mlw", line 13, characters 15-19: 0
<rac-values>RHS evaluated for global `one` at "WHY3DATA/stdlib/int.mlw", line 14, characters 15-18: 1
<rac-values>Value from model for parameter `x` at "bench/check-ce/test_result_ce_value1.mlw", line 8, characters 11-12: (-1)
<rac-values>Value from model for return value of call to id at "bench/check-ce/test_result_ce_value1.mlw", line 10, characters 6-12 at "bench/check-ce/test_result_ce_value1.mlw", line 10, characters 6-12: 0
<rac-values>Value from model for return value of call to id at "bench/check-ce/test_result_ce_value1.mlw", line 9, character 10 to line 10, character 12 at "bench/check-ce/test_result_ce_value1.mlw", line 9, character 10 to line 10, character 12: 41
<check-ce-rac-results>Normal RAC
<rac-values>RHS evaluated for global `zero` at "WHY3DATA/stdlib/int.mlw", line 13, characters 15-19: 0
<rac-values>RHS evaluated for global `one` at "WHY3DATA/stdlib/int.mlw", line 14, characters 15-18: 1
<rac-values>Value from model for parameter `x` at "bench/check-ce/test_result_ce_value1.mlw", line 8, characters 11-12: (-1)
<rac-values>Value from model for return value of call to id at "bench/check-ce/test_result_ce_value1.mlw", line 10, characters 6-12 at "bench/check-ce/test_result_ce_value1.mlw", line 10, characters 6-12: 0
<rac-values>Value from model for return value of call to id at "bench/check-ce/test_result_ce_value1.mlw", line 9, character 10 to line 10, character 12 at "bench/check-ce/test_result_ce_value1.mlw", line 9, character 10 to line 10, character 12: 41
<check-ce-rac-results>Results of RAC executions for model 1:
                        - Concrete RAC: FAILURE (assertion at "bench/check-ce/test_result_ce_value1.mlw", line 12, characters 11-18)
                          File int.mlw:
                            Line 13:
                              Constant zero initialization
                              zero = 0
                            Line 14:
                              Constant one initialization
                              one = 1
                          File test_result_ce_value1.mlw:
                            Line 8:
                              x = (-1)
                              x = (-1)
                              Execution of main function `test1` with env:
                                x = (-1)
                                zero = 0
                                one = 1
                            Line 10:
                              (giant-step) execution of unimplemented function `id`
                                x = (-1)
                              result of `id` = 0
                            Line 9:
                              (giant-step) execution of unimplemented function `id`
                                x = 0
                              result of `id` = 41
                              Normal execution of function `(+)` with args:
                                _ = 41
                                _ = 1
                            Line 12:
                              Property failure at assertion with:
                                a = 42
                        - Abstract RAC: FAILURE (assertion at "bench/check-ce/test_result_ce_value1.mlw", line 12, characters 11-18)
                          File int.mlw:
                            Line 13:
                              Constant zero initialization
                              zero = 0
                            Line 14:
                              Constant one initialization
                              one = 1
                          File test_result_ce_value1.mlw:
                            Line 8:
                              x = (-1)
                              x = (-1)
                              Execution of main function `test1` with env:
                                x = (-1)
                                zero = 0
                                one = 1
                            Line 10:
                              Giant-step execution of function `id` with args:
                                x = (-1)
                              result of `id` = 0
                            Line 9:
                              Giant-step execution of function `id` with args:
                                x = 0
                              result of `id` = 41
                              Normal execution of function `(+)` with args:
                                _ = 41
                                _ = 1
                            Line 12:
                              Property failure at assertion with:
                                a = 42
<check-ce-categorization>Categorizations of models:
- Selected model 0: NC
  - Concrete RAC: FAILURE (assertion at "bench/check-ce/test_result_ce_value1.mlw", line 12, characters 11-18)
  - Abstract RAC: FAILURE (assertion at "bench/check-ce/test_result_ce_value1.mlw", line 12, characters 11-18)
- Checked model 1: NC
  - Concrete RAC: FAILURE (assertion at "bench/check-ce/test_result_ce_value1.mlw", line 12, characters 11-18)
  - Abstract RAC: FAILURE (assertion at "bench/check-ce/test_result_ce_value1.mlw", line 12, characters 11-18)
File "bench/check-ce/test_result_ce_value1.mlw", line 12, characters 11-18:
Sub-goal Assertion of goal test1'vc.
<<<<<<< HEAD
Prover result is: Unknown (sat) (0.04s, 241 steps).
=======
Prover result is: Unknown (sat) (0.04s, 4888 steps).
>>>>>>> 92c89c24
The program does not comply to the verification goal, for example during the
  following execution:
File int.mlw:
  Line 13:
    Constant zero initialization
    zero = 0
  Line 14:
    Constant one initialization
    one = 1
File test_result_ce_value1.mlw:
  Line 8:
    x = (-1)
    x = (-1)
    Execution of main function `test1` with env:
      x = (-1)
      zero = 0
      one = 1
  Line 10:
    (giant-step) execution of unimplemented function `id`
      x = (-1)
    result of `id` = 0
  Line 9:
    (giant-step) execution of unimplemented function `id`
      x = 0
    result of `id` = 41
    Normal execution of function `(+)` with args:
      _ = 41
      _ = 1
  Line 12:
    Property failure at assertion with:
      a = 42

<check-ce-rac-results>Check model 0 ("bench/check-ce/test_result_ce_value1.mlw", line 16, characters 11-18)
<check-ce-rac-results>Checking model:
                      File test_result_ce_value1.mlw:
                        Line 6:
                          x = {"type": "Integer", "val": "-1"}
                        Line 14:
                          x = {"type": "Integer", "val": "-1"}
                        Line 15:
                          a = {"type": "Integer", "val": "42"}
                          result = {"type": "Integer", "val": "42"}
                          result = {"type": "Integer", "val": "41"}
                          result = {"type": "Integer", "val": "0"}
                        Line 16:
                          a = {"type": "Integer", "val": "42"}
<check-ce-rac-results>Giant-step RAC
<rac-values>RHS evaluated for global `zero` at "WHY3DATA/stdlib/int.mlw", line 13, characters 15-19: 0
<rac-values>RHS evaluated for global `one` at "WHY3DATA/stdlib/int.mlw", line 14, characters 15-18: 1
<rac-values>Value from model for parameter `x` at "bench/check-ce/test_result_ce_value1.mlw", line 14, characters 14-15: (-1)
<rac-values>Value from model for return value of call to id at "bench/check-ce/test_result_ce_value1.mlw", line 15, characters 13-19 at "bench/check-ce/test_result_ce_value1.mlw", line 15, characters 13-19: 0
<rac-values>Value from model for return value of call to id at "bench/check-ce/test_result_ce_value1.mlw", line 15, characters 10-19 at "bench/check-ce/test_result_ce_value1.mlw", line 15, characters 10-19: 41
<check-ce-rac-results>Normal RAC
<rac-values>RHS evaluated for global `zero` at "WHY3DATA/stdlib/int.mlw", line 13, characters 15-19: 0
<rac-values>RHS evaluated for global `one` at "WHY3DATA/stdlib/int.mlw", line 14, characters 15-18: 1
<rac-values>Value from model for parameter `x` at "bench/check-ce/test_result_ce_value1.mlw", line 14, characters 14-15: (-1)
<rac-values>Value from model for return value of call to id at "bench/check-ce/test_result_ce_value1.mlw", line 15, characters 13-19 at "bench/check-ce/test_result_ce_value1.mlw", line 15, characters 13-19: 0
<rac-values>Value from model for return value of call to id at "bench/check-ce/test_result_ce_value1.mlw", line 15, characters 10-19 at "bench/check-ce/test_result_ce_value1.mlw", line 15, characters 10-19: 41
<check-ce-rac-results>Results of RAC executions for model 0:
                        - Concrete RAC: FAILURE (assertion at "bench/check-ce/test_result_ce_value1.mlw", line 16, characters 11-18)
                          File int.mlw:
                            Line 13:
                              Constant zero initialization
                              zero = 0
                            Line 14:
                              Constant one initialization
                              one = 1
                          File test_result_ce_value1.mlw:
                            Line 14:
                              x = (-1)
                              x = (-1)
                              Execution of main function `test1bis` with env:
                                x = (-1)
                                zero = 0
                                one = 1
                            Line 15:
                              (giant-step) execution of unimplemented function `id`
                                x = (-1)
                              result of `id` = 0
                              (giant-step) execution of unimplemented function `id`
                                x = 0
                              result of `id` = 41
                              Normal execution of function `(+)` with args:
                                _ = 41
                                _ = 1
                            Line 16:
                              Property failure at assertion with:
                                a = 42
                        - Abstract RAC: FAILURE (assertion at "bench/check-ce/test_result_ce_value1.mlw", line 16, characters 11-18)
                          File int.mlw:
                            Line 13:
                              Constant zero initialization
                              zero = 0
                            Line 14:
                              Constant one initialization
                              one = 1
                          File test_result_ce_value1.mlw:
                            Line 14:
                              x = (-1)
                              x = (-1)
                              Execution of main function `test1bis` with env:
                                x = (-1)
                                zero = 0
                                one = 1
                            Line 15:
                              Giant-step execution of function `id` with args:
                                x = (-1)
                              result of `id` = 0
                              Giant-step execution of function `id` with args:
                                x = 0
                              result of `id` = 41
                              Normal execution of function `(+)` with args:
                                _ = 41
                                _ = 1
                            Line 16:
                              Property failure at assertion with:
                                a = 42
<check-ce-rac-results>Check model 1 ("bench/check-ce/test_result_ce_value1.mlw", line 16, characters 11-18)
<check-ce-rac-results>Checking model:
                      File test_result_ce_value1.mlw:
                        Line 6:
                          x = {"type": "Integer", "val": "-1"}
                        Line 14:
                          x = {"type": "Integer", "val": "-1"}
                        Line 15:
                          a = {"type": "Integer", "val": "42"}
                          result = {"type": "Integer", "val": "42"}
                          result = {"type": "Integer", "val": "41"}
                          result = {"type": "Integer", "val": "0"}
                        Line 16:
                          a = {"type": "Integer", "val": "42"}
<check-ce-rac-results>Giant-step RAC
<rac-values>RHS evaluated for global `zero` at "WHY3DATA/stdlib/int.mlw", line 13, characters 15-19: 0
<rac-values>RHS evaluated for global `one` at "WHY3DATA/stdlib/int.mlw", line 14, characters 15-18: 1
<rac-values>Value from model for parameter `x` at "bench/check-ce/test_result_ce_value1.mlw", line 14, characters 14-15: (-1)
<rac-values>Value from model for return value of call to id at "bench/check-ce/test_result_ce_value1.mlw", line 15, characters 13-19 at "bench/check-ce/test_result_ce_value1.mlw", line 15, characters 13-19: 0
<rac-values>Value from model for return value of call to id at "bench/check-ce/test_result_ce_value1.mlw", line 15, characters 10-19 at "bench/check-ce/test_result_ce_value1.mlw", line 15, characters 10-19: 41
<check-ce-rac-results>Normal RAC
<rac-values>RHS evaluated for global `zero` at "WHY3DATA/stdlib/int.mlw", line 13, characters 15-19: 0
<rac-values>RHS evaluated for global `one` at "WHY3DATA/stdlib/int.mlw", line 14, characters 15-18: 1
<rac-values>Value from model for parameter `x` at "bench/check-ce/test_result_ce_value1.mlw", line 14, characters 14-15: (-1)
<rac-values>Value from model for return value of call to id at "bench/check-ce/test_result_ce_value1.mlw", line 15, characters 13-19 at "bench/check-ce/test_result_ce_value1.mlw", line 15, characters 13-19: 0
<rac-values>Value from model for return value of call to id at "bench/check-ce/test_result_ce_value1.mlw", line 15, characters 10-19 at "bench/check-ce/test_result_ce_value1.mlw", line 15, characters 10-19: 41
<check-ce-rac-results>Results of RAC executions for model 1:
                        - Concrete RAC: FAILURE (assertion at "bench/check-ce/test_result_ce_value1.mlw", line 16, characters 11-18)
                          File int.mlw:
                            Line 13:
                              Constant zero initialization
                              zero = 0
                            Line 14:
                              Constant one initialization
                              one = 1
                          File test_result_ce_value1.mlw:
                            Line 14:
                              x = (-1)
                              x = (-1)
                              Execution of main function `test1bis` with env:
                                x = (-1)
                                zero = 0
                                one = 1
                            Line 15:
                              (giant-step) execution of unimplemented function `id`
                                x = (-1)
                              result of `id` = 0
                              (giant-step) execution of unimplemented function `id`
                                x = 0
                              result of `id` = 41
                              Normal execution of function `(+)` with args:
                                _ = 41
                                _ = 1
                            Line 16:
                              Property failure at assertion with:
                                a = 42
                        - Abstract RAC: FAILURE (assertion at "bench/check-ce/test_result_ce_value1.mlw", line 16, characters 11-18)
                          File int.mlw:
                            Line 13:
                              Constant zero initialization
                              zero = 0
                            Line 14:
                              Constant one initialization
                              one = 1
                          File test_result_ce_value1.mlw:
                            Line 14:
                              x = (-1)
                              x = (-1)
                              Execution of main function `test1bis` with env:
                                x = (-1)
                                zero = 0
                                one = 1
                            Line 15:
                              Giant-step execution of function `id` with args:
                                x = (-1)
                              result of `id` = 0
                              Giant-step execution of function `id` with args:
                                x = 0
                              result of `id` = 41
                              Normal execution of function `(+)` with args:
                                _ = 41
                                _ = 1
                            Line 16:
                              Property failure at assertion with:
                                a = 42
<check-ce-categorization>Categorizations of models:
- Selected model 0: NC
  - Concrete RAC: FAILURE (assertion at "bench/check-ce/test_result_ce_value1.mlw", line 16, characters 11-18)
  - Abstract RAC: FAILURE (assertion at "bench/check-ce/test_result_ce_value1.mlw", line 16, characters 11-18)
- Checked model 1: NC
  - Concrete RAC: FAILURE (assertion at "bench/check-ce/test_result_ce_value1.mlw", line 16, characters 11-18)
  - Abstract RAC: FAILURE (assertion at "bench/check-ce/test_result_ce_value1.mlw", line 16, characters 11-18)
File "bench/check-ce/test_result_ce_value1.mlw", line 16, characters 11-18:
Sub-goal Assertion of goal test1bis'vc.
<<<<<<< HEAD
Prover result is: Unknown (sat) (0.01s, 241 steps).
=======
Prover result is: Unknown (sat) (0.04s, 4888 steps).
>>>>>>> 92c89c24
The program does not comply to the verification goal, for example during the
  following execution:
File int.mlw:
  Line 13:
    Constant zero initialization
    zero = 0
  Line 14:
    Constant one initialization
    one = 1
File test_result_ce_value1.mlw:
  Line 14:
    x = (-1)
    x = (-1)
    Execution of main function `test1bis` with env:
      x = (-1)
      zero = 0
      one = 1
  Line 15:
    (giant-step) execution of unimplemented function `id`
      x = (-1)
    result of `id` = 0
    (giant-step) execution of unimplemented function `id`
      x = 0
    result of `id` = 41
    Normal execution of function `(+)` with args:
      _ = 41
      _ = 1
  Line 16:
    Property failure at assertion with:
      a = 42
<|MERGE_RESOLUTION|>--- conflicted
+++ resolved
@@ -183,11 +183,7 @@
   - Abstract RAC: FAILURE (assertion at "bench/check-ce/test_result_ce_value1.mlw", line 12, characters 11-18)
 File "bench/check-ce/test_result_ce_value1.mlw", line 12, characters 11-18:
 Sub-goal Assertion of goal test1'vc.
-<<<<<<< HEAD
-Prover result is: Unknown (sat) (0.04s, 241 steps).
-=======
 Prover result is: Unknown (sat) (0.04s, 4888 steps).
->>>>>>> 92c89c24
 The program does not comply to the verification goal, for example during the
   following execution:
 File int.mlw:
@@ -399,11 +395,7 @@
   - Abstract RAC: FAILURE (assertion at "bench/check-ce/test_result_ce_value1.mlw", line 16, characters 11-18)
 File "bench/check-ce/test_result_ce_value1.mlw", line 16, characters 11-18:
 Sub-goal Assertion of goal test1bis'vc.
-<<<<<<< HEAD
-Prover result is: Unknown (sat) (0.01s, 241 steps).
-=======
 Prover result is: Unknown (sat) (0.04s, 4888 steps).
->>>>>>> 92c89c24
 The program does not comply to the verification goal, for example during the
   following execution:
 File int.mlw:
