Warning, file "bench/check-ce/ref1.mlw", line 5, characters 6-7:
unused variable x
<check-ce-rac-results>Check model 0 ("bench/check-ce/ref1.mlw", line 6, characters 11-16)
<check-ce-rac-results>Checking model:
                      
<check-ce-rac-results>Giant-step RAC
<rac-values>Type default value for parameter `_` at NO LOC: ()
<rac-values>Value computed from postcondition for return value of call to ref at "bench/check-ce/ref1.mlw", line 5, characters 10-15 at "bench/check-ce/ref1.mlw", line 5, characters 10-15: {contents=
                                                                    1}
<check-ce-rac-results>Normal RAC
<rac-values>Type default value for parameter `_` at NO LOC: ()
<check-ce-rac-results>Results of RAC executions for model 0:
                        - Concrete RAC: FAILURE (assertion at "bench/check-ce/ref1.mlw", line 6, characters 11-16)
                          Unknown location:
                              _ = ()
                          File ref1.mlw:
                            Line 4:
                              _ = ()
                              Execution of main function `f` with env:
                                _ = ()
                            Line 5:
                              Normal execution of function `ref` with args:
                                contents = 1
                              Normal execution of function `ref'mk` with args:
                                contents = 1
                            Line 6:
                              Property failure at assertion with:
                        - Abstract RAC: FAILURE (assertion at "bench/check-ce/ref1.mlw", line 6, characters 11-16)
                          Unknown location:
                              _ = ()
                          File ref1.mlw:
                            Line 4:
                              _ = ()
                              Execution of main function `f` with env:
                                _ = ()
                            Line 5:
                              Giant-step execution of function `ref` with args:
                                contents = 1
                              result of `ref` = {contents= 1}
                            Line 6:
                              Property failure at assertion with:
<check-ce-categorization>Categorizations of models:
- Selected model 0: NC
  - Concrete RAC: FAILURE (assertion at "bench/check-ce/ref1.mlw", line 6, characters 11-16)
  - Abstract RAC: FAILURE (assertion at "bench/check-ce/ref1.mlw", line 6, characters 11-16)
File "bench/check-ce/ref1.mlw", line 6, characters 11-16:
Sub-goal Assertion of goal f'vc.
<<<<<<< HEAD
Prover result is: Unknown (unknown + incomplete) (0.05s, 905 steps).
=======
Prover result is: Unknown (unknown + incomplete) (0.04s, 1357 steps).
>>>>>>> 92c89c24
The program does not comply to the verification goal, for example during the
  following execution:
Unknown location:
    _ = ()
File ref1.mlw:
  Line 4:
    _ = ()
    Execution of main function `f` with env:
      _ = ()
  Line 5:
    Normal execution of function `ref` with args:
      contents = 1
    Normal execution of function `ref'mk` with args:
      contents = 1
  Line 6:
    Property failure at assertion with:
<|MERGE_RESOLUTION|>--- conflicted
+++ resolved
@@ -45,11 +45,7 @@
   - Abstract RAC: FAILURE (assertion at "bench/check-ce/ref1.mlw", line 6, characters 11-16)
 File "bench/check-ce/ref1.mlw", line 6, characters 11-16:
 Sub-goal Assertion of goal f'vc.
-<<<<<<< HEAD
-Prover result is: Unknown (unknown + incomplete) (0.05s, 905 steps).
-=======
 Prover result is: Unknown (unknown + incomplete) (0.04s, 1357 steps).
->>>>>>> 92c89c24
 The program does not comply to the verification goal, for example during the
   following execution:
 Unknown location:
