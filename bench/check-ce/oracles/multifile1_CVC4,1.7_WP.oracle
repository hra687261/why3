File "bench/check-ce/multifile1.mlw", line 6, characters 14-24:
Formula `Postcondition' from verification condition decr'vc.
<<<<<<< HEAD
Prover result is: valid (0.04s, 287 steps).
=======
Prover result is: valid (0.02s, 287 steps).
>>>>>>> afa0b14f

<check-ce>Check model 0 ("bench/check-ce/multifile1.mlw", line 10, characters 14-24)
<check-ce>VALUE for result "bench/check-ce/multifile1.mlw", line 11, characters 4-10 not in ce-model, taking default 0
<check-ce>Model 0:
            - Concrete: bad model (Concrete RAC does not confirm the counter-example, no contradiction during execution)
              File multifile1.mlw:
                Line 9:
                  x = 2
                  Concrete execution of incr
                Line 11:
                  Concrete execution of decr
                Line 7:
                  Concrete execution of (-)
              File int.mlw:
                Line 23:
                  Concrete execution of (-_)
                  Concrete execution of (+)
              File multifile1.mlw:
                Line 11:
                  Concrete execution of (+)
                Line 9:
                  Execution of main function terminated normally
            - Abstract: good model (Abstract RAC confirms the counter-example)
              File multifile1.mlw:
                Line 9:
                  x = 2
                  Concrete execution of incr
                Line 11:
                  Abstract execution of decr
                  result = 0
                  Concrete execution of (+)
                Line 10:
                  Property failure: Postcondition of incr
                    x is 2
                    result is 2
<check-ce>Check model 1 ("bench/check-ce/multifile1.mlw", line 10, characters 14-24)
<check-ce>VALUE for result "bench/check-ce/multifile1.mlw", line 11, characters 4-10 not in ce-model, taking default 0
<check-ce>Model 1:
            - Concrete: bad model (Concrete RAC does not confirm the counter-example, no contradiction during execution)
              File multifile1.mlw:
                Line 9:
                  x = 2
                  Concrete execution of incr
                Line 11:
                  Concrete execution of decr
                Line 7:
                  Concrete execution of (-)
              File int.mlw:
                Line 23:
                  Concrete execution of (-_)
                  Concrete execution of (+)
              File multifile1.mlw:
                Line 11:
                  Concrete execution of (+)
                Line 9:
                  Execution of main function terminated normally
            - Abstract: good model (Abstract RAC confirms the counter-example)
              File multifile1.mlw:
                Line 9:
                  x = 2
                  Concrete execution of incr
                Line 11:
                  Abstract execution of decr
                  result = 0
                  Concrete execution of (+)
                Line 10:
                  Property failure: Postcondition of incr
                    x is 2
                    result is 2
<check-ce>Check model 2 ("bench/check-ce/multifile1.mlw", line 10, characters 14-24)
<check-ce>VALUE for result "bench/check-ce/multifile1.mlw", line 11, characters 4-10 not in ce-model, taking default 0
<check-ce>Model 2:
            - Concrete: bad model (Concrete RAC does not confirm the counter-example, no contradiction during execution)
              File multifile1.mlw:
                Line 9:
                  x = 2
                  Concrete execution of incr
                Line 11:
                  Concrete execution of decr
                Line 7:
                  Concrete execution of (-)
              File int.mlw:
                Line 23:
                  Concrete execution of (-_)
                  Concrete execution of (+)
              File multifile1.mlw:
                Line 11:
                  Concrete execution of (+)
                Line 9:
                  Execution of main function terminated normally
            - Abstract: good model (Abstract RAC confirms the counter-example)
              File multifile1.mlw:
                Line 9:
                  x = 2
                  Concrete execution of incr
                Line 11:
                  Abstract execution of decr
                  result = 0
                  Concrete execution of (+)
                Line 10:
                  Property failure: Postcondition of incr
                    x is 2
                    result is 2
<check-ce>Models:
          - Checked model 0: bad model/good model -> The contracts of some
                                                     function or loop are
                                                     underspecified, for
                                                     example during the
                                                     following execution:
          - Checked model 1: bad model/good model -> The contracts of some
                                                     function or loop are
                                                     underspecified, for
                                                     example during the
                                                     following execution:
          - Checked model 2: bad model/good model -> The contracts of some
                                                     function or loop are
                                                     underspecified, for
                                                     example during the
                                                     following execution:
File "bench/check-ce/multifile1.mlw", line 10, characters 14-24:
Formula `Postcondition' from verification condition incr'vc.
Prover result is: unknown (sat) (0.04s, 4862 steps).
The contracts of some function or loop are underspecified, for example during
the following execution:
File multifile1.mlw:
  Line 9:
    x = 2
    Concrete execution of incr
  Line 11:
    Abstract execution of decr
    result = 0
    Concrete execution of (+)
  Line 10:
    Property failure: Postcondition of incr
      x is 2
      result is 2
<|MERGE_RESOLUTION|>--- conflicted
+++ resolved
@@ -1,10 +1,6 @@
 File "bench/check-ce/multifile1.mlw", line 6, characters 14-24:
 Formula `Postcondition' from verification condition decr'vc.
-<<<<<<< HEAD
-Prover result is: valid (0.04s, 287 steps).
-=======
-Prover result is: valid (0.02s, 287 steps).
->>>>>>> afa0b14f
+Prover result is: valid (0.05s, 287 steps).
 
 <check-ce>Check model 0 ("bench/check-ce/multifile1.mlw", line 10, characters 14-24)
 <check-ce>VALUE for result "bench/check-ce/multifile1.mlw", line 11, characters 4-10 not in ce-model, taking default 0
