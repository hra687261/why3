<check-ce>Check model 0 ("bench/check-ce/anonymous2.mlw", line 12, characters 11-16)
<check-ce>Checking model:
          File anonymous2.mlw:
            Line 11:
              z =
                {"type": "Record",
                 "val":
                  {"Field":
                    [{"field": "contents",
                      "value": {"type": "Integer", "val": "0"}}]}}
            Line 12:
              the check fails with all inputs
<check-ce>Giant-step RAC
<rac-values>RHS evaluated for global `zero` at "WHY3DATA/stdlib/int.mlw", line 13, characters 15-19: 0
<rac-values>RHS evaluated for global `one` at "WHY3DATA/stdlib/int.mlw", line 14, characters 15-18: 1
<rac-values>Type default value for variable `result` at "bench/check-ce/anonymous2.mlw", line 3, characters 9-14 at "bench/check-ce/anonymous2.mlw", line 3, characters 9-14: 0
<rac-values>RHS evaluated for global `z` at "bench/check-ce/anonymous2.mlw", line 3, characters 8-9: {contents=
                                                                    0}
<check-ce>Small-step RAC
<rac-values>RHS evaluated for global `zero` at "WHY3DATA/stdlib/int.mlw", line 13, characters 15-19: 0
<rac-values>RHS evaluated for global `one` at "WHY3DATA/stdlib/int.mlw", line 14, characters 15-18: 1
<rac-values>Type default value for variable `result` at "bench/check-ce/anonymous2.mlw", line 3, characters 9-14 at "bench/check-ce/anonymous2.mlw", line 3, characters 9-14: 0
<rac-values>RHS evaluated for global `z` at "bench/check-ce/anonymous2.mlw", line 3, characters 8-9: {contents=
                                                                    0}
<check-ce>Result of checking model 0: UNKNOWN
            - Concrete RAC: UNKNOWN (terminated because missing value for parameter `x`)
              
            - Abstract RAC: UNKNOWN (terminated because missing value for parameter `x`)
              
<check-ce>Check model 1 ("bench/check-ce/anonymous2.mlw", line 12, characters 11-16)
<check-ce>Checking model:
          File anonymous2.mlw:
            Line 5:
              x = {"type": "Integer", "val": "1"}
            Line 11:
              z =
                {"type": "Record",
                 "val":
                  {"Field":
                    [{"field": "contents",
                      "value": {"type": "Integer", "val": "0"}}]}}
<<<<<<< HEAD
            Line 12:
              z_vc_constant =
=======
            Line 9:
              z =
>>>>>>> af36dcdf
                {"type": "Record",
                 "val":
                  {"Field":
                    [{"field": "contents",
                      "value": {"type": "Integer", "val": "0"}}]}}
<check-ce>Giant-step RAC
<rac-values>RHS evaluated for global `zero` at "WHY3DATA/stdlib/int.mlw", line 13, characters 15-19: 0
<rac-values>RHS evaluated for global `one` at "WHY3DATA/stdlib/int.mlw", line 14, characters 15-18: 1
<rac-values>Type default value for variable `result` at "bench/check-ce/anonymous2.mlw", line 3, characters 9-14 at "bench/check-ce/anonymous2.mlw", line 3, characters 9-14: 0
<rac-values>RHS evaluated for global `z` at "bench/check-ce/anonymous2.mlw", line 3, characters 8-9: {contents=
                                                                    0}
<rac-values>Value from model for parameter `x` at "bench/check-ce/anonymous2.mlw", line 5, characters 7-8: 1
<rac-values>Value from model for variable `z` at "bench/check-ce/anonymous2.mlw", line 11, characters 2-25 at "bench/check-ce/anonymous2.mlw", line 11, characters 2-25: {contents=
                                                                    0}
<rac-values>Type default value for variable `result` at "bench/check-ce/anonymous2.mlw", line 11, characters 2-25 at "bench/check-ce/anonymous2.mlw", line 11, characters 2-25: ()
<check-ce>Small-step RAC
<rac-values>RHS evaluated for global `zero` at "WHY3DATA/stdlib/int.mlw", line 13, characters 15-19: 0
<rac-values>RHS evaluated for global `one` at "WHY3DATA/stdlib/int.mlw", line 14, characters 15-18: 1
<rac-values>Type default value for variable `result` at "bench/check-ce/anonymous2.mlw", line 3, characters 9-14 at "bench/check-ce/anonymous2.mlw", line 3, characters 9-14: 0
<rac-values>RHS evaluated for global `z` at "bench/check-ce/anonymous2.mlw", line 3, characters 8-9: {contents=
                                                                    0}
<rac-values>Value from model for parameter `x` at "bench/check-ce/anonymous2.mlw", line 5, characters 7-8: 1
<check-ce>Result of checking model 1: SW
            - Concrete RAC: NORMAL
              File int.mlw:
                Line 13:
                  Constant zero initialization
                  zero = 0
                Line 14:
                  Constant one initialization
                  one = 1
              File anonymous2.mlw:
                Line 3:
                  Constant z initialization
                  (abstract) execution of unimplemented function with args:
                  result = 0
                  Concrete execution of function `ref` with args:
                    contents = 0
                  Concrete execution of function `ref'mk` with args:
                    contents = 0
                  z = {contents= 0}
                Line 5:
                  x = 1
                  x = 1
                  Execution of main function `f` with env:
                    z = {contents= 0}
                    x = 1
                    zero = 0
                    one = 1
                Line 11:
                  Concrete execution of function `h` with args:
                    y = 1
                  Concrete execution of function `contents` with args:
                    arg = {contents= 0}
                  Concrete execution of function `(+)` with args:
                    _ = 0
                    _ = 1
                Line 5:
                  Execution of main function terminated normally
            - Abstract RAC: FAILURE (assertion at "bench/check-ce/anonymous2.mlw", line 9, characters 11-16)
              File int.mlw:
                Line 13:
                  Constant zero initialization
                  zero = 0
                Line 14:
                  Constant one initialization
                  one = 1
              File anonymous2.mlw:
                Line 3:
                  Constant z initialization
                  (abstract) execution of unimplemented function with args:
                  result = 0
                  Concrete execution of function `ref` with args:
                    contents = 0
                  Concrete execution of function `ref'mk` with args:
                    contents = 0
                  z = {contents= 0}
                Line 5:
                  x = 1
                  x = 1
                  Execution of main function `f` with env:
                    z = {contents= 0}
                    x = 1
                    zero = 0
                    one = 1
                Line 11:
                  Abstract execution of function `h` with args:
                    y = 1
                  z = {contents= 0}
                  result = ()
                Line 12:
                  Property failure at assertion with:
                    z = {contents= 0}
<check-ce-summary>Results:
- Checked model 0: UNKNOWN
  - Concrete RAC: UNKNOWN (terminated because missing value for parameter `x`)
  - Abstract RAC: UNKNOWN (terminated because missing value for parameter `x`)
- Selected model 1: SW
<<<<<<< HEAD
  - Concrete RAC NORMAL, no contradiction during execution
  - Abstract RAC FAILURE, counter-example confirmed
File "bench/check-ce/anonymous2.mlw", line 12, characters 11-16:
Sub-goal Assertion of goal f'vc.
Prover result is: Step limit exceeded (1.04s).
The contracts of some function or loop are too weak, for example during the
  following execution:
=======
  - Concrete RAC: NORMAL
  - Abstract RAC: FAILURE (assertion at "bench/check-ce/anonymous2.mlw", line 9, characters 11-16)
File "bench/check-ce/anonymous2.mlw", line 9, characters 11-16:
Sub-goal Assertion of goal f'vc.
Prover result is: Step limit exceeded (0.76s).
The contracts of some function or loop are underspecified, for example during
  the following execution:
>>>>>>> af36dcdf
File int.mlw:
  Line 13:
    Constant zero initialization
    zero = 0
  Line 14:
    Constant one initialization
    one = 1
File anonymous2.mlw:
  Line 3:
    Constant z initialization
    (abstract) execution of unimplemented function with args:
    result = 0
    Concrete execution of function `ref` with args:
      contents = 0
    Concrete execution of function `ref'mk` with args:
      contents = 0
    z = {contents= 0}
  Line 5:
    x = 1
    x = 1
    Execution of main function `f` with env:
      z = {contents= 0}
      x = 1
      zero = 0
      one = 1
  Line 11:
    Abstract execution of function `h` with args:
      y = 1
    z = {contents= 0}
    result = ()
  Line 12:
    Property failure at assertion with:
      z = {contents= 0}
<|MERGE_RESOLUTION|>--- conflicted
+++ resolved
@@ -1,14 +1,14 @@
-<check-ce>Check model 0 ("bench/check-ce/anonymous2.mlw", line 12, characters 11-16)
+<check-ce>Check model 0 ("bench/check-ce/anonymous2.mlw", line 9, characters 11-16)
 <check-ce>Checking model:
           File anonymous2.mlw:
-            Line 11:
+            Line 8:
               z =
                 {"type": "Record",
                  "val":
                   {"Field":
                     [{"field": "contents",
                       "value": {"type": "Integer", "val": "0"}}]}}
-            Line 12:
+            Line 9:
               the check fails with all inputs
 <check-ce>Giant-step RAC
 <rac-values>RHS evaluated for global `zero` at "WHY3DATA/stdlib/int.mlw", line 13, characters 15-19: 0
@@ -27,25 +27,20 @@
               
             - Abstract RAC: UNKNOWN (terminated because missing value for parameter `x`)
               
-<check-ce>Check model 1 ("bench/check-ce/anonymous2.mlw", line 12, characters 11-16)
+<check-ce>Check model 1 ("bench/check-ce/anonymous2.mlw", line 9, characters 11-16)
 <check-ce>Checking model:
           File anonymous2.mlw:
             Line 5:
               x = {"type": "Integer", "val": "1"}
-            Line 11:
+            Line 8:
               z =
                 {"type": "Record",
                  "val":
                   {"Field":
                     [{"field": "contents",
                       "value": {"type": "Integer", "val": "0"}}]}}
-<<<<<<< HEAD
-            Line 12:
-              z_vc_constant =
-=======
             Line 9:
               z =
->>>>>>> af36dcdf
                 {"type": "Record",
                  "val":
                   {"Field":
@@ -58,9 +53,9 @@
 <rac-values>RHS evaluated for global `z` at "bench/check-ce/anonymous2.mlw", line 3, characters 8-9: {contents=
                                                                     0}
 <rac-values>Value from model for parameter `x` at "bench/check-ce/anonymous2.mlw", line 5, characters 7-8: 1
-<rac-values>Value from model for variable `z` at "bench/check-ce/anonymous2.mlw", line 11, characters 2-25 at "bench/check-ce/anonymous2.mlw", line 11, characters 2-25: {contents=
+<rac-values>Value from model for variable `z` at "bench/check-ce/anonymous2.mlw", line 8, characters 2-25 at "bench/check-ce/anonymous2.mlw", line 8, characters 2-25: {contents=
                                                                     0}
-<rac-values>Type default value for variable `result` at "bench/check-ce/anonymous2.mlw", line 11, characters 2-25 at "bench/check-ce/anonymous2.mlw", line 11, characters 2-25: ()
+<rac-values>Type default value for variable `result` at "bench/check-ce/anonymous2.mlw", line 8, characters 2-25 at "bench/check-ce/anonymous2.mlw", line 8, characters 2-25: ()
 <check-ce>Small-step RAC
 <rac-values>RHS evaluated for global `zero` at "WHY3DATA/stdlib/int.mlw", line 13, characters 15-19: 0
 <rac-values>RHS evaluated for global `one` at "WHY3DATA/stdlib/int.mlw", line 14, characters 15-18: 1
@@ -95,7 +90,7 @@
                     x = 1
                     zero = 0
                     one = 1
-                Line 11:
+                Line 8:
                   Concrete execution of function `h` with args:
                     y = 1
                   Concrete execution of function `contents` with args:
@@ -131,12 +126,12 @@
                     x = 1
                     zero = 0
                     one = 1
-                Line 11:
+                Line 8:
                   Abstract execution of function `h` with args:
                     y = 1
                   z = {contents= 0}
                   result = ()
-                Line 12:
+                Line 9:
                   Property failure at assertion with:
                     z = {contents= 0}
 <check-ce-summary>Results:
@@ -144,15 +139,6 @@
   - Concrete RAC: UNKNOWN (terminated because missing value for parameter `x`)
   - Abstract RAC: UNKNOWN (terminated because missing value for parameter `x`)
 - Selected model 1: SW
-<<<<<<< HEAD
-  - Concrete RAC NORMAL, no contradiction during execution
-  - Abstract RAC FAILURE, counter-example confirmed
-File "bench/check-ce/anonymous2.mlw", line 12, characters 11-16:
-Sub-goal Assertion of goal f'vc.
-Prover result is: Step limit exceeded (1.04s).
-The contracts of some function or loop are too weak, for example during the
-  following execution:
-=======
   - Concrete RAC: NORMAL
   - Abstract RAC: FAILURE (assertion at "bench/check-ce/anonymous2.mlw", line 9, characters 11-16)
 File "bench/check-ce/anonymous2.mlw", line 9, characters 11-16:
@@ -160,7 +146,6 @@
 Prover result is: Step limit exceeded (0.76s).
 The contracts of some function or loop are underspecified, for example during
   the following execution:
->>>>>>> af36dcdf
 File int.mlw:
   Line 13:
     Constant zero initialization
@@ -186,11 +171,11 @@
       x = 1
       zero = 0
       one = 1
-  Line 11:
+  Line 8:
     Abstract execution of function `h` with args:
       y = 1
     z = {contents= 0}
     result = ()
-  Line 12:
+  Line 9:
     Property failure at assertion with:
       z = {contents= 0}
