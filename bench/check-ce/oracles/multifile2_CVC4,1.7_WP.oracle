<check-ce>Check model 0 ("bench/check-ce/multifile2.mlw", line 8, characters 12-26)
<check-ce>Checking model:
          File multifile2.mlw:
            Line 7:
              x = {"type": "Integer", "val": "0"}
            Line 8:
              result = {"type": "Integer", "val": "0"}
<<<<<<< HEAD
              result_vc_constant = {"type": "Integer", "val": "0"}
              x_vc_constant = {"type": "Integer", "val": "0"}
            Line 10:
              result = {"type": "Integer", "val": "0"}
=======
              x = {"type": "Integer", "val": "0"}
>>>>>>> af36dcdf
<check-ce>Giant-step RAC
<rac-values>RHS evaluated for global `zero` at "WHY3DATA/stdlib/int.mlw", line 13, characters 15-19: 0
<rac-values>RHS evaluated for global `one` at "WHY3DATA/stdlib/int.mlw", line 14, characters 15-18: 1
<rac-values>Value from model for parameter `x` at "bench/check-ce/multifile2.mlw", line 7, characters 7-8: 0
<rac-values>Value from model for variable `result` at "bench/check-ce/multifile2.mlw", line 10, characters 2-25 at "bench/check-ce/multifile2.mlw", line 10, characters 2-25: 0
<check-ce>Small-step RAC
<rac-values>RHS evaluated for global `zero` at "WHY3DATA/stdlib/int.mlw", line 13, characters 15-19: 0
<rac-values>RHS evaluated for global `one` at "WHY3DATA/stdlib/int.mlw", line 14, characters 15-18: 1
<rac-values>Value from model for parameter `x` at "bench/check-ce/multifile2.mlw", line 7, characters 7-8: 0
<<<<<<< HEAD
<check-ce>Result of checking model 0: BAD
            - Concrete RAC NORMAL (no contradiction during execution)
=======
<check-ce>Result of checking model 0: UNKNOWN
            - Concrete RAC: NORMAL
>>>>>>> af36dcdf
              File int.mlw:
                Line 13:
                  Constant zero initialization
                  zero = 0
                Line 14:
                  Constant one initialization
                  one = 1
              File multifile2.mlw:
                Line 7:
                  x = 0
                  x = 0
                  Execution of main function `f` with env:
                    x = 0
                    zero = 0
                    one = 1
                Line 10:
                  Concrete execution of function `incr` with args:
                    x = 0
              File multifile1.mlw:
                Line 11:
                  Concrete execution of function `decr` with args:
                    x = 0
                Line 7:
                  Concrete execution of function `(-)` with args:
                    x = 0
                    y = 1
              File int.mlw:
                Line 23:
                  Concrete execution of function `(-_)` with args:
                    _ = 1
                  Concrete execution of function `(+)` with args:
                    _ = 0
                    _ = (-1)
              File multifile1.mlw:
                Line 11:
                  Concrete execution of function `(+)` with args:
                    _ = (-1)
                    _ = 2
              File multifile2.mlw:
                Line 7:
                  Execution of main function terminated normally
<<<<<<< HEAD
            - Abstract RAC STUCK (failure in postcondition of `incr` at "bench/check-ce/multifile1.mlw", line 10, characters 14-24)
              File int.mlw:
                Line 13:
                  Constant zero initialization
                  zero = 0
                Line 14:
                  Constant one initialization
                  one = 1
              File multifile2.mlw:
                Line 7:
                  x = 0
                  x = 0
                  Execution of main function `f` with env:
                    x = 0
                    zero = 0
                    one = 1
                Line 10:
                  Abstract execution of function `incr` with args:
                    x = 0
                  result = 0
              File multifile1.mlw:
                Line 10:
                  Execution got stuck at postcondition of `incr` with:
                    x = 0
                    result = 0
=======
            - Abstract RAC: UNKNOWN (terminated because missing value for variable `result` at "bench/check-ce/multifile2.mlw", line 9, characters 2-8)
              
>>>>>>> af36dcdf
<check-ce>Check model 1 ("bench/check-ce/multifile2.mlw", line 8, characters 12-26)
<check-ce>Checking model:
          File multifile2.mlw:
            Line 7:
              x = {"type": "Integer", "val": "0"}
            Line 8:
              result = {"type": "Integer", "val": "2"}
<<<<<<< HEAD
              result_vc_constant = {"type": "Integer", "val": "2"}
              x_vc_constant = {"type": "Integer", "val": "0"}
            Line 10:
              result = {"type": "Integer", "val": "2"}
=======
              x = {"type": "Integer", "val": "0"}
>>>>>>> af36dcdf
<check-ce>Giant-step RAC
<rac-values>RHS evaluated for global `zero` at "WHY3DATA/stdlib/int.mlw", line 13, characters 15-19: 0
<rac-values>RHS evaluated for global `one` at "WHY3DATA/stdlib/int.mlw", line 14, characters 15-18: 1
<rac-values>Value from model for parameter `x` at "bench/check-ce/multifile2.mlw", line 7, characters 7-8: 0
<rac-values>Value from model for variable `result` at "bench/check-ce/multifile2.mlw", line 10, characters 2-25 at "bench/check-ce/multifile2.mlw", line 10, characters 2-25: 2
<check-ce>Small-step RAC
<rac-values>RHS evaluated for global `zero` at "WHY3DATA/stdlib/int.mlw", line 13, characters 15-19: 0
<rac-values>RHS evaluated for global `one` at "WHY3DATA/stdlib/int.mlw", line 14, characters 15-18: 1
<rac-values>Value from model for parameter `x` at "bench/check-ce/multifile2.mlw", line 7, characters 7-8: 0
<<<<<<< HEAD
<check-ce>Result of checking model 1: SW
            - Concrete RAC NORMAL (no contradiction during execution)
=======
<check-ce>Result of checking model 1: UNKNOWN
            - Concrete RAC: NORMAL
>>>>>>> af36dcdf
              File int.mlw:
                Line 13:
                  Constant zero initialization
                  zero = 0
                Line 14:
                  Constant one initialization
                  one = 1
              File multifile2.mlw:
                Line 7:
                  x = 0
                  x = 0
                  Execution of main function `f` with env:
                    x = 0
                    zero = 0
                    one = 1
                Line 10:
                  Concrete execution of function `incr` with args:
                    x = 0
              File multifile1.mlw:
                Line 11:
                  Concrete execution of function `decr` with args:
                    x = 0
                Line 7:
                  Concrete execution of function `(-)` with args:
                    x = 0
                    y = 1
              File int.mlw:
                Line 23:
                  Concrete execution of function `(-_)` with args:
                    _ = 1
                  Concrete execution of function `(+)` with args:
                    _ = 0
                    _ = (-1)
              File multifile1.mlw:
                Line 11:
                  Concrete execution of function `(+)` with args:
                    _ = (-1)
                    _ = 2
              File multifile2.mlw:
                Line 7:
                  Execution of main function terminated normally
<<<<<<< HEAD
            - Abstract RAC FAILURE (counter-example confirmed)
              File int.mlw:
                Line 13:
                  Constant zero initialization
                  zero = 0
                Line 14:
                  Constant one initialization
                  one = 1
              File multifile2.mlw:
                Line 7:
                  x = 0
                  x = 0
                  Execution of main function `f` with env:
                    x = 0
                    zero = 0
                    one = 1
                Line 10:
                  Abstract execution of function `incr` with args:
                    x = 0
                  result = 2
                Line 8:
                  Property failure at postcondition of `f` with:
                    x = 0
                    result = 2
=======
            - Abstract RAC: UNKNOWN (terminated because missing value for variable `result` at "bench/check-ce/multifile2.mlw", line 9, characters 2-8)
              
>>>>>>> af36dcdf
<check-ce>Check model 2 ("bench/check-ce/multifile2.mlw", line 8, characters 12-26)
<check-ce>Checking model:
          File multifile2.mlw:
            Line 7:
              x = {"type": "Integer", "val": "0"}
            Line 8:
              result = {"type": "Integer", "val": "2"}
<<<<<<< HEAD
              result_vc_constant = {"type": "Integer", "val": "2"}
              x_vc_constant = {"type": "Integer", "val": "0"}
            Line 10:
              result = {"type": "Integer", "val": "2"}
=======
              x = {"type": "Integer", "val": "0"}
>>>>>>> af36dcdf
<check-ce>Giant-step RAC
<rac-values>RHS evaluated for global `zero` at "WHY3DATA/stdlib/int.mlw", line 13, characters 15-19: 0
<rac-values>RHS evaluated for global `one` at "WHY3DATA/stdlib/int.mlw", line 14, characters 15-18: 1
<rac-values>Value from model for parameter `x` at "bench/check-ce/multifile2.mlw", line 7, characters 7-8: 0
<rac-values>Value from model for variable `result` at "bench/check-ce/multifile2.mlw", line 10, characters 2-25 at "bench/check-ce/multifile2.mlw", line 10, characters 2-25: 2
<check-ce>Small-step RAC
<rac-values>RHS evaluated for global `zero` at "WHY3DATA/stdlib/int.mlw", line 13, characters 15-19: 0
<rac-values>RHS evaluated for global `one` at "WHY3DATA/stdlib/int.mlw", line 14, characters 15-18: 1
<rac-values>Value from model for parameter `x` at "bench/check-ce/multifile2.mlw", line 7, characters 7-8: 0
<<<<<<< HEAD
<check-ce>Result of checking model 2: SW
            - Concrete RAC NORMAL (no contradiction during execution)
=======
<check-ce>Result of checking model 2: UNKNOWN
            - Concrete RAC: NORMAL
>>>>>>> af36dcdf
              File int.mlw:
                Line 13:
                  Constant zero initialization
                  zero = 0
                Line 14:
                  Constant one initialization
                  one = 1
              File multifile2.mlw:
                Line 7:
                  x = 0
                  x = 0
                  Execution of main function `f` with env:
                    x = 0
                    zero = 0
                    one = 1
                Line 10:
                  Concrete execution of function `incr` with args:
                    x = 0
              File multifile1.mlw:
                Line 11:
                  Concrete execution of function `decr` with args:
                    x = 0
                Line 7:
                  Concrete execution of function `(-)` with args:
                    x = 0
                    y = 1
              File int.mlw:
                Line 23:
                  Concrete execution of function `(-_)` with args:
                    _ = 1
                  Concrete execution of function `(+)` with args:
                    _ = 0
                    _ = (-1)
              File multifile1.mlw:
                Line 11:
                  Concrete execution of function `(+)` with args:
                    _ = (-1)
                    _ = 2
              File multifile2.mlw:
                Line 7:
                  Execution of main function terminated normally
<<<<<<< HEAD
            - Abstract RAC FAILURE (counter-example confirmed)
              File int.mlw:
                Line 13:
                  Constant zero initialization
                  zero = 0
                Line 14:
                  Constant one initialization
                  one = 1
              File multifile2.mlw:
                Line 7:
                  x = 0
                  x = 0
                  Execution of main function `f` with env:
                    x = 0
                    zero = 0
                    one = 1
                Line 10:
                  Abstract execution of function `incr` with args:
                    x = 0
                  result = 2
                Line 8:
                  Property failure at postcondition of `f` with:
                    x = 0
                    result = 2
<check-ce-summary>Results:
- Checked model 0: BAD
  - Concrete RAC NORMAL, no contradiction during execution
  - Abstract RAC STUCK, failure in postcondition of `incr` at "bench/check-ce/multifile1.mlw", line 10, characters 14-24
- Selected model 1: SW
  - Concrete RAC NORMAL, no contradiction during execution
  - Abstract RAC FAILURE, counter-example confirmed
- Checked model 2: SW
  - Concrete RAC NORMAL, no contradiction during execution
  - Abstract RAC FAILURE, counter-example confirmed
File "bench/check-ce/multifile2.mlw", line 8, characters 12-26:
Sub-goal Postcondition of goal f'vc.
Prover result is: Unknown (sat) (0.03s, 4993 steps).
The contracts of some function or loop are too weak, for example during the
  following execution:
File int.mlw:
  Line 13:
    Constant zero initialization
    zero = 0
  Line 14:
    Constant one initialization
    one = 1
=======
            - Abstract RAC: UNKNOWN (terminated because missing value for variable `result` at "bench/check-ce/multifile2.mlw", line 9, characters 2-8)
              
<check-ce-summary>Results:
- Checked model 0: UNKNOWN
  - Concrete RAC: NORMAL
  - Abstract RAC: UNKNOWN (terminated because missing value for variable `result` at "bench/check-ce/multifile2.mlw", line 9, characters 2-8)
- Checked model 1: UNKNOWN
  - Concrete RAC: NORMAL
  - Abstract RAC: UNKNOWN (terminated because missing value for variable `result` at "bench/check-ce/multifile2.mlw", line 9, characters 2-8)
- Selected model 2: UNKNOWN
  - Concrete RAC: NORMAL
  - Abstract RAC: UNKNOWN (terminated because missing value for variable `result` at "bench/check-ce/multifile2.mlw", line 9, characters 2-8)
File "bench/check-ce/multifile2.mlw", line 8, characters 12-26:
Sub-goal Postcondition of goal f'vc.
Prover result is: Unknown (sat) (0.03s, 4933 steps).
The following counterexample model could not be verified
  (concrete RAC no contradiction during execution, abstract RAC terminated because missing value for variable `result` at "bench/check-ce/multifile2.mlw", line 9, characters 2-8):
>>>>>>> af36dcdf
File multifile2.mlw:
  Line 7:
    x = 0
    x = 0
    Execution of main function `f` with env:
      x = 0
      zero = 0
      one = 1
  Line 10:
    Abstract execution of function `incr` with args:
      x = 0
    result = 2
  Line 8:
    Property failure at postcondition of `f` with:
      x = 0
      result = 2

<check-ce>Check model 0 ("bench/check-ce/multifile2.mlw", line 15, characters 12-26)
<check-ce>Checking model:
          File multifile1.mlw:
            Line 10:
              result = {"type": "Integer", "val": "0"}
              x = {"type": "Integer", "val": "0"}
            File multifile2.mlw:
              Line 14:
                x = {"type": "Integer", "val": "0"}
<<<<<<< HEAD
              Line 15:
                result_vc_constant = {"type": "Integer", "val": "0"}
                x_vc_constant = {"type": "Integer", "val": "0"}
              Line 17:
                result = {"type": "Integer", "val": "0"}
=======
              Line 13:
                result = {"type": "Integer", "val": "0"}
                x = {"type": "Integer", "val": "0"}
>>>>>>> af36dcdf
<check-ce>Giant-step RAC
<rac-values>RHS evaluated for global `zero` at "WHY3DATA/stdlib/int.mlw", line 13, characters 15-19: 0
<rac-values>RHS evaluated for global `one` at "WHY3DATA/stdlib/int.mlw", line 14, characters 15-18: 1
<rac-values>Value from model for parameter `x` at "bench/check-ce/multifile2.mlw", line 14, characters 7-8: 0
<rac-values>Value from model for variable `result` at "bench/check-ce/multifile2.mlw", line 17, characters 2-25 at "bench/check-ce/multifile2.mlw", line 17, characters 2-25: 0
<check-ce>Small-step RAC
<rac-values>RHS evaluated for global `zero` at "WHY3DATA/stdlib/int.mlw", line 13, characters 15-19: 0
<rac-values>RHS evaluated for global `one` at "WHY3DATA/stdlib/int.mlw", line 14, characters 15-18: 1
<rac-values>Value from model for parameter `x` at "bench/check-ce/multifile2.mlw", line 14, characters 7-8: 0
<check-ce>Result of checking model 0: NC
            - Concrete RAC: FAILURE (postcondition at "bench/check-ce/multifile2.mlw", line 13, characters 12-26)
              File int.mlw:
                Line 13:
                  Constant zero initialization
                  zero = 0
                Line 14:
                  Constant one initialization
                  one = 1
              File multifile2.mlw:
                Line 14:
                  x = 0
                  x = 0
                  Execution of main function `g` with env:
                    x = 0
                    zero = 0
                    one = 1
                Line 17:
                  Concrete execution of function `incr` with args:
                    x = 0
              File multifile1.mlw:
                Line 11:
                  Concrete execution of function `decr` with args:
                    x = 0
                Line 7:
                  Concrete execution of function `(-)` with args:
                    x = 0
                    y = 1
              File int.mlw:
                Line 23:
                  Concrete execution of function `(-_)` with args:
                    _ = 1
                  Concrete execution of function `(+)` with args:
                    _ = 0
                    _ = (-1)
              File multifile1.mlw:
                Line 11:
                  Concrete execution of function `(+)` with args:
                    _ = (-1)
                    _ = 2
              File multifile2.mlw:
                Line 15:
                  Property failure at postcondition of `g` with:
                    x = 0
                    result = 1
<<<<<<< HEAD
            - Abstract RAC STUCK (failure in postcondition of `incr` at "bench/check-ce/multifile1.mlw", line 10, characters 14-24)
              File int.mlw:
                Line 13:
                  Constant zero initialization
                  zero = 0
                Line 14:
                  Constant one initialization
                  one = 1
              File multifile2.mlw:
                Line 14:
                  x = 0
                  x = 0
                  Execution of main function `g` with env:
                    x = 0
                    zero = 0
                    one = 1
                Line 17:
                  Abstract execution of function `incr` with args:
                    x = 0
                  result = 0
              File multifile1.mlw:
                Line 10:
                  Execution got stuck at postcondition of `incr` with:
                    x = 0
                    result = 0
<check-ce>Check model 1 ("bench/check-ce/multifile2.mlw", line 15, characters 12-26)
=======
            - Abstract RAC: UNKNOWN (terminated because missing value for variable `result` at "bench/check-ce/multifile2.mlw", line 14, characters 2-8)
              
<check-ce>Check model 1 ("bench/check-ce/multifile2.mlw", line 13, characters 12-26)
>>>>>>> af36dcdf
<check-ce>Checking model:
          File multifile1.mlw:
            Line 10:
              result = {"type": "Integer", "val": "1"}
              x = {"type": "Integer", "val": "0"}
            File multifile2.mlw:
              Line 14:
                x = {"type": "Integer", "val": "0"}
<<<<<<< HEAD
              Line 15:
                result_vc_constant = {"type": "Integer", "val": "1"}
                x_vc_constant = {"type": "Integer", "val": "0"}
              Line 17:
                result = {"type": "Integer", "val": "1"}
=======
              Line 13:
                result = {"type": "Integer", "val": "1"}
                x = {"type": "Integer", "val": "0"}
>>>>>>> af36dcdf
<check-ce>Giant-step RAC
<rac-values>RHS evaluated for global `zero` at "WHY3DATA/stdlib/int.mlw", line 13, characters 15-19: 0
<rac-values>RHS evaluated for global `one` at "WHY3DATA/stdlib/int.mlw", line 14, characters 15-18: 1
<rac-values>Value from model for parameter `x` at "bench/check-ce/multifile2.mlw", line 14, characters 7-8: 0
<rac-values>Value from model for variable `result` at "bench/check-ce/multifile2.mlw", line 17, characters 2-25 at "bench/check-ce/multifile2.mlw", line 17, characters 2-25: 1
<check-ce>Small-step RAC
<rac-values>RHS evaluated for global `zero` at "WHY3DATA/stdlib/int.mlw", line 13, characters 15-19: 0
<rac-values>RHS evaluated for global `one` at "WHY3DATA/stdlib/int.mlw", line 14, characters 15-18: 1
<rac-values>Value from model for parameter `x` at "bench/check-ce/multifile2.mlw", line 14, characters 7-8: 0
<check-ce>Result of checking model 1: NC
            - Concrete RAC: FAILURE (postcondition at "bench/check-ce/multifile2.mlw", line 13, characters 12-26)
              File int.mlw:
                Line 13:
                  Constant zero initialization
                  zero = 0
                Line 14:
                  Constant one initialization
                  one = 1
              File multifile2.mlw:
                Line 14:
                  x = 0
                  x = 0
                  Execution of main function `g` with env:
                    x = 0
                    zero = 0
                    one = 1
                Line 17:
                  Concrete execution of function `incr` with args:
                    x = 0
              File multifile1.mlw:
                Line 11:
                  Concrete execution of function `decr` with args:
                    x = 0
                Line 7:
                  Concrete execution of function `(-)` with args:
                    x = 0
                    y = 1
              File int.mlw:
                Line 23:
                  Concrete execution of function `(-_)` with args:
                    _ = 1
                  Concrete execution of function `(+)` with args:
                    _ = 0
                    _ = (-1)
              File multifile1.mlw:
                Line 11:
                  Concrete execution of function `(+)` with args:
                    _ = (-1)
                    _ = 2
              File multifile2.mlw:
                Line 15:
                  Property failure at postcondition of `g` with:
                    x = 0
                    result = 1
            - Abstract RAC FAILURE (counter-example confirmed)
              File int.mlw:
                Line 13:
                  Constant zero initialization
                  zero = 0
                Line 14:
                  Constant one initialization
                  one = 1
              File multifile2.mlw:
                Line 14:
                  x = 0
                  x = 0
                  Execution of main function `g` with env:
                    x = 0
                    zero = 0
                    one = 1
                Line 17:
                  Abstract execution of function `incr` with args:
                    x = 0
                  result = 1
                Line 15:
                  Property failure at postcondition of `g` with:
                    x = 0
                    result = 1
<<<<<<< HEAD
<check-ce>Check model 2 ("bench/check-ce/multifile2.mlw", line 15, characters 12-26)
=======
            - Abstract RAC: UNKNOWN (terminated because missing value for variable `result` at "bench/check-ce/multifile2.mlw", line 14, characters 2-8)
              
<check-ce>Check model 2 ("bench/check-ce/multifile2.mlw", line 13, characters 12-26)
>>>>>>> af36dcdf
<check-ce>Checking model:
          File multifile1.mlw:
            Line 10:
              result = {"type": "Integer", "val": "1"}
              x = {"type": "Integer", "val": "0"}
            File multifile2.mlw:
              Line 14:
                x = {"type": "Integer", "val": "0"}
<<<<<<< HEAD
              Line 15:
                result_vc_constant = {"type": "Integer", "val": "1"}
                x_vc_constant = {"type": "Integer", "val": "0"}
              Line 17:
                result = {"type": "Integer", "val": "1"}
=======
              Line 13:
                result = {"type": "Integer", "val": "1"}
                x = {"type": "Integer", "val": "0"}
>>>>>>> af36dcdf
<check-ce>Giant-step RAC
<rac-values>RHS evaluated for global `zero` at "WHY3DATA/stdlib/int.mlw", line 13, characters 15-19: 0
<rac-values>RHS evaluated for global `one` at "WHY3DATA/stdlib/int.mlw", line 14, characters 15-18: 1
<rac-values>Value from model for parameter `x` at "bench/check-ce/multifile2.mlw", line 14, characters 7-8: 0
<rac-values>Value from model for variable `result` at "bench/check-ce/multifile2.mlw", line 17, characters 2-25 at "bench/check-ce/multifile2.mlw", line 17, characters 2-25: 1
<check-ce>Small-step RAC
<rac-values>RHS evaluated for global `zero` at "WHY3DATA/stdlib/int.mlw", line 13, characters 15-19: 0
<rac-values>RHS evaluated for global `one` at "WHY3DATA/stdlib/int.mlw", line 14, characters 15-18: 1
<rac-values>Value from model for parameter `x` at "bench/check-ce/multifile2.mlw", line 14, characters 7-8: 0
<check-ce>Result of checking model 2: NC
            - Concrete RAC: FAILURE (postcondition at "bench/check-ce/multifile2.mlw", line 13, characters 12-26)
              File int.mlw:
                Line 13:
                  Constant zero initialization
                  zero = 0
                Line 14:
                  Constant one initialization
                  one = 1
              File multifile2.mlw:
                Line 14:
                  x = 0
                  x = 0
                  Execution of main function `g` with env:
                    x = 0
                    zero = 0
                    one = 1
                Line 17:
                  Concrete execution of function `incr` with args:
                    x = 0
              File multifile1.mlw:
                Line 11:
                  Concrete execution of function `decr` with args:
                    x = 0
                Line 7:
                  Concrete execution of function `(-)` with args:
                    x = 0
                    y = 1
              File int.mlw:
                Line 23:
                  Concrete execution of function `(-_)` with args:
                    _ = 1
                  Concrete execution of function `(+)` with args:
                    _ = 0
                    _ = (-1)
              File multifile1.mlw:
                Line 11:
                  Concrete execution of function `(+)` with args:
                    _ = (-1)
                    _ = 2
              File multifile2.mlw:
                Line 15:
                  Property failure at postcondition of `g` with:
                    x = 0
                    result = 1
            - Abstract RAC FAILURE (counter-example confirmed)
              File int.mlw:
                Line 13:
                  Constant zero initialization
                  zero = 0
                Line 14:
                  Constant one initialization
                  one = 1
              File multifile2.mlw:
                Line 14:
                  x = 0
                  x = 0
                  Execution of main function `g` with env:
                    x = 0
                    zero = 0
                    one = 1
                Line 17:
                  Abstract execution of function `incr` with args:
                    x = 0
                  result = 1
                Line 15:
                  Property failure at postcondition of `g` with:
                    x = 0
                    result = 1
<<<<<<< HEAD
<check-ce-summary>Results:
- Selected model 0: NC
  - Concrete RAC FAILURE, counter-example confirmed
  - Abstract RAC STUCK, failure in postcondition of `incr` at "bench/check-ce/multifile1.mlw", line 10, characters 14-24
- Checked model 1: NC
  - Concrete RAC FAILURE, counter-example confirmed
  - Abstract RAC FAILURE, counter-example confirmed
- Checked model 2: NC
  - Concrete RAC FAILURE, counter-example confirmed
  - Abstract RAC FAILURE, counter-example confirmed
File "bench/check-ce/multifile2.mlw", line 15, characters 12-26:
Sub-goal Postcondition of goal g'vc.
Prover result is: Unknown (sat) (0.04s, 4918 steps).
=======
            - Abstract RAC: UNKNOWN (terminated because missing value for variable `result` at "bench/check-ce/multifile2.mlw", line 14, characters 2-8)
              
<check-ce-summary>Results:
- Selected model 0: NC
  - Concrete RAC: FAILURE (postcondition at "bench/check-ce/multifile2.mlw", line 13, characters 12-26)
  - Abstract RAC: UNKNOWN (terminated because missing value for variable `result` at "bench/check-ce/multifile2.mlw", line 14, characters 2-8)
- Checked model 1: NC
  - Concrete RAC: FAILURE (postcondition at "bench/check-ce/multifile2.mlw", line 13, characters 12-26)
  - Abstract RAC: UNKNOWN (terminated because missing value for variable `result` at "bench/check-ce/multifile2.mlw", line 14, characters 2-8)
- Checked model 2: NC
  - Concrete RAC: FAILURE (postcondition at "bench/check-ce/multifile2.mlw", line 13, characters 12-26)
  - Abstract RAC: UNKNOWN (terminated because missing value for variable `result` at "bench/check-ce/multifile2.mlw", line 14, characters 2-8)
File "bench/check-ce/multifile2.mlw", line 13, characters 12-26:
Sub-goal Postcondition of goal g'vc.
Prover result is: Unknown (sat) (0.02s, 4862 steps).
>>>>>>> af36dcdf
The program does not comply to the verification goal, for example during the
  following execution:
File int.mlw:
  Line 13:
    Constant zero initialization
    zero = 0
  Line 14:
    Constant one initialization
    one = 1
File multifile2.mlw:
  Line 14:
    x = 0
    x = 0
    Execution of main function `g` with env:
      x = 0
      zero = 0
      one = 1
  Line 17:
    Concrete execution of function `incr` with args:
      x = 0
File multifile1.mlw:
  Line 11:
    Concrete execution of function `decr` with args:
      x = 0
  Line 7:
    Concrete execution of function `(-)` with args:
      x = 0
      y = 1
File int.mlw:
  Line 23:
    Concrete execution of function `(-_)` with args:
      _ = 1
    Concrete execution of function `(+)` with args:
      _ = 0
      _ = (-1)
File multifile1.mlw:
  Line 11:
    Concrete execution of function `(+)` with args:
      _ = (-1)
      _ = 2
File multifile2.mlw:
  Line 15:
    Property failure at postcondition of `g` with:
      x = 0
      result = 1

<check-ce>Check model 0 ("bench/check-ce/multifile2.mlw", line 23, characters 12-26)
<check-ce>Checking model:
          File multifile1.mlw:
            Line 14:
              result = {"type": "Integer", "val": "0"}
              x = {"type": "Integer", "val": "0"}
            File multifile2.mlw:
              Line 22:
                x = {"type": "Integer", "val": "0"}
<<<<<<< HEAD
              Line 23:
                result_vc_constant = {"type": "Integer", "val": "0"}
                x_vc_constant = {"type": "Integer", "val": "0"}
              Line 25:
                result = {"type": "Integer", "val": "0"}
=======
              Line 19:
                result = {"type": "Integer", "val": "0"}
                x = {"type": "Integer", "val": "0"}
>>>>>>> af36dcdf
<check-ce>Giant-step RAC
<rac-values>RHS evaluated for global `zero` at "WHY3DATA/stdlib/int.mlw", line 13, characters 15-19: 0
<rac-values>RHS evaluated for global `one` at "WHY3DATA/stdlib/int.mlw", line 14, characters 15-18: 1
<rac-values>Value from model for parameter `x` at "bench/check-ce/multifile2.mlw", line 22, characters 7-8: 0
<rac-values>Value from model for variable `result` at "bench/check-ce/multifile2.mlw", line 25, characters 2-29 at "bench/check-ce/multifile2.mlw", line 25, characters 2-29: 0
<check-ce>Small-step RAC
<rac-values>RHS evaluated for global `zero` at "WHY3DATA/stdlib/int.mlw", line 13, characters 15-19: 0
<rac-values>RHS evaluated for global `one` at "WHY3DATA/stdlib/int.mlw", line 14, characters 15-18: 1
<<<<<<< HEAD
<rac-values>Value from model for parameter `x` at "bench/check-ce/multifile2.mlw", line 22, characters 7-8: 0
<rac-values>Value from model for variable `result` at "bench/check-ce/multifile2.mlw", line 25, characters 2-29 at "bench/check-ce/multifile2.mlw", line 25, characters 2-29: 0
<check-ce>Result of checking model 0: BAD
            - Concrete RAC STUCK (failure in postcondition of `incr_val` at "bench/check-ce/multifile1.mlw", line 14, characters 14-24)
              File int.mlw:
                Line 13:
                  Constant zero initialization
                  zero = 0
                Line 14:
                  Constant one initialization
                  one = 1
              File multifile2.mlw:
                Line 22:
                  x = 0
                  x = 0
                  Execution of main function `h` with env:
                    x = 0
                    zero = 0
                    one = 1
                Line 25:
                  (abstract) execution of unimplemented function `incr_val`
                    x = 0
                  result = 0
              File multifile1.mlw:
                Line 14:
                  Execution got stuck at postcondition of `incr_val` with:
                    x = 0
                    result = 0
            - Abstract RAC STUCK (failure in postcondition of `incr_val` at "bench/check-ce/multifile1.mlw", line 14, characters 14-24)
              File int.mlw:
                Line 13:
                  Constant zero initialization
                  zero = 0
                Line 14:
                  Constant one initialization
                  one = 1
              File multifile2.mlw:
                Line 22:
                  x = 0
                  x = 0
                  Execution of main function `h` with env:
                    x = 0
                    zero = 0
                    one = 1
                Line 25:
                  Abstract execution of function `incr_val` with args:
                    x = 0
                  result = 0
              File multifile1.mlw:
                Line 14:
                  Execution got stuck at postcondition of `incr_val` with:
                    x = 0
                    result = 0
<check-ce>Check model 1 ("bench/check-ce/multifile2.mlw", line 23, characters 12-26)
=======
<rac-values>Value from model for parameter `x` at "bench/check-ce/multifile2.mlw", line 18, characters 7-8: 0
<check-ce>Result of checking model 0: UNKNOWN
            - Concrete RAC: UNKNOWN (terminated because missing value for variable `result` at "bench/check-ce/multifile2.mlw", line 20, characters 2-12)
              
            - Abstract RAC: UNKNOWN (terminated because missing value for variable `result` at "bench/check-ce/multifile2.mlw", line 20, characters 2-12)
              
<check-ce>Check model 1 ("bench/check-ce/multifile2.mlw", line 19, characters 12-26)
>>>>>>> af36dcdf
<check-ce>Checking model:
          File multifile1.mlw:
            Line 14:
              result = {"type": "Integer", "val": "1"}
              x = {"type": "Integer", "val": "0"}
            File multifile2.mlw:
              Line 22:
                x = {"type": "Integer", "val": "0"}
<<<<<<< HEAD
              Line 23:
                result_vc_constant = {"type": "Integer", "val": "1"}
                x_vc_constant = {"type": "Integer", "val": "0"}
              Line 25:
                result = {"type": "Integer", "val": "1"}
=======
              Line 19:
                result = {"type": "Integer", "val": "1"}
                x = {"type": "Integer", "val": "0"}
>>>>>>> af36dcdf
<check-ce>Giant-step RAC
<rac-values>RHS evaluated for global `zero` at "WHY3DATA/stdlib/int.mlw", line 13, characters 15-19: 0
<rac-values>RHS evaluated for global `one` at "WHY3DATA/stdlib/int.mlw", line 14, characters 15-18: 1
<rac-values>Value from model for parameter `x` at "bench/check-ce/multifile2.mlw", line 22, characters 7-8: 0
<rac-values>Value from model for variable `result` at "bench/check-ce/multifile2.mlw", line 25, characters 2-29 at "bench/check-ce/multifile2.mlw", line 25, characters 2-29: 1
<check-ce>Small-step RAC
<rac-values>RHS evaluated for global `zero` at "WHY3DATA/stdlib/int.mlw", line 13, characters 15-19: 0
<rac-values>RHS evaluated for global `one` at "WHY3DATA/stdlib/int.mlw", line 14, characters 15-18: 1
<<<<<<< HEAD
<rac-values>Value from model for parameter `x` at "bench/check-ce/multifile2.mlw", line 22, characters 7-8: 0
<rac-values>Value from model for variable `result` at "bench/check-ce/multifile2.mlw", line 25, characters 2-29 at "bench/check-ce/multifile2.mlw", line 25, characters 2-29: 1
<check-ce>Result of checking model 1: NC
            - Concrete RAC FAILURE (counter-example confirmed)
              File int.mlw:
                Line 13:
                  Constant zero initialization
                  zero = 0
                Line 14:
                  Constant one initialization
                  one = 1
              File multifile2.mlw:
                Line 22:
                  x = 0
                  x = 0
                  Execution of main function `h` with env:
                    x = 0
                    zero = 0
                    one = 1
                Line 25:
                  (abstract) execution of unimplemented function `incr_val`
                    x = 0
                  result = 1
                Line 23:
                  Property failure at postcondition of `h` with:
                    x = 0
                    result = 1
            - Abstract RAC FAILURE (counter-example confirmed)
              File int.mlw:
                Line 13:
                  Constant zero initialization
                  zero = 0
                Line 14:
                  Constant one initialization
                  one = 1
              File multifile2.mlw:
                Line 22:
                  x = 0
                  x = 0
                  Execution of main function `h` with env:
                    x = 0
                    zero = 0
                    one = 1
                Line 25:
                  Abstract execution of function `incr_val` with args:
                    x = 0
                  result = 1
                Line 23:
                  Property failure at postcondition of `h` with:
                    x = 0
                    result = 1
<check-ce>Check model 2 ("bench/check-ce/multifile2.mlw", line 23, characters 12-26)
=======
<rac-values>Value from model for parameter `x` at "bench/check-ce/multifile2.mlw", line 18, characters 7-8: 0
<check-ce>Result of checking model 1: UNKNOWN
            - Concrete RAC: UNKNOWN (terminated because missing value for variable `result` at "bench/check-ce/multifile2.mlw", line 20, characters 2-12)
              
            - Abstract RAC: UNKNOWN (terminated because missing value for variable `result` at "bench/check-ce/multifile2.mlw", line 20, characters 2-12)
              
<check-ce>Check model 2 ("bench/check-ce/multifile2.mlw", line 19, characters 12-26)
>>>>>>> af36dcdf
<check-ce>Checking model:
          File multifile1.mlw:
            Line 14:
              result = {"type": "Integer", "val": "1"}
              x = {"type": "Integer", "val": "0"}
            File multifile2.mlw:
              Line 22:
                x = {"type": "Integer", "val": "0"}
<<<<<<< HEAD
              Line 23:
                result_vc_constant = {"type": "Integer", "val": "1"}
                x_vc_constant = {"type": "Integer", "val": "0"}
              Line 25:
                result = {"type": "Integer", "val": "1"}
=======
              Line 19:
                result = {"type": "Integer", "val": "1"}
                x = {"type": "Integer", "val": "0"}
>>>>>>> af36dcdf
<check-ce>Giant-step RAC
<rac-values>RHS evaluated for global `zero` at "WHY3DATA/stdlib/int.mlw", line 13, characters 15-19: 0
<rac-values>RHS evaluated for global `one` at "WHY3DATA/stdlib/int.mlw", line 14, characters 15-18: 1
<rac-values>Value from model for parameter `x` at "bench/check-ce/multifile2.mlw", line 22, characters 7-8: 0
<rac-values>Value from model for variable `result` at "bench/check-ce/multifile2.mlw", line 25, characters 2-29 at "bench/check-ce/multifile2.mlw", line 25, characters 2-29: 1
<check-ce>Small-step RAC
<rac-values>RHS evaluated for global `zero` at "WHY3DATA/stdlib/int.mlw", line 13, characters 15-19: 0
<rac-values>RHS evaluated for global `one` at "WHY3DATA/stdlib/int.mlw", line 14, characters 15-18: 1
<<<<<<< HEAD
<rac-values>Value from model for parameter `x` at "bench/check-ce/multifile2.mlw", line 22, characters 7-8: 0
<rac-values>Value from model for variable `result` at "bench/check-ce/multifile2.mlw", line 25, characters 2-29 at "bench/check-ce/multifile2.mlw", line 25, characters 2-29: 1
<check-ce>Result of checking model 2: NC
            - Concrete RAC FAILURE (counter-example confirmed)
              File int.mlw:
                Line 13:
                  Constant zero initialization
                  zero = 0
                Line 14:
                  Constant one initialization
                  one = 1
              File multifile2.mlw:
                Line 22:
                  x = 0
                  x = 0
                  Execution of main function `h` with env:
                    x = 0
                    zero = 0
                    one = 1
                Line 25:
                  (abstract) execution of unimplemented function `incr_val`
                    x = 0
                  result = 1
                Line 23:
                  Property failure at postcondition of `h` with:
                    x = 0
                    result = 1
            - Abstract RAC FAILURE (counter-example confirmed)
              File int.mlw:
                Line 13:
                  Constant zero initialization
                  zero = 0
                Line 14:
                  Constant one initialization
                  one = 1
              File multifile2.mlw:
                Line 22:
                  x = 0
                  x = 0
                  Execution of main function `h` with env:
                    x = 0
                    zero = 0
                    one = 1
                Line 25:
                  Abstract execution of function `incr_val` with args:
                    x = 0
                  result = 1
                Line 23:
                  Property failure at postcondition of `h` with:
                    x = 0
                    result = 1
<check-ce-summary>Results:
- Checked model 0: BAD
  - Concrete RAC STUCK, failure in postcondition of `incr_val` at "bench/check-ce/multifile1.mlw", line 14, characters 14-24
  - Abstract RAC STUCK, failure in postcondition of `incr_val` at "bench/check-ce/multifile1.mlw", line 14, characters 14-24
- Selected model 1: NC
  - Concrete RAC FAILURE, counter-example confirmed
  - Abstract RAC FAILURE, counter-example confirmed
- Checked model 2: NC
  - Concrete RAC FAILURE, counter-example confirmed
  - Abstract RAC FAILURE, counter-example confirmed
File "bench/check-ce/multifile2.mlw", line 23, characters 12-26:
=======
<rac-values>Value from model for parameter `x` at "bench/check-ce/multifile2.mlw", line 18, characters 7-8: 0
<check-ce>Result of checking model 2: UNKNOWN
            - Concrete RAC: UNKNOWN (terminated because missing value for variable `result` at "bench/check-ce/multifile2.mlw", line 20, characters 2-12)
              
            - Abstract RAC: UNKNOWN (terminated because missing value for variable `result` at "bench/check-ce/multifile2.mlw", line 20, characters 2-12)
              
<check-ce-summary>Results:
- Checked model 0: UNKNOWN
  - Concrete RAC: UNKNOWN (terminated because missing value for variable `result` at "bench/check-ce/multifile2.mlw", line 20, characters 2-12)
  - Abstract RAC: UNKNOWN (terminated because missing value for variable `result` at "bench/check-ce/multifile2.mlw", line 20, characters 2-12)
- Checked model 1: UNKNOWN
  - Concrete RAC: UNKNOWN (terminated because missing value for variable `result` at "bench/check-ce/multifile2.mlw", line 20, characters 2-12)
  - Abstract RAC: UNKNOWN (terminated because missing value for variable `result` at "bench/check-ce/multifile2.mlw", line 20, characters 2-12)
- Selected model 2: UNKNOWN
  - Concrete RAC: UNKNOWN (terminated because missing value for variable `result` at "bench/check-ce/multifile2.mlw", line 20, characters 2-12)
  - Abstract RAC: UNKNOWN (terminated because missing value for variable `result` at "bench/check-ce/multifile2.mlw", line 20, characters 2-12)
File "bench/check-ce/multifile2.mlw", line 19, characters 12-26:
>>>>>>> af36dcdf
Sub-goal Postcondition of goal h'vc.
Prover result is: Unknown (sat) (0.03s, 4918 steps).
The program does not comply to the verification goal, for example during the
  following execution:
File int.mlw:
  Line 13:
    Constant zero initialization
    zero = 0
  Line 14:
    Constant one initialization
    one = 1
File multifile2.mlw:
  Line 22:
    x = 0
    x = 0
    Execution of main function `h` with env:
      x = 0
      zero = 0
      one = 1
  Line 25:
    (abstract) execution of unimplemented function `incr_val`
      x = 0
    result = 1
  Line 23:
    Property failure at postcondition of `h` with:
      x = 0
      result = 1
<|MERGE_RESOLUTION|>--- conflicted
+++ resolved
@@ -5,30 +5,17 @@
               x = {"type": "Integer", "val": "0"}
             Line 8:
               result = {"type": "Integer", "val": "0"}
-<<<<<<< HEAD
-              result_vc_constant = {"type": "Integer", "val": "0"}
-              x_vc_constant = {"type": "Integer", "val": "0"}
-            Line 10:
-              result = {"type": "Integer", "val": "0"}
-=======
-              x = {"type": "Integer", "val": "0"}
->>>>>>> af36dcdf
+              x = {"type": "Integer", "val": "0"}
 <check-ce>Giant-step RAC
 <rac-values>RHS evaluated for global `zero` at "WHY3DATA/stdlib/int.mlw", line 13, characters 15-19: 0
 <rac-values>RHS evaluated for global `one` at "WHY3DATA/stdlib/int.mlw", line 14, characters 15-18: 1
 <rac-values>Value from model for parameter `x` at "bench/check-ce/multifile2.mlw", line 7, characters 7-8: 0
-<rac-values>Value from model for variable `result` at "bench/check-ce/multifile2.mlw", line 10, characters 2-25 at "bench/check-ce/multifile2.mlw", line 10, characters 2-25: 0
 <check-ce>Small-step RAC
 <rac-values>RHS evaluated for global `zero` at "WHY3DATA/stdlib/int.mlw", line 13, characters 15-19: 0
 <rac-values>RHS evaluated for global `one` at "WHY3DATA/stdlib/int.mlw", line 14, characters 15-18: 1
 <rac-values>Value from model for parameter `x` at "bench/check-ce/multifile2.mlw", line 7, characters 7-8: 0
-<<<<<<< HEAD
-<check-ce>Result of checking model 0: BAD
-            - Concrete RAC NORMAL (no contradiction during execution)
-=======
 <check-ce>Result of checking model 0: UNKNOWN
             - Concrete RAC: NORMAL
->>>>>>> af36dcdf
               File int.mlw:
                 Line 13:
                   Constant zero initialization
@@ -44,7 +31,7 @@
                     x = 0
                     zero = 0
                     one = 1
-                Line 10:
+                Line 9:
                   Concrete execution of function `incr` with args:
                     x = 0
               File multifile1.mlw:
@@ -70,8 +57,26 @@
               File multifile2.mlw:
                 Line 7:
                   Execution of main function terminated normally
-<<<<<<< HEAD
-            - Abstract RAC STUCK (failure in postcondition of `incr` at "bench/check-ce/multifile1.mlw", line 10, characters 14-24)
+            - Abstract RAC: UNKNOWN (terminated because missing value for variable `result` at "bench/check-ce/multifile2.mlw", line 9, characters 2-8)
+              
+<check-ce>Check model 1 ("bench/check-ce/multifile2.mlw", line 8, characters 12-26)
+<check-ce>Checking model:
+          File multifile2.mlw:
+            Line 7:
+              x = {"type": "Integer", "val": "0"}
+            Line 8:
+              result = {"type": "Integer", "val": "2"}
+              x = {"type": "Integer", "val": "0"}
+<check-ce>Giant-step RAC
+<rac-values>RHS evaluated for global `zero` at "WHY3DATA/stdlib/int.mlw", line 13, characters 15-19: 0
+<rac-values>RHS evaluated for global `one` at "WHY3DATA/stdlib/int.mlw", line 14, characters 15-18: 1
+<rac-values>Value from model for parameter `x` at "bench/check-ce/multifile2.mlw", line 7, characters 7-8: 0
+<check-ce>Small-step RAC
+<rac-values>RHS evaluated for global `zero` at "WHY3DATA/stdlib/int.mlw", line 13, characters 15-19: 0
+<rac-values>RHS evaluated for global `one` at "WHY3DATA/stdlib/int.mlw", line 14, characters 15-18: 1
+<rac-values>Value from model for parameter `x` at "bench/check-ce/multifile2.mlw", line 7, characters 7-8: 0
+<check-ce>Result of checking model 1: UNKNOWN
+            - Concrete RAC: NORMAL
               File int.mlw:
                 Line 13:
                   Constant zero initialization
@@ -87,66 +92,7 @@
                     x = 0
                     zero = 0
                     one = 1
-                Line 10:
-                  Abstract execution of function `incr` with args:
-                    x = 0
-                  result = 0
-              File multifile1.mlw:
-                Line 10:
-                  Execution got stuck at postcondition of `incr` with:
-                    x = 0
-                    result = 0
-=======
-            - Abstract RAC: UNKNOWN (terminated because missing value for variable `result` at "bench/check-ce/multifile2.mlw", line 9, characters 2-8)
-              
->>>>>>> af36dcdf
-<check-ce>Check model 1 ("bench/check-ce/multifile2.mlw", line 8, characters 12-26)
-<check-ce>Checking model:
-          File multifile2.mlw:
-            Line 7:
-              x = {"type": "Integer", "val": "0"}
-            Line 8:
-              result = {"type": "Integer", "val": "2"}
-<<<<<<< HEAD
-              result_vc_constant = {"type": "Integer", "val": "2"}
-              x_vc_constant = {"type": "Integer", "val": "0"}
-            Line 10:
-              result = {"type": "Integer", "val": "2"}
-=======
-              x = {"type": "Integer", "val": "0"}
->>>>>>> af36dcdf
-<check-ce>Giant-step RAC
-<rac-values>RHS evaluated for global `zero` at "WHY3DATA/stdlib/int.mlw", line 13, characters 15-19: 0
-<rac-values>RHS evaluated for global `one` at "WHY3DATA/stdlib/int.mlw", line 14, characters 15-18: 1
-<rac-values>Value from model for parameter `x` at "bench/check-ce/multifile2.mlw", line 7, characters 7-8: 0
-<rac-values>Value from model for variable `result` at "bench/check-ce/multifile2.mlw", line 10, characters 2-25 at "bench/check-ce/multifile2.mlw", line 10, characters 2-25: 2
-<check-ce>Small-step RAC
-<rac-values>RHS evaluated for global `zero` at "WHY3DATA/stdlib/int.mlw", line 13, characters 15-19: 0
-<rac-values>RHS evaluated for global `one` at "WHY3DATA/stdlib/int.mlw", line 14, characters 15-18: 1
-<rac-values>Value from model for parameter `x` at "bench/check-ce/multifile2.mlw", line 7, characters 7-8: 0
-<<<<<<< HEAD
-<check-ce>Result of checking model 1: SW
-            - Concrete RAC NORMAL (no contradiction during execution)
-=======
-<check-ce>Result of checking model 1: UNKNOWN
-            - Concrete RAC: NORMAL
->>>>>>> af36dcdf
-              File int.mlw:
-                Line 13:
-                  Constant zero initialization
-                  zero = 0
-                Line 14:
-                  Constant one initialization
-                  one = 1
-              File multifile2.mlw:
-                Line 7:
-                  x = 0
-                  x = 0
-                  Execution of main function `f` with env:
-                    x = 0
-                    zero = 0
-                    one = 1
-                Line 10:
+                Line 9:
                   Concrete execution of function `incr` with args:
                     x = 0
               File multifile1.mlw:
@@ -172,8 +118,26 @@
               File multifile2.mlw:
                 Line 7:
                   Execution of main function terminated normally
-<<<<<<< HEAD
-            - Abstract RAC FAILURE (counter-example confirmed)
+            - Abstract RAC: UNKNOWN (terminated because missing value for variable `result` at "bench/check-ce/multifile2.mlw", line 9, characters 2-8)
+              
+<check-ce>Check model 2 ("bench/check-ce/multifile2.mlw", line 8, characters 12-26)
+<check-ce>Checking model:
+          File multifile2.mlw:
+            Line 7:
+              x = {"type": "Integer", "val": "0"}
+            Line 8:
+              result = {"type": "Integer", "val": "2"}
+              x = {"type": "Integer", "val": "0"}
+<check-ce>Giant-step RAC
+<rac-values>RHS evaluated for global `zero` at "WHY3DATA/stdlib/int.mlw", line 13, characters 15-19: 0
+<rac-values>RHS evaluated for global `one` at "WHY3DATA/stdlib/int.mlw", line 14, characters 15-18: 1
+<rac-values>Value from model for parameter `x` at "bench/check-ce/multifile2.mlw", line 7, characters 7-8: 0
+<check-ce>Small-step RAC
+<rac-values>RHS evaluated for global `zero` at "WHY3DATA/stdlib/int.mlw", line 13, characters 15-19: 0
+<rac-values>RHS evaluated for global `one` at "WHY3DATA/stdlib/int.mlw", line 14, characters 15-18: 1
+<rac-values>Value from model for parameter `x` at "bench/check-ce/multifile2.mlw", line 7, characters 7-8: 0
+<check-ce>Result of checking model 2: UNKNOWN
+            - Concrete RAC: NORMAL
               File int.mlw:
                 Line 13:
                   Constant zero initialization
@@ -189,65 +153,7 @@
                     x = 0
                     zero = 0
                     one = 1
-                Line 10:
-                  Abstract execution of function `incr` with args:
-                    x = 0
-                  result = 2
-                Line 8:
-                  Property failure at postcondition of `f` with:
-                    x = 0
-                    result = 2
-=======
-            - Abstract RAC: UNKNOWN (terminated because missing value for variable `result` at "bench/check-ce/multifile2.mlw", line 9, characters 2-8)
-              
->>>>>>> af36dcdf
-<check-ce>Check model 2 ("bench/check-ce/multifile2.mlw", line 8, characters 12-26)
-<check-ce>Checking model:
-          File multifile2.mlw:
-            Line 7:
-              x = {"type": "Integer", "val": "0"}
-            Line 8:
-              result = {"type": "Integer", "val": "2"}
-<<<<<<< HEAD
-              result_vc_constant = {"type": "Integer", "val": "2"}
-              x_vc_constant = {"type": "Integer", "val": "0"}
-            Line 10:
-              result = {"type": "Integer", "val": "2"}
-=======
-              x = {"type": "Integer", "val": "0"}
->>>>>>> af36dcdf
-<check-ce>Giant-step RAC
-<rac-values>RHS evaluated for global `zero` at "WHY3DATA/stdlib/int.mlw", line 13, characters 15-19: 0
-<rac-values>RHS evaluated for global `one` at "WHY3DATA/stdlib/int.mlw", line 14, characters 15-18: 1
-<rac-values>Value from model for parameter `x` at "bench/check-ce/multifile2.mlw", line 7, characters 7-8: 0
-<rac-values>Value from model for variable `result` at "bench/check-ce/multifile2.mlw", line 10, characters 2-25 at "bench/check-ce/multifile2.mlw", line 10, characters 2-25: 2
-<check-ce>Small-step RAC
-<rac-values>RHS evaluated for global `zero` at "WHY3DATA/stdlib/int.mlw", line 13, characters 15-19: 0
-<rac-values>RHS evaluated for global `one` at "WHY3DATA/stdlib/int.mlw", line 14, characters 15-18: 1
-<rac-values>Value from model for parameter `x` at "bench/check-ce/multifile2.mlw", line 7, characters 7-8: 0
-<<<<<<< HEAD
-<check-ce>Result of checking model 2: SW
-            - Concrete RAC NORMAL (no contradiction during execution)
-=======
-<check-ce>Result of checking model 2: UNKNOWN
-            - Concrete RAC: NORMAL
->>>>>>> af36dcdf
-              File int.mlw:
-                Line 13:
-                  Constant zero initialization
-                  zero = 0
-                Line 14:
-                  Constant one initialization
-                  one = 1
-              File multifile2.mlw:
-                Line 7:
-                  x = 0
-                  x = 0
-                  Execution of main function `f` with env:
-                    x = 0
-                    zero = 0
-                    one = 1
-                Line 10:
+                Line 9:
                   Concrete execution of function `incr` with args:
                     x = 0
               File multifile1.mlw:
@@ -273,54 +179,6 @@
               File multifile2.mlw:
                 Line 7:
                   Execution of main function terminated normally
-<<<<<<< HEAD
-            - Abstract RAC FAILURE (counter-example confirmed)
-              File int.mlw:
-                Line 13:
-                  Constant zero initialization
-                  zero = 0
-                Line 14:
-                  Constant one initialization
-                  one = 1
-              File multifile2.mlw:
-                Line 7:
-                  x = 0
-                  x = 0
-                  Execution of main function `f` with env:
-                    x = 0
-                    zero = 0
-                    one = 1
-                Line 10:
-                  Abstract execution of function `incr` with args:
-                    x = 0
-                  result = 2
-                Line 8:
-                  Property failure at postcondition of `f` with:
-                    x = 0
-                    result = 2
-<check-ce-summary>Results:
-- Checked model 0: BAD
-  - Concrete RAC NORMAL, no contradiction during execution
-  - Abstract RAC STUCK, failure in postcondition of `incr` at "bench/check-ce/multifile1.mlw", line 10, characters 14-24
-- Selected model 1: SW
-  - Concrete RAC NORMAL, no contradiction during execution
-  - Abstract RAC FAILURE, counter-example confirmed
-- Checked model 2: SW
-  - Concrete RAC NORMAL, no contradiction during execution
-  - Abstract RAC FAILURE, counter-example confirmed
-File "bench/check-ce/multifile2.mlw", line 8, characters 12-26:
-Sub-goal Postcondition of goal f'vc.
-Prover result is: Unknown (sat) (0.03s, 4993 steps).
-The contracts of some function or loop are too weak, for example during the
-  following execution:
-File int.mlw:
-  Line 13:
-    Constant zero initialization
-    zero = 0
-  Line 14:
-    Constant one initialization
-    one = 1
-=======
             - Abstract RAC: UNKNOWN (terminated because missing value for variable `result` at "bench/check-ce/multifile2.mlw", line 9, characters 2-8)
               
 <check-ce-summary>Results:
@@ -338,53 +196,33 @@
 Prover result is: Unknown (sat) (0.03s, 4933 steps).
 The following counterexample model could not be verified
   (concrete RAC no contradiction during execution, abstract RAC terminated because missing value for variable `result` at "bench/check-ce/multifile2.mlw", line 9, characters 2-8):
->>>>>>> af36dcdf
 File multifile2.mlw:
   Line 7:
     x = 0
-    x = 0
-    Execution of main function `f` with env:
-      x = 0
-      zero = 0
-      one = 1
-  Line 10:
-    Abstract execution of function `incr` with args:
-      x = 0
+  Line 8:
     result = 2
-  Line 8:
-    Property failure at postcondition of `f` with:
-      x = 0
-      result = 2
+    x = 0
 
-<check-ce>Check model 0 ("bench/check-ce/multifile2.mlw", line 15, characters 12-26)
+<check-ce>Check model 0 ("bench/check-ce/multifile2.mlw", line 13, characters 12-26)
 <check-ce>Checking model:
           File multifile1.mlw:
             Line 10:
               result = {"type": "Integer", "val": "0"}
               x = {"type": "Integer", "val": "0"}
             File multifile2.mlw:
-              Line 14:
-                x = {"type": "Integer", "val": "0"}
-<<<<<<< HEAD
-              Line 15:
-                result_vc_constant = {"type": "Integer", "val": "0"}
-                x_vc_constant = {"type": "Integer", "val": "0"}
-              Line 17:
-                result = {"type": "Integer", "val": "0"}
-=======
+              Line 12:
+                x = {"type": "Integer", "val": "0"}
               Line 13:
                 result = {"type": "Integer", "val": "0"}
                 x = {"type": "Integer", "val": "0"}
->>>>>>> af36dcdf
-<check-ce>Giant-step RAC
-<rac-values>RHS evaluated for global `zero` at "WHY3DATA/stdlib/int.mlw", line 13, characters 15-19: 0
-<rac-values>RHS evaluated for global `one` at "WHY3DATA/stdlib/int.mlw", line 14, characters 15-18: 1
-<rac-values>Value from model for parameter `x` at "bench/check-ce/multifile2.mlw", line 14, characters 7-8: 0
-<rac-values>Value from model for variable `result` at "bench/check-ce/multifile2.mlw", line 17, characters 2-25 at "bench/check-ce/multifile2.mlw", line 17, characters 2-25: 0
-<check-ce>Small-step RAC
-<rac-values>RHS evaluated for global `zero` at "WHY3DATA/stdlib/int.mlw", line 13, characters 15-19: 0
-<rac-values>RHS evaluated for global `one` at "WHY3DATA/stdlib/int.mlw", line 14, characters 15-18: 1
-<rac-values>Value from model for parameter `x` at "bench/check-ce/multifile2.mlw", line 14, characters 7-8: 0
+<check-ce>Giant-step RAC
+<rac-values>RHS evaluated for global `zero` at "WHY3DATA/stdlib/int.mlw", line 13, characters 15-19: 0
+<rac-values>RHS evaluated for global `one` at "WHY3DATA/stdlib/int.mlw", line 14, characters 15-18: 1
+<rac-values>Value from model for parameter `x` at "bench/check-ce/multifile2.mlw", line 12, characters 7-8: 0
+<check-ce>Small-step RAC
+<rac-values>RHS evaluated for global `zero` at "WHY3DATA/stdlib/int.mlw", line 13, characters 15-19: 0
+<rac-values>RHS evaluated for global `one` at "WHY3DATA/stdlib/int.mlw", line 14, characters 15-18: 1
+<rac-values>Value from model for parameter `x` at "bench/check-ce/multifile2.mlw", line 12, characters 7-8: 0
 <check-ce>Result of checking model 0: NC
             - Concrete RAC: FAILURE (postcondition at "bench/check-ce/multifile2.mlw", line 13, characters 12-26)
               File int.mlw:
@@ -395,14 +233,14 @@
                   Constant one initialization
                   one = 1
               File multifile2.mlw:
-                Line 14:
+                Line 12:
                   x = 0
                   x = 0
                   Execution of main function `g` with env:
                     x = 0
                     zero = 0
                     one = 1
-                Line 17:
+                Line 14:
                   Concrete execution of function `incr` with args:
                     x = 0
               File multifile1.mlw:
@@ -426,70 +264,32 @@
                     _ = (-1)
                     _ = 2
               File multifile2.mlw:
-                Line 15:
+                Line 13:
                   Property failure at postcondition of `g` with:
                     x = 0
                     result = 1
-<<<<<<< HEAD
-            - Abstract RAC STUCK (failure in postcondition of `incr` at "bench/check-ce/multifile1.mlw", line 10, characters 14-24)
-              File int.mlw:
-                Line 13:
-                  Constant zero initialization
-                  zero = 0
-                Line 14:
-                  Constant one initialization
-                  one = 1
-              File multifile2.mlw:
-                Line 14:
-                  x = 0
-                  x = 0
-                  Execution of main function `g` with env:
-                    x = 0
-                    zero = 0
-                    one = 1
-                Line 17:
-                  Abstract execution of function `incr` with args:
-                    x = 0
-                  result = 0
-              File multifile1.mlw:
-                Line 10:
-                  Execution got stuck at postcondition of `incr` with:
-                    x = 0
-                    result = 0
-<check-ce>Check model 1 ("bench/check-ce/multifile2.mlw", line 15, characters 12-26)
-=======
             - Abstract RAC: UNKNOWN (terminated because missing value for variable `result` at "bench/check-ce/multifile2.mlw", line 14, characters 2-8)
               
 <check-ce>Check model 1 ("bench/check-ce/multifile2.mlw", line 13, characters 12-26)
->>>>>>> af36dcdf
 <check-ce>Checking model:
           File multifile1.mlw:
             Line 10:
               result = {"type": "Integer", "val": "1"}
               x = {"type": "Integer", "val": "0"}
             File multifile2.mlw:
-              Line 14:
-                x = {"type": "Integer", "val": "0"}
-<<<<<<< HEAD
-              Line 15:
-                result_vc_constant = {"type": "Integer", "val": "1"}
-                x_vc_constant = {"type": "Integer", "val": "0"}
-              Line 17:
-                result = {"type": "Integer", "val": "1"}
-=======
+              Line 12:
+                x = {"type": "Integer", "val": "0"}
               Line 13:
                 result = {"type": "Integer", "val": "1"}
                 x = {"type": "Integer", "val": "0"}
->>>>>>> af36dcdf
-<check-ce>Giant-step RAC
-<rac-values>RHS evaluated for global `zero` at "WHY3DATA/stdlib/int.mlw", line 13, characters 15-19: 0
-<rac-values>RHS evaluated for global `one` at "WHY3DATA/stdlib/int.mlw", line 14, characters 15-18: 1
-<rac-values>Value from model for parameter `x` at "bench/check-ce/multifile2.mlw", line 14, characters 7-8: 0
-<rac-values>Value from model for variable `result` at "bench/check-ce/multifile2.mlw", line 17, characters 2-25 at "bench/check-ce/multifile2.mlw", line 17, characters 2-25: 1
-<check-ce>Small-step RAC
-<rac-values>RHS evaluated for global `zero` at "WHY3DATA/stdlib/int.mlw", line 13, characters 15-19: 0
-<rac-values>RHS evaluated for global `one` at "WHY3DATA/stdlib/int.mlw", line 14, characters 15-18: 1
-<rac-values>Value from model for parameter `x` at "bench/check-ce/multifile2.mlw", line 14, characters 7-8: 0
+<check-ce>Giant-step RAC
+<rac-values>RHS evaluated for global `zero` at "WHY3DATA/stdlib/int.mlw", line 13, characters 15-19: 0
+<rac-values>RHS evaluated for global `one` at "WHY3DATA/stdlib/int.mlw", line 14, characters 15-18: 1
+<rac-values>Value from model for parameter `x` at "bench/check-ce/multifile2.mlw", line 12, characters 7-8: 0
+<check-ce>Small-step RAC
+<rac-values>RHS evaluated for global `zero` at "WHY3DATA/stdlib/int.mlw", line 13, characters 15-19: 0
+<rac-values>RHS evaluated for global `one` at "WHY3DATA/stdlib/int.mlw", line 14, characters 15-18: 1
+<rac-values>Value from model for parameter `x` at "bench/check-ce/multifile2.mlw", line 12, characters 7-8: 0
 <check-ce>Result of checking model 1: NC
             - Concrete RAC: FAILURE (postcondition at "bench/check-ce/multifile2.mlw", line 13, characters 12-26)
               File int.mlw:
@@ -500,14 +300,14 @@
                   Constant one initialization
                   one = 1
               File multifile2.mlw:
-                Line 14:
+                Line 12:
                   x = 0
                   x = 0
                   Execution of main function `g` with env:
                     x = 0
                     zero = 0
                     one = 1
-                Line 17:
+                Line 14:
                   Concrete execution of function `incr` with args:
                     x = 0
               File multifile1.mlw:
@@ -531,69 +331,32 @@
                     _ = (-1)
                     _ = 2
               File multifile2.mlw:
-                Line 15:
+                Line 13:
                   Property failure at postcondition of `g` with:
                     x = 0
                     result = 1
-            - Abstract RAC FAILURE (counter-example confirmed)
-              File int.mlw:
-                Line 13:
-                  Constant zero initialization
-                  zero = 0
-                Line 14:
-                  Constant one initialization
-                  one = 1
-              File multifile2.mlw:
-                Line 14:
-                  x = 0
-                  x = 0
-                  Execution of main function `g` with env:
-                    x = 0
-                    zero = 0
-                    one = 1
-                Line 17:
-                  Abstract execution of function `incr` with args:
-                    x = 0
-                  result = 1
-                Line 15:
-                  Property failure at postcondition of `g` with:
-                    x = 0
-                    result = 1
-<<<<<<< HEAD
-<check-ce>Check model 2 ("bench/check-ce/multifile2.mlw", line 15, characters 12-26)
-=======
             - Abstract RAC: UNKNOWN (terminated because missing value for variable `result` at "bench/check-ce/multifile2.mlw", line 14, characters 2-8)
               
 <check-ce>Check model 2 ("bench/check-ce/multifile2.mlw", line 13, characters 12-26)
->>>>>>> af36dcdf
 <check-ce>Checking model:
           File multifile1.mlw:
             Line 10:
               result = {"type": "Integer", "val": "1"}
               x = {"type": "Integer", "val": "0"}
             File multifile2.mlw:
-              Line 14:
-                x = {"type": "Integer", "val": "0"}
-<<<<<<< HEAD
-              Line 15:
-                result_vc_constant = {"type": "Integer", "val": "1"}
-                x_vc_constant = {"type": "Integer", "val": "0"}
-              Line 17:
-                result = {"type": "Integer", "val": "1"}
-=======
+              Line 12:
+                x = {"type": "Integer", "val": "0"}
               Line 13:
                 result = {"type": "Integer", "val": "1"}
                 x = {"type": "Integer", "val": "0"}
->>>>>>> af36dcdf
-<check-ce>Giant-step RAC
-<rac-values>RHS evaluated for global `zero` at "WHY3DATA/stdlib/int.mlw", line 13, characters 15-19: 0
-<rac-values>RHS evaluated for global `one` at "WHY3DATA/stdlib/int.mlw", line 14, characters 15-18: 1
-<rac-values>Value from model for parameter `x` at "bench/check-ce/multifile2.mlw", line 14, characters 7-8: 0
-<rac-values>Value from model for variable `result` at "bench/check-ce/multifile2.mlw", line 17, characters 2-25 at "bench/check-ce/multifile2.mlw", line 17, characters 2-25: 1
-<check-ce>Small-step RAC
-<rac-values>RHS evaluated for global `zero` at "WHY3DATA/stdlib/int.mlw", line 13, characters 15-19: 0
-<rac-values>RHS evaluated for global `one` at "WHY3DATA/stdlib/int.mlw", line 14, characters 15-18: 1
-<rac-values>Value from model for parameter `x` at "bench/check-ce/multifile2.mlw", line 14, characters 7-8: 0
+<check-ce>Giant-step RAC
+<rac-values>RHS evaluated for global `zero` at "WHY3DATA/stdlib/int.mlw", line 13, characters 15-19: 0
+<rac-values>RHS evaluated for global `one` at "WHY3DATA/stdlib/int.mlw", line 14, characters 15-18: 1
+<rac-values>Value from model for parameter `x` at "bench/check-ce/multifile2.mlw", line 12, characters 7-8: 0
+<check-ce>Small-step RAC
+<rac-values>RHS evaluated for global `zero` at "WHY3DATA/stdlib/int.mlw", line 13, characters 15-19: 0
+<rac-values>RHS evaluated for global `one` at "WHY3DATA/stdlib/int.mlw", line 14, characters 15-18: 1
+<rac-values>Value from model for parameter `x` at "bench/check-ce/multifile2.mlw", line 12, characters 7-8: 0
 <check-ce>Result of checking model 2: NC
             - Concrete RAC: FAILURE (postcondition at "bench/check-ce/multifile2.mlw", line 13, characters 12-26)
               File int.mlw:
@@ -604,14 +367,14 @@
                   Constant one initialization
                   one = 1
               File multifile2.mlw:
-                Line 14:
+                Line 12:
                   x = 0
                   x = 0
                   Execution of main function `g` with env:
                     x = 0
                     zero = 0
                     one = 1
-                Line 17:
+                Line 14:
                   Concrete execution of function `incr` with args:
                     x = 0
               File multifile1.mlw:
@@ -635,49 +398,10 @@
                     _ = (-1)
                     _ = 2
               File multifile2.mlw:
-                Line 15:
+                Line 13:
                   Property failure at postcondition of `g` with:
                     x = 0
                     result = 1
-            - Abstract RAC FAILURE (counter-example confirmed)
-              File int.mlw:
-                Line 13:
-                  Constant zero initialization
-                  zero = 0
-                Line 14:
-                  Constant one initialization
-                  one = 1
-              File multifile2.mlw:
-                Line 14:
-                  x = 0
-                  x = 0
-                  Execution of main function `g` with env:
-                    x = 0
-                    zero = 0
-                    one = 1
-                Line 17:
-                  Abstract execution of function `incr` with args:
-                    x = 0
-                  result = 1
-                Line 15:
-                  Property failure at postcondition of `g` with:
-                    x = 0
-                    result = 1
-<<<<<<< HEAD
-<check-ce-summary>Results:
-- Selected model 0: NC
-  - Concrete RAC FAILURE, counter-example confirmed
-  - Abstract RAC STUCK, failure in postcondition of `incr` at "bench/check-ce/multifile1.mlw", line 10, characters 14-24
-- Checked model 1: NC
-  - Concrete RAC FAILURE, counter-example confirmed
-  - Abstract RAC FAILURE, counter-example confirmed
-- Checked model 2: NC
-  - Concrete RAC FAILURE, counter-example confirmed
-  - Abstract RAC FAILURE, counter-example confirmed
-File "bench/check-ce/multifile2.mlw", line 15, characters 12-26:
-Sub-goal Postcondition of goal g'vc.
-Prover result is: Unknown (sat) (0.04s, 4918 steps).
-=======
             - Abstract RAC: UNKNOWN (terminated because missing value for variable `result` at "bench/check-ce/multifile2.mlw", line 14, characters 2-8)
               
 <check-ce-summary>Results:
@@ -693,7 +417,6 @@
 File "bench/check-ce/multifile2.mlw", line 13, characters 12-26:
 Sub-goal Postcondition of goal g'vc.
 Prover result is: Unknown (sat) (0.02s, 4862 steps).
->>>>>>> af36dcdf
 The program does not comply to the verification goal, for example during the
   following execution:
 File int.mlw:
@@ -704,14 +427,14 @@
     Constant one initialization
     one = 1
 File multifile2.mlw:
-  Line 14:
+  Line 12:
     x = 0
     x = 0
     Execution of main function `g` with env:
       x = 0
       zero = 0
       one = 1
-  Line 17:
+  Line 14:
     Concrete execution of function `incr` with args:
       x = 0
 File multifile1.mlw:
@@ -735,95 +458,30 @@
       _ = (-1)
       _ = 2
 File multifile2.mlw:
-  Line 15:
+  Line 13:
     Property failure at postcondition of `g` with:
       x = 0
       result = 1
 
-<check-ce>Check model 0 ("bench/check-ce/multifile2.mlw", line 23, characters 12-26)
+<check-ce>Check model 0 ("bench/check-ce/multifile2.mlw", line 19, characters 12-26)
 <check-ce>Checking model:
           File multifile1.mlw:
             Line 14:
               result = {"type": "Integer", "val": "0"}
               x = {"type": "Integer", "val": "0"}
             File multifile2.mlw:
-              Line 22:
-                x = {"type": "Integer", "val": "0"}
-<<<<<<< HEAD
-              Line 23:
-                result_vc_constant = {"type": "Integer", "val": "0"}
-                x_vc_constant = {"type": "Integer", "val": "0"}
-              Line 25:
-                result = {"type": "Integer", "val": "0"}
-=======
+              Line 18:
+                x = {"type": "Integer", "val": "0"}
               Line 19:
                 result = {"type": "Integer", "val": "0"}
                 x = {"type": "Integer", "val": "0"}
->>>>>>> af36dcdf
-<check-ce>Giant-step RAC
-<rac-values>RHS evaluated for global `zero` at "WHY3DATA/stdlib/int.mlw", line 13, characters 15-19: 0
-<rac-values>RHS evaluated for global `one` at "WHY3DATA/stdlib/int.mlw", line 14, characters 15-18: 1
-<rac-values>Value from model for parameter `x` at "bench/check-ce/multifile2.mlw", line 22, characters 7-8: 0
-<rac-values>Value from model for variable `result` at "bench/check-ce/multifile2.mlw", line 25, characters 2-29 at "bench/check-ce/multifile2.mlw", line 25, characters 2-29: 0
-<check-ce>Small-step RAC
-<rac-values>RHS evaluated for global `zero` at "WHY3DATA/stdlib/int.mlw", line 13, characters 15-19: 0
-<rac-values>RHS evaluated for global `one` at "WHY3DATA/stdlib/int.mlw", line 14, characters 15-18: 1
-<<<<<<< HEAD
-<rac-values>Value from model for parameter `x` at "bench/check-ce/multifile2.mlw", line 22, characters 7-8: 0
-<rac-values>Value from model for variable `result` at "bench/check-ce/multifile2.mlw", line 25, characters 2-29 at "bench/check-ce/multifile2.mlw", line 25, characters 2-29: 0
-<check-ce>Result of checking model 0: BAD
-            - Concrete RAC STUCK (failure in postcondition of `incr_val` at "bench/check-ce/multifile1.mlw", line 14, characters 14-24)
-              File int.mlw:
-                Line 13:
-                  Constant zero initialization
-                  zero = 0
-                Line 14:
-                  Constant one initialization
-                  one = 1
-              File multifile2.mlw:
-                Line 22:
-                  x = 0
-                  x = 0
-                  Execution of main function `h` with env:
-                    x = 0
-                    zero = 0
-                    one = 1
-                Line 25:
-                  (abstract) execution of unimplemented function `incr_val`
-                    x = 0
-                  result = 0
-              File multifile1.mlw:
-                Line 14:
-                  Execution got stuck at postcondition of `incr_val` with:
-                    x = 0
-                    result = 0
-            - Abstract RAC STUCK (failure in postcondition of `incr_val` at "bench/check-ce/multifile1.mlw", line 14, characters 14-24)
-              File int.mlw:
-                Line 13:
-                  Constant zero initialization
-                  zero = 0
-                Line 14:
-                  Constant one initialization
-                  one = 1
-              File multifile2.mlw:
-                Line 22:
-                  x = 0
-                  x = 0
-                  Execution of main function `h` with env:
-                    x = 0
-                    zero = 0
-                    one = 1
-                Line 25:
-                  Abstract execution of function `incr_val` with args:
-                    x = 0
-                  result = 0
-              File multifile1.mlw:
-                Line 14:
-                  Execution got stuck at postcondition of `incr_val` with:
-                    x = 0
-                    result = 0
-<check-ce>Check model 1 ("bench/check-ce/multifile2.mlw", line 23, characters 12-26)
-=======
+<check-ce>Giant-step RAC
+<rac-values>RHS evaluated for global `zero` at "WHY3DATA/stdlib/int.mlw", line 13, characters 15-19: 0
+<rac-values>RHS evaluated for global `one` at "WHY3DATA/stdlib/int.mlw", line 14, characters 15-18: 1
+<rac-values>Value from model for parameter `x` at "bench/check-ce/multifile2.mlw", line 18, characters 7-8: 0
+<check-ce>Small-step RAC
+<rac-values>RHS evaluated for global `zero` at "WHY3DATA/stdlib/int.mlw", line 13, characters 15-19: 0
+<rac-values>RHS evaluated for global `one` at "WHY3DATA/stdlib/int.mlw", line 14, characters 15-18: 1
 <rac-values>Value from model for parameter `x` at "bench/check-ce/multifile2.mlw", line 18, characters 7-8: 0
 <check-ce>Result of checking model 0: UNKNOWN
             - Concrete RAC: UNKNOWN (terminated because missing value for variable `result` at "bench/check-ce/multifile2.mlw", line 20, characters 2-12)
@@ -831,88 +489,24 @@
             - Abstract RAC: UNKNOWN (terminated because missing value for variable `result` at "bench/check-ce/multifile2.mlw", line 20, characters 2-12)
               
 <check-ce>Check model 1 ("bench/check-ce/multifile2.mlw", line 19, characters 12-26)
->>>>>>> af36dcdf
 <check-ce>Checking model:
           File multifile1.mlw:
             Line 14:
               result = {"type": "Integer", "val": "1"}
               x = {"type": "Integer", "val": "0"}
             File multifile2.mlw:
-              Line 22:
-                x = {"type": "Integer", "val": "0"}
-<<<<<<< HEAD
-              Line 23:
-                result_vc_constant = {"type": "Integer", "val": "1"}
-                x_vc_constant = {"type": "Integer", "val": "0"}
-              Line 25:
-                result = {"type": "Integer", "val": "1"}
-=======
+              Line 18:
+                x = {"type": "Integer", "val": "0"}
               Line 19:
                 result = {"type": "Integer", "val": "1"}
                 x = {"type": "Integer", "val": "0"}
->>>>>>> af36dcdf
-<check-ce>Giant-step RAC
-<rac-values>RHS evaluated for global `zero` at "WHY3DATA/stdlib/int.mlw", line 13, characters 15-19: 0
-<rac-values>RHS evaluated for global `one` at "WHY3DATA/stdlib/int.mlw", line 14, characters 15-18: 1
-<rac-values>Value from model for parameter `x` at "bench/check-ce/multifile2.mlw", line 22, characters 7-8: 0
-<rac-values>Value from model for variable `result` at "bench/check-ce/multifile2.mlw", line 25, characters 2-29 at "bench/check-ce/multifile2.mlw", line 25, characters 2-29: 1
-<check-ce>Small-step RAC
-<rac-values>RHS evaluated for global `zero` at "WHY3DATA/stdlib/int.mlw", line 13, characters 15-19: 0
-<rac-values>RHS evaluated for global `one` at "WHY3DATA/stdlib/int.mlw", line 14, characters 15-18: 1
-<<<<<<< HEAD
-<rac-values>Value from model for parameter `x` at "bench/check-ce/multifile2.mlw", line 22, characters 7-8: 0
-<rac-values>Value from model for variable `result` at "bench/check-ce/multifile2.mlw", line 25, characters 2-29 at "bench/check-ce/multifile2.mlw", line 25, characters 2-29: 1
-<check-ce>Result of checking model 1: NC
-            - Concrete RAC FAILURE (counter-example confirmed)
-              File int.mlw:
-                Line 13:
-                  Constant zero initialization
-                  zero = 0
-                Line 14:
-                  Constant one initialization
-                  one = 1
-              File multifile2.mlw:
-                Line 22:
-                  x = 0
-                  x = 0
-                  Execution of main function `h` with env:
-                    x = 0
-                    zero = 0
-                    one = 1
-                Line 25:
-                  (abstract) execution of unimplemented function `incr_val`
-                    x = 0
-                  result = 1
-                Line 23:
-                  Property failure at postcondition of `h` with:
-                    x = 0
-                    result = 1
-            - Abstract RAC FAILURE (counter-example confirmed)
-              File int.mlw:
-                Line 13:
-                  Constant zero initialization
-                  zero = 0
-                Line 14:
-                  Constant one initialization
-                  one = 1
-              File multifile2.mlw:
-                Line 22:
-                  x = 0
-                  x = 0
-                  Execution of main function `h` with env:
-                    x = 0
-                    zero = 0
-                    one = 1
-                Line 25:
-                  Abstract execution of function `incr_val` with args:
-                    x = 0
-                  result = 1
-                Line 23:
-                  Property failure at postcondition of `h` with:
-                    x = 0
-                    result = 1
-<check-ce>Check model 2 ("bench/check-ce/multifile2.mlw", line 23, characters 12-26)
-=======
+<check-ce>Giant-step RAC
+<rac-values>RHS evaluated for global `zero` at "WHY3DATA/stdlib/int.mlw", line 13, characters 15-19: 0
+<rac-values>RHS evaluated for global `one` at "WHY3DATA/stdlib/int.mlw", line 14, characters 15-18: 1
+<rac-values>Value from model for parameter `x` at "bench/check-ce/multifile2.mlw", line 18, characters 7-8: 0
+<check-ce>Small-step RAC
+<rac-values>RHS evaluated for global `zero` at "WHY3DATA/stdlib/int.mlw", line 13, characters 15-19: 0
+<rac-values>RHS evaluated for global `one` at "WHY3DATA/stdlib/int.mlw", line 14, characters 15-18: 1
 <rac-values>Value from model for parameter `x` at "bench/check-ce/multifile2.mlw", line 18, characters 7-8: 0
 <check-ce>Result of checking model 1: UNKNOWN
             - Concrete RAC: UNKNOWN (terminated because missing value for variable `result` at "bench/check-ce/multifile2.mlw", line 20, characters 2-12)
@@ -920,98 +514,24 @@
             - Abstract RAC: UNKNOWN (terminated because missing value for variable `result` at "bench/check-ce/multifile2.mlw", line 20, characters 2-12)
               
 <check-ce>Check model 2 ("bench/check-ce/multifile2.mlw", line 19, characters 12-26)
->>>>>>> af36dcdf
 <check-ce>Checking model:
           File multifile1.mlw:
             Line 14:
               result = {"type": "Integer", "val": "1"}
               x = {"type": "Integer", "val": "0"}
             File multifile2.mlw:
-              Line 22:
-                x = {"type": "Integer", "val": "0"}
-<<<<<<< HEAD
-              Line 23:
-                result_vc_constant = {"type": "Integer", "val": "1"}
-                x_vc_constant = {"type": "Integer", "val": "0"}
-              Line 25:
-                result = {"type": "Integer", "val": "1"}
-=======
+              Line 18:
+                x = {"type": "Integer", "val": "0"}
               Line 19:
                 result = {"type": "Integer", "val": "1"}
                 x = {"type": "Integer", "val": "0"}
->>>>>>> af36dcdf
-<check-ce>Giant-step RAC
-<rac-values>RHS evaluated for global `zero` at "WHY3DATA/stdlib/int.mlw", line 13, characters 15-19: 0
-<rac-values>RHS evaluated for global `one` at "WHY3DATA/stdlib/int.mlw", line 14, characters 15-18: 1
-<rac-values>Value from model for parameter `x` at "bench/check-ce/multifile2.mlw", line 22, characters 7-8: 0
-<rac-values>Value from model for variable `result` at "bench/check-ce/multifile2.mlw", line 25, characters 2-29 at "bench/check-ce/multifile2.mlw", line 25, characters 2-29: 1
-<check-ce>Small-step RAC
-<rac-values>RHS evaluated for global `zero` at "WHY3DATA/stdlib/int.mlw", line 13, characters 15-19: 0
-<rac-values>RHS evaluated for global `one` at "WHY3DATA/stdlib/int.mlw", line 14, characters 15-18: 1
-<<<<<<< HEAD
-<rac-values>Value from model for parameter `x` at "bench/check-ce/multifile2.mlw", line 22, characters 7-8: 0
-<rac-values>Value from model for variable `result` at "bench/check-ce/multifile2.mlw", line 25, characters 2-29 at "bench/check-ce/multifile2.mlw", line 25, characters 2-29: 1
-<check-ce>Result of checking model 2: NC
-            - Concrete RAC FAILURE (counter-example confirmed)
-              File int.mlw:
-                Line 13:
-                  Constant zero initialization
-                  zero = 0
-                Line 14:
-                  Constant one initialization
-                  one = 1
-              File multifile2.mlw:
-                Line 22:
-                  x = 0
-                  x = 0
-                  Execution of main function `h` with env:
-                    x = 0
-                    zero = 0
-                    one = 1
-                Line 25:
-                  (abstract) execution of unimplemented function `incr_val`
-                    x = 0
-                  result = 1
-                Line 23:
-                  Property failure at postcondition of `h` with:
-                    x = 0
-                    result = 1
-            - Abstract RAC FAILURE (counter-example confirmed)
-              File int.mlw:
-                Line 13:
-                  Constant zero initialization
-                  zero = 0
-                Line 14:
-                  Constant one initialization
-                  one = 1
-              File multifile2.mlw:
-                Line 22:
-                  x = 0
-                  x = 0
-                  Execution of main function `h` with env:
-                    x = 0
-                    zero = 0
-                    one = 1
-                Line 25:
-                  Abstract execution of function `incr_val` with args:
-                    x = 0
-                  result = 1
-                Line 23:
-                  Property failure at postcondition of `h` with:
-                    x = 0
-                    result = 1
-<check-ce-summary>Results:
-- Checked model 0: BAD
-  - Concrete RAC STUCK, failure in postcondition of `incr_val` at "bench/check-ce/multifile1.mlw", line 14, characters 14-24
-  - Abstract RAC STUCK, failure in postcondition of `incr_val` at "bench/check-ce/multifile1.mlw", line 14, characters 14-24
-- Selected model 1: NC
-  - Concrete RAC FAILURE, counter-example confirmed
-  - Abstract RAC FAILURE, counter-example confirmed
-- Checked model 2: NC
-  - Concrete RAC FAILURE, counter-example confirmed
-  - Abstract RAC FAILURE, counter-example confirmed
-File "bench/check-ce/multifile2.mlw", line 23, characters 12-26:
-=======
+<check-ce>Giant-step RAC
+<rac-values>RHS evaluated for global `zero` at "WHY3DATA/stdlib/int.mlw", line 13, characters 15-19: 0
+<rac-values>RHS evaluated for global `one` at "WHY3DATA/stdlib/int.mlw", line 14, characters 15-18: 1
+<rac-values>Value from model for parameter `x` at "bench/check-ce/multifile2.mlw", line 18, characters 7-8: 0
+<check-ce>Small-step RAC
+<rac-values>RHS evaluated for global `zero` at "WHY3DATA/stdlib/int.mlw", line 13, characters 15-19: 0
+<rac-values>RHS evaluated for global `one` at "WHY3DATA/stdlib/int.mlw", line 14, characters 15-18: 1
 <rac-values>Value from model for parameter `x` at "bench/check-ce/multifile2.mlw", line 18, characters 7-8: 0
 <check-ce>Result of checking model 2: UNKNOWN
             - Concrete RAC: UNKNOWN (terminated because missing value for variable `result` at "bench/check-ce/multifile2.mlw", line 20, characters 2-12)
@@ -1029,31 +549,17 @@
   - Concrete RAC: UNKNOWN (terminated because missing value for variable `result` at "bench/check-ce/multifile2.mlw", line 20, characters 2-12)
   - Abstract RAC: UNKNOWN (terminated because missing value for variable `result` at "bench/check-ce/multifile2.mlw", line 20, characters 2-12)
 File "bench/check-ce/multifile2.mlw", line 19, characters 12-26:
->>>>>>> af36dcdf
 Sub-goal Postcondition of goal h'vc.
-Prover result is: Unknown (sat) (0.03s, 4918 steps).
-The program does not comply to the verification goal, for example during the
-  following execution:
-File int.mlw:
-  Line 13:
-    Constant zero initialization
-    zero = 0
+Prover result is: Unknown (sat) (0.03s, 4862 steps).
+The following counterexample model could not be verified
+  (concrete RAC terminated because missing value for variable `result` at "bench/check-ce/multifile2.mlw", line 20, characters 2-12):
+File multifile1.mlw:
   Line 14:
-    Constant one initialization
-    one = 1
+    result = 1
+    x = 0
 File multifile2.mlw:
-  Line 22:
-    x = 0
-    x = 0
-    Execution of main function `h` with env:
-      x = 0
-      zero = 0
-      one = 1
-  Line 25:
-    (abstract) execution of unimplemented function `incr_val`
-      x = 0
+  Line 18:
+    x = 0
+  Line 19:
     result = 1
-  Line 23:
-    Property failure at postcondition of `h` with:
-      x = 0
-      result = 1
+    x = 0
