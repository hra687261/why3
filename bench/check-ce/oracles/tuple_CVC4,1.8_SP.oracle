<check-ce-rac-results>Check model 0 ("bench/check-ce/tuple.mlw", line 5, characters 38-43)
<check-ce-rac-results>Checking model:
                      File tuple.mlw:
                        Line 5:
                          a = {"type": "Integer", "val": "0"}
                          a = {"type": "Integer", "val": "0"}
                          b = {"type": "Integer", "val": "0"}
                          b = {"type": "Integer", "val": "0"}
                          result = {"type": "Integer", "val": "1"}
                        Line 6:
                          a = {"type": "Integer", "val": "0"}
                          b = {"type": "Integer", "val": "0"}
                          result = {"type": "Integer", "val": "1"}
                        Line 7:
                          result = {"type": "Integer", "val": "0"}
                          result = {"type": "Integer", "val": "0"}
                          result = {"type": "Integer", "val": "1"}
                          result = {"type": "Integer", "val": "0"}
                          result = {"type": "Integer", "val": "0"}
<check-ce-rac-results>Giant-step RAC
<rac-values>RHS evaluated for global `zero` at "WHY3DATA/stdlib/int.mlw", line 13, characters 15-19: 0
<rac-values>RHS evaluated for global `one` at "WHY3DATA/stdlib/int.mlw", line 14, characters 15-18: 1
<rac-values>Type default value for parameter `x` at "bench/check-ce/tuple.mlw", line 4, characters 10-11: (0,
                                                                    0)
<rac-values>Value from model for return value of call to (-) at "bench/check-ce/tuple.mlw", line 7, characters 14-23 at "bench/check-ce/tuple.mlw", line 7, characters 14-23: 0
<rac-values>Value from model for return value of call to (-) at "bench/check-ce/tuple.mlw", line 7, characters 3-12 at "bench/check-ce/tuple.mlw", line 7, characters 3-12: 0
<check-ce-rac-results>Normal RAC
<rac-values>RHS evaluated for global `zero` at "WHY3DATA/stdlib/int.mlw", line 13, characters 15-19: 0
<rac-values>RHS evaluated for global `one` at "WHY3DATA/stdlib/int.mlw", line 14, characters 15-18: 1
<rac-values>Type default value for parameter `x` at "bench/check-ce/tuple.mlw", line 4, characters 10-11: (0,
                                                                    0)
<check-ce-rac-results>Results of RAC executions for model 0:
                        - Concrete RAC: FAILURE (postcondition at "bench/check-ce/tuple.mlw", line 5, characters 12-43)
                          File int.mlw:
                            Line 13:
                              Constant zero initialization
                              zero = 0
                            Line 14:
                              Constant one initialization
                              one = 1
                          File tuple.mlw:
                            Line 4:
                              x = (0, 0)
                              x = (0, 0)
                              Execution of main function `swap` with env:
                                x = (0, 0)
                                zero = 0
                                one = 1
                            Line 7:
                              Normal execution of function `(+)` with args:
                                _ = 0
                                _ = 0
                              Normal execution of function `(-)` with args:
                                x = 0
                                y = 0
                          File int.mlw:
                            Line 23:
                              Normal execution of function `(-_)` with args:
                                _ = 0
                              Normal execution of function `(+)` with args:
                                _ = 0
                                _ = 0
                          File tuple.mlw:
                            Line 7:
                              Normal execution of function `(+)` with args:
                                _ = 0
                                _ = 1
                              Normal execution of function `(+)` with args:
                                _ = 0
                                _ = 0
                              Normal execution of function `(-)` with args:
                                x = 0
                                y = 0
                          File int.mlw:
                            Line 23:
                              Normal execution of function `(-_)` with args:
                                _ = 0
                              Normal execution of function `(+)` with args:
                                _ = 0
                                _ = 0
                          File tuple.mlw:
                            Line 7:
                              Normal execution of function `Tuple2` with args:
                                u = 0
                                u = 1
                            Line 5:
                              Property failure at postcondition of `swap` with:
                                x = (0, 0)
                                result = (0, 1)
                        - Abstract RAC: FAILURE (postcondition at "bench/check-ce/tuple.mlw", line 5, characters 12-43)
                          File int.mlw:
                            Line 13:
                              Constant zero initialization
                              zero = 0
                            Line 14:
                              Constant one initialization
                              one = 1
                          File tuple.mlw:
                            Line 4:
                              x = (0, 0)
                              x = (0, 0)
                              Execution of main function `swap` with env:
                                x = (0, 0)
                                zero = 0
                                one = 1
                            Line 7:
                              Normal execution of function `(+)` with args:
                                _ = 0
                                _ = 0
                              Giant-step execution of function `(-)` with args:
                                x = 0
                                y = 0
                              result of `(-)` = 0
                              Normal execution of function `(+)` with args:
                                _ = 0
                                _ = 1
                              Normal execution of function `(+)` with args:
                                _ = 0
                                _ = 0
                              Giant-step execution of function `(-)` with args:
                                x = 0
                                y = 0
                              result of `(-)` = 0
                              Normal execution of function `Tuple2` with args:
                                u = 0
                                u = 1
                            Line 5:
                              Property failure at postcondition of `swap` with:
                                x = (0, 0)
                                result = (0, 1)
<check-ce-rac-results>Check model 1 ("bench/check-ce/tuple.mlw", line 5, characters 38-43)
<check-ce-rac-results>Checking model:
                      File tuple.mlw:
                        Line 5:
                          a = {"type": "Integer", "val": "0"}
                          a = {"type": "Integer", "val": "0"}
                          b = {"type": "Integer", "val": "0"}
                          b = {"type": "Integer", "val": "0"}
                          result = {"type": "Integer", "val": "1"}
                        Line 6:
                          a = {"type": "Integer", "val": "0"}
                          b = {"type": "Integer", "val": "0"}
                          result = {"type": "Integer", "val": "1"}
                        Line 7:
                          result = {"type": "Integer", "val": "0"}
                          result = {"type": "Integer", "val": "0"}
                          result = {"type": "Integer", "val": "1"}
                          result = {"type": "Integer", "val": "0"}
                          result = {"type": "Integer", "val": "0"}
<check-ce-rac-results>Giant-step RAC
<rac-values>RHS evaluated for global `zero` at "WHY3DATA/stdlib/int.mlw", line 13, characters 15-19: 0
<rac-values>RHS evaluated for global `one` at "WHY3DATA/stdlib/int.mlw", line 14, characters 15-18: 1
<rac-values>Type default value for parameter `x` at "bench/check-ce/tuple.mlw", line 4, characters 10-11: (0,
                                                                    0)
<rac-values>Value from model for return value of call to (-) at "bench/check-ce/tuple.mlw", line 7, characters 14-23 at "bench/check-ce/tuple.mlw", line 7, characters 14-23: 0
<rac-values>Value from model for return value of call to (-) at "bench/check-ce/tuple.mlw", line 7, characters 3-12 at "bench/check-ce/tuple.mlw", line 7, characters 3-12: 0
<check-ce-rac-results>Normal RAC
<rac-values>RHS evaluated for global `zero` at "WHY3DATA/stdlib/int.mlw", line 13, characters 15-19: 0
<rac-values>RHS evaluated for global `one` at "WHY3DATA/stdlib/int.mlw", line 14, characters 15-18: 1
<rac-values>Type default value for parameter `x` at "bench/check-ce/tuple.mlw", line 4, characters 10-11: (0,
                                                                    0)
<check-ce-rac-results>Results of RAC executions for model 1:
                        - Concrete RAC: FAILURE (postcondition at "bench/check-ce/tuple.mlw", line 5, characters 12-43)
                          File int.mlw:
                            Line 13:
                              Constant zero initialization
                              zero = 0
                            Line 14:
                              Constant one initialization
                              one = 1
                          File tuple.mlw:
                            Line 4:
                              x = (0, 0)
                              x = (0, 0)
                              Execution of main function `swap` with env:
                                x = (0, 0)
                                zero = 0
                                one = 1
                            Line 7:
                              Normal execution of function `(+)` with args:
                                _ = 0
                                _ = 0
                              Normal execution of function `(-)` with args:
                                x = 0
                                y = 0
                          File int.mlw:
                            Line 23:
                              Normal execution of function `(-_)` with args:
                                _ = 0
                              Normal execution of function `(+)` with args:
                                _ = 0
                                _ = 0
                          File tuple.mlw:
                            Line 7:
                              Normal execution of function `(+)` with args:
                                _ = 0
                                _ = 1
                              Normal execution of function `(+)` with args:
                                _ = 0
                                _ = 0
                              Normal execution of function `(-)` with args:
                                x = 0
                                y = 0
                          File int.mlw:
                            Line 23:
                              Normal execution of function `(-_)` with args:
                                _ = 0
                              Normal execution of function `(+)` with args:
                                _ = 0
                                _ = 0
                          File tuple.mlw:
                            Line 7:
                              Normal execution of function `Tuple2` with args:
                                u = 0
                                u = 1
                            Line 5:
                              Property failure at postcondition of `swap` with:
                                x = (0, 0)
                                result = (0, 1)
                        - Abstract RAC: FAILURE (postcondition at "bench/check-ce/tuple.mlw", line 5, characters 12-43)
                          File int.mlw:
                            Line 13:
                              Constant zero initialization
                              zero = 0
                            Line 14:
                              Constant one initialization
                              one = 1
                          File tuple.mlw:
                            Line 4:
                              x = (0, 0)
                              x = (0, 0)
                              Execution of main function `swap` with env:
                                x = (0, 0)
                                zero = 0
                                one = 1
                            Line 7:
                              Normal execution of function `(+)` with args:
                                _ = 0
                                _ = 0
                              Giant-step execution of function `(-)` with args:
                                x = 0
                                y = 0
                              result of `(-)` = 0
                              Normal execution of function `(+)` with args:
                                _ = 0
                                _ = 1
                              Normal execution of function `(+)` with args:
                                _ = 0
                                _ = 0
                              Giant-step execution of function `(-)` with args:
                                x = 0
                                y = 0
                              result of `(-)` = 0
                              Normal execution of function `Tuple2` with args:
                                u = 0
                                u = 1
                            Line 5:
                              Property failure at postcondition of `swap` with:
                                x = (0, 0)
                                result = (0, 1)
<check-ce-categorization>Categorizations of models:
- Checked model 0: BAD_CE
  - Concrete RAC: FAILURE (postcondition at "bench/check-ce/tuple.mlw", line 5, characters 12-43)
  - Abstract RAC: FAILURE (postcondition at "bench/check-ce/tuple.mlw", line 5, characters 12-43)
- Selected model 1: BAD_CE
  - Concrete RAC: FAILURE (postcondition at "bench/check-ce/tuple.mlw", line 5, characters 12-43)
  - Abstract RAC: FAILURE (postcondition at "bench/check-ce/tuple.mlw", line 5, characters 12-43)
File "bench/check-ce/tuple.mlw", line 5, characters 38-43:
Sub-goal Postcondition of goal swap'vc.
<<<<<<< HEAD
Prover result is: Unknown (unknown + incomplete) (0.05s, 1426 steps).
=======
Prover result is: Unknown (unknown + incomplete) (0.06s, 7173 steps).
>>>>>>> 92c89c24
Sorry, we don't have a good counterexample for you :(

<|MERGE_RESOLUTION|>--- conflicted
+++ resolved
@@ -267,10 +267,6 @@
   - Abstract RAC: FAILURE (postcondition at "bench/check-ce/tuple.mlw", line 5, characters 12-43)
 File "bench/check-ce/tuple.mlw", line 5, characters 38-43:
 Sub-goal Postcondition of goal swap'vc.
-<<<<<<< HEAD
-Prover result is: Unknown (unknown + incomplete) (0.05s, 1426 steps).
-=======
 Prover result is: Unknown (unknown + incomplete) (0.06s, 7173 steps).
->>>>>>> 92c89c24
 Sorry, we don't have a good counterexample for you :(
 
