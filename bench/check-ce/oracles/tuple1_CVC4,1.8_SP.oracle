<check-ce-rac-results>Check model 0 ("bench/check-ce/tuple1.mlw", line 7, characters 14-19)
<check-ce-rac-results>Checking model:
                      File int.mlw:
                        Line 432:
                          max_int =
                            {"proj_name": "int63'int",
                             "type": "Proj",
                             "value":
                              {"type": "Integer",
                               "val": "4611686018427387903"}}
                        Line 434:
                          min_int =
                            {"proj_name": "int63'int",
                             "type": "Proj",
                             "value":
                              {"type": "Integer",
                               "val": "-4611686018427387904"}}
                        File tuple1.mlw:
                          Line 6:
                            a =
                              {"proj_name": "int63'int",
                               "type": "Proj",
                               "value": {"type": "Integer", "val": "0"}}
                            b =
                              {"proj_name": "int63'int",
                               "type": "Proj",
                               "value": {"type": "Integer", "val": "0"}}
                          Line 7:
                            a =
                              {"proj_name": "int63'int",
                               "type": "Proj",
                               "value": {"type": "Integer", "val": "0"}}
                            b =
                              {"proj_name": "int63'int",
                               "type": "Proj",
                               "value": {"type": "Integer", "val": "0"}}
<check-ce-rac-results>Giant-step RAC
<rac-values>RHS evaluated for global `zero` at "WHY3DATA/stdlib/int.mlw", line 13, characters 15-19: 0
<rac-values>RHS evaluated for global `one` at "WHY3DATA/stdlib/int.mlw", line 14, characters 15-18: 1
<rac-values>RHS evaluated for global `min_int63` at "WHY3DATA/stdlib/mach/int.mlw", line 418, characters 15-24: (-4611686018427387904)
<rac-values>RHS evaluated for global `max_int63` at "WHY3DATA/stdlib/mach/int.mlw", line 419, characters 15-24: 4611686018427387903
<rac-values>RHS evaluated for global `zero` at "WHY3DATA/stdlib/mach/int.mlw", line 430, characters 15-19: 0
<rac-values>RHS evaluated for global `one` at "WHY3DATA/stdlib/mach/int.mlw", line 431, characters 15-18: 1
<rac-values>Value from model for global `max_int` at "WHY3DATA/stdlib/mach/int.mlw", line 432, characters 15-22: {int63'int => 4611686018427387903}
<rac-values>No value for return value of call at "WHY3DATA/stdlib/mach/int.mlw", line 432, character 22 to line 433, character 45 at "WHY3DATA/stdlib/mach/int.mlw", line 432, character 22 to line 433, character 45
<check-ce-rac-results>Normal RAC
<rac-values>RHS evaluated for global `zero` at "WHY3DATA/stdlib/int.mlw", line 13, characters 15-19: 0
<rac-values>RHS evaluated for global `one` at "WHY3DATA/stdlib/int.mlw", line 14, characters 15-18: 1
<rac-values>RHS evaluated for global `min_int63` at "WHY3DATA/stdlib/mach/int.mlw", line 418, characters 15-24: (-4611686018427387904)
<rac-values>RHS evaluated for global `max_int63` at "WHY3DATA/stdlib/mach/int.mlw", line 419, characters 15-24: 4611686018427387903
<rac-values>RHS evaluated for global `zero` at "WHY3DATA/stdlib/mach/int.mlw", line 430, characters 15-19: 0
<rac-values>RHS evaluated for global `one` at "WHY3DATA/stdlib/mach/int.mlw", line 431, characters 15-18: 1
<rac-values>Value from model for global `max_int` at "WHY3DATA/stdlib/mach/int.mlw", line 432, characters 15-22: {int63'int => 4611686018427387903}
<rac-values>No value for return value of call at "WHY3DATA/stdlib/mach/int.mlw", line 432, character 22 to line 433, character 45 at "WHY3DATA/stdlib/mach/int.mlw", line 432, character 22 to line 433, character 45
<check-ce-rac-results>Results of RAC executions for model 0:
                        - Concrete RAC: INCOMPLETE (terminated because missing value for return value of call at "WHY3DATA/stdlib/mach/int.mlw", line 432, character 22 to line 433, character 45)
                          
                        - Abstract RAC: INCOMPLETE (terminated because missing value for return value of call at "WHY3DATA/stdlib/mach/int.mlw", line 432, character 22 to line 433, character 45)
                          
<check-ce-rac-results>Check model 1 ("bench/check-ce/tuple1.mlw", line 7, characters 14-19)
<check-ce-rac-results>Checking model:
                      File int.mlw:
                        Line 432:
                          max_int =
                            {"proj_name": "int63'int",
                             "type": "Proj",
                             "value":
                              {"type": "Integer",
                               "val": "4611686018427387903"}}
                        Line 434:
                          min_int =
                            {"proj_name": "int63'int",
                             "type": "Proj",
                             "value":
                              {"type": "Integer",
                               "val": "-4611686018427387904"}}
                        File tuple1.mlw:
                          Line 6:
                            a =
                              {"proj_name": "int63'int",
                               "type": "Proj",
                               "value":
                                {"type": "Integer",
                                 "val": "-4611686018427387903"}}
                            b =
                              {"proj_name": "int63'int",
                               "type": "Proj",
                               "value":
                                {"type": "Integer",
                                 "val": "-4611686018427387902"}}
                          Line 7:
                            a =
                              {"proj_name": "int63'int",
                               "type": "Proj",
                               "value":
                                {"type": "Integer",
                                 "val": "-4611686018427387903"}}
                            b =
                              {"proj_name": "int63'int",
                               "type": "Proj",
                               "value":
                                {"type": "Integer",
                                 "val": "-4611686018427387902"}}
<check-ce-rac-results>Giant-step RAC
<rac-values>RHS evaluated for global `zero` at "WHY3DATA/stdlib/int.mlw", line 13, characters 15-19: 0
<rac-values>RHS evaluated for global `one` at "WHY3DATA/stdlib/int.mlw", line 14, characters 15-18: 1
<rac-values>RHS evaluated for global `min_int63` at "WHY3DATA/stdlib/mach/int.mlw", line 418, characters 15-24: (-4611686018427387904)
<rac-values>RHS evaluated for global `max_int63` at "WHY3DATA/stdlib/mach/int.mlw", line 419, characters 15-24: 4611686018427387903
<rac-values>RHS evaluated for global `zero` at "WHY3DATA/stdlib/mach/int.mlw", line 430, characters 15-19: 0
<rac-values>RHS evaluated for global `one` at "WHY3DATA/stdlib/mach/int.mlw", line 431, characters 15-18: 1
<rac-values>Value from model for global `max_int` at "WHY3DATA/stdlib/mach/int.mlw", line 432, characters 15-22: {int63'int => 4611686018427387903}
<rac-values>No value for return value of call at "WHY3DATA/stdlib/mach/int.mlw", line 432, character 22 to line 433, character 45 at "WHY3DATA/stdlib/mach/int.mlw", line 432, character 22 to line 433, character 45
<check-ce-rac-results>Normal RAC
<rac-values>RHS evaluated for global `zero` at "WHY3DATA/stdlib/int.mlw", line 13, characters 15-19: 0
<rac-values>RHS evaluated for global `one` at "WHY3DATA/stdlib/int.mlw", line 14, characters 15-18: 1
<rac-values>RHS evaluated for global `min_int63` at "WHY3DATA/stdlib/mach/int.mlw", line 418, characters 15-24: (-4611686018427387904)
<rac-values>RHS evaluated for global `max_int63` at "WHY3DATA/stdlib/mach/int.mlw", line 419, characters 15-24: 4611686018427387903
<rac-values>RHS evaluated for global `zero` at "WHY3DATA/stdlib/mach/int.mlw", line 430, characters 15-19: 0
<rac-values>RHS evaluated for global `one` at "WHY3DATA/stdlib/mach/int.mlw", line 431, characters 15-18: 1
<rac-values>Value from model for global `max_int` at "WHY3DATA/stdlib/mach/int.mlw", line 432, characters 15-22: {int63'int => 4611686018427387903}
<rac-values>No value for return value of call at "WHY3DATA/stdlib/mach/int.mlw", line 432, character 22 to line 433, character 45 at "WHY3DATA/stdlib/mach/int.mlw", line 432, character 22 to line 433, character 45
<check-ce-rac-results>Results of RAC executions for model 1:
                        - Concrete RAC: INCOMPLETE (terminated because missing value for return value of call at "WHY3DATA/stdlib/mach/int.mlw", line 432, character 22 to line 433, character 45)
                          
                        - Abstract RAC: INCOMPLETE (terminated because missing value for return value of call at "WHY3DATA/stdlib/mach/int.mlw", line 432, character 22 to line 433, character 45)
                          
<check-ce-categorization>Categorizations of models:
- Checked model 0: INCOMPLETE
  - Concrete RAC: INCOMPLETE (terminated because missing value for return value of call at "WHY3DATA/stdlib/mach/int.mlw", line 432, character 22 to line 433, character 45)
  - Abstract RAC: INCOMPLETE (terminated because missing value for return value of call at "WHY3DATA/stdlib/mach/int.mlw", line 432, character 22 to line 433, character 45)
- Selected model 1: INCOMPLETE
  - Concrete RAC: INCOMPLETE (terminated because missing value for return value of call at "WHY3DATA/stdlib/mach/int.mlw", line 432, character 22 to line 433, character 45)
  - Abstract RAC: INCOMPLETE (terminated because missing value for return value of call at "WHY3DATA/stdlib/mach/int.mlw", line 432, character 22 to line 433, character 45)
File "bench/check-ce/tuple1.mlw", line 7, characters 14-19:
Sub-goal Integer overflow of goal swap'vc.
Prover result is: Unknown (unknown + incomplete) (0.09s, 11373 steps).
The following counterexample model could not be verified
  (both RAC terminated because missing value for return value of call at "WHY3DATA/stdlib/mach/int.mlw", line 432, character 22 to line 433, character 45):
File int.mlw:
  Line 432:
    max_int = {int63'int => 4611686018427387903 (0X3FFFFFFFFFFFFFFF)}
  Line 434:
    min_int = {int63'int => -4611686018427387904 (-0X4000000000000000)}
File tuple1.mlw:
  Line 6:
    a = {int63'int => -4611686018427387903 (-0X3FFFFFFFFFFFFFFF)}
    b = {int63'int => -4611686018427387902 (-0X3FFFFFFFFFFFFFFE)}
  Line 7:
    a = {int63'int => -4611686018427387903 (-0X3FFFFFFFFFFFFFFF)}
    b = {int63'int => -4611686018427387902 (-0X3FFFFFFFFFFFFFFE)}

File "bench/check-ce/tuple1.mlw", line 7, characters 14-23:
Sub-goal Integer overflow of goal swap'vc.
<<<<<<< HEAD
Prover result is: Valid (0.03s, 4254 steps).

File "bench/check-ce/tuple1.mlw", line 7, characters 3-8:
Sub-goal Integer overflow of goal swap'vc.
Prover result is: Valid (0.03s, 3638 steps).

File "bench/check-ce/tuple1.mlw", line 7, characters 3-12:
Sub-goal Integer overflow of goal swap'vc.
Prover result is: Valid (0.02s, 3648 steps).

File "bench/check-ce/tuple1.mlw", line 5, characters 38-43:
Sub-goal Postcondition of goal swap'vc.
Prover result is: Valid (0.02s, 5493 steps).
=======
Prover result is: Valid (0.03s, 4803 steps).

File "bench/check-ce/tuple1.mlw", line 7, characters 3-8:
Sub-goal Integer overflow of goal swap'vc.
Prover result is: Valid (0.03s, 4161 steps).

File "bench/check-ce/tuple1.mlw", line 7, characters 3-12:
Sub-goal Integer overflow of goal swap'vc.
Prover result is: Valid (0.02s, 4207 steps).

File "bench/check-ce/tuple1.mlw", line 5, characters 38-43:
Sub-goal Postcondition of goal swap'vc.
Prover result is: Valid (0.04s, 6170 steps).
>>>>>>> 92c89c24
<|MERGE_RESOLUTION|>--- conflicted
+++ resolved
@@ -151,21 +151,6 @@
 
 File "bench/check-ce/tuple1.mlw", line 7, characters 14-23:
 Sub-goal Integer overflow of goal swap'vc.
-<<<<<<< HEAD
-Prover result is: Valid (0.03s, 4254 steps).
-
-File "bench/check-ce/tuple1.mlw", line 7, characters 3-8:
-Sub-goal Integer overflow of goal swap'vc.
-Prover result is: Valid (0.03s, 3638 steps).
-
-File "bench/check-ce/tuple1.mlw", line 7, characters 3-12:
-Sub-goal Integer overflow of goal swap'vc.
-Prover result is: Valid (0.02s, 3648 steps).
-
-File "bench/check-ce/tuple1.mlw", line 5, characters 38-43:
-Sub-goal Postcondition of goal swap'vc.
-Prover result is: Valid (0.02s, 5493 steps).
-=======
 Prover result is: Valid (0.03s, 4803 steps).
 
 File "bench/check-ce/tuple1.mlw", line 7, characters 3-8:
@@ -179,4 +164,3 @@
 File "bench/check-ce/tuple1.mlw", line 5, characters 38-43:
 Sub-goal Postcondition of goal swap'vc.
 Prover result is: Valid (0.04s, 6170 steps).
->>>>>>> 92c89c24
