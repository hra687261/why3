--- conflicted
+++ resolved
@@ -1,18 +1,10 @@
 File "bench/check-ce/for1.mlw", line 7, characters 18-24:
 Sub-goal Loop invariant init of goal f'vc.
-<<<<<<< HEAD
-Prover result is: Valid (0.02s, 725 steps).
-
-File "bench/check-ce/for1.mlw", line 7, characters 18-24:
-Sub-goal Loop invariant preservation of goal f'vc.
-Prover result is: Valid (0.02s, 908 steps).
-=======
 Prover result is: Valid (0.05s, 1230 steps).
 
 File "bench/check-ce/for1.mlw", line 7, characters 18-24:
 Sub-goal Loop invariant preservation of goal f'vc.
 Prover result is: Valid (0.02s, 1488 steps).
->>>>>>> 92c89c24
 
 <check-ce-rac-results>Check model 0 ("bench/check-ce/for1.mlw", line 4, characters 12-22)
 <check-ce-rac-results>Checking model:
@@ -237,11 +229,7 @@
   - Abstract RAC: FAILURE (postcondition at "bench/check-ce/for1.mlw", line 4, characters 12-22)
 File "bench/check-ce/for1.mlw", line 4, characters 12-22:
 Sub-goal Postcondition of goal f'vc.
-<<<<<<< HEAD
-Prover result is: Unknown (unknown + incomplete) (0.02s, 1035 steps).
-=======
 Prover result is: Unknown (unknown + incomplete) (0.04s, 6260 steps).
->>>>>>> 92c89c24
 The contracts of some function or loop are too weak, for example during the
   following execution:
 File int.mlw:
@@ -277,8 +265,4 @@
 
 File "bench/check-ce/for1.mlw", line 4, characters 12-22:
 Goal f'vc.
-<<<<<<< HEAD
-Prover result is: Valid (0.01s, 741 steps).
-=======
 Prover result is: Valid (0.02s, 1245 steps).
->>>>>>> 92c89c24
