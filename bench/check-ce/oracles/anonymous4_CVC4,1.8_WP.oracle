<check-ce-rac-results>Check model 0 ("bench/check-ce/anonymous4.mlw", line 8, characters 13-23)
<check-ce-rac-results>Checking model:
                      File anonymous4.mlw:
                        Line 6:
                          y = {"type": "Integer", "val": "0"}
                        Line 8:
                          result = {"type": "Integer", "val": "0"}
                          result = {"type": "Integer", "val": "0"}
                          y = {"type": "Integer", "val": "0"}
                        Line 9:
                          result = {"type": "Integer", "val": "0"}
                          result =
                            {"type": "Array",
                             "val":
                              [{"others": {"type": "Integer", "val": "0"}}]}
                          result = {"type": "Integer", "val": "0"}
<check-ce-rac-results>Giant-step RAC
<rac-values>RHS evaluated for global `zero` at "WHY3DATA/stdlib/int.mlw", line 13, characters 15-19: 0
<rac-values>RHS evaluated for global `one` at "WHY3DATA/stdlib/int.mlw", line 14, characters 15-18: 1
<rac-values>Value from model for parameter `y` at "bench/check-ce/anonymous4.mlw", line 6, characters 7-8: 0
<rac-values>Value from model for return value of call to f at "bench/check-ce/anonymous4.mlw", line 9, characters 2-5 at "bench/check-ce/anonymous4.mlw", line 9, characters 2-5: [|; _ -> 0|]
<check-ce-rac-results>Normal RAC
<rac-values>RHS evaluated for global `zero` at "WHY3DATA/stdlib/int.mlw", line 13, characters 15-19: 0
<rac-values>RHS evaluated for global `one` at "WHY3DATA/stdlib/int.mlw", line 14, characters 15-18: 1
<rac-values>Value from model for parameter `y` at "bench/check-ce/anonymous4.mlw", line 6, characters 7-8: 0
<check-ce-rac-results>Results of RAC executions for model 0:
                        - Concrete RAC: STUCK (failure in assumption at "bench/check-ce/anonymous4.mlw", line 4, characters 35-40)
                          File int.mlw:
                            Line 13:
                              Constant zero initialization
                              zero = 0
                            Line 14:
                              Constant one initialization
                              one = 1
                          File anonymous4.mlw:
                            Line 6:
                              y = 0
                              y = 0
                              Execution of main function `g` with env:
                                y = 0
                                zero = 0
                                one = 1
                            Line 9:
                              Normal execution of function `f` with args:
                                x = 0
                              Normal execution of function `(@)` with args:
                                u = (fun y -> assume { y > 0 };
                                       y + x) with x = 0
                                u = 0
                            Line 4:
                              Execution got stuck at assumption with:
                                y = 0
                        - Abstract RAC: INCOMPLETE (terminated because Postcondition of `f` cannot be evaluated)
                          
<check-ce-rac-results>Check model 1 ("bench/check-ce/anonymous4.mlw", line 8, characters 13-23)
<check-ce-rac-results>Checking model:
                      File anonymous4.mlw:
                        Line 6:
                          y = {"type": "Integer", "val": "0"}
                        Line 8:
                          result = {"type": "Integer", "val": "0"}
                          result = {"type": "Integer", "val": "0"}
                          y = {"type": "Integer", "val": "0"}
                        Line 9:
                          result = {"type": "Integer", "val": "0"}
                          result =
                            {"type": "Array",
                             "val":
                              [{"others": {"type": "Integer", "val": "0"}}]}
                          result = {"type": "Integer", "val": "0"}
<check-ce-rac-results>Giant-step RAC
<rac-values>RHS evaluated for global `zero` at "WHY3DATA/stdlib/int.mlw", line 13, characters 15-19: 0
<rac-values>RHS evaluated for global `one` at "WHY3DATA/stdlib/int.mlw", line 14, characters 15-18: 1
<rac-values>Value from model for parameter `y` at "bench/check-ce/anonymous4.mlw", line 6, characters 7-8: 0
<rac-values>Value from model for return value of call to f at "bench/check-ce/anonymous4.mlw", line 9, characters 2-5 at "bench/check-ce/anonymous4.mlw", line 9, characters 2-5: [|; _ -> 0|]
<check-ce-rac-results>Normal RAC
<rac-values>RHS evaluated for global `zero` at "WHY3DATA/stdlib/int.mlw", line 13, characters 15-19: 0
<rac-values>RHS evaluated for global `one` at "WHY3DATA/stdlib/int.mlw", line 14, characters 15-18: 1
<rac-values>Value from model for parameter `y` at "bench/check-ce/anonymous4.mlw", line 6, characters 7-8: 0
<check-ce-rac-results>Results of RAC executions for model 1:
                        - Concrete RAC: STUCK (failure in assumption at "bench/check-ce/anonymous4.mlw", line 4, characters 35-40)
                          File int.mlw:
                            Line 13:
                              Constant zero initialization
                              zero = 0
                            Line 14:
                              Constant one initialization
                              one = 1
                          File anonymous4.mlw:
                            Line 6:
                              y = 0
                              y = 0
                              Execution of main function `g` with env:
                                y = 0
                                zero = 0
                                one = 1
                            Line 9:
                              Normal execution of function `f` with args:
                                x = 0
                              Normal execution of function `(@)` with args:
                                u = (fun y -> assume { y > 0 };
                                       y + x) with x = 0
                                u = 0
                            Line 4:
                              Execution got stuck at assumption with:
                                y = 0
                        - Abstract RAC: INCOMPLETE (terminated because Postcondition of `f` cannot be evaluated)
                          
<check-ce-categorization>Categorizations of models:
- Checked model 0: BAD_CE
  - Concrete RAC: STUCK (failure in assumption at "bench/check-ce/anonymous4.mlw", line 4, characters 35-40)
  - Abstract RAC: INCOMPLETE (terminated because Postcondition of `f` cannot be evaluated)
- Selected model 1: BAD_CE
  - Concrete RAC: STUCK (failure in assumption at "bench/check-ce/anonymous4.mlw", line 4, characters 35-40)
  - Abstract RAC: INCOMPLETE (terminated because Postcondition of `f` cannot be evaluated)
File "bench/check-ce/anonymous4.mlw", line 8, characters 13-23:
Sub-goal Postcondition of goal g'vc.
<<<<<<< HEAD
Prover result is: Unknown (unknown + incomplete) (0.02s, 419 steps).
=======
Prover result is: Unknown (unknown + incomplete) (0.07s, 5090 steps).
>>>>>>> 92c89c24
Sorry, we don't have a good counterexample for you :(

<|MERGE_RESOLUTION|>--- conflicted
+++ resolved
@@ -115,10 +115,6 @@
   - Abstract RAC: INCOMPLETE (terminated because Postcondition of `f` cannot be evaluated)
 File "bench/check-ce/anonymous4.mlw", line 8, characters 13-23:
 Sub-goal Postcondition of goal g'vc.
-<<<<<<< HEAD
-Prover result is: Unknown (unknown + incomplete) (0.02s, 419 steps).
-=======
 Prover result is: Unknown (unknown + incomplete) (0.07s, 5090 steps).
->>>>>>> 92c89c24
 Sorry, we don't have a good counterexample for you :(
 
