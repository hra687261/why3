--- conflicted
+++ resolved
@@ -1,22 +1,17 @@
-<check-ce>Check model 0 ("bench/check-ce/anonymous2.mlw", line 12, characters 11-16)
+<check-ce>Check model 0 ("bench/check-ce/anonymous2.mlw", line 9, characters 11-16)
 <check-ce>Checking model:
           File anonymous2.mlw:
             Line 5:
               x = {"type": "Integer", "val": "0"}
-            Line 11:
-              z =
-                {"type": "Record",
-                 "val":
-                  {"Field":
-                    [{"field": "contents",
-                      "value": {"type": "Integer", "val": "0"}}]}}
-<<<<<<< HEAD
-            Line 12:
-              z_vc_constant =
-=======
+            Line 8:
+              z =
+                {"type": "Record",
+                 "val":
+                  {"Field":
+                    [{"field": "contents",
+                      "value": {"type": "Integer", "val": "0"}}]}}
             Line 9:
               z =
->>>>>>> af36dcdf
                 {"type": "Record",
                  "val":
                   {"Field":
@@ -93,25 +88,20 @@
                     one = 1
                   Execution got stuck at precondition of `f` with:
                     x = 0
-<check-ce>Check model 1 ("bench/check-ce/anonymous2.mlw", line 12, characters 11-16)
+<check-ce>Check model 1 ("bench/check-ce/anonymous2.mlw", line 9, characters 11-16)
 <check-ce>Checking model:
           File anonymous2.mlw:
             Line 5:
               x = {"type": "Integer", "val": "1"}
-            Line 11:
-              z =
-                {"type": "Record",
-                 "val":
-                  {"Field":
-                    [{"field": "contents",
-                      "value": {"type": "Integer", "val": "0"}}]}}
-<<<<<<< HEAD
-            Line 12:
-              z_vc_constant =
-=======
+            Line 8:
+              z =
+                {"type": "Record",
+                 "val":
+                  {"Field":
+                    [{"field": "contents",
+                      "value": {"type": "Integer", "val": "0"}}]}}
             Line 9:
               z =
->>>>>>> af36dcdf
                 {"type": "Record",
                  "val":
                   {"Field":
@@ -124,9 +114,9 @@
 <rac-values>RHS evaluated for global `z` at "bench/check-ce/anonymous2.mlw", line 3, characters 8-9: {contents=
                                                                     0}
 <rac-values>Value from model for parameter `x` at "bench/check-ce/anonymous2.mlw", line 5, characters 7-8: 1
-<rac-values>Value from model for variable `z` at "bench/check-ce/anonymous2.mlw", line 11, characters 2-25 at "bench/check-ce/anonymous2.mlw", line 11, characters 2-25: {contents=
-                                                                    0}
-<rac-values>Type default value for variable `result` at "bench/check-ce/anonymous2.mlw", line 11, characters 2-25 at "bench/check-ce/anonymous2.mlw", line 11, characters 2-25: ()
+<rac-values>Value from model for variable `z` at "bench/check-ce/anonymous2.mlw", line 8, characters 2-25 at "bench/check-ce/anonymous2.mlw", line 8, characters 2-25: {contents=
+                                                                    0}
+<rac-values>Type default value for variable `result` at "bench/check-ce/anonymous2.mlw", line 8, characters 2-25 at "bench/check-ce/anonymous2.mlw", line 8, characters 2-25: ()
 <check-ce>Small-step RAC
 <rac-values>RHS evaluated for global `zero` at "WHY3DATA/stdlib/int.mlw", line 13, characters 15-19: 0
 <rac-values>RHS evaluated for global `one` at "WHY3DATA/stdlib/int.mlw", line 14, characters 15-18: 1
@@ -161,7 +151,7 @@
                     x = 1
                     zero = 0
                     one = 1
-                Line 11:
+                Line 8:
                   Concrete execution of function `h` with args:
                     y = 1
                   Concrete execution of function `contents` with args:
@@ -197,33 +187,28 @@
                     x = 1
                     zero = 0
                     one = 1
-                Line 11:
+                Line 8:
                   Abstract execution of function `h` with args:
                     y = 1
                   z = {contents= 0}
                   result = ()
-                Line 12:
+                Line 9:
                   Property failure at assertion with:
                     z = {contents= 0}
-<check-ce>Check model 2 ("bench/check-ce/anonymous2.mlw", line 12, characters 11-16)
+<check-ce>Check model 2 ("bench/check-ce/anonymous2.mlw", line 9, characters 11-16)
 <check-ce>Checking model:
           File anonymous2.mlw:
             Line 5:
               x = {"type": "Integer", "val": "1"}
-            Line 11:
-              z =
-                {"type": "Record",
-                 "val":
-                  {"Field":
-                    [{"field": "contents",
-                      "value": {"type": "Integer", "val": "0"}}]}}
-<<<<<<< HEAD
-            Line 12:
-              z_vc_constant =
-=======
+            Line 8:
+              z =
+                {"type": "Record",
+                 "val":
+                  {"Field":
+                    [{"field": "contents",
+                      "value": {"type": "Integer", "val": "0"}}]}}
             Line 9:
               z =
->>>>>>> af36dcdf
                 {"type": "Record",
                  "val":
                   {"Field":
@@ -236,9 +221,9 @@
 <rac-values>RHS evaluated for global `z` at "bench/check-ce/anonymous2.mlw", line 3, characters 8-9: {contents=
                                                                     0}
 <rac-values>Value from model for parameter `x` at "bench/check-ce/anonymous2.mlw", line 5, characters 7-8: 1
-<rac-values>Value from model for variable `z` at "bench/check-ce/anonymous2.mlw", line 11, characters 2-25 at "bench/check-ce/anonymous2.mlw", line 11, characters 2-25: {contents=
-                                                                    0}
-<rac-values>Type default value for variable `result` at "bench/check-ce/anonymous2.mlw", line 11, characters 2-25 at "bench/check-ce/anonymous2.mlw", line 11, characters 2-25: ()
+<rac-values>Value from model for variable `z` at "bench/check-ce/anonymous2.mlw", line 8, characters 2-25 at "bench/check-ce/anonymous2.mlw", line 8, characters 2-25: {contents=
+                                                                    0}
+<rac-values>Type default value for variable `result` at "bench/check-ce/anonymous2.mlw", line 8, characters 2-25 at "bench/check-ce/anonymous2.mlw", line 8, characters 2-25: ()
 <check-ce>Small-step RAC
 <rac-values>RHS evaluated for global `zero` at "WHY3DATA/stdlib/int.mlw", line 13, characters 15-19: 0
 <rac-values>RHS evaluated for global `one` at "WHY3DATA/stdlib/int.mlw", line 14, characters 15-18: 1
@@ -273,7 +258,7 @@
                     x = 1
                     zero = 0
                     one = 1
-                Line 11:
+                Line 8:
                   Concrete execution of function `h` with args:
                     y = 1
                   Concrete execution of function `contents` with args:
@@ -309,12 +294,12 @@
                     x = 1
                     zero = 0
                     one = 1
-                Line 11:
+                Line 8:
                   Abstract execution of function `h` with args:
                     y = 1
                   z = {contents= 0}
                   result = ()
-                Line 12:
+                Line 9:
                   Property failure at assertion with:
                     z = {contents= 0}
 <check-ce-summary>Results:
@@ -325,15 +310,6 @@
   - Concrete RAC: NORMAL
   - Abstract RAC: FAILURE (assertion at "bench/check-ce/anonymous2.mlw", line 9, characters 11-16)
 - Checked model 2: SW
-<<<<<<< HEAD
-  - Concrete RAC NORMAL, no contradiction during execution
-  - Abstract RAC FAILURE, counter-example confirmed
-File "bench/check-ce/anonymous2.mlw", line 12, characters 11-16:
-Sub-goal Assertion of goal f'vc.
-Prover result is: Unknown (unknown + incomplete) (0.04s, 6026 steps).
-The contracts of some function or loop are too weak, for example during the
-  following execution:
-=======
   - Concrete RAC: NORMAL
   - Abstract RAC: FAILURE (assertion at "bench/check-ce/anonymous2.mlw", line 9, characters 11-16)
 File "bench/check-ce/anonymous2.mlw", line 9, characters 11-16:
@@ -341,7 +317,6 @@
 Prover result is: Unknown (unknown + incomplete) (0.04s, 6026 steps).
 The contracts of some function or loop are underspecified, for example during
   the following execution:
->>>>>>> af36dcdf
 File int.mlw:
   Line 13:
     Constant zero initialization
@@ -367,11 +342,11 @@
       x = 1
       zero = 0
       one = 1
-  Line 11:
+  Line 8:
     Abstract execution of function `h` with args:
       y = 1
     z = {contents= 0}
     result = ()
-  Line 12:
+  Line 9:
     Property failure at assertion with:
       z = {contents= 0}
