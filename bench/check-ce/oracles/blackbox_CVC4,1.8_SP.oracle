--- conflicted
+++ resolved
@@ -129,11 +129,7 @@
   - Abstract RAC: FAILURE (assertion at "bench/check-ce/blackbox.mlw", line 17, characters 11-16)
 File "bench/check-ce/blackbox.mlw", line 15, characters 13-14:
 Sub-goal Assertion of goal main'vc.
-<<<<<<< HEAD
-Prover result is: Unknown (sat) (0.02s, 133 steps).
-=======
 Prover result is: Unknown (unknown + incomplete) (0.03s, 5724 steps).
->>>>>>> 92c89c24
 The program does not comply to the verification goal, or the contracts of
   some loop or function are too weak, for example during the following
   execution:
@@ -171,11 +167,7 @@
 
 File "bench/check-ce/blackbox.mlw", line 13, characters 14-18:
 Sub-goal Postcondition of goal main'vc.
-<<<<<<< HEAD
-Prover result is: Valid (0.02s, 64 steps).
-=======
 Prover result is: Valid (0.02s, 838 steps).
->>>>>>> 92c89c24
 
 <check-ce-rac-results>Check model 0 ("bench/check-ce/blackbox.mlw", line 17, characters 11-16)
 <check-ce-rac-results>Checking model:
@@ -302,11 +294,7 @@
   - Abstract RAC: FAILURE (assertion at "bench/check-ce/blackbox.mlw", line 17, characters 11-16)
 File "bench/check-ce/blackbox.mlw", line 17, characters 11-16:
 Sub-goal Assertion of goal main'vc.
-<<<<<<< HEAD
-Prover result is: Unknown (sat) (0.02s, 96 steps).
-=======
 Prover result is: Unknown (unknown + incomplete) (0.04s, 5697 steps).
->>>>>>> 92c89c24
 The program does not comply to the verification goal, or the contracts of
   some loop or function are too weak, for example during the following
   execution:
