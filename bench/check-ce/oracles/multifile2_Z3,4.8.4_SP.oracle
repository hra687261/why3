--- conflicted
+++ resolved
@@ -33,13 +33,9 @@
                   result = 0
               File multifile1.mlw:
                 Line 10:
-<<<<<<< HEAD
-                  Execution got stucked: Assume postcondition of incr
-                    x is 0
-                    result is 0
-=======
-                  Execution got stuck: Assume postcondition of incr
->>>>>>> afa0b14f
+                  Execution got stuck: Assume postcondition of incr
+                    x is 0
+                    result is 0
 <check-ce>Check model 1 ("bench/check-ce/multifile2.mlw", line 8, characters 12-26)
 <check-ce>VALUE for result "bench/check-ce/multifile2.mlw", line 9, characters 2-8 not in ce-model, taking default 0
 <check-ce>Model 1:
@@ -75,13 +71,9 @@
                   result = 0
               File multifile1.mlw:
                 Line 10:
-<<<<<<< HEAD
-                  Execution got stucked: Assume postcondition of incr
-                    x is 0
-                    result is 0
-=======
-                  Execution got stuck: Assume postcondition of incr
->>>>>>> afa0b14f
+                  Execution got stuck: Assume postcondition of incr
+                    x is 0
+                    result is 0
 <check-ce>Check model 2 ("bench/check-ce/multifile2.mlw", line 8, characters 12-26)
 <check-ce>VALUE for result "bench/check-ce/multifile2.mlw", line 9, characters 2-8 not in ce-model, taking default 0
 <check-ce>Model 2:
@@ -117,13 +109,9 @@
                   result = 0
               File multifile1.mlw:
                 Line 10:
-<<<<<<< HEAD
-                  Execution got stucked: Assume postcondition of incr
-                    x is 0
-                    result is 0
-=======
-                  Execution got stuck: Assume postcondition of incr
->>>>>>> afa0b14f
+                  Execution got stuck: Assume postcondition of incr
+                    x is 0
+                    result is 0
 <check-ce>Models:
           - Checked model 0: bad model/bad model -> Sorry, we don't have a
                                                     good counterexample for
@@ -136,7 +124,7 @@
                                                     you :(
 File "bench/check-ce/multifile2.mlw", line 8, characters 12-26:
 Formula `Postcondition' from verification condition f'vc.
-Prover result is: unknown (sat) (0.01s, 866 steps).
+Prover result is: unknown (sat) (0.04s, 866 steps).
 Sorry, we don't have a good counterexample for you :(
 
 
@@ -177,13 +165,9 @@
                   result = 0
               File multifile1.mlw:
                 Line 10:
-<<<<<<< HEAD
-                  Execution got stucked: Assume postcondition of incr
-                    x is 0
-                    result is 0
-=======
-                  Execution got stuck: Assume postcondition of incr
->>>>>>> afa0b14f
+                  Execution got stuck: Assume postcondition of incr
+                    x is 0
+                    result is 0
 <check-ce>Check model 1 ("bench/check-ce/multifile2.mlw", line 13, characters 12-26)
 <check-ce>VALUE for result "bench/check-ce/multifile2.mlw", line 14, characters 2-8 not in ce-model, taking default 0
 <check-ce>Model 1:
@@ -221,13 +205,9 @@
                   result = 0
               File multifile1.mlw:
                 Line 10:
-<<<<<<< HEAD
-                  Execution got stucked: Assume postcondition of incr
-                    x is 0
-                    result is 0
-=======
-                  Execution got stuck: Assume postcondition of incr
->>>>>>> afa0b14f
+                  Execution got stuck: Assume postcondition of incr
+                    x is 0
+                    result is 0
 <check-ce>Check model 2 ("bench/check-ce/multifile2.mlw", line 13, characters 12-26)
 <check-ce>VALUE for result "bench/check-ce/multifile2.mlw", line 14, characters 2-8 not in ce-model, taking default 0
 <check-ce>Model 2:
@@ -265,13 +245,9 @@
                   result = 0
               File multifile1.mlw:
                 Line 10:
-<<<<<<< HEAD
-                  Execution got stucked: Assume postcondition of incr
-                    x is 0
-                    result is 0
-=======
-                  Execution got stuck: Assume postcondition of incr
->>>>>>> afa0b14f
+                  Execution got stuck: Assume postcondition of incr
+                    x is 0
+                    result is 0
 <check-ce>Models:
           - Checked model 0: good model/bad model -> The program does not
                                                      comply to the
@@ -332,13 +308,9 @@
                   result = 0
               File multifile1.mlw:
                 Line 14:
-<<<<<<< HEAD
-                  Execution got stucked: Assume postcondition of incr_val
-                    x is 0
-                    result is 0
-=======
                   Execution got stuck: Assume postcondition of incr_val
->>>>>>> afa0b14f
+                    x is 0
+                    result is 0
 <check-ce>Check model 1 ("bench/check-ce/multifile2.mlw", line 19, characters 12-26)
 <check-ce>VALUE for result "bench/check-ce/multifile2.mlw", line 20, characters 2-12 not in ce-model, taking default 0
 <check-ce>Model 1:
@@ -354,13 +326,9 @@
                   result = 0
               File multifile1.mlw:
                 Line 14:
-<<<<<<< HEAD
-                  Execution got stucked: Assume postcondition of incr_val
-                    x is 0
-                    result is 0
-=======
                   Execution got stuck: Assume postcondition of incr_val
->>>>>>> afa0b14f
+                    x is 0
+                    result is 0
 <check-ce>Check model 2 ("bench/check-ce/multifile2.mlw", line 19, characters 12-26)
 <check-ce>VALUE for result "bench/check-ce/multifile2.mlw", line 20, characters 2-12 not in ce-model, taking default 0
 <check-ce>Model 2:
@@ -376,13 +344,9 @@
                   result = 0
               File multifile1.mlw:
                 Line 14:
-<<<<<<< HEAD
-                  Execution got stucked: Assume postcondition of incr_val
-                    x is 0
-                    result is 0
-=======
                   Execution got stuck: Assume postcondition of incr_val
->>>>>>> afa0b14f
+                    x is 0
+                    result is 0
 <check-ce>Models:
           - Checked model 0: don't know/bad model -> The following
                                                      counterexample model has
