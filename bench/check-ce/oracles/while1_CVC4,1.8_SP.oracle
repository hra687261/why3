--- conflicted
+++ resolved
@@ -1,16 +1,5 @@
 File "bench/check-ce/while1.mlw", line 10, characters 18-24:
 Sub-goal Loop invariant init of goal f'vc.
-<<<<<<< HEAD
-Prover result is: Valid (0.01s, 740 steps).
-
-File "bench/check-ce/while1.mlw", line 9, characters 16-21:
-Sub-goal Loop variant decrease of goal f'vc.
-Prover result is: Valid (0.02s, 1132 steps).
-
-File "bench/check-ce/while1.mlw", line 10, characters 18-24:
-Sub-goal Loop invariant preservation of goal f'vc.
-Prover result is: Valid (0.01s, 1008 steps).
-=======
 Prover result is: Valid (0.04s, 1246 steps).
 
 File "bench/check-ce/while1.mlw", line 9, characters 16-21:
@@ -20,7 +9,6 @@
 File "bench/check-ce/while1.mlw", line 10, characters 18-24:
 Sub-goal Loop invariant preservation of goal f'vc.
 Prover result is: Valid (0.02s, 1653 steps).
->>>>>>> 92c89c24
 
 <check-ce-rac-results>Check model 0 ("bench/check-ce/while1.mlw", line 5, characters 12-22)
 <check-ce-rac-results>Checking model:
@@ -361,11 +349,7 @@
   - Abstract RAC: FAILURE (postcondition at "bench/check-ce/while1.mlw", line 5, characters 12-22)
 File "bench/check-ce/while1.mlw", line 5, characters 12-22:
 Sub-goal Postcondition of goal f'vc.
-<<<<<<< HEAD
-Prover result is: Unknown (unknown + incomplete) (0.02s, 1124 steps).
-=======
 Prover result is: Unknown (unknown + incomplete) (0.04s, 6389 steps).
->>>>>>> 92c89c24
 The contracts of some function or loop are too weak, for example during the
   following execution:
 File int.mlw:
