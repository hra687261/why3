<check-ce-rac-results>Check model 0 ("bench/check-ce/blackbox.mlw", line 15, characters 13-14)
<check-ce-rac-results>Checking model:
                      File blackbox.mlw:
                        Line 10:
                          x = {"type": "Integer", "val": "0"}
                        Line 14:
                          b = {"type": "Boolean", "val": false}
                          result = {"type": "Boolean", "val": false}
                        Line 15:
                          b = {"type": "Boolean", "val": false}
<check-ce-rac-results>Giant-step RAC
<rac-values>RHS evaluated for global `zero` at "WHY3DATA/stdlib/int.mlw", line 13, characters 15-19: 0
<rac-values>RHS evaluated for global `one` at "WHY3DATA/stdlib/int.mlw", line 14, characters 15-18: 1
<rac-values>Type default value for return value of call at "bench/check-ce/blackbox.mlw", line 8, characters 10-15 at "bench/check-ce/blackbox.mlw", line 8, characters 10-15: 0
<rac-values>RHS evaluated for global `t` at "bench/check-ce/blackbox.mlw", line 8, characters 8-9: {contents=
                                                                    0}
<rac-values>Value from model for parameter `x` at "bench/check-ce/blackbox.mlw", line 10, characters 10-11: 0
<rac-values>Type default value for return value of call at "bench/check-ce/blackbox.mlw", line 12, character 2 to line 16, character 5 at "bench/check-ce/blackbox.mlw", line 12, character 2 to line 16, character 5: ()
<check-ce-rac-results>Normal RAC
<rac-values>RHS evaluated for global `zero` at "WHY3DATA/stdlib/int.mlw", line 13, characters 15-19: 0
<rac-values>RHS evaluated for global `one` at "WHY3DATA/stdlib/int.mlw", line 14, characters 15-18: 1
<rac-values>Type default value for return value of call at "bench/check-ce/blackbox.mlw", line 8, characters 10-15 at "bench/check-ce/blackbox.mlw", line 8, characters 10-15: 0
<rac-values>RHS evaluated for global `t` at "bench/check-ce/blackbox.mlw", line 8, characters 8-9: {contents=
                                                                    0}
<rac-values>Value from model for parameter `x` at "bench/check-ce/blackbox.mlw", line 10, characters 10-11: 0
<rac-values>Value from model for return value of call to f at "bench/check-ce/blackbox.mlw", line 14, characters 12-15 at "bench/check-ce/blackbox.mlw", line 14, characters 12-15: false
<check-ce-rac-results>Results of RAC executions for model 0:
                        - Concrete RAC: INCOMPLETE (terminated because Postcondition of `f` cannot be evaluated)
                          
                        - Abstract RAC: FAILURE (assertion at "bench/check-ce/blackbox.mlw", line 17, characters 11-16)
                          File int.mlw:
                            Line 13:
                              Constant zero initialization
                              zero = 0
                            Line 14:
                              Constant one initialization
                              one = 1
                          File blackbox.mlw:
                            Line 8:
                              Constant t initialization
                              (giant-step) execution of unimplemented function with args:
                              result = 0
                              Normal execution of function `ref` with args:
                                contents = 0
                              Normal execution of function `ref'mk` with args:
                                contents = 0
                              t = {contents= 0}
                            Line 10:
                              x = 0
                              x = 0
                              Execution of main function `main` with env:
                                t = {contents= 0}
                                x = 0
                                zero = 0
                                one = 1
                            Line 12:
                              Giant-step execution of anonymous function with args:
                              result = ()
                            Line 17:
                              Property failure at assertion with:
                                x = 0
<check-ce-rac-results>Check model 1 ("bench/check-ce/blackbox.mlw", line 15, characters 13-14)
<check-ce-rac-results>Checking model:
                      File blackbox.mlw:
                        Line 10:
                          x = {"type": "Integer", "val": "0"}
                        Line 14:
                          b = {"type": "Boolean", "val": false}
                          result = {"type": "Boolean", "val": false}
                        Line 15:
                          b = {"type": "Boolean", "val": false}
<check-ce-rac-results>Giant-step RAC
<rac-values>RHS evaluated for global `zero` at "WHY3DATA/stdlib/int.mlw", line 13, characters 15-19: 0
<rac-values>RHS evaluated for global `one` at "WHY3DATA/stdlib/int.mlw", line 14, characters 15-18: 1
<rac-values>Type default value for return value of call at "bench/check-ce/blackbox.mlw", line 8, characters 10-15 at "bench/check-ce/blackbox.mlw", line 8, characters 10-15: 0
<rac-values>RHS evaluated for global `t` at "bench/check-ce/blackbox.mlw", line 8, characters 8-9: {contents=
                                                                    0}
<<<<<<< HEAD
<rac-values>Value from model for parameter `x` at "bench/check-ce/blackbox.mlw", line 10, characters 10-11: 0
<rac-values>Type default value for return value of call at "bench/check-ce/blackbox.mlw", line 12, characters 2-70 at "bench/check-ce/blackbox.mlw", line 12, characters 2-70: ()
=======
<rac-values>Type default value for parameter `x` at "bench/check-ce/blackbox.mlw", line 10, characters 10-11: 0
<rac-values>Type default value for return value of call at "bench/check-ce/blackbox.mlw", line 12, character 2 to line 16, character 5 at "bench/check-ce/blackbox.mlw", line 12, character 2 to line 16, character 5: ()
>>>>>>> 92c89c24
<check-ce-rac-results>Normal RAC
<rac-values>RHS evaluated for global `zero` at "WHY3DATA/stdlib/int.mlw", line 13, characters 15-19: 0
<rac-values>RHS evaluated for global `one` at "WHY3DATA/stdlib/int.mlw", line 14, characters 15-18: 1
<rac-values>Type default value for return value of call at "bench/check-ce/blackbox.mlw", line 8, characters 10-15 at "bench/check-ce/blackbox.mlw", line 8, characters 10-15: 0
<rac-values>RHS evaluated for global `t` at "bench/check-ce/blackbox.mlw", line 8, characters 8-9: {contents=
                                                                    0}
<rac-values>Value from model for parameter `x` at "bench/check-ce/blackbox.mlw", line 10, characters 10-11: 0
<rac-values>Value from model for return value of call to f at "bench/check-ce/blackbox.mlw", line 14, characters 12-15 at "bench/check-ce/blackbox.mlw", line 14, characters 12-15: false
<check-ce-rac-results>Results of RAC executions for model 1:
                        - Concrete RAC: INCOMPLETE (terminated because Postcondition of `f` cannot be evaluated)
                          
                        - Abstract RAC: FAILURE (assertion at "bench/check-ce/blackbox.mlw", line 17, characters 11-16)
                          File int.mlw:
                            Line 13:
                              Constant zero initialization
                              zero = 0
                            Line 14:
                              Constant one initialization
                              one = 1
                          File blackbox.mlw:
                            Line 8:
                              Constant t initialization
                              (giant-step) execution of unimplemented function with args:
                              result = 0
                              Normal execution of function `ref` with args:
                                contents = 0
                              Normal execution of function `ref'mk` with args:
                                contents = 0
                              t = {contents= 0}
                            Line 10:
                              x = 0
                              x = 0
                              Execution of main function `main` with env:
                                t = {contents= 0}
                                x = 0
                                zero = 0
                                one = 1
                            Line 12:
                              Giant-step execution of anonymous function with args:
                              result = ()
                            Line 17:
                              Property failure at assertion with:
                                x = 0
<check-ce-categorization>Categorizations of models:
- Selected model 0: NC_SW
  - Concrete RAC: INCOMPLETE (terminated because Postcondition of `f` cannot be evaluated)
  - Abstract RAC: FAILURE (assertion at "bench/check-ce/blackbox.mlw", line 17, characters 11-16)
- Checked model 1: NC_SW
  - Concrete RAC: INCOMPLETE (terminated because Postcondition of `f` cannot be evaluated)
  - Abstract RAC: FAILURE (assertion at "bench/check-ce/blackbox.mlw", line 17, characters 11-16)
File "bench/check-ce/blackbox.mlw", line 15, characters 13-14:
Sub-goal Assertion of goal main'vc.
<<<<<<< HEAD
Prover result is: Unknown (sat) (0.01s, 198 steps).
=======
Prover result is: Step limit exceeded (0.47s, 3000028 steps).
>>>>>>> 92c89c24
The program does not comply to the verification goal, or the contracts of
  some loop or function are too weak, for example during the following
  execution:
File int.mlw:
  Line 13:
    Constant zero initialization
    zero = 0
  Line 14:
    Constant one initialization
    one = 1
File blackbox.mlw:
  Line 8:
    Constant t initialization
    (giant-step) execution of unimplemented function with args:
    result = 0
    Normal execution of function `ref` with args:
      contents = 0
    Normal execution of function `ref'mk` with args:
      contents = 0
    t = {contents= 0}
  Line 10:
    x = 0
    x = 0
    Execution of main function `main` with env:
      t = {contents= 0}
      x = 0
      zero = 0
      one = 1
  Line 12:
    Giant-step execution of anonymous function with args:
    result = ()
  Line 17:
    Property failure at assertion with:
      x = 0

File "bench/check-ce/blackbox.mlw", line 13, characters 14-18:
Sub-goal Postcondition of goal main'vc.
Prover result is: Valid (0.01s, 25 steps).

<check-ce-rac-results>Check model 0 ("bench/check-ce/blackbox.mlw", line 17, characters 11-16)
<check-ce-rac-results>Checking model:
                      File blackbox.mlw:
                        Line 10:
                          x = {"type": "Integer", "val": "0"}
                        Line 17:
                          x = {"type": "Integer", "val": "0"}
<check-ce-rac-results>Giant-step RAC
<rac-values>RHS evaluated for global `zero` at "WHY3DATA/stdlib/int.mlw", line 13, characters 15-19: 0
<rac-values>RHS evaluated for global `one` at "WHY3DATA/stdlib/int.mlw", line 14, characters 15-18: 1
<rac-values>Type default value for return value of call at "bench/check-ce/blackbox.mlw", line 8, characters 10-15 at "bench/check-ce/blackbox.mlw", line 8, characters 10-15: 0
<rac-values>RHS evaluated for global `t` at "bench/check-ce/blackbox.mlw", line 8, characters 8-9: {contents=
                                                                    0}
<rac-values>Value from model for parameter `x` at "bench/check-ce/blackbox.mlw", line 10, characters 10-11: 0
<rac-values>Type default value for return value of call at "bench/check-ce/blackbox.mlw", line 12, character 2 to line 16, character 5 at "bench/check-ce/blackbox.mlw", line 12, character 2 to line 16, character 5: ()
<check-ce-rac-results>Normal RAC
<rac-values>RHS evaluated for global `zero` at "WHY3DATA/stdlib/int.mlw", line 13, characters 15-19: 0
<rac-values>RHS evaluated for global `one` at "WHY3DATA/stdlib/int.mlw", line 14, characters 15-18: 1
<rac-values>Type default value for return value of call at "bench/check-ce/blackbox.mlw", line 8, characters 10-15 at "bench/check-ce/blackbox.mlw", line 8, characters 10-15: 0
<rac-values>RHS evaluated for global `t` at "bench/check-ce/blackbox.mlw", line 8, characters 8-9: {contents=
                                                                    0}
<rac-values>Value from model for parameter `x` at "bench/check-ce/blackbox.mlw", line 10, characters 10-11: 0
<rac-values>No value for return value of call to f at "bench/check-ce/blackbox.mlw", line 14, characters 12-15 at "bench/check-ce/blackbox.mlw", line 14, characters 12-15
<check-ce-rac-results>Results of RAC executions for model 0:
                        - Concrete RAC: INCOMPLETE (terminated because missing value for return value of call to f at "bench/check-ce/blackbox.mlw", line 14, characters 12-15)
                          
                        - Abstract RAC: FAILURE (assertion at "bench/check-ce/blackbox.mlw", line 17, characters 11-16)
                          File int.mlw:
                            Line 13:
                              Constant zero initialization
                              zero = 0
                            Line 14:
                              Constant one initialization
                              one = 1
                          File blackbox.mlw:
                            Line 8:
                              Constant t initialization
                              (giant-step) execution of unimplemented function with args:
                              result = 0
                              Normal execution of function `ref` with args:
                                contents = 0
                              Normal execution of function `ref'mk` with args:
                                contents = 0
                              t = {contents= 0}
                            Line 10:
                              x = 0
                              x = 0
                              Execution of main function `main` with env:
                                t = {contents= 0}
                                x = 0
                                zero = 0
                                one = 1
                            Line 12:
                              Giant-step execution of anonymous function with args:
                              result = ()
                            Line 17:
                              Property failure at assertion with:
                                x = 0
<check-ce-rac-results>Check model 1 ("bench/check-ce/blackbox.mlw", line 17, characters 11-16)
<check-ce-rac-results>Checking model:
                      File blackbox.mlw:
                        Line 10:
                          x = {"type": "Integer", "val": "0"}
                        Line 17:
                          x = {"type": "Integer", "val": "0"}
<check-ce-rac-results>Giant-step RAC
<rac-values>RHS evaluated for global `zero` at "WHY3DATA/stdlib/int.mlw", line 13, characters 15-19: 0
<rac-values>RHS evaluated for global `one` at "WHY3DATA/stdlib/int.mlw", line 14, characters 15-18: 1
<rac-values>Type default value for return value of call at "bench/check-ce/blackbox.mlw", line 8, characters 10-15 at "bench/check-ce/blackbox.mlw", line 8, characters 10-15: 0
<rac-values>RHS evaluated for global `t` at "bench/check-ce/blackbox.mlw", line 8, characters 8-9: {contents=
                                                                    0}
<<<<<<< HEAD
<rac-values>Value from model for parameter `x` at "bench/check-ce/blackbox.mlw", line 10, characters 10-11: 0
<rac-values>Type default value for return value of call at "bench/check-ce/blackbox.mlw", line 12, characters 2-70 at "bench/check-ce/blackbox.mlw", line 12, characters 2-70: ()
=======
<rac-values>Type default value for parameter `x` at "bench/check-ce/blackbox.mlw", line 10, characters 10-11: 0
<rac-values>Type default value for return value of call at "bench/check-ce/blackbox.mlw", line 12, character 2 to line 16, character 5 at "bench/check-ce/blackbox.mlw", line 12, character 2 to line 16, character 5: ()
>>>>>>> 92c89c24
<check-ce-rac-results>Normal RAC
<rac-values>RHS evaluated for global `zero` at "WHY3DATA/stdlib/int.mlw", line 13, characters 15-19: 0
<rac-values>RHS evaluated for global `one` at "WHY3DATA/stdlib/int.mlw", line 14, characters 15-18: 1
<rac-values>Type default value for return value of call at "bench/check-ce/blackbox.mlw", line 8, characters 10-15 at "bench/check-ce/blackbox.mlw", line 8, characters 10-15: 0
<rac-values>RHS evaluated for global `t` at "bench/check-ce/blackbox.mlw", line 8, characters 8-9: {contents=
                                                                    0}
<rac-values>Value from model for parameter `x` at "bench/check-ce/blackbox.mlw", line 10, characters 10-11: 0
<rac-values>No value for return value of call to f at "bench/check-ce/blackbox.mlw", line 14, characters 12-15 at "bench/check-ce/blackbox.mlw", line 14, characters 12-15
<check-ce-rac-results>Results of RAC executions for model 1:
                        - Concrete RAC: INCOMPLETE (terminated because missing value for return value of call to f at "bench/check-ce/blackbox.mlw", line 14, characters 12-15)
                          
                        - Abstract RAC: FAILURE (assertion at "bench/check-ce/blackbox.mlw", line 17, characters 11-16)
                          File int.mlw:
                            Line 13:
                              Constant zero initialization
                              zero = 0
                            Line 14:
                              Constant one initialization
                              one = 1
                          File blackbox.mlw:
                            Line 8:
                              Constant t initialization
                              (giant-step) execution of unimplemented function with args:
                              result = 0
                              Normal execution of function `ref` with args:
                                contents = 0
                              Normal execution of function `ref'mk` with args:
                                contents = 0
                              t = {contents= 0}
                            Line 10:
                              x = 0
                              x = 0
                              Execution of main function `main` with env:
                                t = {contents= 0}
                                x = 0
                                zero = 0
                                one = 1
                            Line 12:
                              Giant-step execution of anonymous function with args:
                              result = ()
                            Line 17:
                              Property failure at assertion with:
                                x = 0
<check-ce-categorization>Categorizations of models:
- Selected model 0: NC_SW
  - Concrete RAC: INCOMPLETE (terminated because missing value for return value of call to f at "bench/check-ce/blackbox.mlw", line 14, characters 12-15)
  - Abstract RAC: FAILURE (assertion at "bench/check-ce/blackbox.mlw", line 17, characters 11-16)
- Checked model 1: NC_SW
  - Concrete RAC: INCOMPLETE (terminated because missing value for return value of call to f at "bench/check-ce/blackbox.mlw", line 14, characters 12-15)
  - Abstract RAC: FAILURE (assertion at "bench/check-ce/blackbox.mlw", line 17, characters 11-16)
File "bench/check-ce/blackbox.mlw", line 17, characters 11-16:
Sub-goal Assertion of goal main'vc.
<<<<<<< HEAD
Prover result is: Unknown (sat) (0.01s, 110 steps).
=======
Prover result is: Step limit exceeded (0.44s, 3000024 steps).
>>>>>>> 92c89c24
The program does not comply to the verification goal, or the contracts of
  some loop or function are too weak, for example during the following
  execution:
File int.mlw:
  Line 13:
    Constant zero initialization
    zero = 0
  Line 14:
    Constant one initialization
    one = 1
File blackbox.mlw:
  Line 8:
    Constant t initialization
    (giant-step) execution of unimplemented function with args:
    result = 0
    Normal execution of function `ref` with args:
      contents = 0
    Normal execution of function `ref'mk` with args:
      contents = 0
    t = {contents= 0}
  Line 10:
    x = 0
    x = 0
    Execution of main function `main` with env:
      t = {contents= 0}
      x = 0
      zero = 0
      one = 1
  Line 12:
    Giant-step execution of anonymous function with args:
    result = ()
  Line 17:
    Property failure at assertion with:
      x = 0
<|MERGE_RESOLUTION|>--- conflicted
+++ resolved
@@ -75,13 +75,8 @@
 <rac-values>Type default value for return value of call at "bench/check-ce/blackbox.mlw", line 8, characters 10-15 at "bench/check-ce/blackbox.mlw", line 8, characters 10-15: 0
 <rac-values>RHS evaluated for global `t` at "bench/check-ce/blackbox.mlw", line 8, characters 8-9: {contents=
                                                                     0}
-<<<<<<< HEAD
-<rac-values>Value from model for parameter `x` at "bench/check-ce/blackbox.mlw", line 10, characters 10-11: 0
-<rac-values>Type default value for return value of call at "bench/check-ce/blackbox.mlw", line 12, characters 2-70 at "bench/check-ce/blackbox.mlw", line 12, characters 2-70: ()
-=======
 <rac-values>Type default value for parameter `x` at "bench/check-ce/blackbox.mlw", line 10, characters 10-11: 0
 <rac-values>Type default value for return value of call at "bench/check-ce/blackbox.mlw", line 12, character 2 to line 16, character 5 at "bench/check-ce/blackbox.mlw", line 12, character 2 to line 16, character 5: ()
->>>>>>> 92c89c24
 <check-ce-rac-results>Normal RAC
 <rac-values>RHS evaluated for global `zero` at "WHY3DATA/stdlib/int.mlw", line 13, characters 15-19: 0
 <rac-values>RHS evaluated for global `one` at "WHY3DATA/stdlib/int.mlw", line 14, characters 15-18: 1
@@ -134,11 +129,7 @@
   - Abstract RAC: FAILURE (assertion at "bench/check-ce/blackbox.mlw", line 17, characters 11-16)
 File "bench/check-ce/blackbox.mlw", line 15, characters 13-14:
 Sub-goal Assertion of goal main'vc.
-<<<<<<< HEAD
-Prover result is: Unknown (sat) (0.01s, 198 steps).
-=======
 Prover result is: Step limit exceeded (0.47s, 3000028 steps).
->>>>>>> 92c89c24
 The program does not comply to the verification goal, or the contracts of
   some loop or function are too weak, for example during the following
   execution:
@@ -249,13 +240,8 @@
 <rac-values>Type default value for return value of call at "bench/check-ce/blackbox.mlw", line 8, characters 10-15 at "bench/check-ce/blackbox.mlw", line 8, characters 10-15: 0
 <rac-values>RHS evaluated for global `t` at "bench/check-ce/blackbox.mlw", line 8, characters 8-9: {contents=
                                                                     0}
-<<<<<<< HEAD
-<rac-values>Value from model for parameter `x` at "bench/check-ce/blackbox.mlw", line 10, characters 10-11: 0
-<rac-values>Type default value for return value of call at "bench/check-ce/blackbox.mlw", line 12, characters 2-70 at "bench/check-ce/blackbox.mlw", line 12, characters 2-70: ()
-=======
 <rac-values>Type default value for parameter `x` at "bench/check-ce/blackbox.mlw", line 10, characters 10-11: 0
 <rac-values>Type default value for return value of call at "bench/check-ce/blackbox.mlw", line 12, character 2 to line 16, character 5 at "bench/check-ce/blackbox.mlw", line 12, character 2 to line 16, character 5: ()
->>>>>>> 92c89c24
 <check-ce-rac-results>Normal RAC
 <rac-values>RHS evaluated for global `zero` at "WHY3DATA/stdlib/int.mlw", line 13, characters 15-19: 0
 <rac-values>RHS evaluated for global `one` at "WHY3DATA/stdlib/int.mlw", line 14, characters 15-18: 1
@@ -308,11 +294,7 @@
   - Abstract RAC: FAILURE (assertion at "bench/check-ce/blackbox.mlw", line 17, characters 11-16)
 File "bench/check-ce/blackbox.mlw", line 17, characters 11-16:
 Sub-goal Assertion of goal main'vc.
-<<<<<<< HEAD
-Prover result is: Unknown (sat) (0.01s, 110 steps).
-=======
 Prover result is: Step limit exceeded (0.44s, 3000024 steps).
->>>>>>> 92c89c24
 The program does not comply to the verification goal, or the contracts of
   some loop or function are too weak, for example during the following
   execution:
