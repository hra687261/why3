--- conflicted
+++ resolved
@@ -1,4 +1,4 @@
-<check-ce>Check model 0 ("bench/check-ce/tuple1.mlw", line 8, characters 14-19)
+<check-ce>Check model 0 ("bench/check-ce/tuple1.mlw", line 7, characters 14-19)
 <check-ce>Checking model:
           File int.mlw:
             Line 432:
@@ -12,22 +12,17 @@
                  "type": "Proj",
                  "value": {"type": "Integer", "val": "0"}}
             File tuple1.mlw:
+              Line 6:
+                a =
+                  {"proj_name": "int63'int",
+                   "type": "Proj",
+                   "value": {"type": "Integer", "val": "0"}}
+                b =
+                  {"proj_name": "int63'int",
+                   "type": "Proj",
+                   "value": {"type": "Integer", "val": "0"}}
               Line 7:
                 a =
-                  {"proj_name": "int63'int",
-                   "type": "Proj",
-                   "value": {"type": "Integer", "val": "0"}}
-                b =
-                  {"proj_name": "int63'int",
-                   "type": "Proj",
-                   "value": {"type": "Integer", "val": "0"}}
-<<<<<<< HEAD
-              Line 8:
-                a_vc_constant =
-=======
-              Line 7:
-                a =
->>>>>>> af36dcdf
                   {"proj_name": "int63'int",
                    "type": "Proj",
                    "value": {"type": "Integer", "val": "0"}}
@@ -56,7 +51,7 @@
               
             - Abstract RAC: UNKNOWN (terminated because missing value for variable `result` at "WHY3DATA/stdlib/mach/int.mlw", line 432, characters 22-74)
               
-<check-ce>Check model 1 ("bench/check-ce/tuple1.mlw", line 8, characters 14-19)
+<check-ce>Check model 1 ("bench/check-ce/tuple1.mlw", line 7, characters 14-19)
 <check-ce>Checking model:
           File int.mlw:
             Line 432:
@@ -70,22 +65,17 @@
                  "type": "Proj",
                  "value": {"type": "Integer", "val": "-4611686018427387904"}}
             File tuple1.mlw:
+              Line 6:
+                a =
+                  {"proj_name": "int63'int",
+                   "type": "Proj",
+                   "value": {"type": "Integer", "val": "0"}}
+                b =
+                  {"proj_name": "int63'int",
+                   "type": "Proj",
+                   "value": {"type": "Integer", "val": "0"}}
               Line 7:
                 a =
-                  {"proj_name": "int63'int",
-                   "type": "Proj",
-                   "value": {"type": "Integer", "val": "0"}}
-                b =
-                  {"proj_name": "int63'int",
-                   "type": "Proj",
-                   "value": {"type": "Integer", "val": "0"}}
-<<<<<<< HEAD
-              Line 8:
-                a_vc_constant =
-=======
-              Line 7:
-                a =
->>>>>>> af36dcdf
                   {"proj_name": "int63'int",
                    "type": "Proj",
                    "value": {"type": "Integer", "val": "0"}}
@@ -114,7 +104,7 @@
               
             - Abstract RAC: UNKNOWN (terminated because missing value for variable `result` at "WHY3DATA/stdlib/mach/int.mlw", line 432, characters 22-74)
               
-<check-ce>Check model 2 ("bench/check-ce/tuple1.mlw", line 8, characters 14-19)
+<check-ce>Check model 2 ("bench/check-ce/tuple1.mlw", line 7, characters 14-19)
 <check-ce>Checking model:
           File int.mlw:
             Line 432:
@@ -128,24 +118,19 @@
                  "type": "Proj",
                  "value": {"type": "Integer", "val": "-4611686018427387904"}}
             File tuple1.mlw:
+              Line 6:
+                a =
+                  {"proj_name": "int63'int",
+                   "type": "Proj",
+                   "value":
+                    {"type": "Integer", "val": "-4611686018427387902"}}
+                b =
+                  {"proj_name": "int63'int",
+                   "type": "Proj",
+                   "value":
+                    {"type": "Integer", "val": "-4611686018427387903"}}
               Line 7:
                 a =
-                  {"proj_name": "int63'int",
-                   "type": "Proj",
-                   "value":
-                    {"type": "Integer", "val": "-4611686018427387902"}}
-                b =
-                  {"proj_name": "int63'int",
-                   "type": "Proj",
-                   "value":
-                    {"type": "Integer", "val": "-4611686018427387903"}}
-<<<<<<< HEAD
-              Line 8:
-                a_vc_constant =
-=======
-              Line 7:
-                a =
->>>>>>> af36dcdf
                   {"proj_name": "int63'int",
                    "type": "Proj",
                    "value":
@@ -184,17 +169,11 @@
   - Concrete RAC: UNKNOWN (terminated because missing value for variable `result` at "WHY3DATA/stdlib/mach/int.mlw", line 432, characters 22-74)
   - Abstract RAC: UNKNOWN (terminated because missing value for variable `result` at "WHY3DATA/stdlib/mach/int.mlw", line 432, characters 22-74)
 - Selected model 2: UNKNOWN
-<<<<<<< HEAD
-  - Concrete RAC UNKNOWN, terminated because missing value for variable `result` at "WHY3DATA/stdlib/mach/int.mlw", line 432, characters 22-74
-  - Abstract RAC UNKNOWN, terminated because missing value for variable `result` at "WHY3DATA/stdlib/mach/int.mlw", line 432, characters 22-74
-File "bench/check-ce/tuple1.mlw", line 8, characters 14-19:
-=======
   - Concrete RAC: UNKNOWN (terminated because missing value for variable `result` at "WHY3DATA/stdlib/mach/int.mlw", line 432, characters 22-74)
   - Abstract RAC: UNKNOWN (terminated because missing value for variable `result` at "WHY3DATA/stdlib/mach/int.mlw", line 432, characters 22-74)
 File "bench/check-ce/tuple1.mlw", line 7, characters 14-19:
->>>>>>> af36dcdf
-Sub-goal Integer overflow of goal swap'vc.
-Prover result is: Unknown (unknown + incomplete) (0.05s, 12756 steps).
+Sub-goal Integer overflow of goal swap'vc.
+Prover result is: Unknown (unknown + incomplete) (0.08s, 11434 steps).
 The following counterexample model could not be verified
   (concrete RAC terminated because missing value for variable `result` at "WHY3DATA/stdlib/mach/int.mlw", line 432, characters 22-74):
 File int.mlw:
@@ -203,25 +182,25 @@
   Line 434:
     min_int = {int63'int => -4611686018427387904 (-0X4000000000000000)}
 File tuple1.mlw:
+  Line 6:
+    a = {int63'int => -4611686018427387902 (-0X3FFFFFFFFFFFFFFE)}
+    b = {int63'int => -4611686018427387903 (-0X3FFFFFFFFFFFFFFF)}
   Line 7:
     a = {int63'int => -4611686018427387902 (-0X3FFFFFFFFFFFFFFE)}
     b = {int63'int => -4611686018427387903 (-0X3FFFFFFFFFFFFFFF)}
-  Line 8:
-    a = {int63'int => -4611686018427387902 (-0X3FFFFFFFFFFFFFFE)}
-    b = {int63'int => -4611686018427387903 (-0X3FFFFFFFFFFFFFFF)}
-
-File "bench/check-ce/tuple1.mlw", line 8, characters 14-23:
-Sub-goal Integer overflow of goal swap'vc.
-Prover result is: Valid (0.03s, 5350 steps).
-
-File "bench/check-ce/tuple1.mlw", line 8, characters 3-8:
-Sub-goal Integer overflow of goal swap'vc.
-Prover result is: Valid (0.03s, 5635 steps).
-
-File "bench/check-ce/tuple1.mlw", line 8, characters 3-12:
-Sub-goal Integer overflow of goal swap'vc.
-Prover result is: Valid (0.03s, 5746 steps).
+
+File "bench/check-ce/tuple1.mlw", line 7, characters 14-23:
+Sub-goal Integer overflow of goal swap'vc.
+Prover result is: Valid (0.03s, 4124 steps).
+
+File "bench/check-ce/tuple1.mlw", line 7, characters 3-8:
+Sub-goal Integer overflow of goal swap'vc.
+Prover result is: Valid (0.03s, 4409 steps).
+
+File "bench/check-ce/tuple1.mlw", line 7, characters 3-12:
+Sub-goal Integer overflow of goal swap'vc.
+Prover result is: Valid (0.03s, 4520 steps).
 
 File "bench/check-ce/tuple1.mlw", line 5, characters 38-43:
 Sub-goal Postcondition of goal swap'vc.
-Prover result is: Valid (0.03s, 6833 steps).
+Prover result is: Valid (0.03s, 5407 steps).
