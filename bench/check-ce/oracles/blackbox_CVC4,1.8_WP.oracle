<check-ce-rac-results>Check model 0 ("bench/check-ce/blackbox.mlw", line 15, characters 13-14)
<check-ce-rac-results>Checking model:
                      File blackbox.mlw:
                        Line 10:
                          x = {"type": "Integer", "val": "0"}
                        Line 14:
                          b = {"type": "Boolean", "val": false}
                          result = {"type": "Boolean", "val": false}
                        Line 15:
                          b = {"type": "Boolean", "val": false}
<check-ce-rac-results>Giant-step RAC
<rac-values>RHS evaluated for global `zero` at "WHY3DATA/stdlib/int.mlw", line 13, characters 15-19: 0
<rac-values>RHS evaluated for global `one` at "WHY3DATA/stdlib/int.mlw", line 14, characters 15-18: 1
<rac-values>Type default value for return value of call at "bench/check-ce/blackbox.mlw", line 8, characters 10-15 at "bench/check-ce/blackbox.mlw", line 8, characters 10-15: 0
<rac-values>RHS evaluated for global `t` at "bench/check-ce/blackbox.mlw", line 8, characters 8-9: {contents=
                                                                    0}
<rac-values>Value from model for parameter `x` at "bench/check-ce/blackbox.mlw", line 10, characters 10-11: 0
<rac-values>Type default value for return value of call at "bench/check-ce/blackbox.mlw", line 12, character 2 to line 16, character 5 at "bench/check-ce/blackbox.mlw", line 12, character 2 to line 16, character 5: ()
<check-ce-rac-results>Normal RAC
<rac-values>RHS evaluated for global `zero` at "WHY3DATA/stdlib/int.mlw", line 13, characters 15-19: 0
<rac-values>RHS evaluated for global `one` at "WHY3DATA/stdlib/int.mlw", line 14, characters 15-18: 1
<rac-values>Type default value for return value of call at "bench/check-ce/blackbox.mlw", line 8, characters 10-15 at "bench/check-ce/blackbox.mlw", line 8, characters 10-15: 0
<rac-values>RHS evaluated for global `t` at "bench/check-ce/blackbox.mlw", line 8, characters 8-9: {contents=
                                                                    0}
<rac-values>Value from model for parameter `x` at "bench/check-ce/blackbox.mlw", line 10, characters 10-11: 0
<rac-values>Value from model for return value of call to f at "bench/check-ce/blackbox.mlw", line 14, characters 12-15 at "bench/check-ce/blackbox.mlw", line 14, characters 12-15: false
<check-ce-rac-results>Results of RAC executions for model 0:
                        - Concrete RAC: INCOMPLETE (terminated because Postcondition of `f` cannot be evaluated)
                          
                        - Abstract RAC: FAILURE (assertion at "bench/check-ce/blackbox.mlw", line 17, characters 11-16)
                          File int.mlw:
                            Line 13:
                              Constant zero initialization
                              zero = 0
                            Line 14:
                              Constant one initialization
                              one = 1
                          File blackbox.mlw:
                            Line 8:
                              Constant t initialization
                              (giant-step) execution of unimplemented function with args:
                              result = 0
                              Normal execution of function `ref` with args:
                                contents = 0
                              Normal execution of function `ref'mk` with args:
                                contents = 0
                              t = {contents= 0}
                            Line 10:
                              x = 0
                              x = 0
                              Execution of main function `main` with env:
                                t = {contents= 0}
                                x = 0
                                zero = 0
                                one = 1
                            Line 12:
                              Giant-step execution of anonymous function with args:
                              result = ()
                            Line 17:
                              Property failure at assertion with:
                                x = 0
<check-ce-rac-results>Check model 1 ("bench/check-ce/blackbox.mlw", line 15, characters 13-14)
<check-ce-rac-results>Checking model:
                      File blackbox.mlw:
                        Line 10:
                          x = {"type": "Integer", "val": "0"}
                        Line 14:
                          b = {"type": "Boolean", "val": false}
                          result = {"type": "Boolean", "val": false}
                        Line 15:
                          b = {"type": "Boolean", "val": false}
<check-ce-rac-results>Giant-step RAC
<rac-values>RHS evaluated for global `zero` at "WHY3DATA/stdlib/int.mlw", line 13, characters 15-19: 0
<rac-values>RHS evaluated for global `one` at "WHY3DATA/stdlib/int.mlw", line 14, characters 15-18: 1
<rac-values>Type default value for return value of call at "bench/check-ce/blackbox.mlw", line 8, characters 10-15 at "bench/check-ce/blackbox.mlw", line 8, characters 10-15: 0
<rac-values>RHS evaluated for global `t` at "bench/check-ce/blackbox.mlw", line 8, characters 8-9: {contents=
                                                                    0}
<rac-values>Value from model for parameter `x` at "bench/check-ce/blackbox.mlw", line 10, characters 10-11: 0
<rac-values>Type default value for return value of call at "bench/check-ce/blackbox.mlw", line 12, character 2 to line 16, character 5 at "bench/check-ce/blackbox.mlw", line 12, character 2 to line 16, character 5: ()
<check-ce-rac-results>Normal RAC
<rac-values>RHS evaluated for global `zero` at "WHY3DATA/stdlib/int.mlw", line 13, characters 15-19: 0
<rac-values>RHS evaluated for global `one` at "WHY3DATA/stdlib/int.mlw", line 14, characters 15-18: 1
<rac-values>Type default value for return value of call at "bench/check-ce/blackbox.mlw", line 8, characters 10-15 at "bench/check-ce/blackbox.mlw", line 8, characters 10-15: 0
<rac-values>RHS evaluated for global `t` at "bench/check-ce/blackbox.mlw", line 8, characters 8-9: {contents=
                                                                    0}
<rac-values>Value from model for parameter `x` at "bench/check-ce/blackbox.mlw", line 10, characters 10-11: 0
<rac-values>Value from model for return value of call to f at "bench/check-ce/blackbox.mlw", line 14, characters 12-15 at "bench/check-ce/blackbox.mlw", line 14, characters 12-15: false
<check-ce-rac-results>Results of RAC executions for model 1:
                        - Concrete RAC: INCOMPLETE (terminated because Postcondition of `f` cannot be evaluated)
                          
                        - Abstract RAC: FAILURE (assertion at "bench/check-ce/blackbox.mlw", line 17, characters 11-16)
                          File int.mlw:
                            Line 13:
                              Constant zero initialization
                              zero = 0
                            Line 14:
                              Constant one initialization
                              one = 1
                          File blackbox.mlw:
                            Line 8:
                              Constant t initialization
                              (giant-step) execution of unimplemented function with args:
                              result = 0
                              Normal execution of function `ref` with args:
                                contents = 0
                              Normal execution of function `ref'mk` with args:
                                contents = 0
                              t = {contents= 0}
                            Line 10:
                              x = 0
                              x = 0
                              Execution of main function `main` with env:
                                t = {contents= 0}
                                x = 0
                                zero = 0
                                one = 1
                            Line 12:
                              Giant-step execution of anonymous function with args:
                              result = ()
                            Line 17:
                              Property failure at assertion with:
                                x = 0
<check-ce-categorization>Categorizations of models:
- Selected model 0: NC_SW
  - Concrete RAC: INCOMPLETE (terminated because Postcondition of `f` cannot be evaluated)
  - Abstract RAC: FAILURE (assertion at "bench/check-ce/blackbox.mlw", line 17, characters 11-16)
- Checked model 1: NC_SW
  - Concrete RAC: INCOMPLETE (terminated because Postcondition of `f` cannot be evaluated)
  - Abstract RAC: FAILURE (assertion at "bench/check-ce/blackbox.mlw", line 17, characters 11-16)
File "bench/check-ce/blackbox.mlw", line 15, characters 13-14:
Sub-goal Assertion of goal main'vc.
Prover result is: Unknown (sat) (0.02s, 133 steps).
The program does not comply to the verification goal, or the contracts of
  some loop or function are too weak, for example during the following
  execution:
File int.mlw:
  Line 13:
    Constant zero initialization
    zero = 0
  Line 14:
    Constant one initialization
    one = 1
File blackbox.mlw:
  Line 8:
    Constant t initialization
    (giant-step) execution of unimplemented function with args:
    result = 0
    Normal execution of function `ref` with args:
      contents = 0
    Normal execution of function `ref'mk` with args:
      contents = 0
    t = {contents= 0}
  Line 10:
    x = 0
    x = 0
    Execution of main function `main` with env:
      t = {contents= 0}
      x = 0
      zero = 0
      one = 1
  Line 12:
    Giant-step execution of anonymous function with args:
    result = ()
  Line 17:
    Property failure at assertion with:
      x = 0

File "bench/check-ce/blackbox.mlw", line 13, characters 14-18:
Sub-goal Postcondition of goal main'vc.
<<<<<<< HEAD
Prover result is: Valid (0.03s, 64 steps).
=======
Prover result is: Valid (0.02s, 838 steps).
>>>>>>> 92c89c24

<check-ce-rac-results>Check model 0 ("bench/check-ce/blackbox.mlw", line 17, characters 11-16)
<check-ce-rac-results>Checking model:
                      File blackbox.mlw:
                        Line 10:
                          x = {"type": "Integer", "val": "0"}
                        Line 17:
                          x = {"type": "Integer", "val": "0"}
<check-ce-rac-results>Giant-step RAC
<rac-values>RHS evaluated for global `zero` at "WHY3DATA/stdlib/int.mlw", line 13, characters 15-19: 0
<rac-values>RHS evaluated for global `one` at "WHY3DATA/stdlib/int.mlw", line 14, characters 15-18: 1
<rac-values>Type default value for return value of call at "bench/check-ce/blackbox.mlw", line 8, characters 10-15 at "bench/check-ce/blackbox.mlw", line 8, characters 10-15: 0
<rac-values>RHS evaluated for global `t` at "bench/check-ce/blackbox.mlw", line 8, characters 8-9: {contents=
                                                                    0}
<rac-values>Value from model for parameter `x` at "bench/check-ce/blackbox.mlw", line 10, characters 10-11: 0
<rac-values>Type default value for return value of call at "bench/check-ce/blackbox.mlw", line 12, character 2 to line 16, character 5 at "bench/check-ce/blackbox.mlw", line 12, character 2 to line 16, character 5: ()
<check-ce-rac-results>Normal RAC
<rac-values>RHS evaluated for global `zero` at "WHY3DATA/stdlib/int.mlw", line 13, characters 15-19: 0
<rac-values>RHS evaluated for global `one` at "WHY3DATA/stdlib/int.mlw", line 14, characters 15-18: 1
<rac-values>Type default value for return value of call at "bench/check-ce/blackbox.mlw", line 8, characters 10-15 at "bench/check-ce/blackbox.mlw", line 8, characters 10-15: 0
<rac-values>RHS evaluated for global `t` at "bench/check-ce/blackbox.mlw", line 8, characters 8-9: {contents=
                                                                    0}
<rac-values>Value from model for parameter `x` at "bench/check-ce/blackbox.mlw", line 10, characters 10-11: 0
<rac-values>No value for return value of call to f at "bench/check-ce/blackbox.mlw", line 14, characters 12-15 at "bench/check-ce/blackbox.mlw", line 14, characters 12-15
<check-ce-rac-results>Results of RAC executions for model 0:
                        - Concrete RAC: INCOMPLETE (terminated because missing value for return value of call to f at "bench/check-ce/blackbox.mlw", line 14, characters 12-15)
                          
                        - Abstract RAC: FAILURE (assertion at "bench/check-ce/blackbox.mlw", line 17, characters 11-16)
                          File int.mlw:
                            Line 13:
                              Constant zero initialization
                              zero = 0
                            Line 14:
                              Constant one initialization
                              one = 1
                          File blackbox.mlw:
                            Line 8:
                              Constant t initialization
                              (giant-step) execution of unimplemented function with args:
                              result = 0
                              Normal execution of function `ref` with args:
                                contents = 0
                              Normal execution of function `ref'mk` with args:
                                contents = 0
                              t = {contents= 0}
                            Line 10:
                              x = 0
                              x = 0
                              Execution of main function `main` with env:
                                t = {contents= 0}
                                x = 0
                                zero = 0
                                one = 1
                            Line 12:
                              Giant-step execution of anonymous function with args:
                              result = ()
                            Line 17:
                              Property failure at assertion with:
                                x = 0
<check-ce-rac-results>Check model 1 ("bench/check-ce/blackbox.mlw", line 17, characters 11-16)
<check-ce-rac-results>Checking model:
                      File blackbox.mlw:
                        Line 10:
                          x = {"type": "Integer", "val": "0"}
                        Line 17:
                          x = {"type": "Integer", "val": "0"}
<check-ce-rac-results>Giant-step RAC
<rac-values>RHS evaluated for global `zero` at "WHY3DATA/stdlib/int.mlw", line 13, characters 15-19: 0
<rac-values>RHS evaluated for global `one` at "WHY3DATA/stdlib/int.mlw", line 14, characters 15-18: 1
<rac-values>Type default value for return value of call at "bench/check-ce/blackbox.mlw", line 8, characters 10-15 at "bench/check-ce/blackbox.mlw", line 8, characters 10-15: 0
<rac-values>RHS evaluated for global `t` at "bench/check-ce/blackbox.mlw", line 8, characters 8-9: {contents=
                                                                    0}
<rac-values>Value from model for parameter `x` at "bench/check-ce/blackbox.mlw", line 10, characters 10-11: 0
<rac-values>Type default value for return value of call at "bench/check-ce/blackbox.mlw", line 12, character 2 to line 16, character 5 at "bench/check-ce/blackbox.mlw", line 12, character 2 to line 16, character 5: ()
<check-ce-rac-results>Normal RAC
<rac-values>RHS evaluated for global `zero` at "WHY3DATA/stdlib/int.mlw", line 13, characters 15-19: 0
<rac-values>RHS evaluated for global `one` at "WHY3DATA/stdlib/int.mlw", line 14, characters 15-18: 1
<rac-values>Type default value for return value of call at "bench/check-ce/blackbox.mlw", line 8, characters 10-15 at "bench/check-ce/blackbox.mlw", line 8, characters 10-15: 0
<rac-values>RHS evaluated for global `t` at "bench/check-ce/blackbox.mlw", line 8, characters 8-9: {contents=
                                                                    0}
<rac-values>Value from model for parameter `x` at "bench/check-ce/blackbox.mlw", line 10, characters 10-11: 0
<rac-values>No value for return value of call to f at "bench/check-ce/blackbox.mlw", line 14, characters 12-15 at "bench/check-ce/blackbox.mlw", line 14, characters 12-15
<check-ce-rac-results>Results of RAC executions for model 1:
                        - Concrete RAC: INCOMPLETE (terminated because missing value for return value of call to f at "bench/check-ce/blackbox.mlw", line 14, characters 12-15)
                          
                        - Abstract RAC: FAILURE (assertion at "bench/check-ce/blackbox.mlw", line 17, characters 11-16)
                          File int.mlw:
                            Line 13:
                              Constant zero initialization
                              zero = 0
                            Line 14:
                              Constant one initialization
                              one = 1
                          File blackbox.mlw:
                            Line 8:
                              Constant t initialization
                              (giant-step) execution of unimplemented function with args:
                              result = 0
                              Normal execution of function `ref` with args:
                                contents = 0
                              Normal execution of function `ref'mk` with args:
                                contents = 0
                              t = {contents= 0}
                            Line 10:
                              x = 0
                              x = 0
                              Execution of main function `main` with env:
                                t = {contents= 0}
                                x = 0
                                zero = 0
                                one = 1
                            Line 12:
                              Giant-step execution of anonymous function with args:
                              result = ()
                            Line 17:
                              Property failure at assertion with:
                                x = 0
<check-ce-categorization>Categorizations of models:
- Selected model 0: NC_SW
  - Concrete RAC: INCOMPLETE (terminated because missing value for return value of call to f at "bench/check-ce/blackbox.mlw", line 14, characters 12-15)
  - Abstract RAC: FAILURE (assertion at "bench/check-ce/blackbox.mlw", line 17, characters 11-16)
- Checked model 1: NC_SW
  - Concrete RAC: INCOMPLETE (terminated because missing value for return value of call to f at "bench/check-ce/blackbox.mlw", line 14, characters 12-15)
  - Abstract RAC: FAILURE (assertion at "bench/check-ce/blackbox.mlw", line 17, characters 11-16)
File "bench/check-ce/blackbox.mlw", line 17, characters 11-16:
Sub-goal Assertion of goal main'vc.
Prover result is: Unknown (sat) (0.02s, 96 steps).
The program does not comply to the verification goal, or the contracts of
  some loop or function are too weak, for example during the following
  execution:
File int.mlw:
  Line 13:
    Constant zero initialization
    zero = 0
  Line 14:
    Constant one initialization
    one = 1
File blackbox.mlw:
  Line 8:
    Constant t initialization
    (giant-step) execution of unimplemented function with args:
    result = 0
    Normal execution of function `ref` with args:
      contents = 0
    Normal execution of function `ref'mk` with args:
      contents = 0
    t = {contents= 0}
  Line 10:
    x = 0
    x = 0
    Execution of main function `main` with env:
      t = {contents= 0}
      x = 0
      zero = 0
      one = 1
  Line 12:
    Giant-step execution of anonymous function with args:
    result = ()
  Line 17:
    Property failure at assertion with:
      x = 0
<|MERGE_RESOLUTION|>--- conflicted
+++ resolved
@@ -167,11 +167,7 @@
 
 File "bench/check-ce/blackbox.mlw", line 13, characters 14-18:
 Sub-goal Postcondition of goal main'vc.
-<<<<<<< HEAD
-Prover result is: Valid (0.03s, 64 steps).
-=======
 Prover result is: Valid (0.02s, 838 steps).
->>>>>>> 92c89c24
 
 <check-ce-rac-results>Check model 0 ("bench/check-ce/blackbox.mlw", line 17, characters 11-16)
 <check-ce-rac-results>Checking model:
