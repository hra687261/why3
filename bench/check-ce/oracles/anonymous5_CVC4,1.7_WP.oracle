--- conflicted
+++ resolved
@@ -16,11 +16,7 @@
 <check-ce>Result of checking model 0: UNKNOWN
             - Concrete RAC: UNKNOWN (terminated because many args for exec fun)
               
-<<<<<<< HEAD
-            - Abstract RAC UNKNOWN (terminated because missing value for variable `result` at "bench/check-ce/anonymous5.mlw", line 10, characters 2-5)
-=======
             - Abstract RAC: UNKNOWN (terminated because missing value for variable `result` at "bench/check-ce/anonymous5.mlw", line 8, characters 2-5)
->>>>>>> af36dcdf
               
 <check-ce>Check model 1 ("bench/check-ce/anonymous5.mlw", line 7, characters 12-22)
 <check-ce>Checking model:
@@ -40,11 +36,7 @@
 <check-ce>Result of checking model 1: UNKNOWN
             - Concrete RAC: UNKNOWN (terminated because many args for exec fun)
               
-<<<<<<< HEAD
-            - Abstract RAC UNKNOWN (terminated because missing value for variable `result` at "bench/check-ce/anonymous5.mlw", line 10, characters 2-5)
-=======
             - Abstract RAC: UNKNOWN (terminated because missing value for variable `result` at "bench/check-ce/anonymous5.mlw", line 8, characters 2-5)
->>>>>>> af36dcdf
               
 <check-ce>Check model 2 ("bench/check-ce/anonymous5.mlw", line 7, characters 12-22)
 <check-ce>Checking model:
@@ -64,20 +56,6 @@
 <check-ce>Result of checking model 2: UNKNOWN
             - Concrete RAC: UNKNOWN (terminated because many args for exec fun)
               
-<<<<<<< HEAD
-            - Abstract RAC UNKNOWN (terminated because missing value for variable `result` at "bench/check-ce/anonymous5.mlw", line 10, characters 2-5)
-              
-<check-ce-summary>Results:
-- Checked model 0: UNKNOWN
-  - Concrete RAC UNKNOWN, terminated because many args for exec fun
-  - Abstract RAC UNKNOWN, terminated because missing value for variable `result` at "bench/check-ce/anonymous5.mlw", line 10, characters 2-5
-- Checked model 1: UNKNOWN
-  - Concrete RAC UNKNOWN, terminated because many args for exec fun
-  - Abstract RAC UNKNOWN, terminated because missing value for variable `result` at "bench/check-ce/anonymous5.mlw", line 10, characters 2-5
-- Selected model 2: UNKNOWN
-  - Concrete RAC UNKNOWN, terminated because many args for exec fun
-  - Abstract RAC UNKNOWN, terminated because missing value for variable `result` at "bench/check-ce/anonymous5.mlw", line 10, characters 2-5
-=======
             - Abstract RAC: UNKNOWN (terminated because missing value for variable `result` at "bench/check-ce/anonymous5.mlw", line 8, characters 2-5)
               
 <check-ce-summary>Results:
@@ -90,12 +68,11 @@
 - Selected model 2: UNKNOWN
   - Concrete RAC: UNKNOWN (terminated because many args for exec fun)
   - Abstract RAC: UNKNOWN (terminated because missing value for variable `result` at "bench/check-ce/anonymous5.mlw", line 8, characters 2-5)
->>>>>>> af36dcdf
 File "bench/check-ce/anonymous5.mlw", line 7, characters 12-22:
 Sub-goal Postcondition of goal g'vc.
-Prover result is: Unknown (unknown + incomplete) (0.06s, 5186 steps).
+Prover result is: Unknown (unknown + incomplete) (0.05s, 5098 steps).
 The following counterexample model could not be verified
-  (concrete RAC terminated because many args for exec fun, abstract RAC terminated because missing value for variable `result` at "bench/check-ce/anonymous5.mlw", line 10, characters 2-5):
+  (concrete RAC terminated because many args for exec fun, abstract RAC terminated because missing value for variable `result` at "bench/check-ce/anonymous5.mlw", line 8, characters 2-5):
 File anonymous5.mlw:
   Line 6:
     y = 0
