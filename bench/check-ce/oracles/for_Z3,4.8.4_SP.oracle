--- conflicted
+++ resolved
@@ -1,13 +1,13 @@
-File "bench/check-ce/for.mlw", line 9, characters 25-31:
+File "bench/check-ce/for.mlw", line 8, characters 25-31:
 Sub-goal Loop invariant init of goal f'vc.
 Prover result is: Valid (0.03s, 50 steps).
 
-<check-ce>Check model 0 ("bench/check-ce/for.mlw", line 9, characters 25-31)
+<check-ce>Check model 0 ("bench/check-ce/for.mlw", line 8, characters 25-31)
 <check-ce>Checking model:
           File for.mlw:
-            Line 9:
+            Line 8:
               the check fails with all inputs
-            Line 11:
+            Line 10:
               x1 =
                 {"type": "Record",
                  "val":
@@ -18,9 +18,9 @@
 <rac-values>RHS evaluated for global `zero` at "WHY3DATA/stdlib/int.mlw", line 13, characters 15-19: 0
 <rac-values>RHS evaluated for global `one` at "WHY3DATA/stdlib/int.mlw", line 14, characters 15-18: 1
 <rac-values>Type default value for parameter `_` at NO LOC: ()
+<rac-values>Value computed from postcondition for variable `result` at "bench/check-ce/for.mlw", line 5, characters 15-16 at "bench/check-ce/for.mlw", line 5, characters 15-16: {contents=
+                                                                    0}
 <rac-values>Value computed from postcondition for variable `result` at "bench/check-ce/for.mlw", line 6, characters 15-16 at "bench/check-ce/for.mlw", line 6, characters 15-16: {contents=
-                                                                    0}
-<rac-values>Value computed from postcondition for variable `result` at "bench/check-ce/for.mlw", line 7, characters 15-16 at "bench/check-ce/for.mlw", line 7, characters 15-16: {contents=
                                                                     0}
 <check-ce>Small-step RAC
 <rac-values>RHS evaluated for global `zero` at "WHY3DATA/stdlib/int.mlw", line 13, characters 15-19: 0
@@ -44,35 +44,35 @@
                     _ = ()
                     zero = 0
                     one = 1
+                Line 5:
+                  Concrete execution of function `ref` with args:
+                    contents = 0
+                  Concrete execution of function `ref'mk` with args:
+                    contents = 0
                 Line 6:
                   Concrete execution of function `ref` with args:
                     contents = 0
                   Concrete execution of function `ref'mk` with args:
                     contents = 0
                 Line 7:
-                  Concrete execution of function `ref` with args:
-                    contents = 0
-                  Concrete execution of function `ref'mk` with args:
-                    contents = 0
-                Line 8:
-                  Concrete iteration of loop
+                  Concrete iteration of loop
+                Line 9:
+                  Concrete execution of function `(=)` with args:
+                    x = 0
+                    y = 0
                 Line 10:
-                  Concrete execution of function `(=)` with args:
-                    x = 0
-                    y = 0
-                Line 11:
-                  Concrete execution of function `contents` with args:
-                    arg = {contents= 0}
-                  Concrete execution of function `(+)` with args:
-                    _ = 0
-                    _ = 1
-                Line 8:
-                  Concrete iteration of loop
-                Line 10:
+                  Concrete execution of function `contents` with args:
+                    arg = {contents= 0}
+                  Concrete execution of function `(+)` with args:
+                    _ = 0
+                    _ = 1
+                Line 7:
+                  Concrete iteration of loop
+                Line 9:
                   Concrete execution of function `(=)` with args:
                     x = 1
                     y = 0
-                Line 13:
+                Line 12:
                   Concrete execution of function `contents` with args:
                     arg = {contents= 0}
                   Concrete execution of function `(+)` with args:
@@ -80,36 +80,27 @@
                     _ = 1
                 Line 4:
                   Execution of main function terminated normally
-<<<<<<< HEAD
-            - Abstract RAC UNKNOWN (terminated because missing value for variable `x1` at "bench/check-ce/for.mlw", line 8, characters 2-125)
-=======
             - Abstract RAC: UNKNOWN (terminated because missing value for variable `x1` at "bench/check-ce/for.mlw", line 7, characters 2-125)
->>>>>>> af36dcdf
               
-<check-ce>Check model 1 ("bench/check-ce/for.mlw", line 9, characters 25-31)
+<check-ce>Check model 1 ("bench/check-ce/for.mlw", line 8, characters 25-31)
 <check-ce>Checking model:
           File for.mlw:
+            Line 7:
+              i = {"type": "Integer", "val": "0"}
+              x1 =
+                {"type": "Record",
+                 "val":
+                  {"Field":
+                    [{"field": "contents",
+                      "value": {"type": "Integer", "val": "-1"}}]}}
             Line 8:
-              i = {"type": "Integer", "val": "0"}
-              x1 =
-                {"type": "Record",
-                 "val":
-                  {"Field":
-                    [{"field": "contents",
-                      "value": {"type": "Integer", "val": "-1"}}]}}
-<<<<<<< HEAD
-            Line 9:
-              x1_vc_constant =
-=======
-            Line 8:
-              x1 =
->>>>>>> af36dcdf
+              x1 =
                 {"type": "Record",
                  "val":
                   {"Field":
                     [{"field": "contents",
                       "value": {"type": "Integer", "val": "0"}}]}}
-            Line 11:
+            Line 10:
               x1 =
                 {"type": "Record",
                  "val":
@@ -120,11 +111,11 @@
 <rac-values>RHS evaluated for global `zero` at "WHY3DATA/stdlib/int.mlw", line 13, characters 15-19: 0
 <rac-values>RHS evaluated for global `one` at "WHY3DATA/stdlib/int.mlw", line 14, characters 15-18: 1
 <rac-values>Type default value for parameter `_` at NO LOC: ()
+<rac-values>Value computed from postcondition for variable `result` at "bench/check-ce/for.mlw", line 5, characters 15-16 at "bench/check-ce/for.mlw", line 5, characters 15-16: {contents=
+                                                                    0}
 <rac-values>Value computed from postcondition for variable `result` at "bench/check-ce/for.mlw", line 6, characters 15-16 at "bench/check-ce/for.mlw", line 6, characters 15-16: {contents=
                                                                     0}
-<rac-values>Value computed from postcondition for variable `result` at "bench/check-ce/for.mlw", line 7, characters 15-16 at "bench/check-ce/for.mlw", line 7, characters 15-16: {contents=
-                                                                    0}
-<rac-values>Value from model for variable `x1` at "bench/check-ce/for.mlw", line 8, characters 2-125 at "bench/check-ce/for.mlw", line 8, characters 2-125: {contents=
+<rac-values>Value from model for variable `x1` at "bench/check-ce/for.mlw", line 7, characters 2-125 at "bench/check-ce/for.mlw", line 7, characters 2-125: {contents=
                                                                     (-1)}
 <check-ce>Small-step RAC
 <rac-values>RHS evaluated for global `zero` at "WHY3DATA/stdlib/int.mlw", line 13, characters 15-19: 0
@@ -148,35 +139,35 @@
                     _ = ()
                     zero = 0
                     one = 1
+                Line 5:
+                  Concrete execution of function `ref` with args:
+                    contents = 0
+                  Concrete execution of function `ref'mk` with args:
+                    contents = 0
                 Line 6:
                   Concrete execution of function `ref` with args:
                     contents = 0
                   Concrete execution of function `ref'mk` with args:
                     contents = 0
                 Line 7:
-                  Concrete execution of function `ref` with args:
-                    contents = 0
-                  Concrete execution of function `ref'mk` with args:
-                    contents = 0
-                Line 8:
-                  Concrete iteration of loop
+                  Concrete iteration of loop
+                Line 9:
+                  Concrete execution of function `(=)` with args:
+                    x = 0
+                    y = 0
                 Line 10:
-                  Concrete execution of function `(=)` with args:
-                    x = 0
-                    y = 0
-                Line 11:
-                  Concrete execution of function `contents` with args:
-                    arg = {contents= 0}
-                  Concrete execution of function `(+)` with args:
-                    _ = 0
-                    _ = 1
-                Line 8:
-                  Concrete iteration of loop
-                Line 10:
+                  Concrete execution of function `contents` with args:
+                    arg = {contents= 0}
+                  Concrete execution of function `(+)` with args:
+                    _ = 0
+                    _ = 1
+                Line 7:
+                  Concrete iteration of loop
+                Line 9:
                   Concrete execution of function `(=)` with args:
                     x = 1
                     y = 0
-                Line 13:
+                Line 12:
                   Concrete execution of function `contents` with args:
                     arg = {contents= 0}
                   Concrete execution of function `(+)` with args:
@@ -184,20 +175,6 @@
                     _ = 1
                 Line 4:
                   Execution of main function terminated normally
-<<<<<<< HEAD
-            - Abstract RAC UNKNOWN (terminated because missing value for variable `x2` at "bench/check-ce/for.mlw", line 8, characters 2-125)
-              
-<check-ce-summary>Results:
-- Checked model 0: UNKNOWN
-  - Concrete RAC NORMAL, no contradiction during execution
-  - Abstract RAC UNKNOWN, terminated because missing value for variable `x1` at "bench/check-ce/for.mlw", line 8, characters 2-125
-- Selected model 1: UNKNOWN
-  - Concrete RAC NORMAL, no contradiction during execution
-  - Abstract RAC UNKNOWN, terminated because missing value for variable `x2` at "bench/check-ce/for.mlw", line 8, characters 2-125
-File "bench/check-ce/for.mlw", line 9, characters 25-31:
-Sub-goal Loop invariant preservation of goal f'vc.
-Prover result is: Step limit exceeded (0.96s).
-=======
             - Abstract RAC: UNKNOWN (terminated because missing value for variable `x2` at "bench/check-ce/for.mlw", line 7, characters 2-125)
               
 <check-ce-summary>Results:
@@ -210,18 +187,17 @@
 File "bench/check-ce/for.mlw", line 8, characters 25-31:
 Sub-goal Loop invariant preservation of goal f'vc.
 Prover result is: Step limit exceeded (0.85s).
->>>>>>> af36dcdf
 The following counterexample model could not be verified
-  (concrete RAC no contradiction during execution, abstract RAC terminated because missing value for variable `x2` at "bench/check-ce/for.mlw", line 8, characters 2-125):
+  (concrete RAC no contradiction during execution, abstract RAC terminated because missing value for variable `x2` at "bench/check-ce/for.mlw", line 7, characters 2-125):
 File for.mlw:
-  Line 8:
+  Line 7:
     [current iteration] i = 0
     [before iteration] x1 = -1
-  Line 9:
+  Line 8:
     [current iteration] x1 = 0
-  Line 11:
+  Line 10:
     [current iteration] x1 = 0
 
-File "bench/check-ce/for.mlw", line 9, characters 25-31:
+File "bench/check-ce/for.mlw", line 8, characters 25-31:
 Sub-goal Loop invariant preservation of goal f'vc.
 Prover result is: Valid (0.01s, 1611 steps).
