File "bench/check-ce/loop_inv_real.mlw", line 17, characters 16-27:
Sub-goal Loop invariant init of goal f'vc.
Prover result is: Valid.

<check-ce-categorization>Categorizations of models:
- Selected model 0: INCOMPLETE
<<<<<<< HEAD
  - Concrete RAC: INCOMPLETE (terminated because Loop invariant init cannot be evaluated)
  - Abstract RAC: INCOMPLETE (terminated because Loop invariant init cannot be evaluated)
- Checked model 1: INCOMPLETE
  - Concrete RAC: INCOMPLETE (terminated because Loop invariant init cannot be evaluated)
  - Abstract RAC: INCOMPLETE (terminated because Loop invariant init cannot be evaluated)
=======
  - Concrete RAC: INCOMPLETE (terminated with uncaught exception)
  - Abstract RAC: INCOMPLETE (terminated with uncaught exception)
>>>>>>> 8af371fa
File "bench/check-ce/loop_inv_real.mlw", line 17, characters 16-27:
Sub-goal Loop invariant preservation of goal f'vc.
Prover result is: Timeout (10.00s).
The following counterexample model could not be verified
  (both RAC terminated because Loop invariant init cannot be evaluated):
File loop_inv_real.mlw:
  Line 14:
    a : real = 1.0
    a : real = 1.0
  Line 15:
    b : real = 2.0
    b : real = 2.0
  Line 16:
    [before iteration] b : real = 5.0
    [before iteration] b : real = 5.0
    result of call at line 16, characters 8-16 : bool = true
    result of call at line 16, characters 8-16 : bool = true
  Line 17:
    [current iteration] a : real = 1.0
    [current iteration] a : real = 1.0
    [current iteration] b : real = 6.0
    [current iteration] b : real = 6.0
    [current iteration] b : real = 6.0
  Line 18:
    [current iteration] b : real = 6.0
    result of call at line 18, characters 9-14 : real = 6.0
    result of call at line 18, characters 9-14 : real = 6.0

File "bench/check-ce/loop_inv_real.mlw", line 12, characters 12-22:
Sub-goal Postcondition of goal f'vc.
Prover result is: Valid.
<|MERGE_RESOLUTION|>--- conflicted
+++ resolved
@@ -4,43 +4,28 @@
 
 <check-ce-categorization>Categorizations of models:
 - Selected model 0: INCOMPLETE
-<<<<<<< HEAD
-  - Concrete RAC: INCOMPLETE (terminated because Loop invariant init cannot be evaluated)
-  - Abstract RAC: INCOMPLETE (terminated because Loop invariant init cannot be evaluated)
-- Checked model 1: INCOMPLETE
-  - Concrete RAC: INCOMPLETE (terminated because Loop invariant init cannot be evaluated)
-  - Abstract RAC: INCOMPLETE (terminated because Loop invariant init cannot be evaluated)
-=======
-  - Concrete RAC: INCOMPLETE (terminated with uncaught exception)
-  - Abstract RAC: INCOMPLETE (terminated with uncaught exception)
->>>>>>> 8af371fa
+  - Concrete RAC: INCOMPLETE (terminated because mlmpfr wrapper is not implemented)
+  - Abstract RAC: INCOMPLETE (terminated because mlmpfr wrapper is not implemented)
 File "bench/check-ce/loop_inv_real.mlw", line 17, characters 16-27:
 Sub-goal Loop invariant preservation of goal f'vc.
 Prover result is: Timeout (10.00s).
 The following counterexample model could not be verified
-  (both RAC terminated because Loop invariant init cannot be evaluated):
+  (both RAC terminated because mlmpfr wrapper is not implemented):
 File loop_inv_real.mlw:
   Line 14:
     a : real = 1.0
-    a : real = 1.0
   Line 15:
-    b : real = 2.0
     b : real = 2.0
   Line 16:
     [before iteration] b : real = 5.0
-    [before iteration] b : real = 5.0
-    result of call at line 16, characters 8-16 : bool = true
     result of call at line 16, characters 8-16 : bool = true
   Line 17:
     [current iteration] a : real = 1.0
-    [current iteration] a : real = 1.0
-    [current iteration] b : real = 6.0
     [current iteration] b : real = 6.0
     [current iteration] b : real = 6.0
   Line 18:
     [current iteration] b : real = 6.0
     result of call at line 18, characters 9-14 : real = 6.0
-    result of call at line 18, characters 9-14 : real = 6.0
 
 File "bench/check-ce/loop_inv_real.mlw", line 12, characters 12-22:
 Sub-goal Postcondition of goal f'vc.
