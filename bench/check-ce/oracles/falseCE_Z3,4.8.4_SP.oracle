--- conflicted
+++ resolved
@@ -1,10 +1,10 @@
-<check-ce>Check model 0 ("bench/check-ce/falseCE.mlw", line 17, characters 11-21)
+<check-ce>Check model 0 ("bench/check-ce/falseCE.mlw", line 15, characters 13-23)
 <check-ce>Checking model:
           File falseCE.mlw:
             Line 12:
               a = {"type": "Integer", "val": "1"}
               b = {"type": "Integer", "val": "12166397"}
-            Line 17:
+            Line 15:
               the check fails with all inputs
 <check-ce>Giant-step RAC
 <rac-values>RHS evaluated for global `zero` at "WHY3DATA/stdlib/int.mlw", line 13, characters 15-19: 0
@@ -63,18 +63,10 @@
                     b = 12166397
 <check-ce-summary>Results:
 - Selected model 0: BAD
-<<<<<<< HEAD
-  - Concrete RAC STUCK, failure in precondition of `rsa` at "bench/check-ce/falseCE.mlw", line 12, characters 4-7
-  - Abstract RAC STUCK, failure in precondition of `rsa` at "bench/check-ce/falseCE.mlw", line 12, characters 4-7
-File "bench/check-ce/falseCE.mlw", line 17, characters 11-21:
-Sub-goal Assertion of goal rsa'vc.
-Prover result is: Step limit exceeded (0.07s).
-=======
   - Concrete RAC: STUCK (failure in precondition of `rsa` at "bench/check-ce/falseCE.mlw", line 12, characters 4-7)
   - Abstract RAC: STUCK (failure in precondition of `rsa` at "bench/check-ce/falseCE.mlw", line 12, characters 4-7)
 File "bench/check-ce/falseCE.mlw", line 15, characters 13-23:
 Sub-goal Assertion of goal rsa'vc.
 Prover result is: Step limit exceeded (0.06s).
->>>>>>> af36dcdf
 Sorry, we don't have a good counterexample for you :(
 
