<check-ce>Model 1 is empty
<check-ce>Check model 0 ("bench/check-ce/falseCE.mlw", line 15, characters 13-23)
<check-ce>Model 0:
            - Concrete: bad model (Concrete RAC, with the counterexample model cannot continue after "bench/check-ce/falseCE.mlw", line 13, characters 13-29)
              File falseCE.mlw:
                Line 12:
                  a = 0
                  b = 0
                Line 13:
<<<<<<< HEAD
                  Execution got stucked: Precondition of rsa
                    a is 0
                    b is 0
=======
                  Execution got stuck: Precondition of rsa
>>>>>>> afa0b14f
            - Abstract: bad model (Abstract RAC, with the counterexample model cannot continue after "bench/check-ce/falseCE.mlw", line 13, characters 13-29)
              File falseCE.mlw:
                Line 12:
                  a = 0
                  b = 0
                Line 13:
<<<<<<< HEAD
                  Execution got stucked: Precondition of rsa
                    a is 0
                    b is 0
=======
                  Execution got stuck: Precondition of rsa
>>>>>>> afa0b14f
<check-ce>Check model 2 ("bench/check-ce/falseCE.mlw", line 15, characters 13-23)
<check-ce>Model 2:
            - Concrete: bad model (Concrete RAC does not confirm the counter-example, no contradiction during execution)
              File falseCE.mlw:
                Line 12:
                  a = 514
                  b = 514
                  Concrete execution of rsa
                  Execution of main function terminated normally
            - Abstract: bad model (Abstract RAC does not confirm the counter-example, no contradiction during execution)
              File falseCE.mlw:
                Line 12:
                  a = 514
                  b = 514
                  Concrete execution of rsa
                  Execution of main function terminated normally
<check-ce>Models:
          - Checked model 0: bad model/bad model -> Sorry, we don't have a
                                                    good counterexample for
                                                    you :(
          - Checked model 2: bad model/bad model -> Sorry, we don't have a
                                                    good counterexample for
                                                    you :(
File "bench/check-ce/falseCE.mlw", line 15, characters 13-23:
Formula `Assertion' from verification condition rsa'vc.
<<<<<<< HEAD
Prover result is: timeout (1.00s, 3013518 steps).
=======
Prover result is: timeout (1.00s, 6054804 steps).
>>>>>>> afa0b14f
Sorry, we don't have a good counterexample for you :(

<|MERGE_RESOLUTION|>--- conflicted
+++ resolved
@@ -7,26 +7,18 @@
                   a = 0
                   b = 0
                 Line 13:
-<<<<<<< HEAD
-                  Execution got stucked: Precondition of rsa
+                  Execution got stuck: Precondition of rsa
                     a is 0
                     b is 0
-=======
-                  Execution got stuck: Precondition of rsa
->>>>>>> afa0b14f
             - Abstract: bad model (Abstract RAC, with the counterexample model cannot continue after "bench/check-ce/falseCE.mlw", line 13, characters 13-29)
               File falseCE.mlw:
                 Line 12:
                   a = 0
                   b = 0
                 Line 13:
-<<<<<<< HEAD
-                  Execution got stucked: Precondition of rsa
+                  Execution got stuck: Precondition of rsa
                     a is 0
                     b is 0
-=======
-                  Execution got stuck: Precondition of rsa
->>>>>>> afa0b14f
 <check-ce>Check model 2 ("bench/check-ce/falseCE.mlw", line 15, characters 13-23)
 <check-ce>Model 2:
             - Concrete: bad model (Concrete RAC does not confirm the counter-example, no contradiction during execution)
@@ -52,10 +44,6 @@
                                                     you :(
 File "bench/check-ce/falseCE.mlw", line 15, characters 13-23:
 Formula `Assertion' from verification condition rsa'vc.
-<<<<<<< HEAD
-Prover result is: timeout (1.00s, 3013518 steps).
-=======
-Prover result is: timeout (1.00s, 6054804 steps).
->>>>>>> afa0b14f
+Prover result is: timeout (1.00s, 3147917 steps).
 Sorry, we don't have a good counterexample for you :(
 
