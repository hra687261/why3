<check-ce-categorization>Categorizations of models:
- Selected model 0: NC
  - Concrete RAC: FAILURE (postcondition at "bench/check-ce/ref_ex.mlw", line 9, characters 14-25)
  - Abstract RAC: FAILURE (postcondition at "bench/check-ce/ref_ex.mlw", line 9, characters 14-25)
- Checked model 1: NC
  - Concrete RAC: FAILURE (postcondition at "bench/check-ce/ref_ex.mlw", line 9, characters 14-25)
  - Abstract RAC: FAILURE (postcondition at "bench/check-ce/ref_ex.mlw", line 9, characters 14-25)
File "bench/check-ce/ref_ex.mlw", line 9, characters 14-25:
Sub-goal Postcondition of goal test_post'vc.
Prover result is: Unknown or time/memory/step limit.
The program does not comply to the verification goal, for example during the
  following execution:
File int.mlw:
  Line 13:
    Constant zero initialization
    zero = 0
  Line 14:
    Constant one initialization
    one = 1
File ref_ex.mlw:
  Line 8:
    x = 0
    y = {contents= (- 1)}
    x = 0
    y = {contents= (- 1)}
    Execution of main function `test_post` with env:
      x = 0
      y = {contents= (- 1)}
      zero = 0
      one = 1
  Line 11:
    Normal execution of function `(!)` with args:
      r = {contents= (- 1)}
File ref.mlw:
  Line 18:
    Normal execution of function `contents` with args:
      arg = {contents= (- 1)}
File ref_ex.mlw:
  Line 11:
    Normal execution of function `(-)` with args:
      x = 0
      y = 1
File int.mlw:
  Line 23:
    Normal execution of function `(-_)` with args:
      _ = 1
    Normal execution of function `(+)` with args:
      _ = 0
      _ = (-1)
File ref_ex.mlw:
  Line 11:
    Normal execution of function `(+)` with args:
      _ = (-1)
      _ = (- 1)
    Normal execution of function `(:=)` with args:
      r = {contents= (- 1)}
      v = (-2)
  Line 9:
    Property failure at postcondition of `test_post` with:
      x = 0
      y = {contents= (- 1)}

<check-ce-categorization>Categorizations of models:
- Selected model 0: NC
  - Concrete RAC: FAILURE (postcondition at "bench/check-ce/ref_ex.mlw", line 15, characters 14-29)
  - Abstract RAC: FAILURE (postcondition at "bench/check-ce/ref_ex.mlw", line 15, characters 14-29)
- Checked model 1: NC
  - Concrete RAC: FAILURE (postcondition at "bench/check-ce/ref_ex.mlw", line 15, characters 14-29)
  - Abstract RAC: FAILURE (postcondition at "bench/check-ce/ref_ex.mlw", line 15, characters 14-29)
File "bench/check-ce/ref_ex.mlw", line 15, characters 14-29:
Sub-goal Postcondition of goal test_post2'vc.
Prover result is: Unknown or time/memory/step limit.
The program does not comply to the verification goal, for example during the
  following execution:
File int.mlw:
  Line 13:
    Constant zero initialization
    zero = 0
  Line 14:
    Constant one initialization
    one = 1
File ref_ex.mlw:
  Line 13:
    x = 43
    y = {contents= 0}
    x = 43
    y = {contents= 0}
    Execution of main function `test_post2` with env:
      x = 43
      y = {contents= 0}
      zero = 0
      one = 1
  Line 17:
    Normal execution of function `(!)` with args:
      r = {contents= 0}
File ref.mlw:
  Line 18:
    Normal execution of function `contents` with args:
      arg = {contents= 0}
File ref_ex.mlw:
  Line 17:
    Normal execution of function `(-)` with args:
      x = 43
      y = 1
File int.mlw:
  Line 23:
    Normal execution of function `(-_)` with args:
      _ = 1
    Normal execution of function `(+)` with args:
      _ = 43
      _ = (-1)
File ref_ex.mlw:
  Line 17:
    Normal execution of function `(+)` with args:
      _ = 42
      _ = 0
    Normal execution of function `(:=)` with args:
      r = {contents= 0}
      v = 42
  Line 15:
    Property failure at postcondition of `test_post2` with:
      x = 43
      y = {contents= 42}
      y = {contents= 0}

<check-ce-categorization>Categorizations of models:
- Selected model 0: NC
  - Concrete RAC: FAILURE (postcondition at "bench/check-ce/ref_ex.mlw", line 26, characters 12-36)
  - Abstract RAC: FAILURE (postcondition at "bench/check-ce/ref_ex.mlw", line 26, characters 12-36)
- Checked model 1: NC
  - Concrete RAC: FAILURE (postcondition at "bench/check-ce/ref_ex.mlw", line 26, characters 12-36)
  - Abstract RAC: FAILURE (postcondition at "bench/check-ce/ref_ex.mlw", line 26, characters 12-36)
File "bench/check-ce/ref_ex.mlw", line 26, characters 12-36:
Sub-goal Postcondition of goal incr'vc.
Prover result is: Unknown or time/memory/step limit.
The program does not comply to the verification goal, for example during the
  following execution:
File int.mlw:
  Line 13:
    Constant zero initialization
    zero = 0
  Line 14:
    Constant one initialization
    one = 1
File ref_ex.mlw:
<<<<<<< HEAD
  Line 21:
    y = {contents= (- 1)}
=======
>>>>>>> 8af371fa
  Line 23:
    y = {contents= (-1)}
  Line 25:
    x23 = {contents= 0}
    x23 = {contents= 0}
    Execution of main function `incr` with env:
      y = {contents= (- 1)}
      x23 = {contents= 0}
      zero = 0
      one = 1
  Line 29:
    Normal execution of function `(!)` with args:
      r = {contents= (- 1)}
File ref.mlw:
  Line 18:
    Normal execution of function `contents` with args:
      arg = {contents= (- 1)}
File ref_ex.mlw:
  Line 29:
    Normal execution of function `(+)` with args:
      _ = (- 1)
      _ = 1
    Normal execution of function `(:=)` with args:
      r = {contents= (- 1)}
      v = 0
  Line 30:
    Normal execution of function `(!)` with args:
      r = {contents= 0}
File ref.mlw:
  Line 18:
    Normal execution of function `contents` with args:
      arg = {contents= 0}
File ref_ex.mlw:
  Line 30:
    Normal execution of function `(+)` with args:
      _ = 0
      _ = 1
    Normal execution of function `(:=)` with args:
      r = {contents= 0}
      v = 1
  Line 31:
    Normal execution of function `(!)` with args:
      r = {contents= 1}
File ref.mlw:
  Line 18:
    Normal execution of function `contents` with args:
      arg = {contents= 1}
File ref_ex.mlw:
  Line 31:
    Normal execution of function `(+)` with args:
      _ = 1
      _ = 1
    Normal execution of function `(:=)` with args:
      r = {contents= 1}
      v = 2
  Line 26:
    Property failure at postcondition of `incr` with:
      x23 = {contents= 2}
      x23 = {contents= 0}
      y = {contents= (- 1)}

<check-ce-categorization>Categorizations of models:
- Checked model 0: BAD_CE
  - Concrete RAC: FAILURE (postcondition at "bench/check-ce/ref_ex.mlw", line 37, characters 2-8)
  - Abstract RAC: FAILURE (loop invariant init at "bench/check-ce/ref_ex.mlw", line 40, characters 14-36)
- Selected model 1: BAD_CE
  - Concrete RAC: FAILURE (postcondition at "bench/check-ce/ref_ex.mlw", line 37, characters 2-8)
  - Abstract RAC: FAILURE (loop invariant init at "bench/check-ce/ref_ex.mlw", line 40, characters 14-36)
File "bench/check-ce/ref_ex.mlw", line 40, characters 14-36:
Sub-goal Loop invariant init of goal test_loop'vc.
Prover result is: Unknown or time/memory/step limit.
Sorry, we don't have a good counterexample for you :(


File "bench/check-ce/ref_ex.mlw", line 41, characters 12-14:
Sub-goal Loop variant decrease of goal test_loop'vc.
Prover result is: Valid.

<check-ce-categorization>Categorizations of models:
- Checked model 0: BAD_CE
  - Concrete RAC: FAILURE (postcondition at "bench/check-ce/ref_ex.mlw", line 37, characters 2-8)
  - Abstract RAC: FAILURE (loop invariant init at "bench/check-ce/ref_ex.mlw", line 40, characters 14-36)
- Selected model 1: BAD_CE
  - Concrete RAC: FAILURE (postcondition at "bench/check-ce/ref_ex.mlw", line 37, characters 2-8)
  - Abstract RAC: FAILURE (loop invariant init at "bench/check-ce/ref_ex.mlw", line 40, characters 14-36)
File "bench/check-ce/ref_ex.mlw", line 40, characters 14-36:
Sub-goal Loop invariant preservation of goal test_loop'vc.
Prover result is: Unknown or time/memory/step limit.
Sorry, we don't have a good counterexample for you :(


<check-ce-categorization>Categorizations of models:
- Checked model 0: BAD_CE
  - Concrete RAC: FAILURE (postcondition at "bench/check-ce/ref_ex.mlw", line 37, characters 2-8)
  - Abstract RAC: FAILURE (loop invariant init at "bench/check-ce/ref_ex.mlw", line 40, characters 14-36)
- Selected model 1: BAD_CE
  - Concrete RAC: FAILURE (postcondition at "bench/check-ce/ref_ex.mlw", line 37, characters 2-8)
  - Abstract RAC: FAILURE (loop invariant init at "bench/check-ce/ref_ex.mlw", line 40, characters 14-36)
File "bench/check-ce/ref_ex.mlw", line 34, characters 12-23:
Sub-goal Postcondition of goal test_loop'vc.
Prover result is: Unknown or time/memory/step limit.
Sorry, we don't have a good counterexample for you :(

<|MERGE_RESOLUTION|>--- conflicted
+++ resolved
@@ -143,13 +143,8 @@
     Constant one initialization
     one = 1
 File ref_ex.mlw:
-<<<<<<< HEAD
-  Line 21:
+  Line 23:
     y = {contents= (- 1)}
-=======
->>>>>>> 8af371fa
-  Line 23:
-    y = {contents= (-1)}
   Line 25:
     x23 = {contents= 0}
     x23 = {contents= 0}
