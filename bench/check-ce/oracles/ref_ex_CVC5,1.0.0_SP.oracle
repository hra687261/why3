--- conflicted
+++ resolved
@@ -143,13 +143,8 @@
     Constant one initialization
     one = 1
 File ref_ex.mlw:
-<<<<<<< HEAD
-  Line 21:
+  Line 23:
     y = {contents= (- 1)}
-=======
->>>>>>> 8af371fa
-  Line 23:
-    y = {contents= (-1)}
   Line 25:
     x23 = {contents= 0}
     x23 = {contents= 0}
@@ -210,111 +205,44 @@
       y = {contents= (- 1)}
 
 <check-ce-categorization>Categorizations of models:
-- Checked model 0: INCOMPLETE
-  - Concrete RAC: INCOMPLETE (terminated because missing value for parameter `x`)
-  - Abstract RAC: INCOMPLETE (terminated because missing value for parameter `x`)
-- Selected model 1: INCOMPLETE
-  - Concrete RAC: INCOMPLETE (terminated because missing value for parameter `x`)
-  - Abstract RAC: INCOMPLETE (terminated because missing value for parameter `x`)
+- Checked model 0: BAD_CE
+  - Concrete RAC: FAILURE (postcondition at "bench/check-ce/ref_ex.mlw", line 37, characters 2-8)
+  - Abstract RAC: FAILURE (loop invariant init at "bench/check-ce/ref_ex.mlw", line 40, characters 14-36)
+- Selected model 1: BAD_CE
+  - Concrete RAC: FAILURE (postcondition at "bench/check-ce/ref_ex.mlw", line 37, characters 2-8)
+  - Abstract RAC: FAILURE (loop invariant init at "bench/check-ce/ref_ex.mlw", line 40, characters 14-36)
 File "bench/check-ce/ref_ex.mlw", line 40, characters 14-36:
 Sub-goal Loop invariant init of goal test_loop'vc.
 Prover result is: Unknown or time/memory/step limit.
-The following counterexample model could not be verified
-  (both RAC terminated because missing value for parameter `x`):
-File ref_ex.mlw:
-  Line 23:
-    y = -2
-  Line 25:
-    x23 = ((as refqtmk (ref Int)) 0)
-  Line 26:
-    old x = 0
-    x = 0
-  Line 33:
-    x = ((as refqtmk (ref Int)) 0)
-  Line 37:
-    x = 0
-  Line 40:
-    x at L = 0
-    x at M = 0
-    x = 0
+Sorry, we don't have a good counterexample for you :(
+
 
 File "bench/check-ce/ref_ex.mlw", line 41, characters 12-14:
 Sub-goal Loop variant decrease of goal test_loop'vc.
 Prover result is: Valid.
 
 <check-ce-categorization>Categorizations of models:
-- Checked model 0: INCOMPLETE
-  - Concrete RAC: INCOMPLETE (terminated because missing value for parameter `x`)
-  - Abstract RAC: INCOMPLETE (terminated because missing value for parameter `x`)
-- Selected model 1: INCOMPLETE
-  - Concrete RAC: INCOMPLETE (terminated because missing value for parameter `x`)
-  - Abstract RAC: INCOMPLETE (terminated because missing value for parameter `x`)
+- Checked model 0: BAD_CE
+  - Concrete RAC: FAILURE (postcondition at "bench/check-ce/ref_ex.mlw", line 37, characters 2-8)
+  - Abstract RAC: FAILURE (loop invariant init at "bench/check-ce/ref_ex.mlw", line 40, characters 14-36)
+- Selected model 1: BAD_CE
+  - Concrete RAC: FAILURE (postcondition at "bench/check-ce/ref_ex.mlw", line 37, characters 2-8)
+  - Abstract RAC: FAILURE (loop invariant init at "bench/check-ce/ref_ex.mlw", line 40, characters 14-36)
 File "bench/check-ce/ref_ex.mlw", line 40, characters 14-36:
 Sub-goal Loop invariant preservation of goal test_loop'vc.
 Prover result is: Unknown or time/memory/step limit.
-The following counterexample model could not be verified
-  (both RAC terminated because missing value for parameter `x`):
-File ref.mlw:
-  Line 18:
-    x = 1
-  Line 20:
-    x = 0
-File ref_ex.mlw:
-  Line 23:
-    y = -2
-  Line 25:
-    x23 = ((as refqtmk (ref Int)) 0)
-  Line 26:
-    old x = 0
-    x = 0
-  Line 33:
-    x = ((as refqtmk (ref Int)) 0)
-  Line 37:
-    x = 0
-  Line 39:
-    result of call at line 39, characters 8-14 = true
-    result of call at line 39, characters 8-10 = 1
-    [before iteration] x = 1
-  Line 40:
-    x at L = 0
-    x at M = 0
-    [current iteration] x = 0
-  Line 42:
-    result of call at line 42, characters 9-15 = 0
-    result of call at line 42, characters 9-11 = 1
-    [current iteration] x = 0
-
-<check-ce-categorization>Categorizations of models:
-- Checked model 0: INCOMPLETE
-  - Concrete RAC: INCOMPLETE (terminated because missing value for parameter `x`)
-  - Abstract RAC: INCOMPLETE (terminated because missing value for parameter `x`)
-- Selected model 1: INCOMPLETE
-  - Concrete RAC: INCOMPLETE (terminated because missing value for parameter `x`)
-  - Abstract RAC: INCOMPLETE (terminated because missing value for parameter `x`)
+Sorry, we don't have a good counterexample for you :(
+
+
+<check-ce-categorization>Categorizations of models:
+- Checked model 0: BAD_CE
+  - Concrete RAC: FAILURE (postcondition at "bench/check-ce/ref_ex.mlw", line 37, characters 2-8)
+  - Abstract RAC: FAILURE (loop invariant init at "bench/check-ce/ref_ex.mlw", line 40, characters 14-36)
+- Selected model 1: BAD_CE
+  - Concrete RAC: FAILURE (postcondition at "bench/check-ce/ref_ex.mlw", line 37, characters 2-8)
+  - Abstract RAC: FAILURE (loop invariant init at "bench/check-ce/ref_ex.mlw", line 40, characters 14-36)
 File "bench/check-ce/ref_ex.mlw", line 34, characters 12-23:
 Sub-goal Postcondition of goal test_loop'vc.
 Prover result is: Unknown or time/memory/step limit.
-The following counterexample model could not be verified
-  (both RAC terminated because missing value for parameter `x`):
-File ref.mlw:
-  Line 18:
-    x = 0
-File ref_ex.mlw:
-  Line 23:
-    y = -3
-  Line 25:
-    x23 = ((as refqtmk (ref Int)) 0)
-  Line 26:
-    old x = 0
-    x = -1
-  Line 33:
-    x = ((as refqtmk (ref Int)) 0)
-  Line 34:
-    old x = 0
-    x = 0
-  Line 37:
-    x = -1
-  Line 39:
-    result of call at line 39, characters 8-14 = false
-    result of call at line 39, characters 8-10 = 0
-    x = 0
+Sorry, we don't have a good counterexample for you :(
+
