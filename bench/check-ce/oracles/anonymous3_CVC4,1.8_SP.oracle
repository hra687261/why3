<check-ce-rac-results>Check model 0 ("bench/check-ce/anonymous3.mlw", line 7, characters 12-22)
<check-ce-rac-results>Checking model:
                      File anonymous3.mlw:
                        Line 6:
                          y = {"type": "Integer", "val": "0"}
                        Line 7:
                          result = {"type": "Integer", "val": "0"}
                          result = {"type": "Integer", "val": "0"}
                          y = {"type": "Integer", "val": "0"}
                        Line 8:
                          result = {"type": "Integer", "val": "0"}
                          result =
                            {"type": "Array",
                             "val":
                              [{"others": {"type": "Integer", "val": "0"}}]}
                          result = {"type": "Integer", "val": "0"}
<check-ce-rac-results>Giant-step RAC
<rac-values>RHS evaluated for global `zero` at "WHY3DATA/stdlib/int.mlw", line 13, characters 15-19: 0
<rac-values>RHS evaluated for global `one` at "WHY3DATA/stdlib/int.mlw", line 14, characters 15-18: 1
<rac-values>Value from model for parameter `y` at "bench/check-ce/anonymous3.mlw", line 6, characters 7-8: 0
<rac-values>Value from model for return value of call to f at "bench/check-ce/anonymous3.mlw", line 8, characters 2-5 at "bench/check-ce/anonymous3.mlw", line 8, characters 2-5: [|; _ -> 0|]
<check-ce-rac-results>Normal RAC
<rac-values>RHS evaluated for global `zero` at "WHY3DATA/stdlib/int.mlw", line 13, characters 15-19: 0
<rac-values>RHS evaluated for global `one` at "WHY3DATA/stdlib/int.mlw", line 14, characters 15-18: 1
<rac-values>Value from model for parameter `y` at "bench/check-ce/anonymous3.mlw", line 6, characters 7-8: 0
<check-ce-rac-results>Results of RAC executions for model 0:
                        - Concrete RAC: FAILURE (postcondition at "bench/check-ce/anonymous3.mlw", line 7, characters 12-22)
                          File int.mlw:
                            Line 13:
                              Constant zero initialization
                              zero = 0
                            Line 14:
                              Constant one initialization
                              one = 1
                          File anonymous3.mlw:
                            Line 6:
                              y = 0
                              y = 0
                              Execution of main function `g` with env:
                                y = 0
                                zero = 0
                                one = 1
                            Line 8:
                              Normal execution of function `f` with args:
                                x = 0
                              Normal execution of function `(@)` with args:
                                u = (fun y -> y + x) with x = 0
                                u = 0
                            Line 4:
                              Normal execution of function `(+)` with args:
                                _ = 0
                                _ = 0
                            Line 7:
                              Property failure at postcondition of `g` with:
                                y = 0
                                result = 0
                        - Abstract RAC: INCOMPLETE (terminated because Postcondition of `f` cannot be evaluated)
                          
<check-ce-rac-results>Check model 1 ("bench/check-ce/anonymous3.mlw", line 7, characters 12-22)
<check-ce-rac-results>Checking model:
                      File anonymous3.mlw:
                        Line 6:
                          y = {"type": "Integer", "val": "0"}
                        Line 7:
                          result = {"type": "Integer", "val": "0"}
                          result = {"type": "Integer", "val": "0"}
                          y = {"type": "Integer", "val": "0"}
                        Line 8:
                          result = {"type": "Integer", "val": "0"}
                          result =
                            {"type": "Array",
                             "val":
                              [{"others": {"type": "Integer", "val": "0"}}]}
                          result = {"type": "Integer", "val": "0"}
<check-ce-rac-results>Giant-step RAC
<rac-values>RHS evaluated for global `zero` at "WHY3DATA/stdlib/int.mlw", line 13, characters 15-19: 0
<rac-values>RHS evaluated for global `one` at "WHY3DATA/stdlib/int.mlw", line 14, characters 15-18: 1
<rac-values>Value from model for parameter `y` at "bench/check-ce/anonymous3.mlw", line 6, characters 7-8: 0
<rac-values>Value from model for return value of call to f at "bench/check-ce/anonymous3.mlw", line 8, characters 2-5 at "bench/check-ce/anonymous3.mlw", line 8, characters 2-5: [|; _ -> 0|]
<check-ce-rac-results>Normal RAC
<rac-values>RHS evaluated for global `zero` at "WHY3DATA/stdlib/int.mlw", line 13, characters 15-19: 0
<rac-values>RHS evaluated for global `one` at "WHY3DATA/stdlib/int.mlw", line 14, characters 15-18: 1
<rac-values>Value from model for parameter `y` at "bench/check-ce/anonymous3.mlw", line 6, characters 7-8: 0
<check-ce-rac-results>Results of RAC executions for model 1:
                        - Concrete RAC: FAILURE (postcondition at "bench/check-ce/anonymous3.mlw", line 7, characters 12-22)
                          File int.mlw:
                            Line 13:
                              Constant zero initialization
                              zero = 0
                            Line 14:
                              Constant one initialization
                              one = 1
                          File anonymous3.mlw:
                            Line 6:
                              y = 0
                              y = 0
                              Execution of main function `g` with env:
                                y = 0
                                zero = 0
                                one = 1
                            Line 8:
                              Normal execution of function `f` with args:
                                x = 0
                              Normal execution of function `(@)` with args:
                                u = (fun y -> y + x) with x = 0
                                u = 0
                            Line 4:
                              Normal execution of function `(+)` with args:
                                _ = 0
                                _ = 0
                            Line 7:
                              Property failure at postcondition of `g` with:
                                y = 0
                                result = 0
                        - Abstract RAC: INCOMPLETE (terminated because Postcondition of `f` cannot be evaluated)
                          
<check-ce-categorization>Categorizations of models:
- Selected model 0: NC
  - Concrete RAC: FAILURE (postcondition at "bench/check-ce/anonymous3.mlw", line 7, characters 12-22)
  - Abstract RAC: INCOMPLETE (terminated because Postcondition of `f` cannot be evaluated)
- Checked model 1: NC
  - Concrete RAC: FAILURE (postcondition at "bench/check-ce/anonymous3.mlw", line 7, characters 12-22)
  - Abstract RAC: INCOMPLETE (terminated because Postcondition of `f` cannot be evaluated)
File "bench/check-ce/anonymous3.mlw", line 7, characters 12-22:
Sub-goal Postcondition of goal g'vc.
<<<<<<< HEAD
Prover result is: Unknown (unknown + incomplete) (0.02s, 396 steps).
=======
Prover result is: Unknown (unknown + incomplete) (0.05s, 5067 steps).
>>>>>>> 92c89c24
The program does not comply to the verification goal, for example during the
  following execution:
File int.mlw:
  Line 13:
    Constant zero initialization
    zero = 0
  Line 14:
    Constant one initialization
    one = 1
File anonymous3.mlw:
  Line 6:
    y = 0
    y = 0
    Execution of main function `g` with env:
      y = 0
      zero = 0
      one = 1
  Line 8:
    Normal execution of function `f` with args:
      x = 0
    Normal execution of function `(@)` with args:
      u = (fun y -> y + x) with x = 0
      u = 0
  Line 4:
    Normal execution of function `(+)` with args:
      _ = 0
      _ = 0
  Line 7:
    Property failure at postcondition of `g` with:
      y = 0
      result = 0
<|MERGE_RESOLUTION|>--- conflicted
+++ resolved
@@ -123,11 +123,7 @@
   - Abstract RAC: INCOMPLETE (terminated because Postcondition of `f` cannot be evaluated)
 File "bench/check-ce/anonymous3.mlw", line 7, characters 12-22:
 Sub-goal Postcondition of goal g'vc.
-<<<<<<< HEAD
-Prover result is: Unknown (unknown + incomplete) (0.02s, 396 steps).
-=======
 Prover result is: Unknown (unknown + incomplete) (0.05s, 5067 steps).
->>>>>>> 92c89c24
 The program does not comply to the verification goal, for example during the
   following execution:
 File int.mlw:
