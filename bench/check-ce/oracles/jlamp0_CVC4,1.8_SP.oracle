--- conflicted
+++ resolved
@@ -279,11 +279,7 @@
   - Abstract RAC: FAILURE (assertion at "bench/check-ce/jlamp0.mlw", line 12, characters 13-26)
 File "bench/check-ce/jlamp0.mlw", line 12, characters 13-26:
 Sub-goal Assertion of goal p1'vc.
-<<<<<<< HEAD
-Prover result is: Unknown (unknown + incomplete) (0.04s, 1184 steps).
-=======
 Prover result is: Unknown (unknown + incomplete) (0.07s, 6610 steps).
->>>>>>> 92c89c24
 The program does not comply to the verification goal, for example during the
   following execution:
 File int.mlw:
@@ -766,11 +762,7 @@
   - Abstract RAC: FAILURE (postcondition at "bench/check-ce/jlamp0.mlw", line 10, characters 15-29)
 File "bench/check-ce/jlamp0.mlw", line 10, characters 15-29:
 Sub-goal Postcondition of goal p1'vc.
-<<<<<<< HEAD
-Prover result is: Unknown (unknown + incomplete) (0.02s, 1354 steps).
-=======
 Prover result is: Unknown (unknown + incomplete) (0.05s, 6903 steps).
->>>>>>> 92c89c24
 The program does not comply to the verification goal, for example during the
   following execution:
 File int.mlw:
@@ -1196,11 +1188,7 @@
   - Abstract RAC: FAILURE (postcondition at "bench/check-ce/jlamp0.mlw", line 10, characters 15-29)
 File "bench/check-ce/jlamp0.mlw", line 10, characters 15-29:
 Sub-goal Postcondition of goal p1'vc.
-<<<<<<< HEAD
-Prover result is: Unknown (unknown + incomplete) (0.02s, 1273 steps).
-=======
 Prover result is: Unknown (unknown + incomplete) (0.04s, 6767 steps).
->>>>>>> 92c89c24
 The program does not comply to the verification goal, for example during the
   following execution:
 File int.mlw:
@@ -1506,11 +1494,7 @@
   - Abstract RAC: FAILURE (loop invariant init at "bench/check-ce/jlamp0.mlw", line 22, characters 18-31)
 File "bench/check-ce/jlamp0.mlw", line 22, characters 18-31:
 Sub-goal Loop invariant init of goal p2'vc.
-<<<<<<< HEAD
-Prover result is: Unknown (unknown + incomplete) (0.02s, 1054 steps).
-=======
 Prover result is: Unknown (unknown + incomplete) (0.05s, 6274 steps).
->>>>>>> 92c89c24
 The program does not comply to the verification goal, for example during the
   following execution:
 File int.mlw:
@@ -1894,11 +1878,7 @@
   - Abstract RAC: FAILURE (loop invariant init at "bench/check-ce/jlamp0.mlw", line 22, characters 18-31)
 File "bench/check-ce/jlamp0.mlw", line 24, characters 16-18:
 Sub-goal Loop variant decrease of goal p2'vc.
-<<<<<<< HEAD
-Prover result is: Unknown (unknown + incomplete) (0.02s, 1523 steps).
-=======
 Prover result is: Unknown (unknown + incomplete) (0.04s, 7023 steps).
->>>>>>> 92c89c24
 Sorry, we don't have a good counterexample for you :(
 
 
@@ -2245,11 +2225,7 @@
   - Abstract RAC: FAILURE (loop invariant init at "bench/check-ce/jlamp0.mlw", line 22, characters 18-31)
 File "bench/check-ce/jlamp0.mlw", line 22, characters 18-31:
 Sub-goal Loop invariant preservation of goal p2'vc.
-<<<<<<< HEAD
-Prover result is: Unknown (unknown + incomplete) (0.02s, 1438 steps).
-=======
 Prover result is: Unknown (unknown + incomplete) (0.05s, 6970 steps).
->>>>>>> 92c89c24
 The program does not comply to the verification goal, for example during the
   following execution:
 File int.mlw:
@@ -2641,11 +2617,7 @@
   - Abstract RAC: FAILURE (loop invariant init at "bench/check-ce/jlamp0.mlw", line 22, characters 18-31)
 File "bench/check-ce/jlamp0.mlw", line 23, characters 18-31:
 Sub-goal Loop invariant preservation of goal p2'vc.
-<<<<<<< HEAD
-Prover result is: Unknown (unknown + incomplete) (0.02s, 1481 steps).
-=======
 Prover result is: Unknown (unknown + incomplete) (0.04s, 7034 steps).
->>>>>>> 92c89c24
 Sorry, we don't have a good counterexample for you :(
 
 
@@ -2952,10 +2924,6 @@
   - Abstract RAC: FAILURE (loop invariant init at "bench/check-ce/jlamp0.mlw", line 22, characters 18-31)
 File "bench/check-ce/jlamp0.mlw", line 19, characters 15-28:
 Sub-goal Postcondition of goal p2'vc.
-<<<<<<< HEAD
-Prover result is: Unknown (unknown + incomplete) (0.02s, 1238 steps).
-=======
 Prover result is: Unknown (unknown + incomplete) (0.04s, 6591 steps).
->>>>>>> 92c89c24
 Sorry, we don't have a good counterexample for you :(
 
