#!/bin/bash
set -euo pipefail

dir=`dirname $0`

updateoracle=false
forceupdateoracle=false
files=""
success=true
suffix=""

while test $# != 0; do
case "$1" in
  "-suffix")
      suffix="$2"
      shift 2;;
  "-update-oracle")
      updateoracle=true
      shift 1;;
  "-force-update-oracle")
      forceupdateoracle=true
      shift 1;;
  "-"*)
      printf "unknown option: %s\n" "$1"
      printf "usage: check-ce-bench [-update-oracle] [-suffix <suffix>] <files>\n"
      printf "  <files> must be given without the '.mlw' suffix\n"
      printf "  if <files> empty, use all files from directory 'ce'\n"
      exit 2;;
  *)
      files="$files $1"
      shift 1;;
esac
done

if test "$files" = "" ; then
    files="$dir/check-ce/*.mlw"
fi

failed=""

whydata=$(bin/why3"$suffix" --print-datadir)
whylib=$(bin/why3"$suffix" --print-libdir)

colorize() {
    if command -v pygmentize &> /dev/null; then
        pygmentize -ldiff
    else
        cat
    fi
}

# types for which the current bench is non deterministic
nondet_types=""

remove_solver_details () {
    sed 's/ ([0-9.]\+s, [0-9])\.$/./' \
  | sed 's/[0-9]\+\.[0-9]\+s//g' \
  | sed 's/[0-9]\+ steps//g' \
  | sed 's/Prover result is: Timeout.*$\|Unknown (\(unknown\|incomplete\|unknown + \(incomplete\|interrupted\)\)).*$\|Out of memory\.$\|Step limit exceeded.*$/Prover result is: Unknown or time\/memory\/step limit./'
}

# $1 = prover, $2 = dir, $3 = filename, $4 = true for WP; false for SP, $5 = steps
run () {
    printf "  $2 ($1)... "
    file_path="$2/$3"
    if $4; then
        f="${file_path}_$1_WP"
        oracle_file="$2/oracles/$3_$1_WP.oracle"
        wp_sp=""
        echo "Weakest Precondition" > "$f.out"
        printf "Weakest Precondition  ${file_path} ($1)... "
    else
        f="${file_path}_$1_SP"
        oracle_file="$2/oracles/$3_$1_SP.oracle"
        wp_sp=" --debug=vc_sp"
        echo "Strongest Postcondition" > "$f.out"
        printf "Strongest Postcondition  ${file_path} ($1)... "
    fi
    prover="$1,counterexamples"
    steps=$5
    # Call why3 prove to create CE (and accept return value of 2 for unproven goals)
    ($dir/../bin/why3"$suffix" prove --apply-transform=split_vc \
       --prover="$prover" --stepslimit=$steps  --timelimit=0 \
       --check-ce --verbosity=5 \
       --library="$2" "${file_path}.mlw" \
       --debug=check-ce,check-ce-summary,rac-values \
       || [ $? -eq 2 ]) 2>&1 \
     | sed -e "s|$whydata|WHY3DATA|g" -e "s|$whylib|WHY3LIB|g" \
     > "$f.out"
    str_out=$(cat "$f.out"|remove_solver_details)
    if [ -e "$oracle_file" ]; then
        str_oracle=$(cat "$oracle_file"|remove_solver_details)
    else
        str_oracle=""
    fi
    if [ "$str_oracle" = "$str_out" ] ; then
        echo "ok"
    else
	if $updateoracle; then
	    echo "Updating oracle"
	    mv "$f.out" "${oracle_file}"
	else
	    echo "FAILED!"
	    echo "diff is the following:"
	    echo "$f"
<<<<<<< HEAD
	    (diff -u <(echo "$str_oracle") <(echo "$str_out") || [ $? -eq 1 ])|colorize
=======
	    (diff -u <(echo "$str_oracle") <(echo "$str_out") \
        || [ $? -eq 1 ])|colorize
>>>>>>> 7ffc95cb
	    failed="$failed$f\n"
	    success=false
	fi
    fi
    if $forceupdateoracle; then
	echo "Forcing update oracle for ${file_path}, prover $1"
        mv "$f.out" "${oracle_file}"
    fi
}

for file in $files; do
    filedir=`dirname $file`
    filebase=`basename $file .mlw`
    printf "Running provers on $filedir/$filebase.mlw\n";
    cvc4steps=150000
    z3steps=3000000
    run CVC4,1.7 $filedir $filebase true   $cvc4steps
    run CVC4,1.7 $filedir $filebase false  $cvc4steps
    run Z3,4.8.10 $filedir $filebase true  $z3steps
    run Z3,4.8.10 $filedir $filebase false $z3steps
done
if [ "$success" = true ]; then
<<<<<<< HEAD
    echo "Check-ce bench: success"
    exitvalue=0
else
    printf "\nCheck-ce bench: failed\n$failed\n"
    exitvalue=1
fi

# Check the reproduction of the experiments by Petiot (2018).
if $updateoracle; then
  updatearg="--updateoracle"
else
  updatearg=""
fi
bench/check-ce/petiot2018/experiments.sh --prover CVC4,1.7 \
  --ce-prover CVC4,1.7,counterexamples --stepslimit 10000 --rac-prover CVC4,1.7 \
  $updatearg
if [ $? = 1 ]; then exitvalue=1; fi
bench/check-ce/petiot2018/experiments.sh --prover Z3,4.8.4 \
  --ce-prover Z3,4.8.4,counterexamples --stepslimit 500000 --rac-prover Z3,4.8.4 \
  $updatearg
if [ $? = 1 ]; then exitvalue=1; fi

exit $exitvalue
=======
    echo "check-ce-bench: success"
    exit 0
else
    printf "\ncheck-ce-bench: failed for the following files\n$failed\n"
    exit 1
fi
>>>>>>> 7ffc95cb
<|MERGE_RESOLUTION|>--- conflicted
+++ resolved
@@ -103,12 +103,8 @@
 	    echo "FAILED!"
 	    echo "diff is the following:"
 	    echo "$f"
-<<<<<<< HEAD
-	    (diff -u <(echo "$str_oracle") <(echo "$str_out") || [ $? -eq 1 ])|colorize
-=======
 	    (diff -u <(echo "$str_oracle") <(echo "$str_out") \
         || [ $? -eq 1 ])|colorize
->>>>>>> 7ffc95cb
 	    failed="$failed$f\n"
 	    success=false
 	fi
@@ -131,7 +127,6 @@
     run Z3,4.8.10 $filedir $filebase false $z3steps
 done
 if [ "$success" = true ]; then
-<<<<<<< HEAD
     echo "Check-ce bench: success"
     exitvalue=0
 else
@@ -154,12 +149,4 @@
   $updatearg
 if [ $? = 1 ]; then exitvalue=1; fi
 
-exit $exitvalue
-=======
-    echo "check-ce-bench: success"
-    exit 0
-else
-    printf "\ncheck-ce-bench: failed for the following files\n$failed\n"
-    exit 1
-fi
->>>>>>> 7ffc95cb
+exit $exitvalue