--- conflicted
+++ resolved
@@ -57,12 +57,8 @@
     pgm="bin/why3prove$suffix"
     for f in $1/*.drv; do
         if [[ $f == drivers/ocaml*.drv ]]; then continue; fi
-<<<<<<< HEAD
         if [[ $f == drivers/c.drv ]]; then continue; fi
-	echo -n "  $f... "
-=======
 	printf "  $f... "
->>>>>>> b9e41718
 	# running Why
 	if ! echo "theory Test goal G : 1=2 end" | $pgm -F whyml --driver $f - > /dev/null; then
 	    echo "why FAILED"
@@ -105,13 +101,8 @@
 
 execute () {
     pgm="bin/why3execute$suffix"
-<<<<<<< HEAD
-    echo -n "$1 $2... "
+    printf "$1 $2... "
     if $pgm $1 $2 > /dev/null; then
-=======
-    printf "$1 $2... "
-    if $pgm $1 $2 > /dev/null 2>&1; then
->>>>>>> b9e41718
         echo "ok"
     else
         echo "execution test failed!"
@@ -128,29 +119,16 @@
     shift
     printf "$dir... "
     rm -f $dir/$prg
-<<<<<<< HEAD
-    echo -n "clean... "
+    printf "clean... "
     if BENCH=yes make -C $dir clean > /dev/null; then
-        echo -n "extract... "
+        printf "extract... "
         if BENCH=yes make -C $dir extract > /dev/null; then
-            echo -n "compile... "
+            printf "compile... "
             if BENCH=yes make -C $dir > /dev/null; then
-                echo -n "execute... "
+                printf "execute... "
                 if $dir/main.opt "$@" > /dev/null; then
-                    echo -n "doc... "
+                    printf "doc... "
                     if BENCH=yes make -C $dir doc > /dev/null; then
-=======
-    printf "clean... "
-    if BENCH=yes make -C $dir clean > /dev/null 2>&1; then
-        printf "extract... "
-        if BENCH=yes make -C $dir extract > /dev/null 2>&1; then
-            printf "compile... "
-            if BENCH=yes make -C $dir > /dev/null 2>&1; then
-                printf "execute... "
-                if $dir/main.opt "$@" > /dev/null 2>&1; then
-                    printf "doc... "
-                    if BENCH=yes make -C $dir doc > /dev/null 2>&1; then
->>>>>>> b9e41718
                         echo "ok"
                     else
                         echo "documentation failed!"
@@ -186,13 +164,8 @@
 
 list_stuff () {
     pgm="bin/why3$suffix"
-<<<<<<< HEAD
-    echo -n "$1 "
+    printf '%s ' "$1"
     if $pgm $1 > /dev/null; then
-=======
-    printf '%s ' "$1"
-    if $pgm $1 > /dev/null 2>&1; then
->>>>>>> b9e41718
         echo "ok"
     else
         echo "$pgm $1 FAIL"
