--- conflicted
+++ resolved
@@ -87,11 +87,7 @@
 
 execute () {
     pgm="bin/why3execute$suffix"
-<<<<<<< HEAD
-    printf "$1 $2... "
-=======
-    echo -n "  $1 $2... "
->>>>>>> 974eee74
+    printf "  $1 $2... "
     if $pgm $1 $2 > /dev/null 2>&1; then
         echo "ok"
     else
@@ -107,11 +103,7 @@
     shift
     prg=$1
     shift
-<<<<<<< HEAD
-    printf "$dir... "
-=======
-    echo -n "  $dir... "
->>>>>>> 974eee74
+    printf "  $dir... "
     rm -f $dir/$prg
     printf "clean... "
     if BENCH=yes make -C $dir clean > /dev/null 2>&1; then
@@ -158,11 +150,7 @@
 
 list_stuff () {
     pgm="bin/why3$suffix"
-<<<<<<< HEAD
-    printf '%s ' "$1"
-=======
-    echo -n "  $1 "
->>>>>>> 974eee74
+    printf '  %s ' "$1"
     if $pgm $1 > /dev/null 2>&1; then
         echo "ok"
     else
