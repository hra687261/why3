--- conflicted
+++ resolved
@@ -30,15 +30,10 @@
 run () {
     printf "  $2 ($1)... "
     f="$2_$1"
-    $dir/../bin/why3prove.opt --debug print_labels -P "$1,counterexamples" --timelimit 1 -a split_vc "$2.mlw" | \
+    $dir/../bin/why3prove.opt --debug print_attrs -P "$1,counterexamples" --timelimit 1 -a split_vc "$2.mlw" | \
         # This ad hoc sed removes any timing information from counterexamples output.
         # Counterexamples in JSON format cannot match this regexp.
         sed 's/ ([0-9]\+\.[0-9]\+s)//' > "$f.out"
-<<<<<<< HEAD
-=======
-    $dir/../bin/why3prove.opt --debug print_labels -P "$1,counterexamples" --timelimit 1 --debug fast_wp -a split_vc "$2.mlw" | \
-        sed 's/ ([0-9]\+\.[0-9]\+s)//' >> "$f.out"
->>>>>>> e6e8afd9
     if cmp "$f.oracle" "$f.out" > /dev/null 2>&1 ; then
         echo "ok"
     else
