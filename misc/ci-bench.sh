--- conflicted
+++ resolved
@@ -26,11 +26,4 @@
 bin/why3config --detect-provers
 
 # run the bench
-<<<<<<< HEAD
-make bench
-
-# check that the realizations are ok (temporarily disabled)
-# misc/check_realizations.sh
-=======
-make bench
->>>>>>> 96f69b5e
+make bench