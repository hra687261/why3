--- conflicted
+++ resolved
@@ -90,17 +90,9 @@
 let debug_print_locs = Debug.register_info_flag "print_locs"
   ~desc:"Print@ locations@ of@ identifiers@ and@ expressions."
 
-<<<<<<< HEAD
 let debug_print_coercions = Debug.register_info_flag "print_coercions"
   ~desc:"Print@ coercions@ in@ logical@ formulas."
 
-let meta_introduced_hypotheses =
-  register_meta
-    ~desc:"marks beginning of hypotheses introduced by introduce_premises"
-    "introduced_premises" []
-
-=======
->>>>>>> 8e560e42
 let create iprinter aprinter tprinter pprinter do_forget_all =
   (module (struct
 
