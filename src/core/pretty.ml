(********************************************************************)
(*                                                                  *)
(*  The Why3 Verification Platform   /   The Why3 Development Team  *)
(*  Copyright 2010-2015   --   INRIA - CNRS - Paris-Sud University  *)
(*                                                                  *)
(*  This software is distributed under the terms of the GNU Lesser  *)
(*  General Public License version 2.1, with the special exception  *)
(*  on linking described in file LICENSE.                           *)
(*                                                                  *)
(********************************************************************)

open Format
open Pp
open Stdlib
open Number
open Ident
open Ty
open Term
open Decl
open Theory
open Task

let debug_print_labels = Debug.register_info_flag "print_labels"
  ~desc:"Print@ labels@ of@ identifiers@ and@ expressions."

let debug_print_locs = Debug.register_info_flag "print_locs"
  ~desc:"Print@ locations@ of@ identifiers@ and@ expressions."

let iprinter,aprinter,tprinter,pprinter =
  let bl = ["theory"; "type"; "constant"; "function"; "predicate"; "inductive";
            "axiom"; "lemma"; "goal"; "use"; "clone"; "prop"; "meta";
            "scope"; "import"; "export"; "end";
            "forall"; "exists"; "not"; "true"; "false"; "if"; "then"; "else";
            "let"; "in"; "match"; "with"; "as"; "epsilon" ] in
  let isanitize = sanitizer char_to_alpha char_to_alnumus in
  let lsanitize = sanitizer char_to_lalpha char_to_alnumus in
  create_ident_printer bl ~sanitizer:isanitize,
  create_ident_printer bl ~sanitizer:lsanitize,
  create_ident_printer bl ~sanitizer:lsanitize,
  create_ident_printer bl ~sanitizer:isanitize

let forget_tvs () =
  forget_all aprinter

let forget_all () =
  forget_all iprinter;
  forget_all aprinter;
  forget_all tprinter;
  forget_all pprinter

let print_label fmt l = fprintf fmt "\"%s\"" l.lab_string
let print_labels = print_iter1 Slab.iter space print_label

let print_loc fmt l =
  let (f,l,b,e) = Loc.get l in
  fprintf fmt "#\"%s\" %d %d %d#" f l b e

let print_id_labels fmt id =
  if Debug.test_flag debug_print_labels &&
      not (Slab.is_empty id.id_label) then
    fprintf fmt "@ %a" print_labels id.id_label;
  if Debug.test_flag debug_print_locs then
    Opt.iter (fprintf fmt "@ %a" print_loc) id.id_loc

(* type variables always start with a quote *)
let print_tv fmt tv =
  fprintf fmt "'%s" (id_unique aprinter tv.tv_name)

(* logic variables always start with a lower case letter *)
let print_vs fmt vs =
  let sanitizer = String.uncapitalize in
  pp_print_string fmt (id_unique iprinter ~sanitizer vs.vs_name)

let forget_var vs = forget_id iprinter vs.vs_name

(* pretty-print infix and prefix logic symbols *)

let extract_op ls =
  let s = ls.ls_name.id_string in
  let len = String.length s in
  if len < 7 then None else
  let inf = String.sub s 0 6 in
  if inf = "infix "  then Some (String.sub s 6 (len - 6)) else
  let prf = String.sub s 0 7 in
  if prf = "prefix " then Some (String.sub s 7 (len - 7)) else
  None

let tight_op s = let c = String.sub s 0 1 in c = "!" || c = "?"

let escape_op s =
  let s = Str.replace_first (Str.regexp "^\\*.") " \\0" s in
  let s = Str.replace_first (Str.regexp ".\\*$") "\\0 " s in
  s

(* theory names always start with an upper case letter *)
let print_th fmt th =
  let sanitizer = String.capitalize in
  fprintf fmt "%s" (id_unique iprinter ~sanitizer th.th_name)

let print_ts fmt ts =
  fprintf fmt "%s" (id_unique tprinter ts.ts_name)

let print_ls fmt ({ls_name = {id_string = nm}} as ls) =
  if nm = "mixfix []" then pp_print_string fmt "([])" else
  if nm = "mixfix [<-]" then pp_print_string fmt "([<-])" else
  if nm = "mixfix [_..]" then pp_print_string fmt "([_..])" else
  if nm = "mixfix [.._]" then pp_print_string fmt "([.._])" else
  if nm = "mixfix [_.._]" then pp_print_string fmt "([_.._])" else
  match extract_op ls with
  | Some s -> fprintf fmt "(%s)" (escape_op s)
  | None   -> fprintf fmt "%s" (id_unique iprinter ls.ls_name)

let print_cs fmt ls =
  let sanitizer = String.capitalize in
  fprintf fmt "%s" (id_unique iprinter ~sanitizer ls.ls_name)

let print_pr fmt pr =
  fprintf fmt "%s" (id_unique pprinter pr.pr_name)

(** Types *)

let protect_on x s = if x then "(" ^^ s ^^ ")" else s

let rec print_ty_node pri fmt ty = match ty.ty_node with
  | Tyvar v -> print_tv fmt v
  | Tyapp (ts, [t1;t2]) when ts_equal ts Ty.ts_func ->
      fprintf fmt (protect_on (pri > 0) "%a@ ->@ %a")
        (print_ty_node 1) t1 (print_ty_node 0) t2
  | Tyapp (ts, tl) when is_ts_tuple ts ->
      fprintf fmt "(%a)" (print_list comma (print_ty_node 0)) tl
  | Tyapp (ts, []) -> print_ts fmt ts
  | Tyapp (ts, tl) -> fprintf fmt (protect_on (pri > 1) "%a@ %a")
      print_ts ts (print_list space (print_ty_node 2)) tl

let print_ty fmt ty = print_ty_node 0 fmt ty

let print_const fmt = function
  | ConstInt (IConstDec s) -> fprintf fmt "%s" s
  | ConstInt (IConstHex s) -> fprintf fmt "0x%s" s
  | ConstInt (IConstOct s) -> fprintf fmt "0o%s" s
  | ConstInt (IConstBin s) -> fprintf fmt "0b%s" s
  | ConstReal (RConstDec (i,f,None)) -> fprintf fmt "%s.%s" i f
  | ConstReal (RConstDec (i,f,Some e)) -> fprintf fmt "%s.%se%s" i f e
  | ConstReal (RConstHex (i,f,Some e)) -> fprintf fmt "0x%s.%sp%s" i f e
  | ConstReal (RConstHex (i,f,None)) -> fprintf fmt "0x%s.%s" i f

(* can the type of a value be derived from the type of the arguments? *)
let unambig_fs fs =
  let rec lookup v ty = match ty.ty_node with
    | Tyvar u when tv_equal u v -> true
    | _ -> ty_any (lookup v) ty
  in
  let lookup v = List.exists (lookup v) fs.ls_args in
  let rec inspect ty = match ty.ty_node with
    | Tyvar u when not (lookup u) -> false
    | _ -> ty_all inspect ty
  in
  Opt.fold (fun _ -> inspect) true fs.ls_value

(** Patterns, terms, and formulas *)

let rec print_pat_node pri fmt p = match p.pat_node with
  | Pwild ->
      fprintf fmt "_"
  | Pvar v ->
      print_vs fmt v; print_id_labels fmt v.vs_name
  | Pas (p, v) ->
      fprintf fmt (protect_on (pri > 1) "%a as %a%a")
        (print_pat_node 1) p print_vs v print_id_labels v.vs_name
  | Por (p, q) ->
      fprintf fmt (protect_on (pri > 0) "%a | %a")
        (print_pat_node 0) p (print_pat_node 0) q
  | Papp (cs, pl) when is_fs_tuple cs ->
      fprintf fmt (protect_on (pri > 0) "%a")
        (print_list comma (print_pat_node 1)) pl
  | Papp (cs, []) ->
      print_cs fmt cs
  | Papp (cs, pl) ->
      fprintf fmt (protect_on (pri > 1) "%a@ %a")
        print_cs cs (print_list space (print_pat_node 2)) pl

let print_pat = print_pat_node 0

let print_vsty fmt v =
  fprintf fmt "%a%a:@,%a" print_vs v
    print_id_labels v.vs_name print_ty v.vs_ty

let print_quant fmt = function
  | Tforall -> fprintf fmt "forall"
  | Texists -> fprintf fmt "exists"

let print_binop ~asym fmt = function
  | Tand when asym -> fprintf fmt "&&"
  | Tor when asym -> fprintf fmt "||"
  | Tand -> fprintf fmt "/\\"
  | Tor -> fprintf fmt "\\/"
  | Timplies -> fprintf fmt "->"
  | Tiff -> fprintf fmt "<->"

let prio_binop = function
  | Tand -> 4
  | Tor -> 3
  | Timplies -> 1
  | Tiff -> 1


let rec print_term fmt t = print_lterm 0 fmt t

and print_lterm pri fmt t =
  let print_tlab pri fmt t =
    if Debug.test_flag debug_print_labels && not (Slab.is_empty t.t_label)
    then fprintf fmt (protect_on (pri > 0) "@[<hov 0>%a@ %a@]")
      print_labels t.t_label (print_tnode 0) t
    else print_tnode pri fmt t in
  let print_tloc pri fmt t =
    if Debug.test_flag debug_print_locs && t.t_loc <> None
    then fprintf fmt (protect_on (pri > 0) "@[<hov 0>%a@ %a@]")
      (print_option print_loc) t.t_loc (print_tlab 0) t
    else print_tlab pri fmt t in
  print_tloc pri fmt t

and print_app pri ls fmt tl = match extract_op ls, tl with
  | _, [] ->
      print_ls fmt ls
  | Some s, [t1] when tight_op s ->
      fprintf fmt (protect_on (pri > 8) "%s%a")
        s (print_lterm 8) t1
  | Some s, [t1] ->
      fprintf fmt (protect_on (pri > 5) "%s %a")
        s (print_lterm 6) t1
  | Some s, [t1;t2] ->
      fprintf fmt (protect_on (pri > 5) "@[<hov 1>%a %s@ %a@]")
        (print_lterm 6) t1 s (print_lterm 6) t2
  | _, [t1;t2] when ls.ls_name.id_string = "mixfix []" ->
      fprintf fmt (protect_on (pri > 7) "%a[%a]")
        (print_lterm 7) t1 print_term t2
  | _, [t1;t2;t3] when ls.ls_name.id_string = "mixfix [<-]" ->
<<<<<<< HEAD
      fprintf fmt (protect_on (pri > 6) "%a[%a <- %a]")
        (print_lterm 6) t1 (print_lterm 5) t2 (print_lterm 5) t3
  | _, [t1;t2] when ls.ls_name.id_string = "mixfix [_..]" ->
      fprintf fmt (protect_on (pri > 6) "%a[%a..]")
        (print_lterm 6) t1 print_term t2
  | _, [t1;t2] when ls.ls_name.id_string = "mixfix [.._]" ->
      fprintf fmt (protect_on (pri > 6) "%a[..%a]")
        (print_lterm 6) t1 print_term t2
  | _, [t1;t2;t3] when ls.ls_name.id_string = "mixfix [_.._]" ->
      fprintf fmt (protect_on (pri > 6) "%a[%a..%a]")
        (print_lterm 6) t1 (print_lterm 5) t2 (print_lterm 5) t3
=======
      fprintf fmt (protect_on (pri > 7) "%a[%a <- %a]")
        (print_lterm 7) t1 (print_lterm 6) t2 (print_lterm 6) t3
>>>>>>> 2411344a
  | _, tl ->
      fprintf fmt (protect_on (pri > 6) "@[<hov 1>%a@ %a@]")
        print_ls ls (print_list space (print_lterm 7)) tl

and print_tnode pri fmt t = match t.t_node with
  | Tvar v ->
      print_vs fmt v
  | Tconst c ->
      print_const fmt c
  | Tapp (fs, tl) when is_fs_tuple fs ->
      fprintf fmt "(%a)" (print_list comma print_term) tl
  | Tapp (fs, tl) when unambig_fs fs ->
      print_app pri fs fmt tl
  | Tapp (fs, tl) ->
      fprintf fmt (protect_on (pri > 0) "%a:%a")
        (print_app 5 fs) tl print_ty (t_type t)
  | Tif (f,t1,t2) ->
      fprintf fmt (protect_on (pri > 0) "if @[%a@] then %a@ else %a")
        print_term f print_term t1 print_term t2
  | Tlet (t1,tb) ->
      let v,t2 = t_open_bound tb in
      fprintf fmt (protect_on (pri > 0) "let %a%a = @[%a@] in@ %a")
        print_vs v print_id_labels v.vs_name (print_lterm 5) t1 print_term t2;
      forget_var v
  | Tcase (t1,bl) ->
      fprintf fmt "match @[%a@] with@\n@[<hov>%a@]@\nend"
        print_term t1 (print_list newline print_tbranch) bl
  | Teps fb ->
      let vl,tl,e = t_open_lambda t in
      if vl = [] then begin
        let v,f = t_open_bound fb in
        fprintf fmt (protect_on (pri > 0) "epsilon %a.@ %a")
          print_vsty v print_term f;
        forget_var v
      end else begin
        fprintf fmt (protect_on (pri > 0) "@[<hov 1>\\ %a%a.@ %a@]")
          (print_list comma print_vsty) vl print_tl tl print_term e;
        List.iter forget_var vl
      end
  | Tquant (q,fq) ->
      let vl,tl,f = t_open_quant fq in
      fprintf fmt (protect_on (pri > 0) "@[<hov 1>%a %a%a.@ %a@]") print_quant q
        (print_list comma print_vsty) vl print_tl tl print_term f;
      List.iter forget_var vl
  | Ttrue ->
      fprintf fmt "true"
  | Tfalse ->
      fprintf fmt "false"
  | Tbinop (Tand,f1,{ t_node = Tbinop (Tor,f2,{ t_node = Ttrue }) })
    when Slab.mem Term.asym_label f2.t_label ->
      fprintf fmt (protect_on (pri > 2) "@[<hov 1>%a so@ %a@]")
        (print_lterm 3) f1 (print_lterm 2) f2
  | Tbinop (Timplies,{ t_node = Tbinop (Tor,f2,{ t_node = Ttrue }) },f1)
    when Slab.mem Term.asym_label f2.t_label ->
      fprintf fmt (protect_on (pri > 2) "@[<hov 1>%a by@ %a@]")
        (print_lterm 3) f1 (print_lterm 2) f2
  | Tbinop (b,f1,f2) ->
      let asym = Slab.mem Term.asym_split f1.t_label in
      let p = prio_binop b in
      fprintf fmt (protect_on (pri > p) "@[<hov 1>%a %a@ %a@]")
        (print_lterm (p + 1)) f1 (print_binop ~asym) b (print_lterm p) f2
  | Tnot f ->
      fprintf fmt (protect_on (pri > 5) "not %a") (print_lterm 5) f

and print_tbranch fmt br =
  let p,t = t_open_branch br in
  fprintf fmt "@[<hov 4>| %a ->@ %a@]" print_pat p print_term t;
  Svs.iter forget_var p.pat_vars

and print_tl fmt tl =
  if tl = [] then () else fprintf fmt "@ [%a]"
    (print_list alt (print_list comma print_term)) tl

(** Declarations *)

let print_tv_arg fmt tv = fprintf fmt "@ %a" print_tv tv
let print_ty_arg fmt ty = fprintf fmt "@ %a" (print_ty_node 2) ty
let print_vs_arg fmt vs = fprintf fmt "@ (%a)" print_vsty vs

let print_constr fmt (cs,pjl) =
  let add_pj pj ty pjl = (pj,ty)::pjl in
  let print_pj fmt (pj,ty) = match pj with
    | Some ls -> fprintf fmt "@ (%a:@,%a)" print_ls ls print_ty ty
    | None -> print_ty_arg fmt ty
  in
  fprintf fmt "@[<hov 4>| %a%a%a@]" print_cs cs
    print_id_labels cs.ls_name
    (print_list nothing print_pj)
    (List.fold_right2 add_pj pjl cs.ls_args [])

let print_ty_decl fmt ts =
  let print_def fmt = function
    | None -> ()
    | Some ty -> fprintf fmt " =@ %a" print_ty ty
  in
  fprintf fmt "@[<hov 2>type %a%a%a%a@]"
    print_ts ts print_id_labels ts.ts_name
    (print_list nothing print_tv_arg) ts.ts_args
    print_def ts.ts_def;
  forget_tvs ()

let print_data_decl fst fmt (ts,csl) =
  fprintf fmt "@[<hov 2>%s %a%a%a =@\n@[<hov>%a@]@]"
    (if fst then "type" else "with") print_ts ts
    print_id_labels ts.ts_name
    (print_list nothing print_tv_arg) ts.ts_args
    (print_list newline print_constr) csl;
  forget_tvs ()

let print_ls_type fmt = fprintf fmt " :@ %a" print_ty

let ls_kind ls =
  if ls.ls_value = None then "predicate"
  else if ls.ls_args = [] then "constant" else "function"

let print_param_decl fmt ls =
  fprintf fmt "@[<hov 2>%s %a%a%a%a@]"
    (ls_kind ls) print_ls ls
    print_id_labels ls.ls_name
    (print_list nothing print_ty_arg) ls.ls_args
    (print_option print_ls_type) ls.ls_value;
  forget_tvs ()

let print_logic_decl fst fmt (ls,ld) =
  let vl,e = open_ls_defn ld in
  fprintf fmt "@[<hov 2>%s %a%a%a%a =@ %a@]"
    (if fst then ls_kind ls else "with") print_ls ls
    print_id_labels ls.ls_name
    (print_list nothing print_vs_arg) vl
    (print_option print_ls_type) ls.ls_value print_term e;
  List.iter forget_var vl;
  forget_tvs ()

let print_ind fmt (pr,f) =
  fprintf fmt "@[<hov 4>| %a%a :@ %a@]"
    print_pr pr print_id_labels pr.pr_name print_term f

let ind_sign = function
  | Ind   -> "inductive"
  | Coind -> "coinductive"

let print_ind_decl s fst fmt (ps,bl) =
  fprintf fmt "@[<hov 2>%s %a%a%a =@ @[<hov>%a@]@]"
    (if fst then ind_sign s else "with") print_ls ps
    print_id_labels ps.ls_name
    (print_list nothing print_ty_arg) ps.ls_args
    (print_list newline print_ind) bl;
  forget_tvs ()

let sprint_pkind = function
  | Paxiom -> "axiom"
  | Plemma -> "lemma"
  | Pgoal  -> "goal"

let print_pkind fmt k = pp_print_string fmt (sprint_pkind k)

let print_prop_decl fmt (k,pr,f) =
  fprintf fmt "@[<hov 2>%a %a%a :@ %a@]" print_pkind k
    print_pr pr print_id_labels pr.pr_name print_term f;
  forget_tvs ()

let print_list_next sep print fmt = function
  | [] -> ()
  | [x] -> print true fmt x
  | x :: r -> print true fmt x; sep fmt ();
      print_list sep (print false) fmt r

let print_decl fmt d = match d.d_node with
  | Dtype ts  -> print_ty_decl fmt ts
  | Ddata tl  -> print_list_next newline print_data_decl fmt tl
  | Dparam ls -> print_param_decl fmt ls
  | Dlogic ll -> print_list_next newline print_logic_decl fmt ll
  | Dind (s, il) -> print_list_next newline (print_ind_decl s) fmt il
  | Dprop p   -> print_prop_decl fmt p

let print_next_data_decl  = print_data_decl false
let print_data_decl       = print_data_decl true
let print_next_logic_decl = print_logic_decl false
let print_logic_decl      = print_logic_decl true
let print_next_ind_decl   = print_ind_decl Ind false
let print_ind_decl fmt s  = print_ind_decl s true fmt

let print_inst_ty fmt (ts1,ty2) =
  fprintf fmt "type %a%a = %a" print_ts ts1
    (print_list_pre space print_tv) ts1.ts_args
    print_ty ty2; forget_tvs ()

let print_inst_ts fmt (ts1,ts2) =
  fprintf fmt "type %a = %a" print_ts ts1 print_ts ts2

let print_inst_ls fmt (ls1,ls2) =
  fprintf fmt "%s %a = %a" (ls_kind ls1) print_ls ls1 print_ls ls2

let print_inst_pr fmt (pr1,pr2) =
  fprintf fmt "prop %a = %a" print_pr pr1 print_pr pr2

let print_meta_arg_type fmt = function
  | MTty       -> fprintf fmt "[type]"
  | MTtysymbol -> fprintf fmt "[type symbol]"
  | MTlsymbol  -> fprintf fmt "[function/predicate symbol]"
  | MTprsymbol -> fprintf fmt "[proposition]"
  | MTstring   -> fprintf fmt "[string]"
  | MTint      -> fprintf fmt "[integer]"

let print_meta_arg fmt = function
  | MAty ty -> fprintf fmt "type %a" print_ty ty; forget_tvs ()
  | MAts ts -> fprintf fmt "type %a" print_ts ts
  | MAls ls -> fprintf fmt "%s %a" (ls_kind ls) print_ls ls
  | MApr pr -> fprintf fmt "prop %a" print_pr pr
  | MAstr s -> fprintf fmt "\"%s\"" s
  | MAint i -> fprintf fmt "%d" i

let print_qt fmt th =
  if th.th_path = [] then print_th fmt th else
  fprintf fmt "%a.%a"
    (print_list (constant_string ".") string) th.th_path
    print_th th

let print_tdecl fmt td = match td.td_node with
  | Decl d ->
      print_decl fmt d
  | Use th ->
      fprintf fmt "@[<hov 2>(* use %a *)@]" print_qt th
  | Clone (th,sm) ->
      let tm = Mts.fold (fun x y a -> (x,y)::a) sm.sm_ts [] in
      let ym = Mts.fold (fun x y a -> (x,y)::a) sm.sm_ty [] in
      let lm = Mls.fold (fun x y a -> (x,y)::a) sm.sm_ls [] in
      let pm = Mpr.fold (fun x y a -> (x,y)::a) sm.sm_pr [] in
      fprintf fmt "@[<hov 2>(* clone %a with %a%a%a%a *)@]"
        print_qt th (print_list_suf comma print_inst_ts) tm
                    (print_list_suf comma print_inst_ty) ym
                    (print_list_suf comma print_inst_ls) lm
                    (print_list_suf comma print_inst_pr) pm
  | Meta (m,al) ->
      fprintf fmt "@[<hov 2>(* meta %s %a *)@]"
        m.meta_name (print_list comma print_meta_arg) al

let print_theory fmt th =
  fprintf fmt "@[<hov 2>theory %a%a@\n%a@]@\nend@."
    print_th th print_id_labels th.th_name
    (print_list newline2 print_tdecl) th.th_decls

let print_task fmt task =
  forget_all ();
  fprintf fmt "@[<hov 2>theory Task@\n%a@]@\nend@."
    (print_list newline2 print_tdecl) (task_tdecls task)

module NsTree = struct
  type t =
    | Namespace of string * namespace * known_map
    | Leaf      of string

  let contents ns kn =
    let add_ns s ns acc = Namespace (s, ns, kn) :: acc in
    let add_pr s p  acc =
      let k, _ = find_prop_decl kn p in
      Leaf (sprint_pkind k ^ " " ^ s) :: acc in
    let add_ls s ls acc =
      if s = "infix ="  && ls_equal ls ps_equ then acc else
        Leaf (ls_kind ls ^ " " ^ s) :: acc
    in
    let add_ts s ts acc =
      if s = "int"  && ts_equal ts ts_int  then acc else
      if s = "real" && ts_equal ts ts_real then acc else
        Leaf ("type " ^ s) :: acc
    in
    let acc = Mstr.fold add_ns ns.ns_ns []  in
    let acc = Mstr.fold add_pr ns.ns_pr acc in
    let acc = Mstr.fold add_ls ns.ns_ls acc in
    let acc = Mstr.fold add_ts ns.ns_ts acc in acc

  let decomp = function
    | Namespace (s,ns,kn) -> s, contents ns kn
    | Leaf s              -> s, []
end

let print_namespace fmt name th =
  let module P = Print_tree.Make(NsTree) in
  fprintf fmt "@[<hov>%a@]@." P.print
    (NsTree.Namespace (name, th.th_export, th.th_known))

(* Exception reporting *)

let () = Exn_printer.register
  begin fun fmt exn -> match exn with
  | Ty.TypeMismatch (t1,t2) ->
      fprintf fmt "Type mismatch between %a and %a"
        print_ty t1 print_ty t2
  | Ty.BadTypeArity ({ts_args = []} as ts, _) ->
      fprintf fmt "Type symbol %a expects no arguments" print_ts ts
  | Ty.BadTypeArity (ts, app_arg) ->
      let i = List.length ts.ts_args in
      fprintf fmt "Type symbol %a expects %i argument%s but is applied to %i"
        print_ts ts i (if i = 1 then "" else "s") app_arg
  | Ty.DuplicateTypeVar tv ->
      fprintf fmt "Type variable %a is used twice" print_tv tv
  | Ty.UnboundTypeVar tv ->
      fprintf fmt "Unbound type variable: %a" print_tv tv
  | Ty.UnexpectedProp ->
      fprintf fmt "Unexpected propositional type"
  | Term.BadArity ({ls_args = []} as ls, _) ->
      fprintf fmt "%s %a expects no arguments"
        (if ls.ls_value = None then "Predicate" else "Function") print_ls ls
  | Term.BadArity (ls, app_arg) ->
      let i = List.length ls.ls_args in
      fprintf fmt "%s %a expects %i argument%s but is applied to %i"
        (if ls.ls_value = None then "Predicate" else "Function")
        print_ls ls i (if i = 1 then "" else "s") app_arg
  | Term.EmptyCase ->
      fprintf fmt "Empty match expression"
  | Term.DuplicateVar vs ->
      fprintf fmt "Variable %a is used twice" print_vsty vs
  | Term.UncoveredVar vs ->
      fprintf fmt "Variable %a uncovered in \"or\"-pattern" print_vsty vs
  | Term.FunctionSymbolExpected ls ->
      fprintf fmt "Not a function symbol: %a" print_ls ls
  | Term.PredicateSymbolExpected ls ->
      fprintf fmt "Not a predicate symbol: %a" print_ls ls
  | Term.ConstructorExpected ls ->
      fprintf fmt "%s %a is not a constructor"
        (if ls.ls_value = None then "Predicate" else "Function") print_ls ls
  | Term.TermExpected t ->
      fprintf fmt "Not a term: %a" print_term t
  | Term.FmlaExpected t ->
      fprintf fmt "Not a formula: %a" print_term t
  | Pattern.ConstructorExpected (ls,ty) ->
      fprintf fmt "%s %a is not a constructor of type %a"
        (if ls.ls_value = None then "Predicate" else "Function") print_ls ls
        print_ty ty
  | Pattern.NonExhaustive pl ->
      fprintf fmt "Pattern not covered by a match:@\n  @[%a@]"
        print_pat (List.hd pl)
  | Decl.BadConstructor ls ->
      fprintf fmt "Bad constructor: %a" print_ls ls
  | Decl.BadRecordField ls ->
      fprintf fmt "Not a record field: %a" print_ls ls
  | Decl.RecordFieldMissing ls ->
      fprintf fmt "Field %a is missing" print_ls ls
  | Decl.DuplicateRecordField ls ->
      fprintf fmt "Field %a is used twice in the same constructor" print_ls ls
  | Decl.IllegalTypeAlias ts ->
      fprintf fmt
        "Type symbol %a is a type alias and cannot be declared as algebraic"
        print_ts ts
  | Decl.NonFoundedTypeDecl ts ->
      fprintf fmt "Cannot construct a value of type %a" print_ts ts
  | Decl.NonPositiveTypeDecl (_ts, ls, ty) ->
      fprintf fmt "Constructor %a \
          contains a non strictly positive occurrence of type %a"
        print_ls ls print_ty ty
  | Decl.InvalidIndDecl (_ls, pr) ->
      fprintf fmt "Ill-formed inductive clause %a"
        print_pr pr
  | Decl.NonPositiveIndDecl (_ls, pr, ls1) ->
      fprintf fmt "Inductive clause %a contains \
          a non strictly positive occurrence of symbol %a"
        print_pr pr print_ls ls1
  | Decl.BadLogicDecl (ls1,ls2) ->
      fprintf fmt "Ill-formed definition: symbols %a and %a are different"
        print_ls ls1 print_ls ls2
  | Decl.UnboundVar vs ->
      fprintf fmt "Unbound variable: %a" print_vsty vs
  | Decl.ClashIdent id ->
      fprintf fmt "Ident %s is defined twice" id.id_string
  | Decl.EmptyDecl ->
      fprintf fmt "Empty declaration"
  | Decl.EmptyAlgDecl ts ->
      fprintf fmt "Algebraic type %a has no constructors" print_ts ts
  | Decl.EmptyIndDecl ls ->
      fprintf fmt "Inductive predicate %a has no constructors" print_ls ls
  | Decl.KnownIdent id ->
      fprintf fmt "Ident %s is already declared" id.id_string
  | Decl.UnknownIdent id ->
      fprintf fmt "Ident %s is not yet declared" id.id_string
  | Decl.RedeclaredIdent id ->
      fprintf fmt "Ident %s is already declared, with a different declaration"
        id.id_string
  | Decl.NoTerminationProof ls ->
      fprintf fmt "Cannot prove the termination of %a" print_ls ls
  | _ -> raise exn
  end<|MERGE_RESOLUTION|>--- conflicted
+++ resolved
@@ -235,22 +235,17 @@
       fprintf fmt (protect_on (pri > 7) "%a[%a]")
         (print_lterm 7) t1 print_term t2
   | _, [t1;t2;t3] when ls.ls_name.id_string = "mixfix [<-]" ->
-<<<<<<< HEAD
-      fprintf fmt (protect_on (pri > 6) "%a[%a <- %a]")
-        (print_lterm 6) t1 (print_lterm 5) t2 (print_lterm 5) t3
-  | _, [t1;t2] when ls.ls_name.id_string = "mixfix [_..]" ->
-      fprintf fmt (protect_on (pri > 6) "%a[%a..]")
-        (print_lterm 6) t1 print_term t2
-  | _, [t1;t2] when ls.ls_name.id_string = "mixfix [.._]" ->
-      fprintf fmt (protect_on (pri > 6) "%a[..%a]")
-        (print_lterm 6) t1 print_term t2
-  | _, [t1;t2;t3] when ls.ls_name.id_string = "mixfix [_.._]" ->
-      fprintf fmt (protect_on (pri > 6) "%a[%a..%a]")
-        (print_lterm 6) t1 (print_lterm 5) t2 (print_lterm 5) t3
-=======
       fprintf fmt (protect_on (pri > 7) "%a[%a <- %a]")
         (print_lterm 7) t1 (print_lterm 6) t2 (print_lterm 6) t3
->>>>>>> 2411344a
+  | _, [t1;t2] when ls.ls_name.id_string = "mixfix [_..]" ->
+      fprintf fmt (protect_on (pri > 7) "%a[%a..]")
+        (print_lterm 7) t1 print_term t2
+  | _, [t1;t2] when ls.ls_name.id_string = "mixfix [.._]" ->
+      fprintf fmt (protect_on (pri > 7) "%a[..%a]")
+        (print_lterm 7) t1 print_term t2
+  | _, [t1;t2;t3] when ls.ls_name.id_string = "mixfix [_.._]" ->
+      fprintf fmt (protect_on (pri > 7) "%a[%a..%a]")
+        (print_lterm 7) t1 (print_lterm 6) t2 (print_lterm 6) t3
   | _, tl ->
       fprintf fmt (protect_on (pri > 6) "@[<hov 1>%a@ %a@]")
         print_ls ls (print_list space (print_lterm 7)) tl
@@ -300,11 +295,11 @@
   | Tfalse ->
       fprintf fmt "false"
   | Tbinop (Tand,f1,{ t_node = Tbinop (Tor,f2,{ t_node = Ttrue }) })
-    when Slab.mem Term.asym_label f2.t_label ->
+    when Slab.mem Term.asym_split f2.t_label ->
       fprintf fmt (protect_on (pri > 2) "@[<hov 1>%a so@ %a@]")
         (print_lterm 3) f1 (print_lterm 2) f2
   | Tbinop (Timplies,{ t_node = Tbinop (Tor,f2,{ t_node = Ttrue }) },f1)
-    when Slab.mem Term.asym_label f2.t_label ->
+    when Slab.mem Term.asym_split f2.t_label ->
       fprintf fmt (protect_on (pri > 2) "@[<hov 1>%a by@ %a@]")
         (print_lterm 3) f1 (print_lterm 2) f2
   | Tbinop (b,f1,f2) ->
