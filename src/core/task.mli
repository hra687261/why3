(********************************************************************)
(*                                                                  *)
(*  The Why3 Verification Platform   /   The Why3 Development Team  *)
(*  Copyright 2010-2016   --   INRIA - CNRS - Paris-Sud University  *)
(*                                                                  *)
(*  This software is distributed under the terms of the GNU Lesser  *)
(*  General Public License version 2.1, with the special exception  *)
(*  on linking described in file LICENSE.                           *)
(*                                                                  *)
(********************************************************************)

(** Proof Tasks, Cloning and Meta History *)

open Ident
open Ty
open Term
open Decl
open Theory

type tdecl_set = private {
  tds_set : Stdecl.t;
  tds_tag : Weakhtbl.tag;
}

val tds_equal : tdecl_set -> tdecl_set -> bool
val tds_hash : tdecl_set -> int
val tds_compare : tdecl_set -> tdecl_set -> int
val tds_empty : tdecl_set

val mk_tds : Stdecl.t -> tdecl_set

type clone_map = tdecl_set Mid.t    (* Use and Clone *)
type meta_map = tdecl_set Mmeta.t   (* Meta *)

(** Task *)

type task = task_hd option

and task_hd = private {
<<<<<<< HEAD
  task_decl  : tdecl;        (* last declaration *)
  task_prev  : task;         (* context *)
  task_known : known_map;    (* known identifiers *)
  task_clone : clone_map;    (* use/clone history *)
  task_meta  : meta_map;     (* meta properties *)
  task_tag   : Weakhtbl.tag; (* unique magical tag *)
=======
  task_decl  : tdecl;        (** last declaration *)
  task_prev  : task;         (** context *)
  task_known : known_map;    (** known identifiers *)
  task_clone : clone_map;    (** cloning history *)
  task_meta  : meta_map;     (** meta properties *)
  task_tag   : Weakhtbl.tag; (** unique magical tag *)
>>>>>>> b48938dc
}

val task_equal : task -> task -> bool
val task_hd_equal : task_hd -> task_hd -> bool

val task_hash : task -> int
val task_hd_hash : task_hd -> int

val task_known : task -> known_map
val task_clone : task -> clone_map
val task_meta  : task -> meta_map

val find_clone_tds : task -> theory -> tdecl_set
val find_meta_tds  : task -> meta -> tdecl_set

(** {2 Constructors} *)

val add_decl : task -> decl -> task
val add_tdecl : task -> tdecl -> task

val use_export : task -> theory -> task
val clone_export : task -> theory -> th_inst -> task
val add_meta : task -> meta -> meta_arg list -> task

(** {2 Declaration constructors + add_decl} *)

val add_ty_decl : task -> tysymbol -> task
val add_data_decl : task -> data_decl list -> task
val add_param_decl : task -> lsymbol -> task
val add_logic_decl : task -> logic_decl list -> task
val add_ind_decl : task -> ind_sign -> ind_decl list -> task
val add_prop_decl : task -> prop_kind -> prsymbol -> term -> task

(** {2 Utilities} *)

val split_theory : theory -> Spr.t option -> task -> task list
  (** [split_theory th s t] returns the list of proof tasks that
      correspond to goals in [th], in the order of appearance.
      If set [s] is not empty, then only the goals in [s] are
      proved. The goals which are instances of already proved
      propositions (introduced by cloning) are not proved.
      Task [t] is the task prefix that can be used to add
      some metas to every generated proof task. *)

(** {2 Realization utilities} *)

val used_theories : task -> theory Mid.t
  (** returns a map from theory names to theories themselves *)

val used_symbols : theory Mid.t -> theory Mid.t
  (** takes the result of [used_theories] and returns
      a map from symbol names to their theories of origin *)

val local_decls : task -> theory Mid.t -> decl list
  (** takes the result of [used_symbols] and returns
      the list of declarations that are not imported
      with those theories or derived thereof *)

(** {2 Bottom-up, tail-recursive traversal functions} *)

val task_fold : ('a -> tdecl -> 'a) -> 'a -> task -> 'a
val task_iter : (tdecl -> unit) -> task -> unit

val task_tdecls : task -> tdecl list
val task_decls  : task -> decl list

val task_goal  : task -> prsymbol
val task_goal_fmla  : task -> term

val task_separate_goal : task -> tdecl * task
(** [task_separate_goal t] returns a pair [(g,t')] where [g] is the
    goal of the task [t] and [t'] is the rest.  raises [GoalNotFound]
    if task [t] has no goal *)

(** {2 Selectors} *)

val on_meta : meta -> ('a -> meta_arg list -> 'a) -> 'a -> task -> 'a
val on_cloned_theory : theory -> ('a -> symbol_map -> 'a) -> 'a -> task -> 'a

val on_meta_excl : meta -> task -> meta_arg list option
val on_used_theory : theory -> task -> bool

val on_tagged_ty : meta -> task -> Sty.t
val on_tagged_ts : meta -> task -> Sts.t
val on_tagged_ls : meta -> task -> Sls.t
val on_tagged_pr : meta -> task -> Spr.t

(** Exceptions *)

exception NotTaggingMeta of meta
exception NotExclusiveMeta of meta

exception GoalNotFound
exception GoalFound
exception LemmaFound<|MERGE_RESOLUTION|>--- conflicted
+++ resolved
@@ -37,21 +37,12 @@
 type task = task_hd option
 
 and task_hd = private {
-<<<<<<< HEAD
-  task_decl  : tdecl;        (* last declaration *)
-  task_prev  : task;         (* context *)
-  task_known : known_map;    (* known identifiers *)
-  task_clone : clone_map;    (* use/clone history *)
-  task_meta  : meta_map;     (* meta properties *)
-  task_tag   : Weakhtbl.tag; (* unique magical tag *)
-=======
   task_decl  : tdecl;        (** last declaration *)
   task_prev  : task;         (** context *)
   task_known : known_map;    (** known identifiers *)
-  task_clone : clone_map;    (** cloning history *)
+  task_clone : clone_map;    (** use/clone history *)
   task_meta  : meta_map;     (** meta properties *)
   task_tag   : Weakhtbl.tag; (** unique magical tag *)
->>>>>>> b48938dc
 }
 
 val task_equal : task -> task -> bool
