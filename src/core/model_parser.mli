(********************************************************************)
(*                                                                  *)
(*  The Why3 Verification Platform   /   The Why3 Development Team  *)
(*  Copyright 2010-2020   --   Inria - CNRS - Paris-Sud University  *)
(*                                                                  *)
(*  This software is distributed under the terms of the GNU Lesser  *)
(*  General Public License version 2.1, with the special exception  *)
(*  on linking described in file LICENSE.                           *)
(*                                                                  *)
(********************************************************************)

(** {1 Counter-example model values} *)

type model_int = { int_value: BigInt.t; int_verbatim: string }

type model_dec = { dec_int: BigInt.t; dec_frac: BigInt.t; dec_verbatim: string }

type model_frac = { frac_nom: BigInt.t; frac_den: BigInt.t; frac_verbatim: string }

type model_bv = { bv_value: BigInt.t; bv_length: int; bv_verbatim: string }

type model_float_binary = { sign: model_bv; exp: model_bv; mant: model_bv }

type model_float =
  | Plus_infinity | Minus_infinity | Plus_zero | Minus_zero | Not_a_number
  | Float_number of {hex: string option (* e.g., 0x1.ffp99 *); binary: model_float_binary}

type model_value =
  | Boolean of bool
  | String of string
  | Integer of model_int
  | Float of model_float
  | Bitvector of model_bv
  | Decimal of model_dec
  | Fraction of model_frac
  | Array of model_array
  | Record of model_record
  | Proj of model_proj
  | Apply of string * model_value list
  | Unparsed of string

and arr_index = {arr_index_key: model_value; arr_index_value: model_value}

and model_array = {arr_others: model_value; arr_indices: arr_index list}

and model_record = (field_name * model_value) list

and model_proj = proj_name * model_value

and proj_name = string

and field_name = string

val array_create_constant :
  value : model_value ->
  model_array
(** Creates constant array with all indices equal to the parameter value. *)

val array_add_element :
  array : model_array ->
  index : model_value ->
  value : model_value ->
  model_array
(** Adds an element to the array.
    @param array : the array to that the element will be added

    @param index : the index on which the element will be added.

    @param value : the value of the element to be added
*)

val float_of_binary : model_float_binary -> model_float

val print_model_value : Format.formatter -> model_value -> unit


(*
***************************************************************
**  Model elements
***************************************************************
*)

type model_element_kind =
| Result (* Result of a function call (if the counter-example is for postcondition)  *)
| Old (* Old value of function argument (if the counter-example is for postcondition) *)
| At of string (* Value at label *)
| Error_message (* The model element represents error message, not source-code element.
                   The error message is saved in the name of the model element.*)
| Loop_before
| Loop_previous_iteration
| Loop_current_iteration
| Other

(** Information about the name of the model element *)
type model_element_name = {
  men_name   : string;
    (** The name of the source-code element.  *)
  men_kind   : model_element_kind;
    (** The kind of model element. *)
  men_attrs : Ident.Sattr.t;
}

(** Counter-example model elements. Each element represents
    a counter-example for a single source-code element.*)
type model_element = {
  me_name       : model_element_name;
    (** Information about the name of the model element  *)
  me_value      : model_value;
    (** Counter-example value for the element. *)
  me_location   : Loc.position option;
    (** Source-code location of the element. *)
  me_term       : Term.term option;
    (** Why term corresponding to the element.  *)
}

val create_model_element :
  name      : string ->
  value     : model_value ->
  attrs     : Ident.Sattr.t ->
  model_element
(** Creates a counter-example model element.
    @param name : the name of the source-code element

    @param value  : counter-example value for the element

    @param location : source-code location of the element

    @param term : why term corresponding to the element
*)

  (** {2 Model definitions} *)

type model

val is_model_empty : model -> bool
<<<<<<< HEAD
val default_model : model
val set_model_files : model -> model_element list Wstdlib.Mint.t Wstdlib.Mstr.t -> model
=======
val empty_model : model
>>>>>>> f6537443

(** {2 Querying the model} *)

val get_model_elements : model -> model_element list
val get_model_term_loc : model -> Loc.position option
val get_model_term_attrs : model -> Ident.Sattr.t

val get_model_element : model -> string -> Loc.position -> model_element option
val get_model_element_by_id : model -> Ident.ident -> model_element option
val get_model_element_by_loc : model -> Loc.position -> model_element option

(** {2 Printing the model} *)

val print_model :
  ?me_name_trans:(model_element_name -> string) ->
  print_attrs:bool ->
  Format.formatter ->
  model ->
  unit
(** Prints the counter-example model

    @param me_name_trans the transformation of the model elements
      names. The input is information about model element name. The
      output is the name of the model element that should be displayed.
    @param model the counter-example model to print
    @param print_attrs: when set to true, the name is printed together with the
    attrs associated to the specific ident.
*)

val print_model_human :
  ?me_name_trans:(model_element_name -> string) ->
  Format.formatter ->
  model ->
  print_attrs:bool ->
  unit
(** Same as print_model but is intended to be human readable.*)

val print_model_json :
  ?me_name_trans:(model_element_name -> string) ->
  ?vc_line_trans:(int -> string) ->
  Format.formatter ->
  model ->
  unit
(** Prints counter-example model to json format.

    @param me_name_trans see print_model
    @param vc_line_trans the transformation from the line number corresponding
      to the term that triggers VC before splitting VC to the name of JSON field
      storing counterexample information related to this term. By default, this
      information is stored in JSON field corresponding to this line, i.e.,
      the transformation is [string_of_int].
      Note that the exact line of the construct that triggers VC may not be
      known. This can happen if the term that triggers VC spans multiple lines
      and it is splitted.
      This transformation can be used to store the counterexample information
      related to this term in dedicated JSON field

    The format is the following:
    - counterexample is JSON object with fields indexed by names of files
      storing values of counterexample_file
    - counterexample_file is JSON object with fields indexed by line numbers
      storing values of counterexample_line
    - counterexample_line is JSON array (ordered list) with elements
      corresponding to counterexample_element
    - counterexample_element is JSON object with following fields
      - "name": name of counterexample element
      - "value": value of counterexample element
      - "kind": kind of counterexample element:
        - "result": Result of a function call (if the counter-example is for postcondition)
        - "old": Old value of function argument (if the counter-example is for postcondition)
        - "\@X": Value at label X
        - "before_loop": Value before entering the loop
        - "previous_iteration": Value in the previous loop iteration
        - "current_iteration": Value in the current loop iteration
        - "error_message": The model element represents error message, not source-code element.
            The error message is saved in the name of the model element
        - "other"

    Example:
    [
      "records.adb": {
          "84": [
            {
              "name": "A.A",
              "value": "255",
              "kind": "other"
            },
            {
              "name": "B.B",
              "value": "0",
              "kind": "other"
            }
          ]
      }
    ]
*)

val interleave_with_source :
  print_attrs:bool ->
  ?start_comment:string ->
  ?end_comment:string ->
  ?me_name_trans:(model_element_name -> string) ->
  model ->
  rel_filename:string ->
  source_code:string ->
  locations:(Loc.position * 'a) list ->
  string * (Loc.position * 'a) list
(** Given a source code and a counter-example model interleaves
    the source code with information in about the counter-example.
    That is, for each location in counter-example trace creates
    a comment in the output source code with information about
    values of counter-example model elements.

    @param start_comment the string that starts a comment
    @param end_comment the string that ends a comment
    @param me_name_trans see print_model
    @param model counter-example model
    @param rel_filename the file name of the source relative to the session
    @param source_code the input source code
    @param locations the source locations that are found in the code

    @return the source code with added comments with information
    about counter-example model. The second part of the pair are
    locations modified so that it takes into account that counterexamples
    were added.
*)

(*
***************************************************************
**  Filtering the model
***************************************************************
*)
val model_for_positions_and_decls : model ->
  positions: Loc.position list -> model
(** Given a model and a list of source-code positions returns model
    that contains only elements from the input model that are on these
    positions plus for every file in the model, elements that are
    in the positions of function declarations. Elements with other
    positions are filtered out.

    Assumes that for each file the element on the first line of the model
    has position of function declaration.

    Only filename and line number is used to identify positions.
*)

(*
***************************************************************
** Registering model parser
***************************************************************
*)

type model_parser = Printer.printer_mapping -> string -> model
(** Parses the input string into model elements, estabilishes
    a mapping between these elements and mapping from printer
    and builds model data structure.*)

type raw_model_parser = Printer.printer_mapping -> string -> model_element list

val register_remove_field:
  (Ident.Sattr.t * model_value -> Ident.Sattr.t * model_value) -> unit

val register_model_parser : desc:Pp.formatted -> string -> raw_model_parser -> unit

val lookup_model_parser : string -> model_parser

val list_model_parsers : unit -> (string * Pp.formatted) list<|MERGE_RESOLUTION|>--- conflicted
+++ resolved
@@ -133,12 +133,8 @@
 type model
 
 val is_model_empty : model -> bool
-<<<<<<< HEAD
-val default_model : model
+val empty_model : model
 val set_model_files : model -> model_element list Wstdlib.Mint.t Wstdlib.Mstr.t -> model
-=======
-val empty_model : model
->>>>>>> f6537443
 
 (** {2 Querying the model} *)
 
