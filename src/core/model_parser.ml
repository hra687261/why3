--- conflicted
+++ resolved
@@ -76,57 +76,44 @@
     arr_indices = arr_index::array.arr_indices;
   }
 
-<<<<<<< HEAD
+let convert_float_value f =
+  match f with
+  | Plus_infinity ->
+      let m = Mstr.add "cons" (Json_base.String "Plus_infinity") Stdlib.Mstr.empty in
+      Json_base.Record m
+  | Minus_infinity ->
+      let m = Mstr.add "cons" (Json_base.String "Minus_infinity") Stdlib.Mstr.empty in
+      Json_base.Record m
+  | Plus_zero ->
+      let m = Mstr.add "cons" (Json_base.String "Plus_zero") Stdlib.Mstr.empty in
+      Json_base.Record m
+  | Minus_zero ->
+      let m = Mstr.add "cons" (Json_base.String "Minus_zero") Stdlib.Mstr.empty in
+      Json_base.Record m
+  | Not_a_number ->
+      let m = Mstr.add "cons" (Json_base.String "Not_a_number") Stdlib.Mstr.empty in
+      Json_base.Record m
+  | Float_value (b, eb, sb) ->
+      let m = Mstr.add "cons" (Json_base.String "Float_value") Stdlib.Mstr.empty in
+      let m = Mstr.add "sign" (Json_base.String b) m in
+      let m = Mstr.add "exponent" (Json_base.String eb) m in
+      let m = Mstr.add "significand" (Json_base.String sb) m in
+      Json_base.Record m
+
 let rec convert_model_value value : Json_base.json =
   match value with
   | Integer s ->
       let m = Mstr.add "type" (Json_base.String "Integer") Stdlib.Mstr.empty in
       let m = Mstr.add "val" (Json_base.String s) m in
       Json_base.Record m
+  | Float f ->
+      let m = Mstr.add "type" (Json_base.String "Float") Stdlib.Mstr.empty in
+      let m = Mstr.add "val" (convert_float_value f) m in
+      Json_base.Record m
   | Decimal (int_part, fract_part) ->
-      let m = Mstr.add "type" (Json_base.String "Float") Stdlib.Mstr.empty in
+      let m = Mstr.add "type" (Json_base.String "Decimal") Stdlib.Mstr.empty in
       let m = Mstr.add "val" (Json_base.String (int_part^"."^fract_part)) m in
       Json_base.Record m
-=======
-let convert_float_value f =
-  match f with
-  | Plus_infinity ->
-      let m = Mstr.add "cons" (Json.String "Plus_infinity") Stdlib.Mstr.empty in
-      Json.Record m
-  | Minus_infinity ->
-      let m = Mstr.add "cons" (Json.String "Minus_infinity") Stdlib.Mstr.empty in
-      Json.Record m
-  | Plus_zero ->
-      let m = Mstr.add "cons" (Json.String "Plus_zero") Stdlib.Mstr.empty in
-      Json.Record m
-  | Minus_zero ->
-      let m = Mstr.add "cons" (Json.String "Minus_zero") Stdlib.Mstr.empty in
-      Json.Record m
-  | Not_a_number ->
-      let m = Mstr.add "cons" (Json.String "Not_a_number") Stdlib.Mstr.empty in
-      Json.Record m
-  | Float_value (b, eb, sb) ->
-      let m = Mstr.add "cons" (Json.String "Float_value") Stdlib.Mstr.empty in
-      let m = Mstr.add "sign" (Json.String b) m in
-      let m = Mstr.add "exponent" (Json.String eb) m in
-      let m = Mstr.add "significand" (Json.String sb) m in
-      Json.Record m
-
-let rec convert_model_value value : Json.json =
-  match value with
-  | Integer s ->
-      let m = Mstr.add "type" (Json.String "Integer") Stdlib.Mstr.empty in
-      let m = Mstr.add "val" (Json.String s) m in
-      Json.Record m
-  | Float f ->
-      let m = Mstr.add "type" (Json.String "Float") Stdlib.Mstr.empty in
-      let m = Mstr.add "val" (convert_float_value f) m in
-      Json.Record m
-  | Decimal (int_part, fract_part) ->
-      let m = Mstr.add "type" (Json.String "Decimal") Stdlib.Mstr.empty in
-      let m = Mstr.add "val" (Json.String (int_part^"."^fract_part)) m in
-      Json.Record m
->>>>>>> 958c9c92
   | Unparsed s ->
       let m = Mstr.add "type" (Json_base.String "Unparsed") Stdlib.Mstr.empty in
       let m = Mstr.add "val" (Json_base.String s) m in
