--- conflicted
+++ resolved
@@ -16,10 +16,7 @@
 exception InvalidConstantLiteral of int * string
 
 type integer_literal = private
-<<<<<<< HEAD
-=======
   | IConstRaw of BigInt.t
->>>>>>> b9e41718
   | IConstDec of string
   | IConstHex of string
   | IConstOct of string
@@ -45,32 +42,21 @@
 
 val is_negative : constant -> bool
 
-<<<<<<< HEAD
-val int_const_dec : string -> integer_literal
-val int_const_hex : string -> integer_literal
-val int_const_oct : string -> integer_literal
-val int_const_bin : string -> integer_literal
-=======
 val int_literal_dec : string -> integer_literal
 val int_literal_hex : string -> integer_literal
 val int_literal_oct : string -> integer_literal
 val int_literal_bin : string -> integer_literal
->>>>>>> b9e41718
 (** these four functions construct integer constant terms from some
     string [s] of digits in the corresponding base. Exception
     InvalidConstantLiteral(base,s) is raised if [s] contains invalid
     characters for the given base. *)
 
-<<<<<<< HEAD
-val int_const_of_int : int -> integer_constant
-=======
 val int_literal_raw : BigInt.t -> integer_literal
 
 val int_const_of_int : int -> integer_constant
 val int_const_of_big_int : BigInt.t -> integer_constant
 
 val const_of_int : int -> constant
->>>>>>> b9e41718
 val const_of_big_int : BigInt.t -> constant
 
 val real_const_dec : string -> string -> string option -> real_literal
@@ -139,20 +125,12 @@
 val compute_int_literal : integer_literal -> BigInt.t
 val compute_int_constant : integer_constant -> BigInt.t
 
-<<<<<<< HEAD
-type int_range = private {
-  ir_lower : integer_constant;
-  ir_upper : integer_constant;
-  ir_lower_val : BigInt.t;
-  ir_upper_val : BigInt.t;
-=======
 type int_range = {
   ir_lower : BigInt.t;
   ir_upper : BigInt.t;
->>>>>>> b9e41718
 }
 
-val create_range : integer_constant -> integer_constant -> int_range
+val create_range : BigInt.t -> BigInt.t -> int_range
 
 exception OutOfRange of integer_constant
 
