--- conflicted
+++ resolved
@@ -17,11 +17,7 @@
 let copy = String.copy
 let set = String.set
 
-
-<<<<<<< HEAD
-=======
 let lowercase = String.lowercase
->>>>>>> d6bd47f9
 let capitalize = String.capitalize
 let uncapitalize = String.uncapitalize
 
