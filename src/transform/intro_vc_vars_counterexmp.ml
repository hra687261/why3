--- conflicted
+++ resolved
@@ -30,11 +30,8 @@
   (* Identifies the term that triggers the VC. *)
 let model_vc_post_label = Ident.create_label "model_vc_post"
 (* Identifies the postcondition that triggers the VC. *)
-<<<<<<< HEAD
 let model_trace_prefix = "model_trace:"
   (* The term labeled with "model_trace:name" will be in counterexample with name "name" *)
-=======
->>>>>>> 7129b259
 
 (* Information about the term that triggers VC.  *)
 type vc_term_info = {
@@ -46,16 +43,12 @@
   (* true if VC was generated for precondition or postcondition *)
 }
 
-<<<<<<< HEAD
 let get_label labels prefix =
   let check l = Strings.has_prefix prefix l.lab_string in
   Slab.choose (Slab.filter check labels)
 
 let is_model_vc_label l =
   lab_equal l model_vc_label || lab_equal l model_vc_post_label
-=======
-let is_model_vc_label l = l = model_vc_label || l = model_vc_post_label
->>>>>>> 7129b259
 
 let check_enter_vc_term t info vc_loc =
   (* Check whether the term that triggers VC is entered.
@@ -105,11 +98,7 @@
     labels
 
 let is_counterexample_label l =
-<<<<<<< HEAD
   lab_equal l model_label || lab_equal l model_projected_label
-=======
-  l = model_label || l = model_projected_label
->>>>>>> 7129b259
 
 
 (* Preid table necessary to avoid duplication of *_vc_constant *)
