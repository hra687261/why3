(********************************************************************)
(*                                                                  *)
(*  The Why3 Verification Platform   /   The Why3 Development Team  *)
(*  Copyright 2010-2017   --   INRIA - CNRS - Paris-Sud University  *)
(*                                                                  *)
(*  This software is distributed under the terms of the GNU Lesser  *)
(*  General Public License version 2.1, with the special exception  *)
(*  on linking described in file LICENSE.                           *)
(*                                                                  *)
(********************************************************************)

open Ident
open Ty
open Term
open Decl
open Theory
open Task

(* a type constructor generates an infinite type if either it is tagged by
   meta_infinite or one of its "material" arguments is an infinite type *)

let meta_infinite = register_meta "infinite_type" [MTtysymbol]
  ~desc:"Specify@ that@ the@ given@ type@ has@ always@ an@ infinite@ \
         cardinality."

let meta_material = register_meta "material_type_arg" [MTtysymbol;MTint]
  ~desc:"If@ the@ given@ type@ argument@ is@ instantiated@ by@ an@ infinite@ \
         type@ then@ the@ associated@ type@ constructor@ is@ infinite"

let get_material_args matl =
  let add_arg acc = function
    | [MAts ts; MAint i] ->
        let acc, mat = try acc, Mts.find ts acc with Not_found ->
          let mat = Array.make (List.length ts.ts_args) false in
          Mts.add ts mat acc, mat in
        Array.set mat i true;
        acc
    | _ -> assert false
  in
  Mts.map Array.to_list (List.fold_left add_arg Mts.empty matl)

let is_infinite_ty inf_ts ma_map =
  let rec inf_ty ty = match ty.ty_node with
    | Tyapp (ts,[_;ty]) when ts_equal ts ts_func -> inf_ty ty
    | Tyapp (ts,_) when Mts.mem ts inf_ts -> true
    | Tyapp (ts,_) when not (Mts.mem ts ma_map) -> false
    | Tyapp (ts,l) ->
        let mat = Mts.find ts ma_map in
        List.exists2 (fun mat ty -> mat && inf_ty ty) mat l
    | _ -> false (* FIXME? can we have non-ground types here? *)
  in
  inf_ty

(** Compile match patterns *)

let rec rewriteT t = match t.t_node with
  | Tcase (t,bl) ->
      let t = rewriteT t in
      let mk_b b = let p,t = t_open_branch b in [p], rewriteT t in
      let mk_case = t_case_close and mk_let = t_let_close_simp in
      Pattern.compile_bare ~mk_case ~mk_let [t] (List.map mk_b bl)
  | _ -> t_map rewriteT t

let compile_match = Trans.decl (fun d -> [decl_map rewriteT d]) None

(** Eliminate algebraic types and match statements *)

type state = {
  mt_map : lsymbol Mts.t;       (* from type symbols to selector functions *)
  pj_map : lsymbol list Mls.t;  (* from constructors to projections *)
  tp_map : decl Mid.t;          (* skipped tuple symbols *)
  inf_ts : Sts.t;               (* infinite types *)
  ma_map : bool list Mts.t;     (* material type arguments *)
  keep_t : bool;                (* keep algebraic type definitions *)
  keep_e : bool;                (* keep monomorphic enumeration types *)
  keep_r : bool;                (* keep non-recursive records *)
  no_ind : bool;                (* do not generate indexing functions *)
  no_inv : bool;                (* do not generate inversion axioms *)
  no_sel : bool;                (* do not generate selector *)
}

let empty_state = {
  mt_map = Mts.empty;
  pj_map = Mls.empty;
  tp_map = Mid.empty;
  inf_ts = Sts.add ts_real (Sts.singleton ts_int);
  ma_map = Mts.empty;
  keep_t = false;
  keep_e = false;
  keep_r = false;
  no_ind = false;
  no_inv = false;
  no_sel = false;
}

let uncompiled = "eliminate_algebraic: compile_match required"

let rec rewriteT kn state t = match t.t_node with
  | Tcase (t1,bl) ->
      let t1 = rewriteT kn state t1 in
      let mk_br (w,m) br =
        let (p,e) = t_open_branch br in
        let e = rewriteT kn state e in
        match p with
        | { pat_node = Papp (cs,pl) } ->
            let add_var e p pj = match p.pat_node with
              | Pvar v -> t_let_close_simp v (fs_app pj [t1] v.vs_ty) e
              | _ -> Printer.unsupportedTerm t uncompiled
            in
            let pjl = Mls.find cs state.pj_map in
            let e = List.fold_left2 add_var e pl pjl in
            w, Mls.add cs e m
        | { pat_node = Pwild } ->
            Some e, m
        | _ -> Printer.unsupportedTerm t uncompiled
      in
      let w,m = List.fold_left mk_br (None,Mls.empty) bl in
      let find (cs,_) = try Mls.find cs m with Not_found -> Opt.get w in
      let ts = match t1.t_ty with
        | Some { ty_node = Tyapp (ts,_) } -> ts
        | _ -> Printer.unsupportedTerm t uncompiled
      in
      begin match List.map find (find_constructors kn ts) with
        | [t] -> t
        | tl  -> t_app (Mts.find ts state.mt_map) (t1::tl) t.t_ty
      end
  | _ ->
      TermTF.t_map (rewriteT kn state) (rewriteF kn state Svs.empty true) t

and rewriteF kn state av sign f = match f.t_node with
  | Tcase (t1,bl) ->
      let t1 = rewriteT kn state t1 in
      let av' = Mvs.set_diff av (t_vars t1) in
      let mk_br (w,m) br =
        let (p,e) = t_open_branch br in
        let e = rewriteF kn state av' sign e in
        match p with
        | { pat_node = Papp (cs,pl) } ->
            let get_var p = match p.pat_node with
              | Pvar v -> v
              | _ -> Printer.unsupportedTerm f uncompiled
            in
            w, Mls.add cs (List.map get_var pl, e) m
        | { pat_node = Pwild } ->
            Some e, m
        | _ -> Printer.unsupportedTerm f uncompiled
      in
      let w,m = List.fold_left mk_br (None,Mls.empty) bl in
      let find (cs,_) =
        let vl,e = try Mls.find cs m with Not_found ->
          let var = create_vsymbol (id_fresh "w") in
          let get_var pj = var (t_type (t_app_infer pj [t1])) in
          List.map get_var (Mls.find cs state.pj_map), Opt.get w
        in
        let hd = t_app cs (List.map t_var vl) t1.t_ty in
        match t1.t_node with
        | Tvar v when Svs.mem v av ->
            let hd = t_let_close_simp v hd e in if sign
            then t_forall_close_simp vl [] hd
            else t_exists_close_simp vl [] hd
        | _ ->
            let hd = t_equ t1 hd in if sign
            then t_forall_close_simp vl [] (t_implies_simp hd e)
            else t_exists_close_simp vl [] (t_and_simp     hd e)
      in
      let ts = match t1.t_ty with
        | Some { ty_node = Tyapp (ts,_) } -> ts
        | _ -> Printer.unsupportedTerm f uncompiled
      in
      let op = if sign then t_and_simp else t_or_simp in
      Lists.map_join_left find op (find_constructors kn ts)
  | Tquant (q, bf) when (q = Tforall && sign) || (q = Texists && not sign) ->
      let vl, tr, f1, close = t_open_quant_cb bf in
      let tr = TermTF.tr_map (rewriteT kn state)
                      (rewriteF kn state Svs.empty sign) tr in
      let av = List.fold_left (fun s v -> Svs.add v s) av vl in
      let f1 = rewriteF kn state av sign f1 in
      (* Preserve labels and location of f *)
      t_label_copy f (t_quant_simp q (close vl tr f1))
  | Tbinop (o, _, _) when (o = Tand && sign) || (o = Tor && not sign) ->
      TermTF.t_map_sign (Util.const (rewriteT kn state))
        (rewriteF kn state av) sign f
  | Tlet (t1, _) ->
      let av = Mvs.set_diff av (t_vars t1) in
      TermTF.t_map_sign (Util.const (rewriteT kn state))
        (rewriteF kn state av) sign f
  | _ ->
      TermTF.t_map_sign (Util.const (rewriteT kn state))
        (rewriteF kn state Svs.empty) sign f

let add_selector (state,task) ts ty csl =
  if state.no_sel then state, task else
  (* declare the selector function *)
  let mt_id = id_derive ("match_" ^ ts.ts_name.id_string) ts.ts_name in
  let mt_ty = ty_var (create_tvsymbol (id_fresh "a")) in
  let mt_al = ty :: List.rev_map (fun _ -> mt_ty) csl in
  let mt_ls = create_fsymbol mt_id mt_al mt_ty in
  let mtmap = Mts.add ts mt_ls state.mt_map in
  let task  = add_param_decl task mt_ls in
  (* define the selector function *)
  let mt_vs _ = create_vsymbol (id_fresh "z") mt_ty in
  let mt_vl = List.rev_map mt_vs csl in
  let mt_tl = List.rev_map t_var mt_vl in
  let mt_add tsk (cs,_) t =
    let id = mt_ls.ls_name.id_string ^ "_" ^ cs.ls_name.id_string in
    let pr = create_prsymbol (id_derive id cs.ls_name) in
    let vl = List.rev_map (create_vsymbol (id_fresh "u")) cs.ls_args in
    let hd = fs_app cs (List.rev_map t_var vl) (Opt.get cs.ls_value) in
    let hd = fs_app mt_ls (hd::mt_tl) mt_ty in
    let vl = List.rev_append mt_vl (List.rev vl) in
    let ax = t_forall_close vl [] (t_equ hd t) in
    add_prop_decl tsk Paxiom pr ax
  in
  let task = List.fold_left2 mt_add task csl mt_tl in
  { state with mt_map = mtmap }, task

let add_selector acc ts ty = function
  | [_] -> acc
  | csl -> add_selector acc ts ty csl

let add_indexer (state,task) ts ty csl =
  (* declare the indexer function *)
  let mt_id = id_derive ("index_" ^ ts.ts_name.id_string) ts.ts_name in
  let mt_ls = create_fsymbol mt_id [ty] ty_int in
  let task  = add_param_decl task mt_ls in
  (* define the indexer function *)
  let index = ref (-1) in
  let mt_add tsk (cs,_) =
    incr index;
    let id = mt_ls.ls_name.id_string ^ "_" ^ cs.ls_name.id_string in
    let pr = create_prsymbol (id_derive id cs.ls_name) in
    let vl = List.rev_map (create_vsymbol (id_fresh "u")) cs.ls_args in
    let hd = fs_app cs (List.rev_map t_var vl) (Opt.get cs.ls_value) in
    let ax = t_equ (fs_app mt_ls [hd] ty_int) (t_nat_const !index) in
    let ax = t_forall_close (List.rev vl) [[hd]] ax in
    add_prop_decl tsk Paxiom pr ax
  in
  let task = List.fold_left mt_add task csl in
  state, task

let add_discriminator (state,task) ts ty csl =
  let d_add (c1,_) task (c2,_) =
    let id = c1.ls_name.id_string ^ "_" ^ c2.ls_name.id_string in
    let pr = create_prsymbol (id_derive id ts.ts_name) in
    let ul = List.rev_map (create_vsymbol (id_fresh "u")) c1.ls_args in
    let vl = List.rev_map (create_vsymbol (id_fresh "v")) c2.ls_args in
    let t1 = fs_app c1 (List.rev_map t_var ul) ty in
    let t2 = fs_app c2 (List.rev_map t_var vl) ty in
    let ax = t_neq t1 t2 in
    let ax = t_forall_close (List.rev vl) [[t2]] ax in
    let ax = t_forall_close (List.rev ul) [[t1]] ax in
    add_prop_decl task Paxiom pr ax
  in
  let rec dl_add task = function
    | c :: cl -> dl_add (List.fold_left (d_add c) task cl) cl
    | _ -> task
  in
  state, dl_add task csl

let add_indexer acc ts ty = function
  | [_] -> acc
  | _ when (fst acc).keep_t -> acc
  | csl when not ((fst acc).no_ind) -> add_indexer acc ts ty csl
  | csl when List.length csl <= 16 -> add_discriminator acc ts ty csl
  | _ -> acc

let meta_proj =
  (* projection symbol, constructor symbol, position, defining axiom *)
  register_meta "algtype projection" [MTlsymbol;MTlsymbol;MTint;MTprsymbol]
    ~desc:"Specify@ which@ projection@ symbol@ is@ used@ for@ the@ \
           given@ constructor@ at@ the@ specified@ position.@ \
           For@ internal@ use."

let add_projections (state,task) _ts _ty csl =
  (* declare and define the projection functions *)
  let pj_add (m,tsk) (cs,pl) =
    let id = cs.ls_name.id_string ^ "_proj_" in
    let vl = List.rev_map (create_vsymbol (id_fresh "u")) cs.ls_args in
    let tl = List.rev_map t_var vl in
    let hd = fs_app cs tl (Opt.get cs.ls_value) in
    let c = ref 0 in
    let add (pjl,tsk) t pj =
      let ls = incr c; match pj with
        | Some pj -> pj
        | None ->
            let cn = string_of_int !c in
            let id = id_derive (id ^ cn) cs.ls_name in
            create_lsymbol id [Opt.get cs.ls_value] t.t_ty
      in
      let tsk = add_param_decl tsk ls in
      let id = id_derive (ls.ls_name.id_string ^ "_def") ls.ls_name in
      let pr = create_prsymbol id in
      let hh = t_app ls [hd] t.t_ty in
      let ax = t_forall_close (List.rev vl) [] (t_equ hh t) in
      let mal = [MAls ls; MAls cs; MAint (!c - 1); MApr pr] in
      let tsk = add_prop_decl tsk Paxiom pr ax in
      let tsk = if state.keep_t then add_meta tsk meta_proj mal else tsk in
      ls::pjl, tsk
    in
    let pjl,tsk = List.fold_left2 add ([],tsk) tl pl in
    Mls.add cs (List.rev pjl) m, tsk
  in
  let pjmap, task = List.fold_left pj_add (state.pj_map, task) csl in
  { state with pj_map = pjmap }, task

let add_inversion (state,task) ts ty csl =
  if state.keep_t || state.no_inv then state, task else
  (* add the inversion axiom *)
  let ax_id = ts.ts_name.id_string ^ "_inversion" in
  let ax_pr = create_prsymbol (id_derive ax_id ts.ts_name) in
  let ax_vs = create_vsymbol (id_fresh "u") ty in
  let ax_hd = t_var ax_vs in
  let mk_cs (cs,_) =
    let pjl = Mls.find cs state.pj_map in
    let app pj = t_app_infer pj [ax_hd] in
    t_equ ax_hd (fs_app cs (List.map app pjl) ty) in
  let ax_f = Lists.map_join_left mk_cs t_or csl in
  let ax_f = t_forall_close [ax_vs] [] ax_f in
  state, add_prop_decl task Paxiom ax_pr ax_f

let add_type (state,task) (ts,csl) =
  (* declare constructors as abstract functions *)
  let cs_add tsk (cs,_) = add_param_decl tsk cs in
  let task =
    if state.keep_t then task else List.fold_left cs_add task csl in
  (* add selector, projections, and inversion axiom *)
  let ty = ty_app ts (List.map ty_var ts.ts_args) in
  let state,task = add_selector (state,task) ts ty csl in
  let state,task = add_indexer (state,task) ts ty csl in
  let state,task = add_projections (state,task) ts ty csl in
  let state,task = add_inversion (state,task) ts ty csl in
  state, task

let add_tags mts (state,task) (ts,csl) =
  let rec mat_ts sts ts csl =
    let sts = Sts.add ts sts in
    let add s (ls,_) = List.fold_left (mat_ty sts) s ls.ls_args in
    let stv = List.fold_left add Stv.empty csl in
    List.map (fun v -> Stv.mem v stv) ts.ts_args
  and mat_ty sts stv ty = match ty.ty_node with
    | Tyvar tv -> Stv.add tv stv
    | Tyapp (ts,tl) ->
        if Sts.mem ts sts then raise Exit; (* infinite type *)
        let matl = try Mts.find ts state.ma_map with
          Not_found -> mat_ts sts ts (Mts.find_def [] ts mts) in
        let add s mat ty = if mat then mat_ty sts s ty else s in
        List.fold_left2 add stv matl tl
  in try
    let matl = mat_ts state.inf_ts ts csl in
    let state = { state with ma_map = Mts.add ts matl state.ma_map } in
    let c = ref (-1) in
    let add_material task m =
      incr c;
      if m then add_meta task meta_material [MAts ts; MAint !c] else task
    in
    state, List.fold_left add_material task matl
  with Exit ->
    let state = { state with inf_ts = Sts.add ts state.inf_ts } in
    state, add_meta task meta_infinite [MAts ts]

let comp t (state,task) = match t.task_decl.td_node with
  | Decl { d_node = Ddata dl } ->
      (* add type declarations *)
      let conv (cs,pjl) = cs, List.map (fun _ -> None) pjl in
      let conv (ts,csl) = ts, List.map conv csl in
      let task = if state.keep_t
        then add_data_decl task (List.map conv dl)
        else List.fold_left (fun t (ts,_) -> add_ty_decl t ts) task dl
      in
      (* add needed functions and axioms *)
      let state, task = List.fold_left add_type (state,task) dl in
      (* add the tags for infitite types and material arguments *)
      let mts = List.fold_right (fun (t,l) -> Mts.add t l) dl Mts.empty in
      let state, task = List.fold_left (add_tags mts) (state,task) dl in
      (* return the updated state and task *)
      state, task
  | Decl d ->
      let fnT = rewriteT t.task_known state in
      let fnF = rewriteF t.task_known state Svs.empty true in
      state, add_decl task (DeclTF.decl_map fnT fnF d)
  | Meta (m, [MAts ts]) when meta_equal m meta_infinite ->
      let state = { state with inf_ts = Sts.add ts state.inf_ts } in
      state, add_tdecl task t.task_decl
  | Meta (m, [MAts ts; MAint i]) when meta_equal m meta_material ->
      let ma = try Array.of_list (Mts.find ts state.ma_map) with
        | Not_found -> Array.make (List.length ts.ts_args) false in
      let ml = Array.set ma i true; Array.to_list ma in
      let state = { state with ma_map = Mts.add ts ml state.ma_map } in
      state, add_tdecl task t.task_decl
  | _ ->
      state, add_tdecl task t.task_decl

let comp t (state,task) = match t.task_decl.td_node with
  | Decl ({ d_node = Ddata dl } as d) ->
      (* are we going to keep this type? *)
      let old_keep_t = state.keep_t in
      let state = match dl with
        | _ when state.keep_t -> state
        | [ts, [_]]
          when state.keep_r && not (Sid.mem ts.ts_name d.d_syms) ->
            { state with keep_t = true }
        | [{ ts_args = [] }, csl]
          when state.keep_e && List.for_all (fun (_,l) -> l = []) csl ->
            { state with keep_t = true }
        | _ -> state
      in
      let state,task = comp t (state,task) in
      { state with keep_t = old_keep_t }, task
  | _ ->
      comp t (state,task)

let comp t (state,task) = match t.task_decl.td_node with
  | Decl ({ d_node = Ddata [ts,_] } as d) when is_ts_tuple ts ->
      let tp_map = Mid.add ts.ts_name d state.tp_map in
      { state with tp_map = tp_map }, task
  | Decl d ->
      let rstate,rtask = ref state, ref task in
      let add _ d () =
        let t = Opt.get (add_decl None d) in
        let state,task = comp t (!rstate,!rtask) in
        rstate := state ; rtask := task ; None
      in
      let tp_map = Mid.diff add state.tp_map d.d_syms in
      comp t ({ !rstate with tp_map = tp_map }, !rtask)
  | _ ->
      comp t (state,task)

let init_task =
  let init = Task.add_meta None meta_infinite [MAts ts_int] in
  let init = Task.add_meta init meta_infinite [MAts ts_real] in
  init

let eliminate_match =
  Trans.compose compile_match (Trans.fold_map comp empty_state init_task)

let meta_elim = register_meta "eliminate_algebraic" [MTstring]
  ~desc:"@[<hov 2>Configure the 'eliminate_algebraic' transformation:@\n\
    \"keep_types\" : @[keep algebraic type definitions@]@\n\
    \"keep_enums\" : @[keep monomorphic enumeration types@]@\n\
    \"keep_recs\"  : @[keep non-recursive records@]@\n\
    \"no_index\"   : @[do not generate indexing functions@]@\n\
    \"no_inversion\" : @[do not generate inversion axioms@]@\n\
    \"no_selector\"  : @[do not generate selector@]@]"


let eliminate_algebraic = Trans.compose compile_match
  (Trans.on_meta meta_elim (fun ml ->
    let st = empty_state in
    let check st = function
      | [MAstr "keep_types"] -> { st with keep_t = true }
      | [MAstr "keep_enums"] -> { st with keep_e = true }
      | [MAstr "keep_recs"]  -> { st with keep_r = true }
      | [MAstr "no_index"]   -> { st with no_ind = true }
<<<<<<< HEAD
      | [MAstr s] ->
         raise (
             Invalid_argument (
                 "meta eliminate_algebraic, arg = \"" ^ s ^ "\""))
      | l ->
         raise (
             Invalid_argument (
                 "meta eliminate_algebraic, nb arg = " ^
                   string_of_int (List.length l) ^ ""))
=======
      | [MAstr "no_inversion"] -> { st with no_inv = true }
      | [MAstr "no_selector"]  -> { st with no_sel = true }
      | _ -> raise (Invalid_argument "meta eliminate_algebraic")
>>>>>>> 958c9c92
    in
    let st = List.fold_left check st ml in
    Trans.fold_map comp st init_task))

(** Eliminate user-supplied projection functions *)

let elim d = match d.d_node with
  | Ddata dl ->
      (* add type declarations *)
      let conv (cs,pjl) = cs, List.map (fun _ -> None) pjl in
      let conv (ts,csl) = ts, List.map conv csl in
      let td = create_data_decl (List.map conv dl) in
      (* add projection definitions *)
      let add vs csl acc pj =
        let mk_b (cs,pjl) =
          let mk_v = create_vsymbol (id_fresh "x") in
          let vl = List.map mk_v cs.ls_args in
          let p = pat_app cs (List.map pat_var vl) vs.vs_ty in
          let find acc v = function
            | Some ls when ls_equal ls pj -> t_var v
            | _ -> acc in
          let t = List.fold_left2 find t_true vl pjl in
          t_close_branch p t in
        let bl = List.map mk_b csl in
        let f = t_case (t_var vs) bl in
        let def = make_ls_defn pj [vs] f in
        create_logic_decl [def] :: acc
      in
      let add acc (_,csl) =
        let (cs,pjl) = List.hd csl in
        let ty = Opt.get cs.ls_value in
        let vs = create_vsymbol (id_fresh "v") ty in
        let get l = function Some p -> p::l | _ -> l in
        let pjl = List.fold_left get [] pjl in
        List.fold_left (add vs csl) acc pjl
      in
      td :: List.rev (List.fold_left add [] dl)
  | _ -> [d]

let eliminate_projections = Trans.decl elim None

let () =
  Trans.register_transform "compile_match" compile_match
    ~desc:"Transform@ pattern-matching@ with@ nested@ patterns@ \
      into@ nested@ pattern-matching@ with@ flat@ patterns.";
  Trans.register_transform "eliminate_match" eliminate_match
    ~desc:"Eliminate@ all@ pattern-matching@ expressions.";
  Trans.register_transform "eliminate_algebraic" eliminate_algebraic
    ~desc:"Replace@ algebraic@ data@ types@ by@ first-order@ definitions.";
  Trans.register_transform "eliminate_projections" eliminate_projections
    ~desc:"Define@ algebraic@ projection@ symbols@ separately."


(** conditional transformations, only applied when polymorphic types occur *)

let eliminate_algebraic_if_poly =
  Trans.on_meta Detect_polymorphism.meta_monomorphic_types_only
    (function
    | [] -> eliminate_algebraic
    | _ -> compile_match)

let () =
  Trans.register_transform "eliminate_algebraic_if_poly"
    eliminate_algebraic_if_poly
    ~desc:"Same@ as@ eliminate_algebraic@ but@ only@ if@ polymorphism@ appear."<|MERGE_RESOLUTION|>--- conflicted
+++ resolved
@@ -451,7 +451,8 @@
       | [MAstr "keep_enums"] -> { st with keep_e = true }
       | [MAstr "keep_recs"]  -> { st with keep_r = true }
       | [MAstr "no_index"]   -> { st with no_ind = true }
-<<<<<<< HEAD
+      | [MAstr "no_inversion"] -> { st with no_inv = true }
+      | [MAstr "no_selector"]  -> { st with no_sel = true }
       | [MAstr s] ->
          raise (
              Invalid_argument (
@@ -461,11 +462,6 @@
              Invalid_argument (
                  "meta eliminate_algebraic, nb arg = " ^
                    string_of_int (List.length l) ^ ""))
-=======
-      | [MAstr "no_inversion"] -> { st with no_inv = true }
-      | [MAstr "no_selector"]  -> { st with no_sel = true }
-      | _ -> raise (Invalid_argument "meta eliminate_algebraic")
->>>>>>> 958c9c92
     in
     let st = List.fold_left check st ml in
     Trans.fold_map comp st init_task))
