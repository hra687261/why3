--- conflicted
+++ resolved
@@ -179,17 +179,12 @@
     This only works for things defined in .why/.mlw because things
     added by the user are renamed on the fly. *)
   (* TODO:imported theories should be added in the namespace too *)
-<<<<<<< HEAD
-  let l = Mid.fold (fun _id d acc -> d :: acc) km [] in
-  let tables = List.fold_left (fun tables d -> add d tables) tables l in
+  let tables = Task.task_fold
+    (fun t d ->
+     match d.td_node with Decl d -> add d t | _ -> t) tables task
+  in
   let crc_map = build_coercion_map km_meta in
   {tables with coercion = crc_map}
-
-=======
-  Task.task_fold
-    (fun t d ->
-     match d.td_node with Decl d -> add d t | _ -> t) tables task
->>>>>>> 97f024c2
 
 (************* wrapper  *************)
 
