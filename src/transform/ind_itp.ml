--- conflicted
+++ resolved
@@ -160,13 +160,7 @@
   (* Loading of needed symbols from int theory *)
   let th = Env.read_theory env ["int"] "Int" in
   let le_int = Theory.ns_find_ls th.Theory.th_export ["infix <="] in
-<<<<<<< HEAD
-  let plus_int = Theory.ns_find_ls th.Theory.th_export ["infix +"] in
-  let one_int =
-    Term.t_const (Number.ConstInt (Number.int_const_of_int 1)) Ty.ty_int in
-=======
   let lt_int = Theory.ns_find_ls th.Theory.th_export ["infix <"] in
->>>>>>> 6ed7cc87
 
   (* Symbol associated to term x *)
   let lsx =
