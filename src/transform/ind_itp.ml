(********************************************************************)
(*                                                                  *)
(*  The Why3 Verification Platform   /   The Why3 Development Team  *)
(*  Copyright 2010-2017   --   INRIA - CNRS - Paris-Sud University  *)
(*                                                                  *)
(*  This software is distributed under the terms of the GNU Lesser  *)
(*  General Public License version 2.1, with the special exception  *)
(*  on linking described in file LICENSE.                           *)
(*                                                                  *)
(********************************************************************)

open Decl
open Term
open Generic_arg_trans_utils
open Args_wrapper

(** This file contains the transformation with arguments 'induction on integer' *)


(* Documentation of induction:

   From task [delta, x: int, delta'(x) |- G(x)], variable x and term bound, builds the tasks:
   [delta, x: int, x <= bound, delta'(x) |- G(x)] and
   [delta, x: int, x >= bound, (delta'(x) -> G(x)), delta'(x+1) |- G(x+1)]

   x cannot occur in delta as it can only appear after its declaration (by
   construction of the task). Also, G is not part of delta'.
   In practice we are "chosing" delta'. The minimal set delta' such that this
   transformation is correct is Min_d = {H | x *directly* appears in H} € delta'. (1)

   Adding any declarations to delta' should be safe(2).

   In practice, we define delta' iterately beginning with the goal (upward) and
   adding any hypothesis that contains symbols defined in a set S.
   Algorithm used:
   S : symbol set = {x} union {symbol_appearing_in goal}
   delta' : list decl = {}
   For decl from goal to x_declaration do
     if ((symbol_appearing_in decl) intersect S) != {} then
       add decl to delta'
       add (symbol_appearing_in decl) to S
     else
       ()
   done


   (1) One may be convinced of this because it is possible to make a lemma of
   the form "forall x: int. Min_d(x) -> G(x)" with appropriate abstract constant
   symbol for every other constant (added in the context). One can then apply
   an induction on this reduced example and apply this lemma on the initial case.
   (This is an argument for the "reduction of context stuff" not a claim that
   the induction is correct)

   (2) If it does not talk about x, we will have to prove it (unchanged) to be
   able to use it in the recursive part. So it should not change the provability.

*)


let is_good_type t ty =
  try (Term.t_ty_check t (Some ty); true) with
  | _ -> false

(* Reverts a declaration d to a goal g *)
let revert g d : Term.term =
  match d.d_node with
  | Dtype _ -> raise (Arg_trans "revert: cannot revert type")
  | Ddata _ -> raise (Arg_trans "revert: cannot revert type")
  | Dparam ls ->
    (try
      let new_ident = Ident.id_fresh ls.ls_name.Ident.id_string in
      let new_var = Term.create_vsymbol new_ident (Opt.get ls.Term.ls_value) in
      let g = t_replace (t_app_infer ls []) (t_var new_var) g in
      t_forall_close [new_var] [] g
    with
    | _ -> raise (Arg_trans ("revert: cannot revert:" ^ ls.ls_name.Ident.id_string)))
  (* TODO extend this *)
  | Dlogic _ ->
    raise (Arg_trans "revert: cannot revert logic decls")
  | Dind _ ->
    raise (Arg_trans "revert: cannot revert induction decls")
  | Dprop (k, _pr, t) when k <> Pgoal ->
    Term.t_implies t g
  | Dprop (Pgoal, _, _) -> raise (Arg_trans "revert: cannot revert goal")
  | _ -> raise (Arg_trans "revert: please report")


(* Takes a list of prop l and a goal g and reverts the list
   of prop to the goal g *)
let revert_list (l: decl list) g =
  List.fold_left revert g l

(* TODO To be checked *)
let add_ls_term s t =
  let rec my_fold s t =
    match t.t_node with
    | Tapp (ls, []) ->
        (* Interesting case *)
        Sls.add ls s
    | _ -> Term.t_fold my_fold s t
  in
  my_fold s t

let add_lsymbol s (ls_def: Decl.ls_defn) =
  let _vsl, t = Decl.open_ls_defn ls_def in
  add_ls_term s t

(* This collects the lsymbols appearing in a decl. It is useful to have
   dependencies during induction. We want to generalize all decls that contain
   some lsymbols (the one which appears in the goal or the symbol on which we do
   the induction. *)
let collect_lsymbol s (d: decl) =
  match d.d_node with
  | Dtype _ | Ddata _ -> (* can be ignored. TODO to check.  *)
    s
  | Dparam ls -> Sls.add ls s
  | Dlogic logic_list ->
      List.fold_left (fun s (ls, ls_def) ->
        add_lsymbol (Sls.add ls s) ls_def) s logic_list
  | Dind (_sign, ind_list) ->
      List.fold_left (fun s (ls, pr_term_list) ->
        let s = Sls.add ls s in
        List.fold_left (fun s (_pr, t) -> add_ls_term s t) s pr_term_list) s ind_list
  | Dprop (_k, _pr, t) ->
      add_ls_term s t



(* s is a set of variables, g is a term. If d contains one of the elements of s
   then all variables of d are added to s and the declaration is prepended to g.
*)
let revert_only_stuff (g, s) (d: decl) =
  let d_set = collect_lsymbol Sls.empty d in
  let interp = Sls.inter s d_set in
  if Sls.equal interp Sls.empty then
     (g, s)
  else
     (revert g d, Sls.union s d_set)

(* Build a term that generalizes all the declarations that were given in l and
   that contains at least one of the variables in the set s. Actually, only
   revert what is necessary to build a correct term. *)
let revert_only_stuff_list s (l: decl list) (g: decl) (t: term) =
  (* The goal is a special case, we collect its variable independantly *)
  let s = collect_lsymbol s g in
  fst (List.fold_left revert_only_stuff (t, s) l)

let induction x bound env =
<<<<<<< HEAD
  let th = Env.read_theory env ["int"] "Int" in
  let le_int = Theory.ns_find_ls th.Theory.th_export ["infix <="] in
  let plus_int = Theory.ns_find_ls th.Theory.th_export ["infix +"] in
  let one_int =
    Term.t_const (Number.ConstInt (Number.int_const_of_int 1)) Ty.ty_int in
  (* bound is optional and set to 0 if not given *)
=======
  (* Default bound is 0 if not given *)
>>>>>>> a1365d3e
  let bound =
    match bound with
    | None -> Term.t_const (Number.ConstInt (Number.int_const_of_int 0)) Ty.ty_int
    | Some bound -> bound
  in

  (* Checking the type of the argument of the tactic *)
  if (not (is_good_type x Ty.ty_int) || not (is_good_type bound Ty.ty_int)) then
    raise (Arg_trans "induction");

  (* Loading of needed symbols from int theory *)
  let th = Env.read_theory env ["int"] "Int" in
  let le_int = Theory.ns_find_ls th.Theory.th_export ["infix <="] in
  let plus_int = Theory.ns_find_ls th.Theory.th_export ["infix +"] in
  let one_int =
    Term.t_const (Number.ConstInt (Number.int_const_dec "1")) Ty.ty_int in

  (* Symbol associated to term x *)
  let lsx =
    match x.t_node with
    | Tapp (lsx, []) -> lsx
    | _ -> raise (Arg_trans "induction")
  in

  (* Transformation used for the init case *)
  let init_trans = Trans.decl (fun d -> match d.d_node with
    | Dprop (Pgoal, _pr, _t) ->
        let nt = Term.t_app_infer le_int [x; bound] in
        let pr =
          create_prop_decl Paxiom (Decl.create_prsymbol (gen_ident "Init")) nt in
        [pr; d]
    | _ -> [d]) None in

  (* Transformation used for the recursive case *)
  let rec_trans =
    let x_is_passed = ref false in
    let delta' = ref [] in
    Trans.decl (fun d -> match d.d_node with
    | Dparam ls when (Term.ls_equal lsx ls) ->
        (x_is_passed := true; [d])
    | Dprop (Pgoal, _pr, t) ->
        if not (!x_is_passed) then
          raise (Arg_trans "induction")
        else
          let t_delta' =
            revert_only_stuff_list (Sls.add lsx Sls.empty) !delta' d t in
          let n = Term.create_vsymbol (Ident.id_fresh "n") Ty.ty_int in
          (* t_delta' = forall n, n <= x -> t_delta'[x <- n] *)
          let t_delta' =
            t_forall_close [n] []
              (t_implies (Term.t_app_infer le_int [t_var n; x]) (t_replace x (t_var n) t_delta'))
          in

          (* x_ge_bound = bound <= x *)
          let x_ge_bound_t = t_app_infer le_int [bound; x] in
          let x_ge_bound =
            create_prop_decl Paxiom (Decl.create_prsymbol (gen_ident "Init")) x_ge_bound_t in
          let rec_pr = create_prsymbol (gen_ident "Hrec") in
          let new_pr = create_prsymbol (gen_ident "G") in
          (* new_goal: G[x <- x + 1] *)
          let new_goal =
            create_prop_decl Pgoal new_pr
              (replace_in_term x (t_app_infer plus_int [x; one_int]) t) in
          let hrec = create_prop_decl Paxiom rec_pr t_delta' in
          [x_ge_bound; hrec; new_goal]
    | Dprop (p, pr, t) ->
        if !x_is_passed then
          begin
            delta' := d :: !delta';
            (* d [x <- x + 1] *)
            [create_prop_decl p pr (replace_in_term x (t_app_infer plus_int [x; one_int]) t)]
          end
        else
          [d]
    | Dind _ | Dlogic _ | Dtype _ | Ddata _ ->
      if !x_is_passed then
        raise (Arg_trans "induction Dlogic")
      (* TODO we need to add Dlogic and Dind here. The problem is that we cannot
         easily put them into the recursive hypothesis. So, for now, we do not
         allow them. If x does not occur in the Dlogic/Dind, a workaround is to
         use the "sort" tactic.
      *)
      else
        [d]
    | Dparam _ls ->
      if !x_is_passed then
        begin
          delta' := d :: !delta';
          [d]
        end
      else
        [d]
    ) None in
  Trans.par [init_trans; rec_trans]

let () = wrap_and_register
    ~desc:"induction <term1> [from] <term2> performs a strong induction on int term1 from int term2. term2 is optional and default to 0."
    "induction"
    (Tterm (Topt ("from", Tterm Tenvtrans_l))) induction<|MERGE_RESOLUTION|>--- conflicted
+++ resolved
@@ -146,32 +146,23 @@
   fst (List.fold_left revert_only_stuff (t, s) l)
 
 let induction x bound env =
-<<<<<<< HEAD
+  (* Default bound is 0 if not given *)
+  let bound =
+    match bound with
+    | None -> Term.t_const (Number.ConstInt (Number.int_const_of_int 0)) Ty.ty_int
+    | Some bound -> bound
+  in
+
+  (* Checking the type of the argument of the tactic *)
+  if (not (is_good_type x Ty.ty_int) || not (is_good_type bound Ty.ty_int)) then
+    raise (Arg_trans "induction");
+
+  (* Loading of needed symbols from int theory *)
   let th = Env.read_theory env ["int"] "Int" in
   let le_int = Theory.ns_find_ls th.Theory.th_export ["infix <="] in
   let plus_int = Theory.ns_find_ls th.Theory.th_export ["infix +"] in
   let one_int =
     Term.t_const (Number.ConstInt (Number.int_const_of_int 1)) Ty.ty_int in
-  (* bound is optional and set to 0 if not given *)
-=======
-  (* Default bound is 0 if not given *)
->>>>>>> a1365d3e
-  let bound =
-    match bound with
-    | None -> Term.t_const (Number.ConstInt (Number.int_const_of_int 0)) Ty.ty_int
-    | Some bound -> bound
-  in
-
-  (* Checking the type of the argument of the tactic *)
-  if (not (is_good_type x Ty.ty_int) || not (is_good_type bound Ty.ty_int)) then
-    raise (Arg_trans "induction");
-
-  (* Loading of needed symbols from int theory *)
-  let th = Env.read_theory env ["int"] "Int" in
-  let le_int = Theory.ns_find_ls th.Theory.th_export ["infix <="] in
-  let plus_int = Theory.ns_find_ls th.Theory.th_export ["infix +"] in
-  let one_int =
-    Term.t_const (Number.ConstInt (Number.int_const_dec "1")) Ty.ty_int in
 
   (* Symbol associated to term x *)
   let lsx =
