(********************************************************************)
(*                                                                  *)
(*  The Why3 Verification Platform   /   The Why3 Development Team  *)
(*  Copyright 2010-2018   --   Inria - CNRS - Paris-Sud University  *)
(*                                                                  *)
(*  This software is distributed under the terms of the GNU Lesser  *)
(*  General Public License version 2.1, with the special exception  *)
(*  on linking described in file LICENSE.                           *)
(*                                                                  *)
(********************************************************************)

(** SMT v2 printer with some extensions *)

open Format
open Pp
open Ident
open Ty
open Term
open Decl
open Printer
open Cntexmp_printer

let debug = Debug.register_info_flag "smtv2_printer"
  ~desc:"Print@ debugging@ messages@ about@ printing@ \
         the@ input@ of@ smtv2."

(** SMTLIB tokens taken from CVC4: src/parser/smt2/{Smt2.g,smt2.cpp} *)
let ident_printer () =
  let bls =
    [(* Base SMT-LIB commands, see page 43 *)
      "assert"; "check-sat"; "check-sat-assuming"; "declare-const";
      "declare-datatype"; "declare-datatypes"; "declare-fun"; "declare-sort";
      "define-fun"; "define-fun-rec"; "define-funs-rec"; "define-sort";
      "echo"; "exit";
      "get-assignment"; "get-assertions";
      "get-info"; "get-model"; "get-option"; "get-proof";
      "get-unsat-assumptions"; "get-unsat-core"; "get-value";
      "pop"; "push";
      "reset"; "reset-assertions";
      "set-info"; "set-logic";  "set-option";

     (* Base SMT-LIB tokens, see page 22*)
      "BINARY"; "DECIMAL"; "HEXADECIMAL"; "NUMERAL"; "STRING";
      "_"; "!"; "as"; "let"; "exists"; "forall"; "match"; "par";

     (* extended commands *)
      "assert-rewrite";
      "assert-reduction"; "assert-propagation"; "declare-sorts";
      "declare-funs"; "declare-preds"; "define";
      "simplify";

     (* operators, including theory symbols *)
      "ite";
      "and"; "distinct"; "is_int"; "not"; "or"; "select";
      "store"; "to_int"; "to_real"; "xor";

      "div"; "mod"; "rem";

      "concat"; "bvnot"; "bvand"; "bvor"; "bvneg"; "bvadd"; "bvmul"; "bvudiv";
      "bvurem"; "bvshl"; "bvlshr"; "bvult"; "bvnand"; "bvnor"; "bvxor";
      "bvcomp"; "bvsub"; "bvsdiv"; "bvsrem"; "bvsmod"; "bvashr"; "bvule";
      "bvugt"; "bvuge"; "bvslt"; "bvsle"; "bvsgt"; "bvsge"; "rotate_left";
      "rotate_right"; "bvredor"; "bvredand";

      "sin"; "cos"; "tan"; "asin"; "acos"; "atan"; "pi";

     (* the new floating point theory - updated to the 2014-05-27 standard *)
      "FloatingPoint"; "fp";
      "Float16"; "Float32"; "Float64"; "Float128";
      "RoundingMode";
      "roundNearestTiesToEven"; "RNE";
      "roundNearestTiesToAway"; "RNA";
      "roundTowardPositive";    "RTP";
      "roundTowardNegative";    "RTN";
      "roundTowardZero";        "RTZ";
      "NaN"; "+oo"; "-oo"; "+zero"; "-zero";
      "fp.abs"; "fp.neg"; "fp.add"; "fp.sub"; "fp.mul"; "fp.div";
      "fp.fma"; "fp.sqrt"; "fp.rem"; "fp.roundToIntegral"; "fp.min"; "fp.max";
      "fp.leq"; "fp.lt"; "fp.geq"; "fp.gt"; "fp.eq";
      "fp.isNormal"; "fp.isSubnormal"; "fp.isZero";
      "fp.isInfinite"; "fp.isNaN";
      "fp.isNegative"; "fp.isPositive";
      "to_fp"; "to_fp_unsigned";
      "fp.to_ubv"; "fp.to_sbv"; "fp.to_real";

     (* the new proposed string theory *)
      "String";
      "str.++"; "str.len"; "str.substr"; "str.contains"; "str.at";
      "str.indexof"; "str.prefixof"; "str.suffixof"; "int.to.str";
      "str.to.int"; "u16.to.str"; "str.to.u16"; "u32.to.str"; "str.to.u32";
      "str.in.re"; "str.to.re"; "re.++"; "re.union"; "re.inter";
      "re.*"; "re.+"; "re.opt"; "re.range"; "re.loop";

     (* the new proposed set theory *)
      "union"; "intersection"; "setminus"; "subset"; "member";
      "singleton"; "insert";

     (* built-in sorts *)
      "Bool"; "Int"; "Real"; "BitVec"; "Array";

     (* Other stuff that Why3 seems to need *)
      "unsat"; "sat";
      "true"; "false";
      "const";
      "abs";
      "BitVec"; "extract"; "bv2nat"; "nat2bv";

     (* From Z3 *)
      "map"; "bv"; "default";
      "difference";
      ]
  in
  let san = sanitizer char_to_alpha char_to_alnumus in
  create_ident_printer bls ~sanitizer:san

type info = {
  info_syn        : syntax_map;
  info_converters : converter_map;
  info_rliteral   : syntax_map;
  mutable info_model : S.t;
  mutable info_in_goal : bool;
  info_vc_term : vc_term_info;
  info_printer : ident_printer;
  mutable list_projs : Stdlib.Sstr.t;
}

let debug_print_term message t =
  let form = Debug.get_debug_formatter () in
  begin
    Debug.dprintf debug message;
    if Debug.test_flag debug then
      Pretty.print_term form t;
    Debug.dprintf debug "@.";
  end

let print_ident info fmt id =
  fprintf fmt "%s" (id_unique info.info_printer id)

(** type *)
let rec print_type info fmt ty = match ty.ty_node with
  | Tyvar _ -> unsupported "smtv2: you must encode type polymorphism"
  | Tyapp (ts, l) ->
     begin match query_syntax info.info_syn ts.ts_name, l with
      | Some s, _ -> syntax_arguments s (print_type info) fmt l
      | None, [] -> fprintf fmt "%a" (print_ident info) ts.ts_name
      | None, _ -> fprintf fmt "(%a %a)" (print_ident info) ts.ts_name
          (print_list space (print_type info)) l
     end

let print_type info fmt ty = try print_type info fmt ty
  with Unsupported s -> raise (UnsupportedType (ty,s))

let print_type_value info fmt = function
  | None -> fprintf fmt "Bool"
  | Some ty -> print_type info fmt ty

(** var *)
let forget_var info v = forget_id info.info_printer v.vs_name

let print_var info fmt {vs_name = id} =
  let n = id_unique info.info_printer id in
  fprintf fmt "%s" n

let print_typed_var info fmt vs =
  fprintf fmt "(%a %a)" (print_var info) vs
    (print_type info) vs.vs_ty

let print_var_list info fmt vsl =
  print_list space (print_typed_var info) fmt vsl

let model_projected_label = Ident.create_label "model_projected"

let collect_model_ls info ls =
  if Slab.mem model_projection ls.ls_name.id_label then
    info.list_projs <- Stdlib.Sstr.add (sprintf "%a" (print_ident info) ls.ls_name) info.list_projs;
  if ls.ls_args = [] && (Slab.mem model_label ls.ls_name.id_label ||
  Slab.mem model_projected_label ls.ls_name.id_label) then
    let t = t_app ls [] ls.ls_value in
    info.info_model <-
      add_model_element
      (t_label ?loc:ls.ls_name.id_loc ls.ls_name.id_label t) info.info_model

let number_format = {
  Number.long_int_support = true;
  Number.extra_leading_zeros_support = false;
  Number.negative_int_support = Number.Number_default;
  Number.dec_int_support = Number.Number_default;
  Number.hex_int_support = Number.Number_unsupported;
  Number.oct_int_support = Number.Number_unsupported;
  Number.bin_int_support = Number.Number_unsupported;
  Number.def_int_support = Number.Number_unsupported;
  Number.negative_real_support = Number.Number_default;
  Number.dec_real_support = Number.Number_unsupported;
  Number.hex_real_support = Number.Number_unsupported;
  Number.frac_real_support = Number.Number_custom
    (Number.PrintFracReal ("%s.0", "(* %s.0 %s.0)", "(/ %s.0 %s.0)"));
  Number.def_real_support = Number.Number_unsupported;
}

(** expr *)
let rec print_term info fmt t =
  debug_print_term "Printing term: " t;

  if Slab.mem model_label t.t_label then
    info.info_model <- add_model_element t info.info_model;

  check_enter_vc_term t info.info_in_goal info.info_vc_term;

  let () = match t.t_node with
  | Tconst c ->
      let ts = match t.t_ty with
        | Some { ty_node = Tyapp (ts, []) } -> ts
        | _ -> assert false (* impossible *) in
      (* look for syntax literal ts in driver *)
      begin match query_syntax info.info_rliteral ts.ts_name, c with
        | Some st, Number.ConstInt c ->
          syntax_range_literal st fmt c
        | Some st, Number.ConstReal c ->
          let fp = match ts.ts_def with
            | Float fp -> fp
            | _ -> assert false in
          syntax_float_literal st fp fmt c
        | None, _ -> Number.print number_format fmt c
        (* TODO/FIXME: we must assert here that the type is either
            ty_int or ty_real, otherwise it makes no sense to print
            the literal. Do we ensure that preserved literal types
            are exactly those that have a dedicated syntax? *)
      end
  | Tvar v -> print_var info fmt v
  | Tapp (ls, tl) ->
    (* let's check if a converter applies *)
    begin try
      match tl with
      | [ { t_node = Tconst _} ] ->
        begin match query_converter info.info_converters ls with
        | None -> raise Exit
        | Some s -> syntax_arguments s (print_term info) fmt tl
        end
      | _ -> raise Exit
    with Exit ->
    (* non converter applies, then ... *)
    match query_syntax info.info_syn ls.ls_name with
      | Some s -> syntax_arguments_typed s (print_term info)
        (print_type info) t fmt tl
      | None -> begin match tl with (* for cvc3 wich doesn't accept (toto ) *)
          | [] ->
	    let vc_term_info = info.info_vc_term in
	    if vc_term_info.vc_inside then begin
	      match vc_term_info.vc_loc with
	      | None -> ()
	      | Some loc ->
		let labels = match vc_term_info.vc_func_name with
		  | None ->
		    ls.ls_name.id_label
		  | Some _ ->
		    model_trace_for_postcondition ~labels:ls.ls_name.id_label info.info_vc_term in
		let _t_check_pos = t_label ~loc labels t in
		(* TODO: temporarily disable collecting variables inside the term triggering VC *)
		(*info.info_model <- add_model_element t_check_pos info.info_model;*)
		()
	    end;
	    fprintf fmt "@[%a@]" (print_ident info) ls.ls_name
          | _ ->
	    fprintf fmt "@[(%a@ %a)@]"
	      (print_ident info) ls.ls_name
              (print_list space (print_term info)) tl
        end end
  | Tlet (t1, tb) ->
      let v, t2 = t_open_bound tb in
      fprintf fmt "@[(let ((%a %a))@ %a)@]" (print_var info) v
        (print_term info) t1 (print_term info) t2;
      forget_var info v
  | Tif (f1,t1,t2) ->
      fprintf fmt "@[(ite %a@ %a@ %a)@]"
        (print_fmla info) f1 (print_term info) t1 (print_term info) t2
  | Tcase(t, bl) ->
    let ty = t_type t in
    begin
      match ty.ty_node with
      | Tyapp (ts,_) when ts_equal ts ts_bool ->
        print_boolean_branches info t print_term fmt bl
      | _ ->
        match t.t_node with
        | Tvar v -> print_branches info v print_term fmt bl
        | _ ->
          let subject = create_vsymbol (id_fresh "subject") (t_type t) in
          fprintf fmt "@[(let ((%a @[%a@]))@ %a)@]"
            (print_var info) subject (print_term info) t
            (print_branches info subject print_term) bl;
          forget_var info subject
    end
  | Teps _ -> unsupportedTerm t
      "smtv2: you must eliminate epsilon"
  | Tquant _ | Tbinop _ | Tnot _ | Ttrue | Tfalse -> raise (TermExpected t)
  in

  check_exit_vc_term t info.info_in_goal info.info_vc_term;

and print_fmla info fmt f =
  debug_print_term "Printing formula: " f;
  if Slab.mem model_label f.t_label then
    info.info_model <- add_model_element f info.info_model;

  check_enter_vc_term f info.info_in_goal info.info_vc_term;

  let () = match f.t_node with
  | Tapp ({ ls_name = id }, []) ->
      print_ident info fmt id
  | Tapp (ls, tl) -> begin match query_syntax info.info_syn ls.ls_name with
      | Some s -> syntax_arguments_typed s (print_term info)
        (print_type info) f fmt tl
      | None -> begin match tl with (* for cvc3 wich doesn't accept (toto ) *)
          | [] -> print_ident info fmt ls.ls_name
          | _ -> fprintf fmt "(%a@ %a)"
              (print_ident info) ls.ls_name
              (print_list space (print_term info)) tl
        end end
  | Tquant (q, fq) ->
      let q = match q with Tforall -> "forall" | Texists -> "exists" in
      let vl, tl, f = t_open_quant fq in
      (* TODO trigger dépend des capacités du prover : 2 printers?
      smtwithtriggers/smtstrict *)
      if tl = [] then
        fprintf fmt "@[(%s@ (%a)@ %a)@]"
          q
          (print_var_list info) vl
          (print_fmla info) f
      else
        fprintf fmt "@[(%s@ (%a)@ (! %a %a))@]"
          q
          (print_var_list info) vl
          (print_fmla info) f
          (print_triggers info) tl;
      List.iter (forget_var info) vl
  | Tbinop (Tand, f1, f2) ->
      fprintf fmt "@[(and@ %a@ %a)@]" (print_fmla info) f1 (print_fmla info) f2
  | Tbinop (Tor, f1, f2) ->
      fprintf fmt "@[(or@ %a@ %a)@]" (print_fmla info) f1 (print_fmla info) f2
  | Tbinop (Timplies, f1, f2) ->
      fprintf fmt "@[(=>@ %a@ %a)@]"
        (print_fmla info) f1 (print_fmla info) f2
  | Tbinop (Tiff, f1, f2) ->
      fprintf fmt "@[(=@ %a@ %a)@]" (print_fmla info) f1 (print_fmla info) f2
  | Tnot f ->
      fprintf fmt "@[(not@ %a)@]" (print_fmla info) f
  | Ttrue ->
      fprintf fmt "true"
  | Tfalse ->
      fprintf fmt "false"
  | Tif (f1, f2, f3) ->
      fprintf fmt "@[(ite %a@ %a@ %a)@]"
        (print_fmla info) f1 (print_fmla info) f2 (print_fmla info) f3
  | Tlet (t1, tb) ->
      let v, f2 = t_open_bound tb in
      fprintf fmt "@[(let ((%a %a))@ %a)@]" (print_var info) v
        (print_term info) t1 (print_fmla info) f2;
      forget_var info v
  | Tcase(t, bl) ->
    let ty = t_type t in
    begin
      match ty.ty_node with
      | Tyapp (ts,_) when ts_equal ts ts_bool ->
        print_boolean_branches info t print_fmla fmt bl
      | _ ->
        match t.t_node with
        | Tvar v -> print_branches info v print_fmla fmt bl
        | _ ->
          let subject = create_vsymbol (id_fresh "subject") (t_type t) in
          fprintf fmt "@[(let ((%a @[%a@]))@ %a)@]"
            (print_var info) subject (print_term info) t
            (print_branches info subject print_fmla) bl;
          forget_var info subject
    end
  | Tvar _ | Tconst _ | Teps _ -> raise (FmlaExpected f) in

  check_exit_vc_term f info.info_in_goal info.info_vc_term

and print_boolean_branches info subject pr fmt bl =
  let error () = unsupportedTerm subject
    "smtv2: bad pattern-matching on Boolean (compile_match missing?)"
  in
  match bl with
  | [br1 ; br2] ->
    let (p1,t1) = t_open_branch br1 in
    let (_p2,t2) = t_open_branch br2 in
    begin
      match p1.pat_node with
      | Papp(cs,_) ->
        let csname = if ls_equal cs fs_bool_true then "true" else "false" in
        fprintf fmt "@[(ite (= %a %s) %a %a)@]"
          (print_term info) subject
          csname
          (pr info) t1
          (pr info) t2
      | _ -> error ()
    end
  | _ -> error ()

and print_branches info subject pr fmt bl = match bl with
  | [] -> assert false
  | br::bl ->
      let (p,t) = t_open_branch br in
      let error () = unsupportedPattern p
        "smtv2: you must compile nested pattern-matching" in
      match p.pat_node with
      | Pwild -> pr info fmt t
      | Papp (cs,args) ->
          let args = List.map (function
            | {pat_node = Pvar v} -> v | _ -> error ()) args in
          if bl = [] then print_branch info subject pr fmt (cs,args,t)
          else fprintf fmt "@[(ite (is-%a %a) %a %a)@]"
            (print_ident info) cs.ls_name (print_var info) subject
            (print_branch info subject pr) (cs,args,t)
            (print_branches info subject pr) bl
      | _ -> error ()

and print_branch info subject pr fmt (cs,vars,t) =
  if vars = [] then pr info fmt t else
  let tvs = t_freevars Mvs.empty t in
  if List.for_all (fun v -> not (Mvs.mem v tvs)) vars then pr info fmt t else
  let i = ref 0 in
  let pr_proj fmt v = incr i;
    if Mvs.mem v tvs then fprintf fmt "(%a (%a_proj_%d %a))"
      (print_var info) v (print_ident info) cs.ls_name
      !i (print_var info) subject in
  fprintf fmt "@[(let (%a) %a)@]" (print_list space pr_proj) vars (pr info) t

and print_expr info fmt =
  TermTF.t_select (print_term info fmt) (print_fmla info fmt)

and print_trigger info fmt e = fprintf fmt "%a" (print_expr info) e

and print_triggers info fmt = function
  | [] -> ()
  | a::l -> fprintf fmt ":pattern (%a) %a"
    (print_list space (print_trigger info)) a
    (print_triggers info) l

let print_type_decl info fmt ts =
  if is_alias_type_def ts.ts_def then () else
  if Mid.mem ts.ts_name info.info_syn then () else
  fprintf fmt "(declare-sort %a %i)@\n@\n"
    (print_ident info) ts.ts_name (List.length ts.ts_args)

let print_param_decl info fmt ls =
  if Mid.mem ls.ls_name info.info_syn then () else
    match ls.ls_args with
    (* only in SMTLIB 2.5
    | [] -> fprintf fmt "@[<hov 2>(declare-const %a %a)@]@\n@\n"
              (print_ident info) ls.ls_name
              (print_type_value info) ls.ls_value
     *)
    | _  -> fprintf fmt "@[<hov 2>(declare-fun %a (%a) %a)@]@\n@\n"
                    (print_ident info) ls.ls_name
                    (print_list space (print_type info)) ls.ls_args
                    (print_type_value info) ls.ls_value

let print_logic_decl info fmt (ls,def) =
  if Mid.mem ls.ls_name info.info_syn then () else begin
    collect_model_ls info ls;
    let vsl,expr = Decl.open_ls_defn def in
    fprintf fmt "@[<hov 2>(define-fun %a (%a) %a %a)@]@\n@\n"
      (print_ident info) ls.ls_name
      (print_var_list info) vsl
      (print_type_value info) ls.ls_value
      (print_expr info) expr;
    List.iter (forget_var info) vsl
  end

let print_info_model cntexample fmt info =
  (* Prints the content of info.info_model *)
  let info_model = info.info_model in
  if not (S.is_empty info_model) && cntexample then
    begin
      fprintf fmt "@[(get-model ";
      let model_map =
	S.fold (fun f acc ->
          fprintf str_formatter "%a" (print_fmla info) f;
          let s = flush_str_formatter () in
	  Stdlib.Mstr.add s f acc)
	info_model
	Stdlib.Mstr.empty in
      fprintf fmt ")@]@\n";

      (* Printing model has modification of info.info_model as undesirable
	 side-effect. Revert it back. *)
      info.info_model <- info_model;
      model_map
    end
  else
    Stdlib.Mstr.empty

let print_prop_decl vc_loc cntexample args info fmt k pr f = match k with
  | Paxiom ->
      fprintf fmt "@[<hov 2>;; %s@\n(assert@ %a)@]@\n@\n"
        pr.pr_name.id_string (* FIXME? collisions *)
        (print_fmla info) f
  | Pgoal ->
      fprintf fmt "@[(assert@\n";
      fprintf fmt "@[;; %a@]@\n" (print_ident info) pr.pr_name;
      (match pr.pr_name.id_loc with
        | None -> ()
        | Some loc -> fprintf fmt " @[;; %a@]@\n"
            Loc.gen_report_position loc);
      info.info_in_goal <- true;
      fprintf fmt "  @[(not@ %a))@]@\n" (print_fmla info) f;
      info.info_in_goal <- false;
      (*if cntexample then fprintf fmt "@[(push)@]@\n"; (* z3 specific stuff *)*)
      fprintf fmt "@[(check-sat)@]@\n";
      let model_list = print_info_model cntexample fmt info in

      args.printer_mapping <- { lsymbol_m = args.printer_mapping.lsymbol_m;
				vc_term_loc = vc_loc;
<<<<<<< HEAD
				queried_terms = model_list; }
  | Plemma -> assert false
=======
				queried_terms = model_list;
                                list_projections = info.list_projs;}
  | Plemma| Pskip -> assert false
>>>>>>> 52e6f5e9


let print_constructor_decl info fmt (ls,args) =
  match args with
  | [] -> fprintf fmt "(%a)" (print_ident info) ls.ls_name
  | _ ->
     fprintf fmt "@[(%a@ " (print_ident info) ls.ls_name;
     let _ =
       List.fold_left2
         (fun i ty pr ->
          begin match pr with
          | Some pr -> fprintf fmt "(%a" (print_ident info) pr.ls_name
          | None -> fprintf fmt "(%a_proj_%d" (print_ident info) ls.ls_name i
          end;
          fprintf fmt " %a)" (print_type info) ty;
          succ i) 1 ls.ls_args args
     in
     fprintf fmt ")@]"

let print_data_decl info fmt (ts,cl) =
  fprintf fmt "@[(%a@ %a)@]"
    (print_ident info) ts.ts_name
    (print_list space (print_constructor_decl info)) cl

let print_decl vc_loc cntexample args info fmt d =
  match d.d_node with
  | Dtype ts ->
      print_type_decl info fmt ts
  | Ddata [(ts,_)] when query_syntax info.info_syn ts.ts_name <> None -> ()
  | Ddata dl ->
      fprintf fmt "@[(declare-datatypes ()@ (%a))@]@\n"
        (print_list space (print_data_decl info)) dl
  | Dparam ls ->
      collect_model_ls info ls;
      print_param_decl info fmt ls
  | Dlogic dl ->
      print_list nothing (print_logic_decl info) fmt dl
  | Dind _ -> unsupportedDecl d
      "smtv2: inductive definitions are not supported"
  | Dprop (k,pr,f) ->
      if Mid.mem pr.pr_name info.info_syn then () else
      print_prop_decl vc_loc cntexample args info fmt k pr f

let set_produce_models fmt cntexample =
  if cntexample then
    fprintf fmt "(set-option :produce-models true)@\n"

let print_task args ?old:_ fmt task =
  let cntexample = Prepare_for_counterexmp.get_counterexmp task in
  let vc_loc = Intro_vc_vars_counterexmp.get_location_of_vc task in
  let vc_info = {vc_inside = false; vc_loc = None; vc_func_name = None} in
  let info = {
    info_syn = Discriminate.get_syntax_map task;
    info_converters = Printer.get_converter_map task;
    info_rliteral = Printer.get_rliteral_map task;
    info_model = S.empty;
    info_in_goal = false;
    info_vc_term = vc_info;
    info_printer = ident_printer ();
    list_projs = Stdlib.Sstr.empty;
  } in
  print_prelude fmt args.prelude;
  set_produce_models fmt cntexample;
  print_th_prelude task fmt args.th_prelude;
  let rec print_decls = function
    | Some t ->
        print_decls t.Task.task_prev;
        begin match t.Task.task_decl.Theory.td_node with
        | Theory.Decl d ->
            begin try print_decl vc_loc cntexample args info fmt d
            with Unsupported s -> raise (UnsupportedDecl (d,s)) end
        | _ -> () end
    | None -> () in
  print_decls task;
  pp_print_flush fmt ()

let () = register_printer "smtv2" print_task
  ~desc:"Printer@ for@ the@ SMTlib@ version@ 2@ format."<|MERGE_RESOLUTION|>--- conflicted
+++ resolved
@@ -511,14 +511,9 @@
 
       args.printer_mapping <- { lsymbol_m = args.printer_mapping.lsymbol_m;
 				vc_term_loc = vc_loc;
-<<<<<<< HEAD
-				queried_terms = model_list; }
+                                queried_terms = model_list;
+                                list_projections = info.list_projs }
   | Plemma -> assert false
-=======
-				queried_terms = model_list;
-                                list_projections = info.list_projs;}
-  | Plemma| Pskip -> assert false
->>>>>>> 52e6f5e9
 
 
 let print_constructor_decl info fmt (ls,args) =
