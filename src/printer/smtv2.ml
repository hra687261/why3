(********************************************************************)
(*                                                                  *)
(*  The Why3 Verification Platform   /   The Why3 Development Team  *)
(*  Copyright 2010-2018   --   Inria - CNRS - Paris-Sud University  *)
(*                                                                  *)
(*  This software is distributed under the terms of the GNU Lesser  *)
(*  General Public License version 2.1, with the special exception  *)
(*  on linking described in file LICENSE.                           *)
(*                                                                  *)
(********************************************************************)

(** SMT v2 printer with some extensions *)

open Format
open Pp
open Wstdlib
open Ident
open Ty
open Term
open Decl
open Printer
open Cntexmp_printer

let debug = Debug.register_info_flag "smtv2_printer"
  ~desc:"Print@ debugging@ messages@ about@ printing@ \
         the@ input@ of@ smtv2."

let debug_incremental = Debug.register_info_flag "force_incremental"
    ~desc:"Force@ incremental@ mode@ for@ smtv2@ provers"

(* Meta to tag projection functions *)
let meta_projection = Theory.register_meta "model_projection" [Theory.MTlsymbol]
  ~desc:"Declares@ the@ projection."


(** SMTLIB tokens taken from CVC4: src/parser/smt2/{Smt2.g,smt2.cpp} *)
let ident_printer () =
  let bls =
    [(* Base SMT-LIB commands, see page 43 *)
      "assert"; "check-sat"; "check-sat-assuming"; "declare-const";
      "declare-datatype"; "declare-datatypes"; "declare-fun"; "declare-sort";
      "define-fun"; "define-fun-rec"; "define-funs-rec"; "define-sort";
      "echo"; "exit";
      "get-assignment"; "get-assertions";
      "get-info"; "get-model"; "get-option"; "get-proof";
      "get-unsat-assumptions"; "get-unsat-core"; "get-value";
      "pop"; "push";
      "reset"; "reset-assertions";
      "set-info"; "set-logic";  "set-option";

     (* Base SMT-LIB tokens, see page 22*)
      "BINARY"; "DECIMAL"; "HEXADECIMAL"; "NUMERAL"; "STRING";
      "_"; "!"; "as"; "let"; "exists"; "forall"; "match"; "par";

     (* extended commands *)
      "assert-rewrite";
      "assert-reduction"; "assert-propagation"; "declare-sorts";
      "declare-funs"; "declare-preds"; "define";
      "simplify";

     (* operators, including theory symbols *)
      "ite";
      "and"; "distinct"; "is_int"; "not"; "or"; "select";
      "store"; "to_int"; "to_real"; "xor";

      "div"; "mod"; "rem";

      "concat"; "bvnot"; "bvand"; "bvor"; "bvneg"; "bvadd"; "bvmul"; "bvudiv";
      "bvurem"; "bvshl"; "bvlshr"; "bvult"; "bvnand"; "bvnor"; "bvxor";
      "bvcomp"; "bvsub"; "bvsdiv"; "bvsrem"; "bvsmod"; "bvashr"; "bvule";
      "bvugt"; "bvuge"; "bvslt"; "bvsle"; "bvsgt"; "bvsge"; "rotate_left";
      "rotate_right"; "bvredor"; "bvredand";

      "sin"; "cos"; "tan"; "asin"; "acos"; "atan"; "pi";

     (* the new floating point theory - updated to the 2014-05-27 standard *)
      "FloatingPoint"; "fp";
      "Float16"; "Float32"; "Float64"; "Float128";
      "RoundingMode";
      "roundNearestTiesToEven"; "RNE";
      "roundNearestTiesToAway"; "RNA";
      "roundTowardPositive";    "RTP";
      "roundTowardNegative";    "RTN";
      "roundTowardZero";        "RTZ";
      "NaN"; "+oo"; "-oo"; "+zero"; "-zero";
      "fp.abs"; "fp.neg"; "fp.add"; "fp.sub"; "fp.mul"; "fp.div";
      "fp.fma"; "fp.sqrt"; "fp.rem"; "fp.roundToIntegral"; "fp.min"; "fp.max";
      "fp.leq"; "fp.lt"; "fp.geq"; "fp.gt"; "fp.eq";
      "fp.isNormal"; "fp.isSubnormal"; "fp.isZero";
      "fp.isInfinite"; "fp.isNaN";
      "fp.isNegative"; "fp.isPositive";
      "to_fp"; "to_fp_unsigned";
      "fp.to_ubv"; "fp.to_sbv"; "fp.to_real";

     (* the new proposed string theory *)
      "String";
      "str.++"; "str.len"; "str.substr"; "str.contains"; "str.at";
      "str.indexof"; "str.prefixof"; "str.suffixof"; "int.to.str";
      "str.to.int"; "u16.to.str"; "str.to.u16"; "u32.to.str"; "str.to.u32";
      "str.in.re"; "str.to.re"; "re.++"; "re.union"; "re.inter";
      "re.*"; "re.+"; "re.opt"; "re.range"; "re.loop";

     (* the new proposed set theory *)
      "union"; "intersection"; "setminus"; "subset"; "member";
      "singleton"; "insert";

     (* built-in sorts *)
      "Bool"; "Int"; "Real"; "BitVec"; "Array";

     (* Other stuff that Why3 seems to need *)
      "unsat"; "sat";
      "true"; "false";
      "const";
      "abs";
      "BitVec"; "extract"; "bv2nat"; "nat2bv";

     (* From Z3 *)
      "map"; "bv"; "default";
      "difference";
      ]
  in
  let san = sanitizer char_to_alpha char_to_alnumus in
  create_ident_printer bls ~sanitizer:san

type version = V20 | V26

type info = {
  info_syn        : syntax_map;
  info_converters : converter_map;
  info_rliteral   : syntax_map;
  mutable info_model : S.t;
  mutable info_in_goal : bool;
  info_vc_term : vc_term_info;
  info_printer : ident_printer;
<<<<<<< HEAD
  mutable list_projs : Stdlib.Sstr.t;
  info_version : version;
=======
  mutable list_projs : Sstr.t;
>>>>>>> c31496d6
  meta_model_projection : Sls.t;
  mutable list_records : ((string * string) list) Mstr.t;
  info_cntexample_need_push : bool;
  info_cntexample: bool;
  info_incremental: bool;
  info_set_incremental: bool;
  mutable incr_list: (prsymbol * term) list;
}

let debug_print_term message t =
  let form = Debug.get_debug_formatter () in
  begin
    Debug.dprintf debug message;
    if Debug.test_flag debug then
      Pretty.print_term form t;
    Debug.dprintf debug "@.";
  end

let print_ident info fmt id =
  fprintf fmt "%s" (id_unique info.info_printer id)

(** type *)

let rec print_type info fmt ty = match ty.ty_node with
  | Tyvar s ->
      begin match info.info_version with
      | V20 -> unsupported "smtv2: you must encode type polymorphism"
      | V26 -> fprintf fmt "%s" (id_unique info.info_printer s.tv_name)
      end
  | Tyapp (ts, l) ->
      begin match query_syntax info.info_syn ts.ts_name, l with
      | Some s, _ -> syntax_arguments s (print_type info) fmt l
      | None, [] -> fprintf fmt "%a" (print_ident info) ts.ts_name
      | None, _ -> fprintf fmt "(%a %a)" (print_ident info) ts.ts_name
          (print_list space (print_type info)) l
     end

let print_type info fmt ty = try print_type info fmt ty
  with Unsupported s -> raise (UnsupportedType (ty,s))

let print_type_value info fmt = function
  | None -> fprintf fmt "Bool"
  | Some ty -> print_type info fmt ty

(** var *)
let forget_var info v = forget_id info.info_printer v.vs_name

let print_var info fmt {vs_name = id} =
  let n = id_unique info.info_printer id in
  fprintf fmt "%s" n

let print_typed_var info fmt vs =
  fprintf fmt "(%a %a)" (print_var info) vs
    (print_type info) vs.vs_ty

let print_var_list info fmt vsl =
  print_list space (print_typed_var info) fmt vsl

let collect_model_ls info ls =
  if Sls.mem ls info.meta_model_projection then
    info.list_projs <- Sstr.add (sprintf "%a" (print_ident info) ls.ls_name) info.list_projs;
  if ls.ls_args = [] && (Slab.mem model_label ls.ls_name.id_label ||
  Slab.mem Ident.model_projected_label ls.ls_name.id_label) then
    let t = t_app ls [] ls.ls_value in
    info.info_model <-
      add_model_element
      (t_label ?loc:ls.ls_name.id_loc ls.ls_name.id_label t) info.info_model

let number_format = {
  Number.long_int_support = true;
  Number.extra_leading_zeros_support = false;
  Number.negative_int_support = Number.Number_default;
  Number.dec_int_support = Number.Number_default;
  Number.hex_int_support = Number.Number_unsupported;
  Number.oct_int_support = Number.Number_unsupported;
  Number.bin_int_support = Number.Number_unsupported;
  Number.def_int_support = Number.Number_unsupported;
  Number.negative_real_support = Number.Number_default;
  Number.dec_real_support = Number.Number_unsupported;
  Number.hex_real_support = Number.Number_unsupported;
  Number.frac_real_support = Number.Number_custom
    (Number.PrintFracReal ("%s.0", "(* %s.0 %s.0)", "(/ %s.0 %s.0)"));
  Number.def_real_support = Number.Number_unsupported;
}

(** expr *)
let rec print_term info fmt t =
  debug_print_term "Printing term: " t;

  if Slab.mem model_label t.t_label then
    info.info_model <- add_model_element t info.info_model;

  check_enter_vc_term t info.info_in_goal info.info_vc_term;

  let () = match t.t_node with
  | Tconst c ->
      let ts = match t.t_ty with
        | Some { ty_node = Tyapp (ts, []) } -> ts
        | _ -> assert false (* impossible *) in
      (* look for syntax literal ts in driver *)
      begin match query_syntax info.info_rliteral ts.ts_name, c with
        | Some st, Number.ConstInt c ->
          syntax_range_literal st fmt c
        | Some st, Number.ConstReal c ->
          let fp = match ts.ts_def with
            | Float fp -> fp
            | _ -> assert false in
          syntax_float_literal st fp fmt c
        | None, _ -> Number.print number_format fmt c
        (* TODO/FIXME: we must assert here that the type is either
            ty_int or ty_real, otherwise it makes no sense to print
            the literal. Do we ensure that preserved literal types
            are exactly those that have a dedicated syntax? *)
      end
  | Tvar v -> print_var info fmt v
  | Tapp (ls, tl) ->
    (* let's check if a converter applies *)
    begin try
      match tl with
      | [ { t_node = Tconst _} ] ->
        begin match query_converter info.info_converters ls with
        | None -> raise Exit
        | Some s -> syntax_arguments s (print_term info) fmt tl
        end
      | _ -> raise Exit
    with Exit ->
    (* non converter applies, then ... *)
    match query_syntax info.info_syn ls.ls_name with
      | Some s -> syntax_arguments_typed s (print_term info)
        (print_type info) t fmt tl
      | None -> begin match tl with (* for cvc3 wich doesn't accept (toto ) *)
          | [] ->
	    let vc_term_info = info.info_vc_term in
	    if vc_term_info.vc_inside then begin
	      match vc_term_info.vc_loc with
	      | None -> ()
	      | Some loc ->
		let labels = match vc_term_info.vc_func_name with
		  | None ->
		    ls.ls_name.id_label
		  | Some _ ->
		    model_trace_for_postcondition ~labels:ls.ls_name.id_label info.info_vc_term in
		let _t_check_pos = t_label ~loc labels t in
		(* TODO: temporarily disable collecting variables inside the term triggering VC *)
		(*info.info_model <- add_model_element t_check_pos info.info_model;*)
		()
	    end;
	    fprintf fmt "@[%a@]" (print_ident info) ls.ls_name
          | _ ->
	    fprintf fmt "@[(%a@ %a)@]"
	      (print_ident info) ls.ls_name
              (print_list space (print_term info)) tl
        end end
  | Tlet (t1, tb) ->
      let v, t2 = t_open_bound tb in
      fprintf fmt "@[(let ((%a %a))@ %a)@]" (print_var info) v
        (print_term info) t1 (print_term info) t2;
      forget_var info v
  | Tif (f1,t1,t2) ->
      fprintf fmt "@[(ite %a@ %a@ %a)@]"
        (print_fmla info) f1 (print_term info) t1 (print_term info) t2
  | Tcase(t, bl) ->
    let ty = t_type t in
    begin
      match ty.ty_node with
      | Tyapp (ts,_) when ts_equal ts ts_bool ->
        print_boolean_branches info t print_term fmt bl
      | _ ->
        match t.t_node with
        | Tvar v -> print_branches info v print_term fmt bl
        | _ ->
          let subject = create_vsymbol (id_fresh "subject") (t_type t) in
          fprintf fmt "@[(let ((%a @[%a@]))@ %a)@]"
            (print_var info) subject (print_term info) t
            (print_branches info subject print_term) bl;
          forget_var info subject
    end
  | Teps _ -> unsupportedTerm t
      "smtv2: you must eliminate epsilon"
  | Tquant _ | Tbinop _ | Tnot _ | Ttrue | Tfalse -> raise (TermExpected t)
  in

  check_exit_vc_term t info.info_in_goal info.info_vc_term;

and print_fmla info fmt f =
  debug_print_term "Printing formula: " f;
  if Slab.mem model_label f.t_label then
    info.info_model <- add_model_element f info.info_model;

  check_enter_vc_term f info.info_in_goal info.info_vc_term;

  let () = match f.t_node with
  | Tapp ({ ls_name = id }, []) ->
      print_ident info fmt id
  | Tapp (ls, tl) -> begin match query_syntax info.info_syn ls.ls_name with
      | Some s -> syntax_arguments_typed s (print_term info)
        (print_type info) f fmt tl
      | None -> begin match tl with (* for cvc3 wich doesn't accept (toto ) *)
          | [] -> print_ident info fmt ls.ls_name
          | _ -> fprintf fmt "(%a@ %a)"
              (print_ident info) ls.ls_name
              (print_list space (print_term info)) tl
        end end
  | Tquant (q, fq) ->
      let q = match q with Tforall -> "forall" | Texists -> "exists" in
      let vl, tl, f = t_open_quant fq in
      (* TODO trigger dépend des capacités du prover : 2 printers?
      smtwithtriggers/smtstrict *)
      if tl = [] then
        fprintf fmt "@[(%s@ (%a)@ %a)@]"
          q
          (print_var_list info) vl
          (print_fmla info) f
      else
        fprintf fmt "@[(%s@ (%a)@ (! %a %a))@]"
          q
          (print_var_list info) vl
          (print_fmla info) f
          (print_triggers info) tl;
      List.iter (forget_var info) vl
  | Tbinop (Tand, f1, f2) ->
      fprintf fmt "@[(and@ %a@ %a)@]" (print_fmla info) f1 (print_fmla info) f2
  | Tbinop (Tor, f1, f2) ->
      fprintf fmt "@[(or@ %a@ %a)@]" (print_fmla info) f1 (print_fmla info) f2
  | Tbinop (Timplies, f1, f2) ->
      fprintf fmt "@[(=>@ %a@ %a)@]"
        (print_fmla info) f1 (print_fmla info) f2
  | Tbinop (Tiff, f1, f2) ->
      fprintf fmt "@[(=@ %a@ %a)@]" (print_fmla info) f1 (print_fmla info) f2
  | Tnot f ->
      fprintf fmt "@[(not@ %a)@]" (print_fmla info) f
  | Ttrue ->
      fprintf fmt "true"
  | Tfalse ->
      fprintf fmt "false"
  | Tif (f1, f2, f3) ->
      fprintf fmt "@[(ite %a@ %a@ %a)@]"
        (print_fmla info) f1 (print_fmla info) f2 (print_fmla info) f3
  | Tlet (t1, tb) ->
      let v, f2 = t_open_bound tb in
      fprintf fmt "@[(let ((%a %a))@ %a)@]" (print_var info) v
        (print_term info) t1 (print_fmla info) f2;
      forget_var info v
  | Tcase(t, bl) ->
    let ty = t_type t in
    begin
      match ty.ty_node with
      | Tyapp (ts,_) when ts_equal ts ts_bool ->
        print_boolean_branches info t print_fmla fmt bl
      | _ ->
        match t.t_node with
        | Tvar v -> print_branches info v print_fmla fmt bl
        | _ ->
          let subject = create_vsymbol (id_fresh "subject") (t_type t) in
          fprintf fmt "@[(let ((%a @[%a@]))@ %a)@]"
            (print_var info) subject (print_term info) t
            (print_branches info subject print_fmla) bl;
          forget_var info subject
    end
  | Tvar _ | Tconst _ | Teps _ -> raise (FmlaExpected f) in

  check_exit_vc_term f info.info_in_goal info.info_vc_term

and print_boolean_branches info subject pr fmt bl =
  let error () = unsupportedTerm subject
    "smtv2: bad pattern-matching on Boolean (compile_match missing?)"
  in
  match bl with
  | [br1 ; br2] ->
    let (p1,t1) = t_open_branch br1 in
    let (_p2,t2) = t_open_branch br2 in
    begin
      match p1.pat_node with
      | Papp(cs,_) ->
        let csname = if ls_equal cs fs_bool_true then "true" else "false" in
        fprintf fmt "@[(ite (= %a %s) %a %a)@]"
          (print_term info) subject
          csname
          (pr info) t1
          (pr info) t2
      | _ -> error ()
    end
  | _ -> error ()

and print_branches info subject pr fmt bl = match bl with
  | [] -> assert false
  | br::bl ->
      let (p,t) = t_open_branch br in
      let error () = unsupportedPattern p
        "smtv2: you must compile nested pattern-matching" in
      match p.pat_node with
      | Pwild -> pr info fmt t
      | Papp (cs,args) ->
          let args = List.map (function
            | {pat_node = Pvar v} -> v | _ -> error ()) args in
          if bl = [] then print_branch info subject pr fmt (cs,args,t)
          else fprintf fmt "@[(ite (is-%a %a) %a %a)@]"
            (print_ident info) cs.ls_name (print_var info) subject
            (print_branch info subject pr) (cs,args,t)
            (print_branches info subject pr) bl
      | _ -> error ()

and print_branch info subject pr fmt (cs,vars,t) =
  if vars = [] then pr info fmt t else
  let tvs = t_freevars Mvs.empty t in
  if List.for_all (fun v -> not (Mvs.mem v tvs)) vars then pr info fmt t else
  let i = ref 0 in
  let pr_proj fmt v = incr i;
    if Mvs.mem v tvs then fprintf fmt "(%a (%a_proj_%d %a))"
      (print_var info) v (print_ident info) cs.ls_name
      !i (print_var info) subject in
  fprintf fmt "@[(let (%a) %a)@]" (print_list space pr_proj) vars (pr info) t

and print_expr info fmt =
  TermTF.t_select (print_term info fmt) (print_fmla info fmt)

and print_trigger info fmt e = fprintf fmt "%a" (print_expr info) e

and print_triggers info fmt = function
  | [] -> ()
  | a::l -> fprintf fmt ":pattern (%a) %a"
    (print_list space (print_trigger info)) a
    (print_triggers info) l

let print_type_decl info fmt ts =
  if is_alias_type_def ts.ts_def then () else
  if Mid.mem ts.ts_name info.info_syn then () else
  fprintf fmt "(declare-sort %a %i)@\n@\n"
    (print_ident info) ts.ts_name (List.length ts.ts_args)

let print_param_decl info fmt ls =
  if Mid.mem ls.ls_name info.info_syn then () else
    match ls.ls_args with
    (* only in SMTLIB 2.5
    | [] -> fprintf fmt "@[<hov 2>(declare-const %a %a)@]@\n@\n"
              (print_ident info) ls.ls_name
              (print_type_value info) ls.ls_value
     *)
    | _  ->
        fprintf fmt "@[<hov 2>(declare-fun %a (%a) %a)@]@\n@\n"
                    (print_ident info) ls.ls_name
                    (print_list space (print_type info)) ls.ls_args
                    (print_type_value info) ls.ls_value

let print_logic_decl info fmt (ls,def) =
  if Mid.mem ls.ls_name info.info_syn then () else begin
    collect_model_ls info ls;
    let vsl,expr = Decl.open_ls_defn def in
    fprintf fmt "@[<hov 2>(define-fun %a (%a) %a %a)@]@\n@\n"
      (print_ident info) ls.ls_name
      (print_var_list info) vsl
      (print_type_value info) ls.ls_value
      (print_expr info) expr;
    List.iter (forget_var info) vsl
  end

let print_info_model info =
  (* Prints the content of info.info_model *)
  let info_model = info.info_model in
  if not (S.is_empty info_model) && info.info_cntexample then
    begin
      let model_map =
	S.fold (fun f acc ->
          fprintf str_formatter "%a" (print_fmla info) f;
          let s = flush_str_formatter () in
	  Mstr.add s f acc)
	info_model
	Mstr.empty in

      (* Printing model has modification of info.info_model as undesirable
	 side-effect. Revert it back. *)
      info.info_model <- info_model;
      model_map
    end
  else
    Mstr.empty

(* TODO factor out print_prop ? *)
let print_prop info fmt pr f =
  fprintf fmt "@[<hov 2>;; %s@\n(assert@ %a)@]@\n@\n"
    pr.pr_name.id_string (* FIXME? collisions *)
    (print_fmla info) f

let add_check_sat info fmt =
  if info.info_cntexample && info.info_cntexample_need_push then
    fprintf fmt "@[(push)@]@\n";
  fprintf fmt "@[(check-sat)@]@\n";
  if info.info_cntexample then
    fprintf fmt "@[(get-model)@]@\n"

let rec property_on_incremental2 _ f =
  match f.t_node with
  | Tquant _ -> true
  | Teps _ -> true
  | _ -> Term.t_fold property_on_incremental2 false f

let property_on_incremental2 f =
  property_on_incremental2 false f

(* TODO if the property doesnt begin with quantifier, then we print it first.
   Else, we print it afterwards. *)
let print_incremental_axiom info fmt =
  let l = info.incr_list in
  List.iter (fun (pr, f) ->
    if not (property_on_incremental2 f) then
      print_prop info fmt pr f;
            ) l;
  add_check_sat info fmt;
  List.iter (fun (pr, f) ->
    if property_on_incremental2 f then
      print_prop info fmt pr f)
    l;
  add_check_sat info fmt

let print_prop_decl vc_loc args info fmt k pr f = match k with
  | Paxiom ->
      if info.info_incremental then
        info.incr_list <- (pr, f) :: info.incr_list
      else
        print_prop info fmt pr f
  | Pgoal ->
      fprintf fmt "@[(assert@\n";
      fprintf fmt "@[;; %a@]@\n" (print_ident info) pr.pr_name;
      (match pr.pr_name.id_loc with
        | None -> ()
        | Some loc -> fprintf fmt " @[;; %a@]@\n"
            Loc.gen_report_position loc);
      info.info_in_goal <- true;
      fprintf fmt "  @[(not@ %a))@]@\n" (print_fmla info) f;
      info.info_in_goal <- false;
      add_check_sat info fmt;

      (* If in incremental mode, we empty the list of axioms we stored *)
      if info.info_incremental then
        print_incremental_axiom info fmt;

      let model_list = print_info_model info in

      args.printer_mapping <- { lsymbol_m = args.printer_mapping.lsymbol_m;
                                vc_term_loc = vc_loc;
                                queried_terms = model_list;
                                list_projections = info.list_projs;
                                Printer.list_records = info.list_records}
  | Plemma -> assert false

let print_constructor_decl info fmt (ls,args) =
  let field_names =
    (match args with
    | [] -> fprintf fmt "(%a)" (print_ident info) ls.ls_name; []
    | _ ->
        fprintf fmt "@[(%a@ " (print_ident info) ls.ls_name;
        let field_names, _ =
          List.fold_left2
          (fun (acc, i) ty pr ->
            let field_name =
              match pr with
              | Some pr ->
                  let field_name = sprintf "%a" (print_ident info) pr.ls_name in
                  fprintf fmt "(%s" field_name;
                  let trace_name =
                    try
                      let lab = Slab.choose (Slab.filter (fun x ->
                        Strings.has_prefix "model_trace:" x.lab_string) pr.ls_name.id_label) in
                      Strings.remove_prefix "model_trace:" lab.lab_string
                    with
                      Not_found -> ""
                  in
                  (field_name, trace_name)
              | None ->
                  let field_name = sprintf "%a_proj_%d" (print_ident info) ls.ls_name i in (* FIXME: is it possible to generate 2 same value with _proj_ inside it ? Need sanitizing and uniquifying ? *)
                  fprintf fmt "(%s" field_name;
                  (field_name, "")
            in
            fprintf fmt " %a)" (print_type info) ty;
            (field_name :: acc, succ i)) ([], 1) ls.ls_args args
        in
        fprintf fmt ")@]";
        List.rev field_names)
  in

  if Strings.has_prefix "mk " ls.ls_name.id_string then
    begin
      info.list_records <- Mstr.add (sprintf "%a" (print_ident info) ls.ls_name) field_names info.list_records;
    end

let print_data_decl info fmt (ts,cl) =
  fprintf fmt "@[(%a@ %a)@]"
    (print_ident info) ts.ts_name
    (print_list space (print_constructor_decl info)) cl

let print_data_def info fmt (ts,cl) =
  if ts.ts_args <> [] then
    let args = List.map (fun arg -> arg.tv_name) ts.ts_args in
    fprintf fmt "@[(par (%a) (%a))@]"
      (print_list space (print_ident info)) args
      (print_list space (print_constructor_decl info)) cl
  else
    fprintf fmt "@[(%a)@]"
      (print_list space (print_constructor_decl info)) cl

let print_sort_decl info fmt (ts,_) =
  fprintf fmt "@[(%a %d)@]"
    (print_ident info) ts.ts_name
    (List.length ts.ts_args)

let print_decl vc_loc args info fmt d =
  match d.d_node with
  | Dtype ts ->
      print_type_decl info fmt ts
  | Ddata [(ts,_)] when query_syntax info.info_syn ts.ts_name <> None -> ()
  | Ddata dl ->
      begin match info.info_version with
      | V20 ->
          fprintf fmt "@[(declare-datatypes ()@ (%a))@]@\n"
            (print_list space (print_data_decl info)) dl
      | V26 ->
          fprintf fmt "@[<v>(declare-datatypes (%a)@ (%a))@,@]"
            (print_list space (print_sort_decl info)) dl
            (print_list space (print_data_def info)) dl
      end
  | Dparam ls ->
      collect_model_ls info ls;
      print_param_decl info fmt ls
  | Dlogic dl ->
      print_list nothing (print_logic_decl info) fmt dl
  | Dind _ -> unsupportedDecl d
      "smtv2: inductive definitions are not supported"
  | Dprop (k,pr,f) ->
      if Mid.mem pr.pr_name info.info_syn then () else
      print_prop_decl vc_loc args info fmt k pr f

let set_produce_models fmt info =
  if info.info_cntexample then
    fprintf fmt "(set-option :produce-models true)@\n"

let set_incremental fmt info =
  if info.info_set_incremental then
    fprintf fmt "(set-option :incremental true)@\n"

let meta_counterexmp_need_push =
  Theory.register_meta_excl "counterexample_need_smtlib_push" [Theory.MTstring]
                            ~desc:"Internal@ use@ only"

let meta_incremental =
  Theory.register_meta_excl "meta_incremental" [Theory.MTstring]
                            ~desc:"Internal@ use@ only"

let print_task version args ?old:_ fmt task =
  let cntexample = Prepare_for_counterexmp.get_counterexmp task in
  let incremental =
    let incr_meta = Task.find_meta_tds task meta_incremental in
    not (Theory.Stdecl.is_empty incr_meta.Task.tds_set)
  in
  let incremental = Debug.test_flag debug_incremental || incremental in
  let need_push =
    let need_push_meta = Task.find_meta_tds task meta_counterexmp_need_push in
    not (Theory.Stdecl.is_empty need_push_meta.Task.tds_set)
  in
  let vc_loc = Intro_vc_vars_counterexmp.get_location_of_vc task in
  let vc_info = {vc_inside = false; vc_loc = None; vc_func_name = None} in
  let info = {
    info_syn = Discriminate.get_syntax_map task;
    info_converters = Printer.get_converter_map task;
    info_rliteral = Printer.get_rliteral_map task;
    info_model = S.empty;
    info_in_goal = false;
    info_vc_term = vc_info;
    info_printer = ident_printer ();
<<<<<<< HEAD
    list_projs = Stdlib.Sstr.empty;
    info_version = version;
=======
    list_projs = Sstr.empty;
>>>>>>> c31496d6
    meta_model_projection = Task.on_tagged_ls meta_projection task;
    list_records = Mstr.empty;
    info_cntexample_need_push = need_push;
    info_cntexample = cntexample;
    info_incremental = incremental;
    (* info_set_incremental add the incremental option to the header. It is not
       needed for some provers
    *)
    info_set_incremental = not need_push && incremental;
    incr_list = [];
    }
  in
  print_prelude fmt args.prelude;
  set_produce_models fmt info;
  set_incremental fmt info;
  print_th_prelude task fmt args.th_prelude;
  let rec print_decls = function
    | Some t ->
        print_decls t.Task.task_prev;
        begin match t.Task.task_decl.Theory.td_node with
        | Theory.Decl d ->
            begin try print_decl vc_loc args info fmt d
            with Unsupported s -> raise (UnsupportedDecl (d,s)) end
        | _ -> () end
    | None -> () in
  print_decls task;
  pp_print_flush fmt ()

let () = register_printer "smtv2" (print_task V20)
  ~desc:"Printer@ for@ the@ SMTlib@ version@ 2@ format."
let () = register_printer "smtv2.6" (print_task V26)
  ~desc:"Printer@ for@ the@ SMTlib@ version@ 2.6@ format."<|MERGE_RESOLUTION|>--- conflicted
+++ resolved
@@ -132,12 +132,8 @@
   mutable info_in_goal : bool;
   info_vc_term : vc_term_info;
   info_printer : ident_printer;
-<<<<<<< HEAD
-  mutable list_projs : Stdlib.Sstr.t;
+  mutable list_projs : Sstr.t;
   info_version : version;
-=======
-  mutable list_projs : Sstr.t;
->>>>>>> c31496d6
   meta_model_projection : Sls.t;
   mutable list_records : ((string * string) list) Mstr.t;
   info_cntexample_need_push : bool;
@@ -706,12 +702,8 @@
     info_in_goal = false;
     info_vc_term = vc_info;
     info_printer = ident_printer ();
-<<<<<<< HEAD
-    list_projs = Stdlib.Sstr.empty;
+    list_projs = Sstr.empty;
     info_version = version;
-=======
-    list_projs = Sstr.empty;
->>>>>>> c31496d6
     meta_model_projection = Task.on_tagged_ls meta_projection task;
     list_records = Mstr.empty;
     info_cntexample_need_push = need_push;
