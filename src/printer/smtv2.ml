--- conflicted
+++ resolved
@@ -387,16 +387,6 @@
         (print_term info) t1 (print_fmla info) f2;
       forget_var v
   | Tcase(t, bl) ->
-<<<<<<< HEAD
-      let subject = create_vsymbol (id_fresh "subject") (t_type t) in
-      fprintf fmt "@[(let ((%a @[%a@]))@ %a)@]"
-        print_var subject (print_term info) t
-        (print_branches info subject print_fmla) bl;
-      forget_var subject
-  | Tvar _ | Tconst _ | Teps _ -> raise (FmlaExpected f) in
-
-  check_exit_vc_line f
-=======
     let ty = t_type t in
     begin
       match ty.ty_node with
@@ -412,8 +402,9 @@
             (print_branches info subject print_fmla) bl;
           forget_var subject
     end
-  | Tvar _ | Tconst _ | Teps _ -> raise (FmlaExpected f)
->>>>>>> 503a2ee6
+  | Tvar _ | Tconst _ | Teps _ -> raise (FmlaExpected f) in
+
+  check_exit_vc_line f
 
 and print_boolean_branches info subject pr fmt bl =
   let error () = unsupportedTerm subject
