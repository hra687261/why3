--- conflicted
+++ resolved
@@ -301,36 +301,6 @@
       "gappa: you must eliminate match"
   | Tvar _ | Tconst _ | Teps _ -> raise (FmlaExpected f)
 
-<<<<<<< HEAD
-(*
-let print_decl (* ?old *) info fmt d =
-  match d.d_node with
-  | Dtype _ -> ()
-(*
-unsupportedDecl d
-      "gappa: type declarations are not supported"
-*)
-  | Dlogic _ -> ()
-(*
-unsupportedDecl d
-      "gappa: logic declarations are not supported"
-*)
-  | Dind _ -> unsupportedDecl d
-      "gappa: inductive definitions are not supported"
-  | Dprop (Paxiom, pr, f) ->
-      fprintf fmt "# hypothesis '%a'@\n" print_ident pr.pr_name;
-      fprintf fmt "@[<hv 2>%a ->@]@\n" (print_fmla info) f
-  | Dprop (Pgoal, pr, f) ->
-      fprintf fmt "# goal '%a'@\n" print_ident pr.pr_name;
-(*
-      fprintf fmt "@[<hv 2>{ %a@ }@]@\n" (print_fmla info) f
-*)
-      fprintf fmt "@[<hv 2>%a@]@\n" (print_fmla info) f
-  | Dprop (Plemma, _, _) ->
-      unsupportedDecl d
-        "gappa: lemmas are not supported"
-*)
-=======
 let get_constant defs t =
   let rec follow neg_ls t =
     match t.t_node with
@@ -353,7 +323,6 @@
       end
     | _ -> Varying in
   follow None t
->>>>>>> 7129b259
 
 let rec simpl_fmla defs truths f =
   match f.t_node with
@@ -442,7 +411,7 @@
       split_hyp defs truths pr acc (simpl_fmla defs truths f)
   | Dprop (Pgoal, pr, f) ->
       split_hyp defs truths pr acc (simpl_fmla defs truths (t_not f))
-  | Dprop ((Plemma|Pskip), _, _) ->
+  | Dprop (Plemma, _, _) ->
       unsupportedDecl d "gappa: lemmas are not supported"
 
 let filter_hyp defs (eqs, hyps) ((pr, f) as hyp) =
@@ -472,54 +441,9 @@
       with AlreadyDefined -> try
         try_equality t2 t1
       with AlreadyDefined ->
-<<<<<<< HEAD
-        (eqs, (pr,f)::hyps)
-      end
-  | Tbinop (Tand, f1, f2) ->
-      let (eqs,hyps) = filter_hyp info defs eqs hyps pr f2 in
-      filter_hyp info defs eqs hyps pr f1
-  | Tapp(_,[]) ->
-      (* Discard (abstracted) predicate variables.
-         While Gappa would handle them, it is usually just noise from
-         Gappa's point of view and better delegated to a SAT solver. *)
-      (eqs,hyps)
-  | Ttrue -> (eqs,hyps)
-  | _ -> (eqs, (pr,f)::hyps)
-
-type filter_goal =
-  | Goal_good of Decl.prsymbol * term
-  | Goal_bad of string
-  | Goal_none
-
-let filter_goal pr f =
-  match f.t_node with
-    | Tapp(ps,[]) -> Goal_bad ("symbol " ^ ps.ls_name.Ident.id_string ^ " unknown")
-        (* todo: filter more goals *)
-    | _ -> Goal_good(pr,f)
-
-let prepare info defs ((eqs,hyps,goal) as acc) d =
-  match d.d_node with
-    | Dtype _ | Ddata _ -> acc
-    | Dparam _ | Dlogic _ -> acc
-    | Dind _ ->
-        unsupportedDecl d
-          "please remove inductive definitions before calling gappa printer"
-    | Dprop (Paxiom, pr, f) ->
-        let (eqs,hyps) = filter_hyp info defs eqs hyps pr f in (eqs,hyps,goal)
-    | Dprop (Pgoal, pr, f) ->
-        begin
-          match goal with
-            | Goal_none -> (eqs,hyps,filter_goal pr f)
-            | _ -> assert false
-        end
-    | Dprop (Plemma, _, _) ->
-        unsupportedDecl d
-          "gappa: lemmas are not supported"
-=======
         (eqs, hyp::hyps)
     end
   | _ -> (eqs, hyp::hyps)
->>>>>>> 7129b259
 
 let find_used_equations eqs hyps =
   let used = Hid.create 17 in
