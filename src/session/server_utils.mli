
<<<<<<< HEAD

exception NotADirectory of string
=======
(*exception NotADirectory of string
>>>>>>> 7dda1c7d
exception BadFileName of string
 *)

val get_session_dir : allow_mkdir:bool -> string Queue.t -> string
(** [get_session_dir q] analyses the queue of filenames [q] and
    returns the session directory from it.

    That directory is created if it does not exists and [allow_mkdir]
    is true.

    raises [Invalid_arg s] with some appropriate explnation [s] if no
    valid directory can be extracted.

    The first element of queue [q] is removed if it is not a file to
    load later in the session.

<<<<<<< HEAD
val get_project_dir : string -> string

(** Controller initialization *)
=======
 *)
>>>>>>> 7dda1c7d


(** Simple queries *)

(* The id you are trying to use is undefined *)
exception Undefined_id of string
(* Bad number of arguments *)
exception Number_of_arguments

type query =
  | Qnotask of (Controller_itp.controller -> string list -> string)
  | Qtask of (Controller_itp.controller -> Task.names_table -> string list -> string)


val print_id: 'a -> Task.names_table -> string list -> string
val search_id: 'a -> Task.names_table -> string list -> string

val list_provers: Controller_itp.controller -> _ -> string
val list_transforms: unit -> (string * Pp.formatted) list
val list_transforms_query: _ -> _ -> string
(* val help_on_queries: Format.formatter -> (string * string * 'a) list -> unit *)
val strategies: Env.env -> Whyconf.config ->
  (string * string * string * Strategy.instruction array) list ref ->
    (string * string * string * Strategy.instruction array) list

(** Command line parsing tools *)

val return_prover: string -> Whyconf.config -> Whyconf.config_prover option

type command =
  | Transform    of string * Trans.gentrans * string list
  | Prove        of Whyconf.config_prover * Call_provers.resource_limit
  | Strategies   of string
  | Help_message of string
  | Query        of string
  | QError       of string
  | Other        of string * string list

val interp:
  (string * query) Stdlib.Hstr.t ->
    Whyconf.config ->
      Controller_itp.controller ->
        Session_itp.proofNodeID option -> string -> command


val get_first_unproven_goal_around:
    proved:('a -> bool) ->
      children:('a -> 'a list) ->
        get_parent:('a -> 'a option) ->
          is_goal:('a -> bool) ->
            is_pa:('a -> bool) -> 'a -> 'a option<|MERGE_RESOLUTION|>--- conflicted
+++ resolved
@@ -1,12 +1,4 @@
 
-<<<<<<< HEAD
-
-exception NotADirectory of string
-=======
-(*exception NotADirectory of string
->>>>>>> 7dda1c7d
-exception BadFileName of string
- *)
 
 val get_session_dir : allow_mkdir:bool -> string Queue.t -> string
 (** [get_session_dir q] analyses the queue of filenames [q] and
@@ -21,14 +13,7 @@
     The first element of queue [q] is removed if it is not a file to
     load later in the session.
 
-<<<<<<< HEAD
-val get_project_dir : string -> string
-
-(** Controller initialization *)
-=======
  *)
->>>>>>> 7dda1c7d
-
 
 (** Simple queries *)
 
