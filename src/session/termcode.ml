(********************************************************************)
(*                                                                  *)
(*  The Why3 Verification Platform   /   The Why3 Development Team  *)
(*  Copyright 2010-2017   --   INRIA - CNRS - Paris-Sud University  *)
(*                                                                  *)
(*  This software is distributed under the terms of the GNU Lesser  *)
(*  General Public License version 2.1, with the special exception  *)
(*  on linking described in file LICENSE.                           *)
(*                                                                  *)
(********************************************************************)

open Term

(*******************************)
(*          explanations       *)
(*******************************)

let expl_prefixes = ref ["expl:"]

let arg_extra_expl_prefix =
  ("--extra-expl-prefix",
   Arg.String (fun s -> expl_prefixes := s :: !expl_prefixes),
   "<s> register s as an additional prefix for VC explanations")

let collect_expls lab =
  Ident.Slab.fold
    (fun lab acc ->
       let lab = lab.Ident.lab_string in
       let rec aux l =
         match l with
           | [] -> acc
           | p :: r ->
              try
                let s = Strings.remove_prefix p lab in s :: acc
              with Not_found -> aux r
       in aux !expl_prefixes)
    lab
    []

let concat_expls = function
  | [] -> None
  | [l] -> Some l
  | l :: ls -> Some (l ^ " (" ^ String.concat ". " ls ^ ")")

let search_labels callback =
  let rec aux acc f =
    if f.t_ty <> None then acc
    else if Ident.Slab.mem Term.stop_split f.Term.t_label then acc
    else
      let res = callback f.Term.t_label in
      if res = [] then match f.t_node with
        | Term.Ttrue | Term.Tfalse | Term.Tapp _ -> acc
        | Term.Tbinop (Term.Timplies, _, f) -> aux acc f
        | Term.Tlet _ | Term.Tcase _ | Term.Tquant (Term.Tforall, _) ->
          Term.t_fold aux acc f
        | _ -> raise Exit
      else if acc = [] then res
      else raise Exit
  in
  aux []

let get_expls_fmla =
  let search = search_labels collect_expls in
  fun f -> try search f with Exit -> []

let goal_expl_task ~root task =
  let gid = (Task.task_goal task).Decl.pr_name in
  let info =
    let res = get_expls_fmla (Task.task_goal_fmla task) in
    concat_expls
      (if res <> [] && not root
       then res
       else collect_expls gid.Ident.id_label)
  in
  let info =
    match info with
      | Some i -> i
      | None -> ""
  in
  gid, info, task

(* {2 ident dictionaries for shapes} *)

(*
let dict_table = Hashtbl.create 17
let dict_count = ref 0
let reverse_ident_table = Hashtbl.create 17
let reverse_dict_count = ref 0

let reset_dict () =
  Hashtbl.clear dict_table;
  Hashtbl.clear reverse_ident_table;
  dict_count := 0;
  reverse_dict_count := 0
 *)

(* {3 direct table to read shapes from strings} *)

(*
let get_name s b i =
  try while !i < String.length s do
    match String.get s !i with
      | ')' -> incr i; raise Exit
      | c -> incr i; Buffer.add_char b c
    done;
    invalid_arg "Termcode.get_name: missing closing parenthesis"
  with Exit ->
    let id = Buffer.contents b in
    Hashtbl.add dict_table !dict_count id;
(*
    Format.eprintf "%d -> %s@." !dict_count id;
*)
    incr dict_count;
    id

let get_num s n i =
  try while !i < String.length s do
    match String.get s !i with
      | ')' -> incr i; raise Exit
      | '0'..'9' as c ->
        incr i; n := !n * 10 + (Char.code c - Char.code '0')
      | _ ->
        invalid_arg "Termcode.get_num: decimal digit expected"
    done;
    invalid_arg "Termcode.get_num: missing closing parenthesis"
  with Exit ->
    try Hashtbl.find dict_table !n
    with Not_found ->
      invalid_arg
        ("Termcode.get_num: invalid ident number " ^ string_of_int !n)
      *)

(*
let get_id s i =
  if !i >= String.length s then
    invalid_arg "Termcode.get_id: missing closing parenthesis";
  match String.get s !i with
    | '0'..'9' as c ->
      let n = ref (Char.code c - Char.code '0') in
      incr i;
      get_num s n i
    | ')' -> invalid_arg "Termcode.get_id: unexpected closing parenthesis"
    | c ->
      let b = Buffer.create 17 in
      Buffer.add_char b c;
      incr i;
      get_name s b i
*)

(*
let store_id s i =
  let b = Buffer.create 17 in
  try while !i < String.length s do
    match String.get s !i with
      | ')' -> incr i; raise Exit
      | c -> incr i; Buffer.add_char b c
    done;
    invalid_arg "Termcode.store_id: missing closing parenthesis"
  with Exit ->
    let id = Buffer.contents b in
    try
      let n = Hashtbl.find reverse_ident_table id in
      string_of_int n
    with
        Not_found ->
          Hashtbl.add reverse_ident_table id !reverse_dict_count;
          incr reverse_dict_count;
          id
*)

(* {2 Shapes} *)

type shape = string

let string_of_shape s = s
(*
  try
  let l = String.length s in
  let r = Buffer.create l in
  let i = ref 0 in
  while !i < l do
  match String.get s !i with
    | '(' ->
      Buffer.add_char r '(';
      incr i;
      Buffer.add_string r (store_id s i);
      Buffer.add_char r ')'
    | c -> Buffer.add_char r c; incr i
  done;
  Buffer.contents r
  with e ->
    Format.eprintf "Error while reading shape [%s]@." s;
    raise e
*)

let shape_of_string s = s
(*
  try
  let l = String.length s in
  let r = Buffer.create l in
  let i = ref 0 in
  while !i < l do
  match String.get s !i with
    | '(' -> incr i; Buffer.add_string r (get_id s i)
    | c -> Buffer.add_char r c; incr i
  done;
  Buffer.contents r
  with e ->
    Format.eprintf "Error while reading shape [%s]@." s;
    raise e
 *)

(* tests
let _ = reset_dict () ; shape_of_string "a(b)cde(0)"
let _ = reset_dict () ; shape_of_string "a(bc)d(e)f(1)g(0)h"
let _ = reset_dict () ; shape_of_string "(abc)(def)(1)(0)(1)"
let _ = reset_dict () ; shape_of_string "(abcde)(fghij)(1)(0)(1)"
*)

let equal_shape (x:string) y = x = y
(* unused
let print_shape fmt s = Format.pp_print_string fmt (string_of_shape s)
*)

let debug = Debug.register_info_flag "session_pairing"
  ~desc:"Print@ debugging@ messages@ about@ reconstruction@ of@ \
         session@ trees@ after@ modification@ of@ source@ files."

let current_shape_version = 4

type shape_version = SV1 | SV2 | SV3

(* similarity code of terms, or of "shapes"

example:

  shape(forall x:int, x * x >= 0) =
         Forall(Int,App(infix_gteq,App(infix_st,Tvar 0,Tvar 0),Const(0)))
       i.e: de bruijn indexes, first-order term

*)

let tag_and = 'A'
let tag_app = 'a'
let tag_case = 'C'
let tag_const = 'c'
let tag_exists = 'E'
let tag_eps = 'e'
let tag_forall = 'F'
let tag_false = 'f'
let tag_impl = 'I'
let tag_if = 'i'
let tag_let = 'L'
let tag_not = 'N'
let tag_or = 'O'
let tag_iff = 'q'
let tag_true = 't'
let tag_var = 'V'
let tag_wild = 'w'
let tag_as = 'z'

let shape_buffer = Buffer.create 17

let push s =
  Buffer.add_string shape_buffer s;
  if Buffer.length shape_buffer >= 256 then raise Exit

let pushc c =
  Buffer.add_char shape_buffer c;
  if Buffer.length shape_buffer >= 256 then raise Exit

let ident h id =
  let x =
    try Ident.Mid.find id !h
    with Not_found ->
      let s = id.Ident.id_string in
      h := Ident.Mid.add id s !h; s
  in
  push x

let vs_rename_alpha c h vs =
  incr c;
  let s = string_of_int !c in
  h := Ident.Mid.add vs.vs_name s !h

let vl_rename_alpha c h vl = List.iter (vs_rename_alpha c h) vl

let rec pat_rename_alpha c h p = match p.pat_node with
  | Pvar v -> vs_rename_alpha c h v
  | Pas (p, v) -> vs_rename_alpha c h v; pat_rename_alpha c h p
  | Por (p, _) -> pat_rename_alpha c h p
  | _ -> Term.pat_fold (fun () -> pat_rename_alpha c h) () p

(*
let id_string_shape id = push id

let ident_shape id = id_string_shape id.Ident.id_string
*)

<<<<<<< HEAD
open Number

let integer_const_shape = function
  | IConstDec s -> push s
  | IConstHex s -> push "0x"; push s
  | IConstOct s -> push "0o"; push s
  | IConstBin s -> push "0b"; push s

let real_const_shape = function
  | RConstDec (i,f,None)   -> push i; push "."; push f
  | RConstDec (i,f,Some e) -> push i; push "."; push f; push "e"; push e
  | RConstHex (i,f,Some e) -> push "0x"; push i; push "."; push f; push "p"; push e
  | RConstHex (i,f,None)   -> push "0x"; push i; push "."; push f

let sign_shape is_negative =
  if is_negative then pushc '-'

let const_shape c =
  match c with
  | ConstInt c -> sign_shape c.ic_negative; integer_const_shape c.ic_abs
  | ConstReal c -> sign_shape c.rc_negative; real_const_shape c.rc_abs

=======
let const_shape c =
  Format.fprintf Format.str_formatter "%a" Number.print_constant c;
  push (Format.flush_str_formatter ())
>>>>>>> b9e41718

let rec pat_shape c m p : 'a =
  match p.pat_node with
    | Pwild -> pushc tag_wild
    | Pvar _ -> pushc tag_var
    | Papp (f, l) ->
       pushc tag_app;
       ident m f.ls_name;
       List.iter (pat_shape c m) l
    | Pas (p, _) -> pat_shape c m p; pushc tag_as
    | Por (p, q) ->
       pat_shape c m q; pushc tag_or; pat_shape c m p

let rec t_shape ~version c m t =
  let fn = t_shape ~version c m in
  match t.t_node with
    | Tconst c -> pushc tag_const; const_shape c
    | Tvar v -> pushc tag_var; ident m v.vs_name
    | Tapp (s,l) ->
       pushc tag_app;
       ident m s.ls_name;
       List.iter fn l
    | Tif (f,t1,t2) ->
      begin match version with
      | SV1 | SV2 -> pushc tag_if; fn f; fn t1; fn t2
      | SV3 -> pushc tag_if; fn t2; fn t1; fn f
      end
    | Tcase (t1,bl) ->
        let br_shape b =
          let p,t2 = t_open_branch b in
          match version with
          | SV1 | SV2 ->
            pat_shape c m p;
            pat_rename_alpha c m p;
            t_shape ~version c m t2
          | SV3 ->
            pat_rename_alpha c m p;
            t_shape ~version c m t2;
            pat_shape c m p
        in
        begin match version with
        | SV1 | SV2 ->
                 pushc tag_case;
                 fn t1;
                 List.iter br_shape bl
        | SV3 ->
           pushc tag_case;
           List.iter br_shape bl;
           fn t1
        end
    | Teps b ->
        pushc tag_eps;
        let u,f = t_open_bound b in
        vs_rename_alpha c m u;
        t_shape ~version c m f
    | Tquant (q,b) ->
        let vl,triggers,f1 = t_open_quant b in
        vl_rename_alpha c m vl;
        (* argument first, intentionally, to give more weight on A in
           forall x,A *)
        t_shape ~version c m f1;
        let hq = match q with Tforall -> tag_forall | Texists -> tag_exists in
        pushc hq;
        List.iter
          (fun trigger ->
             List.iter
               (fun t -> t_shape ~version c m t)
               trigger)
          triggers
    | Tbinop (o,f,g) ->
       (* g first, intentionally, to give more weight on B in A->B *)
       fn g;
       let tag = match o with
         | Tand -> tag_and
         | Tor -> tag_or
         | Timplies -> tag_impl
         | Tiff -> tag_iff
       in
       pushc tag;
       fn f
    | Tlet (t1,b) ->
        let u,t2 = t_open_bound b in
        vs_rename_alpha c m u;
        begin
          match version with
            | SV1 ->
               pushc tag_let; fn t1; t_shape ~version c m t2
            | SV2 | SV3 ->
                     (* t2 first, intentionally *)
                     t_shape ~version c m t2; pushc tag_let; fn t1
        end
    | Tnot f ->
      begin match version with
      | SV1 | SV2 -> fn f; pushc tag_not
      | SV3 -> pushc tag_not; fn f
      end
    | Ttrue -> pushc tag_true
    | Tfalse -> pushc tag_false


let t_shape_task ~version ~expl t =
  Buffer.clear shape_buffer;
  begin match version with
  | SV1 | SV2 -> ()
  | SV3 -> push expl
  end;
  let f = Task.task_goal_fmla t in
  let () =
    try
      t_shape ~version (ref (-1)) (ref Ident.Mid.empty) f
    with Exit -> ()
  in
  Buffer.contents shape_buffer

(*
let time = ref 0.0
 *)

let t_shape_task ?(version=current_shape_version) ~expl t =
  let version = match version with
    | 1 -> SV1 | 2 -> SV2 | 3 | 4 -> SV3
    | _ -> assert false
  in
(*
  let tim = Unix.gettimeofday () in
 *)
  let s = t_shape_task ~version ~expl t in
(*
  let tim = Unix.gettimeofday () -. tim in
  time := !time +. tim;
  Format.eprintf "[Shape times] %f/%f@." tim !time;
*)
  s

(* Checksums *)

type checksum = string
let print_checksum = Format.pp_print_string
let string_of_checksum x = x
let checksum_of_string x = x
let equal_checksum x y = (x : checksum) = y
let dumb_checksum = ""

let buffer_checksum b =
  let s = Buffer.contents b in
  Digest.to_hex (Digest.string s)

type checksum_version = CV1 | CV2

module Checksum = struct

  let char (_,_,_,buf) c = Buffer.add_char buf c
  let int (_,_,_,buf as b) i =
    char b 'i'; Buffer.add_string buf (string_of_int i)
  let raw_string (_,_,_,buf) s = Buffer.add_string buf s
  let string (_,_,_,buf as b) s =
    char b '"'; Buffer.add_string buf (String.escaped s); char b '"'
  let option e b = function None -> char b 'n' | Some x -> char b 's'; e b x
  let list e b l = char b '['; List.iter (e b) l; char b ']'

  let ident_v1, clear_ident_v1 =
    let hident = Ident.Hid.create 17 in
    let c = ref 0 in
    (fun b id ->
      int b (try Ident.Hid.find hident id
        with Not_found -> incr c; Ident.Hid.add hident id !c; !c)),
    (fun () -> Ident.Hid.clear hident; c := 0)

  let ident_v2 (_,c,m,_ as b) id =
    let i = match Ident.Mid.find_opt id !m with
      | Some i -> i
      | None -> incr c; m := Ident.Mid.add id !c !m; !c
    in
    int b i

  let ident (v,_,_,_ as b) id = match v with
    | CV1 -> ident_v1 b id
    | CV2 -> ident_v2 b id

<<<<<<< HEAD
  let integer_const b = function
    | IConstDec s -> raw_string b s
    | IConstHex s -> raw_string b "0x"; raw_string b s
    | IConstOct s -> raw_string b "0o"; raw_string b s
    | IConstBin s -> raw_string b "0b"; raw_string b s

  let real_const b = function
    | RConstDec (i,f,None)   ->
       raw_string b i; raw_string b "."; raw_string b f
    | RConstDec (i,f,Some e) ->
       raw_string b i; raw_string b "."; raw_string b f; raw_string b "e"; raw_string b e
    | RConstHex (i,f,Some e) ->
       raw_string b "0x"; raw_string b i; raw_string b "."; raw_string b f;
       raw_string b "p"; raw_string b e
    | RConstHex (i,f,None)   ->
       raw_string b "0x"; raw_string b i; raw_string b "."; raw_string b f

  let sign b is_negative =
    if is_negative then raw_string b "-"

  let const b c =
    match c with
    | ConstInt c -> sign b c.ic_negative; integer_const b c.ic_abs
    | ConstReal c -> sign b c.rc_negative; real_const b c.rc_abs
=======
(*
  let _integer_constant b c =
    Number.print_integer_constant Format.str_formatter c;
    let s = Format.flush_str_formatter () in
    string b s
*)

  let const b c =
    Format.fprintf Format.str_formatter "%a" Number.print_constant c;
    raw_string b (Format.flush_str_formatter ())
>>>>>>> b9e41718

  let tvsymbol b tv = ident b tv.Ty.tv_name

  let rec ty b t = match t.Ty.ty_node with
    | Ty.Tyvar tv -> char b 'v'; tvsymbol b tv
    | Ty.Tyapp (ts, tyl) -> char b 'a'; ident b ts.Ty.ts_name; list ty b tyl

  let vsymbol (v,_,_,_ as b) vs = match v with
    | CV1 -> ty b vs.vs_ty
    | CV2 -> ident b vs.vs_name; ty b vs.vs_ty

  (* start: _ V ident a o *)
  let rec pat b p = match p.pat_node with
    | Pwild -> char b '_'
    | Pvar vs -> char b 'v'; vsymbol b vs
    | Papp (f, l) -> char b 'a'; ident b f.ls_name; list pat b l
    | Pas (p, vs) -> char b 's'; pat b p; vsymbol b vs
    | Por (p, q) -> char b 'o'; pat b p; pat b q

  (* start: c V v i m e F E A O I q l n t f *)
  let rec term b t = match t.t_node with
    | Tconst c -> const b c
    | Tvar v -> char b 'v'; ident b v.vs_name
    | Tapp (s, l) -> char b 'a'; ident b s.ls_name; list term b l
    | Tif (f, t1, t2) -> char b 'i'; term b f; term b t1; term b t2
    | Tcase (t1, bl) ->
        let branch b br =
          let p, t2 = t_open_branch br in
          pat b p; term b t2
        in
        char b 'm'; term b t1; list branch b bl
    | Teps bf ->
        let vs, f = t_open_bound bf in
        char b 'e'; vsymbol b vs; term b f
    | Tquant (q, bf) ->
        let vl, triggers, f1 = t_open_quant bf in
        char b (match q with Tforall -> 'F' | Texists -> 'E');
        list vsymbol b vl;
        list (list term) b triggers;
        term b f1
    | Tbinop (o, f, g) ->
        let tag = match o with
          | Tand -> 'A'
          | Tor -> 'O'
          | Timplies -> 'I'
          | Tiff -> 'q'
        in
        char b tag; term b f; term b g
    | Tlet (t1, bt) ->
        let vs, t2 = t_open_bound bt in
        char b 'l'; vsymbol b vs; term b t1;
        term b t2
    | Tnot f -> char b 'n'; term b f
    | Ttrue -> char b 't'
    | Tfalse -> char b 'f'

  let tysymbol b ts =
    ident b ts.Ty.ts_name;
    list tvsymbol b ts.Ty.ts_args;
    match ts.Ty.ts_def with
    | Ty.NoDef   -> char b 'n'
    | Ty.Alias x -> char b 's'; ty b x
    | Ty.Range _ -> char b 'r' (* FIXME *)
    | Ty.Float _ -> char b 'f' (* FIXME *)

  let lsymbol b ls =
    ident b ls.ls_name;
    list ty b ls.ls_args;
    option ty b ls.ls_value;
    int b ls.ls_constr

  (* start: T G F D R L I P (C M) *)
  let decl b d = match d.Decl.d_node with
    | Decl.Dtype ts ->
        char b 'T'; tysymbol b ts
    | Decl.Ddata ddl ->
        let constructor b (ls, l) = lsymbol b ls; list (option lsymbol) b l in
        let data_decl b (ts, cl) = tysymbol b ts; list constructor b cl in
        char b 'D'; list data_decl b ddl
    | Decl.Dparam ls ->
        char b 'R'; lsymbol b ls
    | Decl.Dlogic ldl ->
        let logic_decl b (ls, defn) =
          lsymbol b ls;
          let vl, t = Decl.open_ls_defn defn in
          list vsymbol b vl;
          term b t
        in
        char b 'L'; list logic_decl b ldl
    | Decl.Dind (s, idl) ->
        let clause b (pr, f) =
          ident b pr.Decl.pr_name; term b f in
        let ind_decl b (ls, cl) = lsymbol b ls; list clause b cl in
        char b 'I'; char b (match s with Decl.Ind -> 'i' | Decl.Coind -> 'c');
        list ind_decl b idl
    | Decl.Dprop (k,n,t) ->
        let tag = match k with
          | Decl.Plemma -> "PL"
          | Decl.Paxiom -> "PA"
          | Decl.Pgoal  -> "PG"
        in
        string b tag;
        ident b n.Decl.pr_name;
        term b t

  let meta_arg_type b = function
    | Theory.MTty       -> char b 'y'
    | Theory.MTtysymbol -> char b 't'
    | Theory.MTlsymbol  -> char b 'l'
    | Theory.MTprsymbol -> char b 'p'
    | Theory.MTstring   -> char b 's'
    | Theory.MTint      -> char b 'i'

  let meta b m =
    string b m.Theory.meta_name;
    list meta_arg_type b m.Theory.meta_type;
    char b (if m.Theory.meta_excl then 't' else 'f')

  let meta_arg b = function
    | Theory.MAty t  -> char b 'y'; ty b t
    | Theory.MAts ts -> char b 't'; ident b ts.Ty.ts_name
    | Theory.MAls ls -> char b 'l'; ident b ls.ls_name
    | Theory.MApr pr -> char b 'p'; ident b pr.Decl.pr_name
    | Theory.MAstr s -> char b 's'; string b s
    | Theory.MAint i -> char b 'i'; int b i

  let tdecl b d = match d.Theory.td_node with
    | Theory.Decl d -> decl b d
    | Theory.Use th
    | Theory.Clone (th, _) ->
        char b 'C'; ident b th.Theory.th_name; list string b th.Theory.th_path
    | Theory.Meta (m, mal) -> char b 'M'; meta b m; list meta_arg b mal

(* not used anymore

  NOTE: if we come back to checksumming theories, use the separate recursive
        [tdecl] function for it. [Use] in a theory requires a recursive call
        (as below), [Use] in a task is just a witness declaration.

  let rec tdecl b d = match d.Theory.td_node with
    | Theory.Decl d -> decl b d
    | Theory.Use th ->
      char b 'U'; ident b th.Theory.th_name; list string b th.Theory.th_path;
      string b (theory_v2 th)
    | Theory.Clone (th, _) ->
        char b 'C'; ident b th.Theory.th_name; list string b th.Theory.th_path
    | Theory.Meta (m, mal) -> char b 'M'; meta b m; list meta_arg b mal

  and theory_v2_aux t =
    let c = ref 0 in
    let m = ref Ident.Mid.empty in
    let b = Buffer.create 8192 in
    List.iter (tdecl (CV2,c,m,b)) t.Theory.th_decls;
    let dnew = Digest.string (Buffer.contents b) in
    Digest.to_hex dnew

  and theory_v2 =
    let table = Ident.Wid.create 17 in
    fun t ->
      try Ident.Wid.find table t.Theory.th_name
      with Not_found ->
        let v = theory_v2_aux t in
        Ident.Wid.set table t.Theory.th_name v;
        v

  let theory ~version t = match version with
    | CV1 -> assert false
    | CV2 -> theory_v2 t
 *)

  let task_v1 =
    let c = ref 0 in
    let m = ref Ident.Mid.empty in
    let b = Buffer.create 8192 in
    fun t ->
      Task.task_iter (tdecl (CV1,c,m,b)) t;
      clear_ident_v1 ();
      let dnew = Digest.string (Buffer.contents b) in
      Buffer.clear b;
      Digest.to_hex dnew

  let task_v2 =
    let c = ref 0 in
    let m = ref Ident.Mid.empty in
    let b = Buffer.create 8192 in
    let task_hd t (cold,mold,dold) =
      c := cold;
      m := mold;
      tdecl (CV2,c,m,b) t.Task.task_decl;
      Buffer.add_string b (Digest.to_hex dold);
      let dnew = Digest.string (Buffer.contents b) in
      Buffer.clear b;
      let mnew = match t.Task.task_decl.Theory.td_node with
        | Theory.Decl { Decl.d_news = s } ->
            Ident.Sid.fold (fun id a ->
              Ident.Mid.add id (Ident.Mid.find id !m) a) s mold
        | _ -> !m in
      !c, mnew, dnew
    in
    let tr = Trans.fold task_hd (0, Ident.Mid.empty, Digest.string "") in
    fun t ->
      let _,_,dnew = Trans.apply tr t in
      Digest.to_hex dnew


  let task ~version t = match version with
    | CV1 -> task_v1 t
    | CV2 -> task_v2 t

end

(*
let time = ref 0.0
 *)

let task_checksum ?(version=current_shape_version) t =
  let version = match version with
    | 1 | 2 | 3 -> CV1
    | 4 -> CV2
    | _ -> assert false
  in
(*
  let tim = Unix.gettimeofday () in
*)
  let s = Checksum.task ~version t in
(*
  let tim = Unix.gettimeofday () -. tim in
  time := !time +. tim;
  Format.eprintf "[Checksum times] %f/%f@." tim !time;
*)
  s

(* not used anymore
let theory_checksum ?(version=current_shape_version) t =
  let version = match version with
    | 1 | 2 | 3 -> CV1
    | 4 -> CV2
    | _ -> assert false
  in
  Checksum.theory ~version t
 *)

(*************************************************************)
(* Pairing of new and old subgoals                           *)
(*************************************************************)

(* we have an ordered list of new subgoals

     newgoals = [g1; g2; g3; ...]

   and a list of old subgoals

     oldgoals = [h1 ; h2 ; ... ]

   we build a list

     [g1, None; g2, Some (h3, false); g3, Some (h2, true); ...]

   where each new goal is mapped either to
   - None: no pairing at all
   - Some (h, false): exact matching (equal checksums)
   - Some (h, true): inexact matching (goal obsolete)
*)

module type S = sig
  type 'a t
  val checksum : 'a t -> checksum option
  val shape    : 'a t -> string
  val name     : 'a t -> Ident.ident
end

module Pairing(Old: S)(New: S) = struct

  let rec lcp n s1 s2 =
    if String.length s1 <= n || String.length s2 <= n then n
    else if s1.[n] = s2.[n] then lcp (n+1) s1 s2 else n
  let lcp = lcp 0

  open Ident

  type goal_index = Old of int | New of int

  type ('a,'b) goal_table = {
    table_old : 'a Old.t array;
    table_new : 'b New.t array;
  }

  (* doubly linked lists; left and right bounds point to themselves *)

  type node = {
    mutable  prev: node;
            shape: string;
              elt: goal_index;
    mutable valid: bool;
    mutable  next: node;
  }

  let mk_node table g =
    let s = match g with
      | Old g -> Old.shape table.table_old.(g)
      | New g -> New.shape table.table_new.(g)
    in
    let rec n = { prev = n; shape = s; elt = g; next = n; valid = true }
    in n

  let rec iter_pairs f = function
    | [] | [_] -> ()
    | x :: (y :: _ as l) -> f x y; iter_pairs f l

  let build_list = iter_pairs (fun x y -> x.next <- y; y.prev <- x)

  let remove x =
    x.valid <- false;
    let p = x.prev and n = x.next in
    if p == x then n.prev <- n (* left bound *)
    else if n == x then p.next <- p (* right bound *)
    else begin p.next <- n; n.prev <- p end

  (* priority queues for pairs of nodes *)

  module E = struct
    type t = int * (node * node)
    let compare (v1, _) (v2, _) = Pervasives.compare v2 v1
  end
  module PQ = Pqueue.Make(E)

  let dprintf = Debug.dprintf debug

  let associate oldgoals newgoals =
    let table = {
      table_old = Array.of_list oldgoals;
      table_new = Array.of_list newgoals;
    }
    in
    (* set up an array [result] containing the solution
       [new_goal_index g] returns the index of goal [g] in that array *)
    let new_goal_index = Hid.create 17 in
    let result =
      let make i newg =
        Hid.add new_goal_index (New.name newg) i; (newg, None)
      in
      Array.mapi make table.table_new
    in
    let new_goal_index newg =
      try Hid.find new_goal_index (New.name newg)
      with Not_found -> assert false in
    (* phase 1: pair goals with identical checksums *)
    let old_checksums = Hashtbl.create 17 in
    let old_goals_without_checksum =
      let acc =ref [] in
      for oldg = 0 to Array.length table.table_old - 1 do
        match Old.checksum table.table_old.(oldg) with
        | None -> acc := mk_node table (Old oldg) :: !acc
        | Some s -> Hashtbl.add old_checksums s oldg
      done;
      !acc
    in
    let newgoals =
      let acc = ref old_goals_without_checksum in
      for newi = 0 to Array.length table.table_new - 1 do
        try
          let newg = table.table_new.(newi) in
          match New.checksum newg with
          | None -> raise Not_found
          | Some c ->
             let oldi = Hashtbl.find old_checksums c in
             let oldg = table.table_old.(oldi) in
             Hashtbl.remove old_checksums c;
             result.(new_goal_index newg) <- (newg, Some (oldg, false))
        with Not_found ->
          acc := mk_node table (New newi) :: !acc
      done;
      !acc
    in
    let add _ oldg acc = mk_node table (Old oldg) :: acc in
    let allgoals = Hashtbl.fold add old_checksums newgoals in
    Hashtbl.clear old_checksums;
    (* phase 2: pair goals according to shapes *)
    let compare e1 e2 = Pervasives.compare e1.shape e2.shape in
    let allgoals = List.sort compare allgoals in
    build_list allgoals;
    if allgoals <> [] then begin
      let dummy = let n = List.hd allgoals (* safe *) in 0, (n, n) in
      let pq = PQ.create ~dummy in
      let add x y = match x.elt, y.elt with
        | Old _, New _ | New _, Old _ -> PQ.add pq (lcp x.shape y.shape, (x, y))
        | Old _, Old _ | New _, New _ -> () in
      iter_pairs add allgoals;
      (* FIXME: exit earlier, as soon as we get min(old,new) pairs *)
      while not (PQ.is_empty pq) do
        let _, (x, y) = PQ.extract_min pq in
        if x.valid && y.valid then begin
          let o, n = match x.elt, y.elt with
            | New n, Old o | Old o, New n -> o, n | _ -> assert false in
          dprintf "[assoc] new pairing@.";
          let newg = table.table_new.(n) in
          let oldg = table.table_old.(o) in
          result.(new_goal_index newg) <- newg, Some (oldg, true);
          if x.prev != x && y.next != y then add x.prev y.next;
          remove x;
          remove y
        end
      done
    end;
    let detached =
      List.fold_left
        (fun acc x ->
         if x.valid then
           match x.elt with
           | Old g -> table.table_old.(g) :: acc
           | New _ -> acc
         else acc)
        [] allgoals
    in
    Debug.dprintf debug "[assoc] %d detached goals@." (List.length detached);
    Array.to_list result, detached

  let simple_associate oldgoals newgoals =
    let rec aux acc o n =
      match o,n with
        | old, [] -> acc,old
        | [], n :: rem_n -> aux ((n,None)::acc) [] rem_n
        | o :: rem_o, n :: rem_n -> aux ((n,Some(o,true))::acc) rem_o rem_n
    in
    aux [] oldgoals newgoals

  let associate ~use_shapes =
    if use_shapes then
      associate
    else
      simple_associate

end<|MERGE_RESOLUTION|>--- conflicted
+++ resolved
@@ -297,10 +297,10 @@
 let ident_shape id = id_string_shape id.Ident.id_string
 *)
 
-<<<<<<< HEAD
 open Number
 
 let integer_const_shape = function
+  | IConstRaw i -> push (BigInt.to_string i)
   | IConstDec s -> push s
   | IConstHex s -> push "0x"; push s
   | IConstOct s -> push "0o"; push s
@@ -320,11 +320,6 @@
   | ConstInt c -> sign_shape c.ic_negative; integer_const_shape c.ic_abs
   | ConstReal c -> sign_shape c.rc_negative; real_const_shape c.rc_abs
 
-=======
-let const_shape c =
-  Format.fprintf Format.str_formatter "%a" Number.print_constant c;
-  push (Format.flush_str_formatter ())
->>>>>>> b9e41718
 
 let rec pat_shape c m p : 'a =
   match p.pat_node with
@@ -504,8 +499,8 @@
     | CV1 -> ident_v1 b id
     | CV2 -> ident_v2 b id
 
-<<<<<<< HEAD
   let integer_const b = function
+    | IConstRaw i -> raw_string b (BigInt.to_string i)
     | IConstDec s -> raw_string b s
     | IConstHex s -> raw_string b "0x"; raw_string b s
     | IConstOct s -> raw_string b "0o"; raw_string b s
@@ -529,18 +524,6 @@
     match c with
     | ConstInt c -> sign b c.ic_negative; integer_const b c.ic_abs
     | ConstReal c -> sign b c.rc_negative; real_const b c.rc_abs
-=======
-(*
-  let _integer_constant b c =
-    Number.print_integer_constant Format.str_formatter c;
-    let s = Format.flush_str_formatter () in
-    string b s
-*)
-
-  let const b c =
-    Format.fprintf Format.str_formatter "%a" Number.print_constant c;
-    raw_string b (Format.flush_str_formatter ())
->>>>>>> b9e41718
 
   let tvsymbol b tv = ident b tv.Ty.tv_name
 
