open Format
open Stdlib
open Session_itp
open Controller_itp
open Server_utils
open Itp_communication

exception Bad_prover_name of string

(**********************************)
(* list unproven goal and related *)
(**********************************)

(* If the transformation is proved, return acc.
   Else, return the concatenation of the reversed list of unproven
   goals below the transformation and acc *)
let rec unproven_goals_below_tn cont acc tn =
  if tn_proved cont tn then
    acc                         (* we ignore "dead" goals *)
  else
    let sub_tasks = get_sub_tasks cont.controller_session tn in
    List.fold_left (unproven_goals_below_pn cont) acc sub_tasks

(* Same as unproven_goals_below_tn; note that if goal is not proved
   and there is no transformation, goal is returned (else it is not) *)
and unproven_goals_below_pn cont acc goal =
  if pn_proved cont goal then
    acc                         (* we ignore "dead" transformations *)
  else
    match get_transformations cont.controller_session goal with
    | [] -> goal :: acc
    | tns -> List.fold_left (unproven_goals_below_tn cont) acc tns

(* Same as unproven_goals_below_tn *)
let unproven_goals_below_th cont acc th =
  if th_proved cont th then
    acc
  else
    let goals = theory_goals th in
    List.fold_left (unproven_goals_below_pn cont) acc goals

(* Same as unproven_goals_below_tn *)
let unproven_goals_below_file cont file =
  if file_proved cont file then
    []
  else
    let theories = file.file_theories in
    List.fold_left (unproven_goals_below_th cont) [] theories

let unproven_goals_below_id cont id =
  match id  with
  | APn pnid   -> [pnid]
  | APa panid  ->
     let ses = cont.controller_session in
     [get_proof_attempt_parent ses panid]
  | ATn tn     ->
     List.rev (unproven_goals_below_tn cont [] tn)
  | AFile file ->
     List.rev (unproven_goals_below_file cont file)
  | ATh th     ->
     List.rev (unproven_goals_below_th cont [] th)

(*******************)
(* Strategies list *)
(*******************)
let loaded_strategies = ref []

(****** Exception handling *********)

let print_term s id fmt t =
  let tables = match (Session_itp.get_table s id) with
  | None -> Args_wrapper.build_name_tables (Session_itp.get_task s id)
  | Some tables -> tables in
  Why3printer.print_term tables fmt t

let print_type s id fmt t =
  let tables = match (Session_itp.get_table s id) with
  | None -> Args_wrapper.build_name_tables (Session_itp.get_task s id)
  | Some tables -> tables in
  Why3printer.print_ty tables fmt t

let print_ts s id fmt t =
  let tables = match (Session_itp.get_table s id) with
  | None -> Args_wrapper.build_name_tables (Session_itp.get_task s id)
  | Some tables -> tables in
  Why3printer.print_ts tables fmt t

let print_ls s id fmt t =
  let tables = match (Session_itp.get_table s id) with
  | None -> Args_wrapper.build_name_tables (Session_itp.get_task s id)
  | Some tables -> tables in
  Why3printer.print_ls tables fmt t

let print_tv s id fmt t =
  let tables = match (Session_itp.get_table s id) with
  | None -> Args_wrapper.build_name_tables (Session_itp.get_task s id)
  | Some tables -> tables in
  Why3printer.print_tv tables fmt t

let print_vsty s id fmt t =
  let tables = match (Session_itp.get_table s id) with
  | None -> Args_wrapper.build_name_tables (Session_itp.get_task s id)
  | Some tables -> tables in
  Why3printer.print_forget_vsty tables fmt t

let print_pr s id fmt t =
  let tables = match (Session_itp.get_table s id) with
  | None -> Args_wrapper.build_name_tables (Session_itp.get_task s id)
  | Some tables -> tables in
  Why3printer.print_pr tables fmt t

let print_pat s id fmt t =
  let tables = match (Session_itp.get_table s id) with
  | None -> Args_wrapper.build_name_tables (Session_itp.get_task s id)
  | Some tables -> tables in
  Why3printer.print_pat tables fmt t

(* Exception reporting *)

(* TODO remove references to id.id_string in this function *)
let bypass_pretty s id =
  begin fun fmt exn -> match exn with
  | Ty.TypeMismatch (t1,t2) ->
      fprintf fmt "Type mismatch between %a and %a"
        (print_type s id) t1 (print_type s id) t2
  | Ty.BadTypeArity ({Ty.ts_args = []} as ts, _) ->
      fprintf fmt "Type symbol %a expects no arguments" (print_ts s id) ts
  | Ty.BadTypeArity (ts, app_arg) ->
      let i = List.length ts.Ty.ts_args in
      fprintf fmt "Type symbol %a expects %i argument%s but is applied to %i"
        (print_ts s id) ts i (if i = 1 then "" else "s") app_arg
  | Ty.DuplicateTypeVar tv ->
      fprintf fmt "Type variable %a is used twice" (print_tv s id) tv
  | Ty.UnboundTypeVar tv ->
      fprintf fmt "Unbound type variable: %a" (print_tv s id) tv
  | Ty.UnexpectedProp ->
      fprintf fmt "Unexpected propositional type"
  | Term.BadArity ({Term.ls_args = []} as ls, _) ->
      fprintf fmt "%s %a expects no arguments"
        (if ls.Term.ls_value = None then "Predicate" else "Function") (print_ls s id) ls
  | Term.BadArity (ls, app_arg) ->
      let i = List.length ls.Term.ls_args in
      fprintf fmt "%s %a expects %i argument%s but is applied to %i"
        (if ls.Term.ls_value = None then "Predicate" else "Function")
        (print_ls s id) ls i (if i = 1 then "" else "s") app_arg
  | Term.EmptyCase ->
      fprintf fmt "Empty match expression"
  | Term.DuplicateVar vs ->
      fprintf fmt "Variable %a is used twice" (print_vsty s id) vs
  | Term.UncoveredVar vs ->
      fprintf fmt "Variable %a uncovered in \"or\"-pattern" (print_vsty s id) vs
  | Term.FunctionSymbolExpected ls ->
      fprintf fmt "Not a function symbol: %a" (print_ls s id) ls
  | Term.PredicateSymbolExpected ls ->
      fprintf fmt "Not a predicate symbol: %a" (print_ls s id) ls
  | Term.ConstructorExpected ls ->
      fprintf fmt "%s %a is not a constructor"
        (if ls.Term.ls_value = None then "Predicate" else "Function") (print_ls s id) ls
  | Term.TermExpected t ->
      fprintf fmt "Not a term: %a" (print_term s id) t
  | Term.FmlaExpected t ->
      fprintf fmt "Not a formula: %a" (print_term s id) t
  | Pattern.ConstructorExpected (ls,ty) ->
      fprintf fmt "%s %a is not a constructor of type %a"
        (if ls.Term.ls_value = None then "Predicate" else "Function") (print_ls s id) ls
        (print_type s id) ty
  | Pattern.NonExhaustive pl ->
      fprintf fmt "Pattern not covered by a match:@\n  @[%a@]"
        (print_pat s id) (List.hd pl)
  | Decl.BadConstructor ls ->
      fprintf fmt "Bad constructor: %a" (print_ls s id) ls
  | Decl.BadRecordField ls ->
      fprintf fmt "Not a record field: %a" (print_ls s id) ls
  | Decl.RecordFieldMissing (_cs,ls) ->
      fprintf fmt "Field %a is missing" (print_ls s id) ls
  | Decl.DuplicateRecordField (_cs,ls) ->
      fprintf fmt "Field %a is used twice in the same constructor" (print_ls s id) ls
  | Decl.IllegalTypeAlias ts ->
      fprintf fmt
        "Type symbol %a is a type alias and cannot be declared as algebraic"
        (print_ts s id) ts
  | Decl.NonFoundedTypeDecl ts ->
      fprintf fmt "Cannot construct a value of type %a" (print_ts s id) ts
  | Decl.NonPositiveTypeDecl (_ts, ls, ty) ->
      fprintf fmt "Constructor %a \
          contains a non strictly positive occurrence of type %a"
        (print_ls s id) ls (print_type s id) ty
  | Decl.InvalidIndDecl (_ls, pr) ->
      fprintf fmt "Ill-formed inductive clause %a"
        (print_pr s id) pr
  | Decl.NonPositiveIndDecl (_ls, pr, ls1) ->
      fprintf fmt "Inductive clause %a contains \
          a non strictly positive occurrence of symbol %a"
        (print_pr s id) pr (print_ls s id) ls1
  | Decl.BadLogicDecl (ls1,ls2) ->
      fprintf fmt "Ill-formed definition: symbols %a and %a are different"
        (print_ls s id) ls1 (print_ls s id) ls2
  | Decl.UnboundVar vs ->
      fprintf fmt "Unbound variable: %a" (print_vsty s id) vs
  | Decl.ClashIdent id ->
      fprintf fmt "Ident %s is defined twice" id.Ident.id_string
  | Decl.EmptyDecl ->
      fprintf fmt "Empty declaration"
  | Decl.EmptyAlgDecl ts ->
      fprintf fmt "Algebraic type %a has no constructors" (print_ts s id) ts
  | Decl.EmptyIndDecl ls ->
      fprintf fmt "Inductive predicate %a has no constructors" (print_ls s id) ls
  | Decl.KnownIdent id ->
      fprintf fmt "Ident %s is already declared" id.Ident.id_string
  | Decl.UnknownIdent id ->
      fprintf fmt "Ident %s is not yet declared" id.Ident.id_string
  | Decl.RedeclaredIdent id ->
      fprintf fmt "Ident %s is already declared, with a different declaration"
        id.Ident.id_string
  | Decl.NoTerminationProof ls ->
      fprintf fmt "Cannot prove the termination of %a" (print_ls s id) ls
  | _ -> Format.fprintf fmt "Uncaught: %a" Exn_printer.exn_printer exn
  end

let get_exception_message ses id fmt e =
  match e with
  | Controller_itp.Noprogress ->
      Format.fprintf fmt "Transformation made no progress\n"
  | Case.Arg_trans_type (s, ty1, ty2) ->
      Format.fprintf fmt "Error in transformation %s during unification of the following terms:\n %a \n %a"
        s (print_type ses id) ty1 (print_type ses id) ty2
  | Case.Arg_trans_term (s, t1, t2) ->
      Format.fprintf fmt "Error in transformation %s during unification of following two terms:\n %a \n %a" s
        (print_term ses id) t1 (print_term ses id) t2
  | Case.Arg_trans (s) ->
      Format.fprintf fmt "Error in transformation function: %s \n" s
  | Args_wrapper.Arg_hyp_not_found (s) ->
      Format.fprintf fmt "Following hypothesis was not found: %s \n" s
  | Args_wrapper.Arg_theory_not_found (s) ->
      Format.fprintf fmt "Theory not found: %s" s
  | e ->
      bypass_pretty ses id fmt e





(* Debugging functions *)
let print_request fmt r =
  match r with
  | Command_req (_nid, s)           -> fprintf fmt "command \"%s\"" s
  | Prove_req (_nid, prover, _rl)   -> fprintf fmt "prove with %s" prover
  | Transform_req (_nid, tr, _args) -> fprintf fmt "transformation :%s" tr
  | Strategy_req (_nid, st)         -> fprintf fmt "strategy %s" st
(*
  | Open_session_req f              -> fprintf fmt "open session file %s" f
*)
  | Add_file_req f                  -> fprintf fmt "open file %s" f
  | Set_max_tasks_req i             -> fprintf fmt "set max tasks %i" i
  | Get_file_contents _f            -> fprintf fmt "get file contents"
  | Get_first_unproven_node _nid    -> fprintf fmt "get first unproven node"
  | Get_task _nid                   -> fprintf fmt "get task"
  | Remove_subtree _nid             -> fprintf fmt "remove subtree"
  | Copy_paste _                    -> fprintf fmt "copy paste"
  | Copy_detached _                 -> fprintf fmt "copy detached"
  | Get_Session_Tree_req            -> fprintf fmt "get session tree"
  | Save_file_req _                 -> fprintf fmt "save file"
  | Mark_obsolete_req _             -> fprintf fmt "mark obsolete"
  | Clean_req                       -> fprintf fmt "clean"
  | Save_req                        -> fprintf fmt "save"
  | Reload_req                      -> fprintf fmt "reload"
  | Replay_req                      -> fprintf fmt "replay"
  | Exit_req                        -> fprintf fmt "exit"
  | Interrupt_req                   -> fprintf fmt "interrupt"

let print_msg fmt m =
  match m with
  | Proof_error (_ids, s)  -> fprintf fmt "proof error %s" s
  | Transf_error (_ids, s) -> fprintf fmt "transf error %s" s
  | Strat_error (_ids, s)  -> fprintf fmt "start error %s" s
  | Replay_Info s          -> fprintf fmt "replay info %s" s
  | Query_Info (_ids, s)   -> fprintf fmt "query info %s" s
  | Query_Error (_ids, s)  -> fprintf fmt "query error %s" s
  | Help _s                -> fprintf fmt "help"
  | Information s          -> fprintf fmt "info %s" s
  | Task_Monitor _         -> fprintf fmt "task montor"
  | Parse_Or_Type_Error s  -> fprintf fmt "parse_or_type_error:\n %s" s
  | File_Saved s           -> fprintf fmt "file saved %s" s
  | Error s                -> fprintf fmt "%s" s
  | Open_File_Error s      -> fprintf fmt "%s" s

(* TODO ad hoc printing. Should reuse print_loc. *)
let print_loc fmt (loc: Loc.position) =
  let (f,l,b,e) = Loc.get loc in
   fprintf fmt "File \"%s\", line %d, characters %d-%d" f l b e

let print_list_loc fmt l =
  Pp.print_list
    (fun _fmt () -> ())
    (fun fmt (loc, _c) -> Format.fprintf fmt "(%a, color)" print_loc loc)
    fmt l

let print_notify fmt n =
  match n with
  | Node_change (ni, nf)               ->
      begin
        match nf with
        | Proved b -> fprintf fmt "node change %d Proved %b" ni b
        | _        -> fprintf fmt "node change %d" ni
      end
  | New_node (ni, _pni, _nt,  _nf, _d) -> fprintf fmt "new node %d" ni
  | Remove _ni                         -> fprintf fmt "remove"
  | Next_Unproven_Node_Id (_ni, _nj)   -> fprintf fmt "next unproven node_id"
  | Initialized _gi                    -> fprintf fmt "initialized"
  | Saved                              -> fprintf fmt "saved"
  | Message msg                        ->
      print_msg fmt msg
  | Dead s                             -> fprintf fmt "dead :%s" s
  | File_contents (_f, _s)             -> fprintf fmt "file contents"
  | Task (ni, _s, list_loc)            ->
      fprintf fmt "task for node_ID %d which contains a list of loc %a"
        ni print_list_loc list_loc

module type Protocol = sig
  val get_requests : unit -> ide_request list
  val notify : notification -> unit
end

module Make (S:Controller_itp.Scheduler) (P:Protocol) = struct

  module C = Controller_itp.Make(S)

let debug = Debug.register_flag "itp_server" ~desc:"ITP server"


(****************)
(* Command list *)
(****************)

let interrupt_query _cont _args = C.interrupt (); "interrupted"

let commands_table = Stdlib.Hstr.create 17

let register_command c d f = Stdlib.Hstr.add commands_table c (d,f)

let () =
  List.iter (fun (c,d,f) -> register_command c d f)
    [
    "interrupt", "interrupt all scheduled or running proof tasks",
    Qnotask interrupt_query;
    "list-transforms", "list available transformations",
    Qnotask list_transforms_query;
    "list-provers", "list available provers",
    Qnotask list_provers;
(*
    "list-strategies", "list available strategies", list_strategies;
*)
    "print", "<id> print the declaration where <id> was defined",
    Qtask print_id;
    "search", "<is> print declarations where <id> appears",
    Qtask search_id;
(*
    "r", "reload the session (test only)", test_reload;
    "s", "save the current session", test_save_session;
    "ng", "go to the next goal", then_print (move_to_goal_ret_p next_node);
    "pg", "go to the prev goal", then_print (move_to_goal_ret_p prev_node);
    "gu", "go to the goal up",  then_print (move_to_goal_ret_p zipper_up);
    "gd", "go to the goal down",  then_print (move_to_goal_ret_p zipper_down);
    "gr", "go to the goal right",  then_print (move_to_goal_ret_p zipper_right);
    "gl", "go to the goal left",  then_print (move_to_goal_ret_p zipper_left)
 *)
  ]

  type server_data =
<<<<<<< HEAD
    { config : Whyconf.config;
      task_driver : Driver.driver;
=======
    { task_driver : Driver.driver;
>>>>>>> 7dda1c7d
      cont : Controller_itp.controller;
    }

  let server_data = ref None

  let get_server_data () =
    match !server_data with
    | None ->
       Format.eprintf "[ITP server] not yet initialized@.";
       exit 1
    | Some x -> x

(*******************************)
(* Compute color for locations *)
(*******************************)

(* This section is used to get colored source as a function of the task *)


(* These functions append stuff to a list which will then be passed to the
   Task notification. *)
let color_loc list ~color ~loc =
  let d = get_server_data () in
  let (f,l,b,e) = Loc.get loc in
  let f = Sysutil.relativize_filename
    (Session_itp.get_dir d.cont.controller_session) f in
  let loc = Loc.user_position f l b e in
  list := (loc, color) :: !list

let rec color_locs list ~color formula =
  let b = ref false in
  Opt.iter (fun loc -> color_loc list ~color ~loc; b := true) formula.Term.t_loc;
  Term.t_fold (fun b subf -> color_locs list ~color subf || b) !b formula

let rec color_t_locs list f =
  let premise_tag = function
    | { Term.t_node = Term.Tnot _; t_loc = None } -> Neg_premise_color
    | _ -> Premise_color
  in
  match f.Term.t_node with
    | Term.Tbinop (Term.Timplies,f1,f2) ->
        let b = color_locs list ~color:(premise_tag f1) f1 in
        color_t_locs list f2 || b
    | Term.Tlet (t,fb) ->
        let _,f1 = Term.t_open_bound fb in
        let b = color_locs list ~color:(premise_tag t) t in
        color_t_locs list f1 || b
    | Term.Tquant (Term.Tforall,fq) ->
        let _,_,f1 = Term.t_open_quant fq in
        color_t_locs list f1
    | _ ->
        color_locs list ~color:Goal_color f

exception No_loc_on_goal

let color_goal list loc =
  match loc with
  | None -> raise No_loc_on_goal
  | Some loc -> color_loc list ~color:Goal_color ~loc

let get_locations list (task: Task.task) =
  let goal_id : Ident.ident = (Task.task_goal task).Decl.pr_name in
  color_goal list goal_id.Ident.id_loc;
  match task with
    | Some
        { Task.task_decl =
            { Theory.td_node =
                Theory.Decl { Decl.d_node = Decl.Dprop (Decl.Pgoal, _, f)}}} ->
        if not (color_t_locs list f) then
          Opt.iter (fun loc -> color_loc list ~color:Goal_color ~loc) goal_id.Ident.id_loc
    | _ ->
        assert false

let get_locations t =
  let l = ref [] in
  get_locations l t;
  !l

  (*********************)
  (* File input/output *)
  (*********************)

  let read_and_send f =
    try
      let d = get_server_data() in
      let fn = Sysutil.absolutize_filename
          (Session_itp.get_dir d.cont.controller_session) f in
      let s = Sysutil.file_contents fn in
      P.notify (File_contents (f, s))
    with Invalid_argument s ->
      P.notify (Message (Error s))

  let save_file f file_content =
    try
      let d = get_server_data() in
      let fn = Sysutil.absolutize_filename
          (Session_itp.get_dir d.cont.controller_session) f in
      Sysutil.write_file fn file_content;
      P.notify (Message (File_Saved f))
    with Invalid_argument s ->
      P.notify (Message (Error s))

  (* Send source file from the controller to the IDE even if the controller's
     status is not correct *)
  let load_files_session () =
    let d = get_server_data () in
    let s = d.cont.controller_session in
    let files = Session_itp.get_files s in
    Stdlib.Hstr.iter (fun _ f ->
                      Format.eprintf "File : %s@." f.file_name;
                      read_and_send f.file_name) files

  (* Reload_files that is used even if the controller is not correct. It can
     be incorrect and end up in a correct state. *)
  let reload_files cont ~use_shapes =
    try reload_files cont ~use_shapes; true with
    | e ->
      let s = Format.asprintf "%a@." Exn_printer.exn_printer e in
      P.notify (Message (Parse_Or_Type_Error s));
      false

  let add_file c ?format fname =
    try add_file c ?format fname; true with
    | e ->
        let s = Format.asprintf "%a@." Exn_printer.exn_printer e in
        P.notify (Message (Parse_Or_Type_Error s)); false

  let task_driver config env =
    try
      let main = Whyconf.get_main config in
      let d = Filename.concat (Whyconf.datadir main)
                              (Filename.concat "drivers" "why3_itp.drv")
      in
      let d = Driver.load_driver env d [] in
      Debug.dprintf debug "[ITP server] driver for task printing loaded@.";
      d
    with e ->
      Format.eprintf "Fatal error while loading itp driver: %a@." Exn_printer.exn_printer e;
      exit 1

  let get_prover_list (config: Whyconf.config) =
    Mstr.fold (fun x _ acc -> x :: acc) (Whyconf.get_prover_shortcuts config) []

<<<<<<< HEAD
  let init_server config env =
    let provers = Whyconf.get_provers config in
    let c = create_controller env in
    let task_driver = task_driver config env in
    Whyconf.Mprover.iter
      (fun _ p ->
       try
         let d = Driver.load_driver c.controller_env p.Whyconf.driver [] in
         Whyconf.Hprover.add c.controller_provers p.Whyconf.prover (p,d)
       with e ->
         Format.eprintf
           "[ITP server] error loading driver for prover %a: %a@."
           Whyconf.print_prover p.Whyconf.prover
           Exn_printer.exn_printer e)
      provers;
    server_data := Some
                     { config = config;
                       task_driver = task_driver;
                       cont = c }

=======
>>>>>>> 7dda1c7d
  (* -----------------------------------   ------------------------------------- *)

  let get_node_type (node: any) =
    match node with
    | AFile _ -> NFile
    | ATh _   -> NTheory
    | ATn _   -> NTransformation
    | APn _   -> NGoal
    | APa _   -> NProofAttempt

  let get_node_name (node: any) =
    let d = get_server_data () in
    match node with
    | AFile file ->
      file.file_name
    | ATh th ->
      (theory_name th).Ident.id_string
    | ATn tn ->
       let name = get_transf_name d.cont.controller_session tn in
       let args = get_transf_args d.cont.controller_session tn in
       let full = String.concat " " (name :: args) in
       if String.length full >= 40 then
         String.sub full 0 40 ^ " ..."
       else full
    | APn pn ->
      (get_proof_name d.cont.controller_session pn).Ident.id_string
    | APa pa ->
      let pa = get_proof_attempt_node d.cont.controller_session pa in
      Pp.string_of Whyconf.print_prover pa.prover

  let get_node_detached (node: any) =
    let d = get_server_data () in
    is_detached d.cont.controller_session node

  let get_node_proved new_id (node: any) =
    let d = get_server_data () in
    let cont = d.cont in
    match node with
    | AFile file ->
      P.notify (Node_change (new_id, Proved (file_proved cont file)))
    | ATh th ->
      P.notify (Node_change (new_id, Proved (th_proved cont th)))
    | ATn tn ->
      P.notify (Node_change (new_id, Proved (tn_proved cont tn)))
    | APn pn ->
      P.notify (Node_change (new_id, Proved (pn_proved cont pn)))
    | APa pa ->
      let pa = get_proof_attempt_node cont.controller_session pa in
      let is_obsolete = pa.proof_obsolete in
      let resource_limit = pa.limit in
      begin
        match pa.Session_itp.proof_state with
        | Some pa ->
            P.notify (Node_change (
                       new_id, Proof_status_change
                                (Done pa, is_obsolete, resource_limit)))
        | _ -> ()
      end

(*
  let get_info_and_type ses (node: any) =
    match node with
    | AFile file ->
        let name = file.file_name in
        let proved = file_proved cont file in
        NFile, {name; proved}
    | ATh th     ->
        let name = (theory_name th).Ident.id_string in
        let proved = th_proved cont th in
        NTheory, {name; proved}
    | ATn tn     ->
        let name = get_transf_name ses tn in
        let proved = tn_proved cont tn in
        NTransformation, {name; proved}
    | APn pn     ->
        let name = (get_proof_name ses pn).Ident.id_string in
        let proved = pn_proved cont pn in
          NGoal, {name; proved}
    | APa pan    ->
        let pa = get_proof_attempt_node ses pan in
        let name = Pp.string_of Whyconf.print_prover pa.prover in
        let pr, proved = match pa.Session_itp.proof_state with
        | Some pr -> Some pr.pr_answer, pr.pr_answer = Valid
        | None -> None, false
        in
        (NProofAttempt (pr, pa.proof_obsolete)),
        {name; proved}
*)

(* fresh gives new fresh "names" for node_ID using a counter.
   reset resets the counter so that we can regenerate node_IDs as if session
   was fresh *)
  let reset, fresh =
    let count = ref 0 in
    (fun () ->
      count := 0),
    fun () ->
      count := !count + 1;
      !count

  let model_any : any Hint.t = Hint.create 17

  let any_from_node_ID (nid:node_ID) : any = Hint.find model_any nid

  let pan_to_node_ID  : node_ID Hpan.t = Hpan.create 17
  let pn_to_node_ID   : node_ID Hpn.t = Hpn.create 17
  let tn_to_node_ID   : node_ID Htn.t = Htn.create 17
  let th_to_node_ID   : node_ID Ident.Hid.t = Ident.Hid.create 7
  let file_to_node_ID : node_ID Hstr.t = Hstr.create 3

  let node_ID_from_pan  pan  = Hpan.find pan_to_node_ID pan
  let node_ID_from_pn   pn   = Hpn.find pn_to_node_ID pn
  let node_ID_from_tn   tn   = Htn.find tn_to_node_ID tn
  let node_ID_from_th   th   = Ident.Hid.find th_to_node_ID (theory_name th)
  let node_ID_from_file file = Hstr.find file_to_node_ID (file.file_name)

  let node_ID_from_any  any  =
    match any with
    | AFile file -> node_ID_from_file file
    | ATh th     -> node_ID_from_th th
    | ATn tn     -> node_ID_from_tn tn
    | APn pn     -> node_ID_from_pn pn
    | APa pan    -> node_ID_from_pan pan

  let remove_any_node_ID any =
    match any with
    | AFile file ->
        let nid = Hstr.find file_to_node_ID file.file_name in
        Hint.remove model_any nid;
        Hstr.remove file_to_node_ID file.file_name
    | ATh th     ->
        let nid = Ident.Hid.find th_to_node_ID (theory_name th) in
        Hint.remove model_any nid;
        Ident.Hid.remove th_to_node_ID (theory_name th)
    | ATn tn     ->
        let nid = Htn.find tn_to_node_ID tn in
        Hint.remove model_any nid;
        Htn.remove tn_to_node_ID tn
    | APn pn     ->
        let nid = Hpn.find pn_to_node_ID pn in
        Hint.remove model_any nid;
        Hpn.remove pn_to_node_ID pn
    | APa pa     ->
        let nid = Hpan.find pan_to_node_ID pa in
        Hint.remove model_any nid;
        Hpan.remove pan_to_node_ID pa

  let get_prover p =
    let d = get_server_data () in
    match return_prover p d.cont.controller_config with
    | None -> raise (Bad_prover_name p)
    | Some c -> c

  let add_node_to_table node new_id =
    match node with
    | AFile file -> Hstr.add file_to_node_ID file.file_name new_id
    | ATh th     -> Ident.Hid.add th_to_node_ID (theory_name th) new_id
    | ATn tn     -> Htn.add tn_to_node_ID tn new_id
    | APn pn     -> Hpn.add pn_to_node_ID pn new_id
    | APa pan    -> Hpan.add pan_to_node_ID pan new_id

  (* Create a new node in the_tree, update the tables and send a
     notification about it *)
  let new_node ~parent node : node_ID =
    let new_id = fresh () in
      Hint.add model_any new_id node;
      let node_type = get_node_type node in
      let node_name = get_node_name node in
      let node_detached = get_node_detached node in
      add_node_to_table node new_id;
      P.notify (New_node (new_id, parent, node_type, node_name, node_detached));
      if node_type = NFile then
        read_and_send node_name;
      get_node_proved new_id node;
      new_id

  (****************************)
  (* Iter on the session tree *)
  (****************************)

  (* Iter on the session tree with a function [f parent current] with type
     node_ID -> any -> unit *)
  let iter_subtree_proof_attempt_from_goal
    (f: parent:node_ID -> any -> unit) parent id =
    let d = get_server_data () in
    Whyconf.Hprover.iter
      (fun _pa panid -> f ~parent (APa panid))
      (get_proof_attempt_ids d.cont.controller_session id)

  let rec iter_subtree_from_goal
    (f: parent:node_ID -> any -> unit) parent id =
    let d = get_server_data () in
    let ses = d.cont.controller_session in
    f ~parent (APn id);
    let nid = node_ID_from_pn id in
    List.iter
      (fun trans_id -> iter_subtree_from_trans f nid trans_id)
      (get_transformations ses id);
    iter_subtree_proof_attempt_from_goal f nid id

  and iter_subtree_from_trans
    (f: parent:node_ID -> any -> unit) parent trans_id =
    let d = get_server_data () in
    let ses = d.cont.controller_session in
    f ~parent (ATn trans_id);
    let nid = node_ID_from_tn trans_id in
    List.iter
      (fun goal_id -> (iter_subtree_from_goal f nid goal_id))
      (get_sub_tasks ses trans_id)

  let iter_subtree_from_theory
    (f: parent:node_ID -> any -> unit) parent theory_id =
    f ~parent (ATh theory_id);
    let nid = node_ID_from_th theory_id in
    List.iter (iter_subtree_from_goal f nid)
               (theory_goals theory_id)

  let iter_subtree_from_file
    (f: parent:node_ID -> any -> unit) parent file =
    f ~parent (AFile file);
    let nid = node_ID_from_file file in
    List.iter (iter_subtree_from_theory f nid)
      file.file_theories

  let iter_the_files (f: parent:node_ID -> any -> unit) parent : unit =
    let d = get_server_data () in
    let ses = d.cont.controller_session in
    let files = get_files ses in
    Stdlib.Hstr.iter
      (fun _ file ->
        iter_subtree_from_file f parent file)
      files

  (**********************************)
  (* Initialization of session tree *)
  (**********************************)

  let _init_the_tree (): unit =
    let f ~parent node_id = ignore (new_node ~parent node_id) in
    iter_the_files f root_node

  let init_and_send_subtree_from_trans parent trans_id : unit =
    iter_subtree_from_trans
      (fun ~parent id -> ignore (new_node ~parent id)) parent trans_id

  let init_and_send_file f =
    iter_subtree_from_file (fun ~parent id -> ignore (new_node ~parent id))
      root_node f

  let init_and_send_the_tree (): unit =
    iter_the_files (fun ~parent id -> ignore (new_node ~parent id)) root_node

  let resend_the_tree (): unit =
    let send_node ~parent any =
      let node_id = node_ID_from_any any in
      let node_name = get_node_name any in
      let node_type = get_node_type any in
      let node_detached = get_node_detached any in
      P.notify (New_node (node_id, parent, node_type, node_name, node_detached));
      get_node_proved node_id any in
    iter_the_files send_node root_node


  (* -- send the task -- *)
  let task_of_id d id =
    let task = get_task d.cont.controller_session id in
    let tables = get_table d.cont.controller_session id in
    (* This function also send source locations associated to the task *)
    let loc_color_list = get_locations task in
    Pp.string_of
      (Driver.print_task ~cntexample:false ?name_table:tables d.task_driver)
      task, loc_color_list

  let send_task nid =
    let d = get_server_data () in
    match any_from_node_ID nid with
    | APn id ->
       let s, list_loc = task_of_id d id in
       P.notify (Task (nid, s, list_loc))
    | ATh t ->
       P.notify (Task (nid, "Theory " ^ (theory_name t).Ident.id_string, []))
    | APa pid ->
       let pa = get_proof_attempt_node  d.cont.controller_session pid in
       let parid = pa.parent in
       let name = Pp.string_of Whyconf.print_prover pa.prover in
       let s, list_loc = task_of_id d parid in
       P.notify (Task (nid,s ^ "\n====================> Prover: " ^ name ^ "\n", list_loc))
    | AFile f ->
       P.notify (Task (nid, "File " ^ f.file_name, []))
    | ATn tid ->
       let name = get_transf_name d.cont.controller_session tid in
       let args = get_transf_args d.cont.controller_session tid in
       let parid = get_trans_parent d.cont.controller_session tid in
       let s, list_loc = task_of_id d parid in
       P.notify (Task (nid, s ^ "\n====================> Transformation: " ^ String.concat " " (name :: args) ^ "\n", list_loc))

  (* -------------------- *)

  (* Add a file into the session when (Add_file_req f) is sent *)
  (* Note that f is the path from execution directory to the file and fn is the
     path from the session directory to the file. *)
  let add_file_to_session cont f =
    let fn = Sysutil.relativize_filename
      (Session_itp.get_dir cont.controller_session) f in
    let files = get_files cont.controller_session in
    if (not (Stdlib.Hstr.mem files fn)) then
      if (Sys.file_exists f) then
      begin
        let b = add_file cont f in
        if b then
          let file = Stdlib.Hstr.find files fn in
          init_and_send_file file
      end
      else
        P.notify (Message (Open_File_Error ("File not found: " ^ f)))
    else
      P.notify (Message (Open_File_Error ("File already in session: " ^ fn)))


  (* ------------ init server ------------ *)

  let init_server config env f =
    Debug.dprintf debug "[ITP server] loading session %s@." f;
    let ses,use_shapes = Session_itp.load_session f in
    Debug.dprintf debug "[ITP server] creating controller@.";
    let c = create_controller config env ses in
    let task_driver = task_driver config env in
    server_data := Some
                     { task_driver = task_driver;
                       cont = c };
    let d = get_server_data () in
    let prover_list = get_prover_list config in
    let transformation_list = List.map fst (list_transforms ()) in
    let strategies_list =
      let l = strategies d.cont.controller_env config loaded_strategies in
      List.map (fun (a,_,_,_) -> a) l
    in
    let infos =
      {
        provers = prover_list;
        transformations = transformation_list;
        strategies = strategies_list;
        commands =
          Hstr.fold (fun c _ acc -> c :: acc) commands_table []
      }
    in
    Debug.dprintf debug "[ITP server] sending initialization infos@.";
    P.notify (Initialized infos);
    Debug.dprintf debug "[ITP server] reloading source files@.";
    let b = reload_files d.cont ~use_shapes in
    if b then
      init_and_send_the_tree ()
    else
      load_files_session ()


  (* ----------------- Schedule proof attempt -------------------- *)

  (* Callback of a proof_attempt *)
  let callback_update_tree_proof cont panid pa_status =
    let ses = cont.controller_session in
    begin match pa_status with
    | Scheduled ->
      begin
        try
          ignore (node_ID_from_pan panid)
        (* TODO: do we notify here ? *)
        with Not_found ->
          let parent_id = get_proof_attempt_parent ses panid in
          let parent = node_ID_from_pn parent_id in
          ignore (new_node ~parent (APa panid))
      end
    | _  -> () (* TODO ? status like Uninstalled should not generate a Notification *)
    end;
    let limit = (get_proof_attempt_node cont.controller_session panid).limit in
    let new_status = Proof_status_change (pa_status, false, limit) in
    P.notify (Node_change (node_ID_from_pan panid, new_status))

  let notify_change_proved c x =
    try
      let node_ID = node_ID_from_any x in
      let b = any_proved c x in
      P.notify (Node_change (node_ID, Proved b));
      match x with
      | APa pa ->
         let obs = (get_proof_attempt_node c.controller_session pa).proof_obsolete in
         P.notify (Node_change (node_ID, Obsolete obs))
      | _ -> ()
    with Not_found -> ()

  let schedule_proof_attempt ~counterexmp nid (p: Whyconf.config_prover) limit =
    let d = get_server_data () in
    let prover = p.Whyconf.prover in
    let callback = callback_update_tree_proof d.cont in
    let unproven_goals = unproven_goals_below_id d.cont (any_from_node_ID nid) in
    List.iter (fun id -> C.schedule_proof_attempt d.cont id prover ~counterexmp
                ~limit ~callback ~notification:(notify_change_proved d.cont))
      unproven_goals

  (* ----------------- Schedule transformation -------------------- *)

  (* Callback of a transformation *)
  let callback_update_tree_transform status =
    let d = get_server_data () in
    match status with
    | TSdone trans_id ->
      let ses = d.cont.controller_session in
      let id = get_trans_parent ses trans_id in
      let nid = node_ID_from_pn id in
      init_and_send_subtree_from_trans nid trans_id
    | TSfailed (id, e) ->
      let msg =
        Pp.sprintf "%a" (get_exception_message d.cont.controller_session id) e
      in
      P.notify (Message (Transf_error (node_ID_from_pn id, msg)))
    | _ -> ()

  let rec apply_transform nid t args =
    let d = get_server_data () in
    match any_from_node_ID nid with
    | APn id ->
      let callback = callback_update_tree_transform in
      C.schedule_transformation d.cont id t args ~callback ~notification:(notify_change_proved d.cont)
    | APa panid ->
      let parent_id = get_proof_attempt_parent d.cont.controller_session panid in
      let parent = node_ID_from_pn parent_id in
      apply_transform parent t args
    | ATn _ | AFile _ | ATh _ ->
      (* TODO: propagate trans to all subgoals, just the first one, do nothing ... ?  *)
      ()

  (* ----------------- run strategy -------------------- *)

  let debug_strat = Debug.register_flag "strategy_exec" ~desc:"Trace strategies execution"

  let run_strategy_on_task ~counterexmp nid s =
    let d = get_server_data () in
    let unproven_goals = unproven_goals_below_id d.cont (any_from_node_ID nid) in
    let l = strategies d.cont.controller_env d.cont.controller_config loaded_strategies in
    let st = List.filter (fun (_,c,_,_) -> c=s) l in
    match st with
    | [(n,_,_,st)] ->
        Debug.dprintf debug_strat "[strategy_exec] running strategy '%s'@." n;
       let callback sts =
         Debug.dprintf debug_strat "[strategy_exec] strategy status: %a@." print_strategy_status sts
       in
       let callback_pa = callback_update_tree_proof d.cont in
       let callback_tr st = callback_update_tree_transform st in
       List.iter (fun id ->
                  C.run_strategy_on_goal d.cont id st ~counterexmp
                    ~callback_pa ~callback_tr ~callback ~notification:(notify_change_proved d.cont))
                 unproven_goals
    | _ ->  Debug.dprintf debug_strat "[strategy_exec] strategy '%s' not found@." s


  (* ----------------- Clean session -------------------- *)
  let clean_session () =
    let d = get_server_data () in
    let remove x =
      let nid = node_ID_from_any x in
      remove_any_node_ID x;
      P.notify (Remove nid) in
    C.clean_session d.cont ~remove


  (* ----------------- Save session --------------------- *)
  let save_session () =
    let d = get_server_data () in
    Session_itp.save_session d.cont.controller_session;
    P.notify Saved

  (* ----------------- Reload session ------------------- *)
  let clear_tables () : unit =
    reset ();
    Hint.clear model_any;
    Hpan.clear pan_to_node_ID;
    Hpn.clear pn_to_node_ID;
    Htn.clear tn_to_node_ID;
    Ident.Hid.clear th_to_node_ID;
    Hstr.clear file_to_node_ID

  let reload_session () : unit =
    let d = get_server_data () in
    clear_tables ();
    (* Calling reload_files breaks the controller if it fails *)
    let b = reload_files d.cont ~use_shapes:true in
    if b then init_and_send_the_tree ()


  let replay_session () : unit =
    let d = get_server_data () in
    let callback = callback_update_tree_proof d.cont in
    let final_callback lr =
      P.notify (Message (Replay_Info (Pp.string_of C.replay_print lr))) in
    (* TODO make replay print *)
    C.replay ~use_steps:false ~obsolete_only:true d.cont
             ~callback ~notification:(notify_change_proved d.cont) ~final_callback

  let () = register_command "replay" "replay obsolete proofs"
    (Qnotask (fun _cont _args ->  replay_session (); "replay in progress, be patient"))

  (* ---------------- Mark obsolete ------------------ *)
  let mark_obsolete n =
    let d = get_server_data () in
    let any = any_from_node_ID n in
(*
    let node_obsolete x b =
      let nid = node_ID_from_any x in
      P.notify (Node_change (nid, Obsolete b)) in
 *)
    C.mark_as_obsolete (* ~node_obsolete *) ~notification:(notify_change_proved d.cont) d.cont any

  (* ----------------- locate next unproven node -------------------- *)

  let notify_first_unproven_node d ni =
    let any = any_from_node_ID ni in
      let unproven_any =
        get_first_unproven_goal_around
          ~proved:(Controller_itp.any_proved d.cont)
          ~children:(get_undetached_children_no_pa d.cont.controller_session)
          ~get_parent:(get_any_parent d.cont.controller_session)
          ~is_goal:(fun any -> match any with | APn _ -> true | _ -> false)
          ~is_pa:(fun any -> match any with | APa _ -> true | _ -> false)
          any in
      begin
        match unproven_any with
        | None -> () (* If no node is found we don't tell IDE to move *)
        | Some any ->
            P.notify (Next_Unproven_Node_Id (ni, node_ID_from_any any))
      end


  (* ----------------- treat_request -------------------- *)

  let get_proof_node_id nid =
    try
      match any_from_node_ID nid with
      | APn pn_id -> Some pn_id
      | _ -> None
    with
      Not_found -> None

  let rec treat_request r =
    let d = get_server_data () in
    let config = d.cont.controller_config in
    try (
    match r with
    | Prove_req (nid,p,limit)      ->
      let p = try Some (get_prover p) with
      | Bad_prover_name p -> P.notify (Message (Proof_error (nid, "Bad prover name" ^ p))); None
      in
      begin match p with
      | None -> ()
      | Some p ->
          let counterexmp = Whyconf.cntexample (Whyconf.get_main config) in
          schedule_proof_attempt ~counterexmp nid p limit
      end
    | Transform_req (nid, t, args) -> apply_transform nid t args
    | Strategy_req (nid, st)       ->
        let counterexmp = Whyconf.cntexample (Whyconf.get_main config) in
        run_strategy_on_task ~counterexmp nid st
    | Clean_req                    -> clean_session ()
    | Save_req                     -> save_session ()
    | Reload_req                   -> reload_session ()
    | Get_Session_Tree_req         -> resend_the_tree ()
    | Get_first_unproven_node ni   ->
      notify_first_unproven_node d ni
    | Remove_subtree nid           ->
        let n = any_from_node_ID nid in
        begin
        try
          Controller_itp.remove_subtree d.cont n
            ~notification:(notify_change_proved d.cont)
            ~removed:(fun x ->
                        let nid = node_ID_from_any x in
                        remove_any_node_ID x;
                        P.notify (Remove nid))
        with RemoveError -> (* TODO send an error instead of information *)
          P.notify (Message (Information "Cannot remove attached proof nodes or theories, and proof_attempt that did not yet return"))
        end
    | Copy_paste (from_id, to_id)    ->
        let from_any = any_from_node_ID from_id in
        let to_any = any_from_node_ID to_id in
        C.copy_paste ~notification:(notify_change_proved d.cont)
          ~callback_pa:(callback_update_tree_proof d.cont)
          ~callback_tr:(callback_update_tree_transform)
          d.cont from_any to_any

    | Copy_detached from_id        ->
        let from_any = any_from_node_ID from_id in
        let copy ~parent p =
          let parent = node_ID_from_any parent in
          ignore (new_node ~parent p)
        in
        C.copy_detached ~copy d.cont from_any
    | Get_file_contents f          ->
        read_and_send f
    | Mark_obsolete_req n          -> mark_obsolete n
    | Save_file_req (name, text)   ->
        save_file name text;
    | Get_task nid                 -> send_task nid
    | Replay_req                   -> replay_session ()
    | Interrupt_req                -> C.interrupt ()
    | Command_req (nid, cmd)       ->
      begin
        let snid = get_proof_node_id nid in
        match (interp commands_table d.cont.controller_config d.cont snid cmd) with
        | Transform (s, _t, args) -> treat_request (Transform_req (nid, s, args))
        | Query s                 -> P.notify (Message (Query_Info (nid, s)))
        | Prove (p, limit)        ->
            let counterexmp = Whyconf.cntexample (Whyconf.get_main config) in
            schedule_proof_attempt ~counterexmp nid p limit
        | Strategies st           ->
            let counterexmp = Whyconf.cntexample (Whyconf.get_main config) in
            run_strategy_on_task ~counterexmp nid st
        | Help_message s          -> P.notify (Message (Help s))
        | QError s                -> P.notify (Message (Query_Error (nid, s)))
        | Other (s, _args)        ->
            P.notify (Message (Information ("Unknown command: "^s)))
      end
    | Add_file_req f ->
      add_file_to_session d.cont f;
      let f = Sysutil.relativize_filename
          (Session_itp.get_dir d.cont.controller_session) f in
      read_and_send f
(*
    | Open_session_req file_or_dir_name ->
        let b = init_cont file_or_dir_name in
        if b then
          reload_session ()
        else
          () (* Eventually print debug here *)
*)
    | Set_max_tasks_req i     -> C.set_max_tasks i
    | Exit_req                -> exit 0
     )
    with e -> P.notify (Message (Error (Pp.string_of
      (fun fmt (r,e) -> Format.fprintf fmt
          "There was an unrecoverable error during treatment of request:\n %a\nwith exception: %a"
    print_request r Exn_printer.exn_printer e ) (r, e))))

  let treat_requests () : bool =
    List.iter treat_request (P.get_requests ());
    true

  let update_monitor =
    let tr = ref 0 in
    let sr = ref 0 in
    let rr = ref 0 in
    fun t s r ->
      if (not (t = !tr && s = !sr && r = !rr)) then
        begin
          P.notify (Message (Task_Monitor (t,s,r)));
          tr := t;
          sr := s;
          rr := r
        end

  let _ =
    S.timeout ~ms:100 treat_requests;
    (* S.idle ~prio:1 treat_requests; *)
    C.register_observer update_monitor

end<|MERGE_RESOLUTION|>--- conflicted
+++ resolved
@@ -367,12 +367,7 @@
   ]
 
   type server_data =
-<<<<<<< HEAD
-    { config : Whyconf.config;
-      task_driver : Driver.driver;
-=======
     { task_driver : Driver.driver;
->>>>>>> 7dda1c7d
       cont : Controller_itp.controller;
     }
 
@@ -516,29 +511,6 @@
   let get_prover_list (config: Whyconf.config) =
     Mstr.fold (fun x _ acc -> x :: acc) (Whyconf.get_prover_shortcuts config) []
 
-<<<<<<< HEAD
-  let init_server config env =
-    let provers = Whyconf.get_provers config in
-    let c = create_controller env in
-    let task_driver = task_driver config env in
-    Whyconf.Mprover.iter
-      (fun _ p ->
-       try
-         let d = Driver.load_driver c.controller_env p.Whyconf.driver [] in
-         Whyconf.Hprover.add c.controller_provers p.Whyconf.prover (p,d)
-       with e ->
-         Format.eprintf
-           "[ITP server] error loading driver for prover %a: %a@."
-           Whyconf.print_prover p.Whyconf.prover
-           Exn_printer.exn_printer e)
-      provers;
-    server_data := Some
-                     { config = config;
-                       task_driver = task_driver;
-                       cont = c }
-
-=======
->>>>>>> 7dda1c7d
   (* -----------------------------------   ------------------------------------- *)
 
   let get_node_type (node: any) =
