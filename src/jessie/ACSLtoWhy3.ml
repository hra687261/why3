--- conflicted
+++ resolved
@@ -207,11 +207,7 @@
 let bv32_type : Why3.Ity.itysymbol =
   Pmodule.ns_find_its bv32_module.Pmodule.mod_export ["t"]
 
-<<<<<<< HEAD
-let bv32_to_int : Term.lsymbol = find bv32_module "to_uint"
-=======
-let uint32_to_int : Term.lsymbol = find_ls uint32_module "t'int"
->>>>>>> b57e40d4
+let bv32_to_int : Term.lsymbol = find bv32_module "t'int"
 
 let bv32_to_int_fun : Expr.rsymbol = find_rs bv32_module "to_uint"
 
@@ -311,23 +307,11 @@
   match ty with
     | TVoid _attr -> Ity.ity_unit, e_void
     | TInt (IInt, _attr) ->
-<<<<<<< HEAD
       let n = de_const_int "0" in
       mlw_bv32_type, de_app1 bv32ofint_fun n
     | TInt (ILong, _attr) ->
       let n = de_const_int "0" in
       mlw_int64_type, de_app1 int64ofint_fun n
-=======
-      let n = Mlw_expr.e_const (Number.const_of_int 0) Mlw_ty.ity_int in
-      mlw_uint32_type,
-      Mlw_expr.e_app
-        (Mlw_expr.e_arrow uint32ofint_fun [mlw_int_type] mlw_uint32_type) [n]
-    | TInt (ILong, _attr) ->
-      let n = Mlw_expr.e_const (Number.const_of_int 0) Mlw_ty.ity_int in
-      mlw_int64_type,
-      Mlw_expr.e_app
-        (Mlw_expr.e_arrow int64ofint_fun [mlw_int_type] mlw_int64_type) [n]
->>>>>>> b57e40d4
     | TInt (_, _) ->
        Self.not_yet_implemented "ctype TInt"
     | TFloat (_, _) ->
@@ -401,13 +385,6 @@
 let logic_constant c =
   match c with
     | Integer(_value,Some s) ->
-<<<<<<< HEAD
-      let c = Literals.integer s in Number.(ConstInt { ic_negative = false; ic_abs = c})
-    | Integer(_value,None) ->
-      Self.not_yet_implemented "logic_constant Integer None"
-    | LReal { r_literal = s } ->
-      let c = Literals.floating_point s in Number.(ConstReal {rc_negative = false; rc_abs = c})
-=======
       let c = Literals.integer s in
       Term.t_const (Number.(ConstInt {ic_negative = false; ic_abs = c})) Ty.ty_int
     | Integer(_value,None) ->
@@ -415,7 +392,6 @@
     | LReal { r_literal = s } ->
       let c = Literals.floating_point s in
       Term.t_const (Number.(ConstReal {rc_negative = false; rc_abs = c})) Ty.ty_real
->>>>>>> b57e40d4
     | (LStr _|LWStr _|LChr _|LEnum _) ->
       Self.not_yet_implemented "logic_constant"
 
@@ -467,13 +443,7 @@
 let create_lvar v =
   let id = Ident.id_fresh v.lv_name in
   let vs = Term.create_vsymbol id (logic_type v.lv_type) in
-<<<<<<< HEAD
-(*
   Self.result "create logic variable %d" v.lv_id;
-*)
-=======
-  Self.result "create logic variable %d" v.lv_id;
->>>>>>> b57e40d4
   Hashtbl.add bound_vars v.lv_id vs;
   vs
 
@@ -486,13 +456,14 @@
 
 let program_vars = Hashtbl.create 257
 
-<<<<<<< HEAD
+(*
 let create_var v is_mutable =
 (* *)
   Self.result "create local program variable %s (%d), mutable = %b" v.vname v.vid is_mutable;
  (* *)
   Hashtbl.add program_vars v.vid is_mutable
-=======
+ *)
+
 let create_var_full v =
   Self.result "create program variable %s (%d)" v.vname v.vid;
   let id = Ident.id_fresh v.vname in
@@ -501,7 +472,6 @@
   let let_defn, vs = Mlw_expr.create_let_pv_defn id def in
   Hashtbl.add program_vars v.vid (vs,true,ty);
   let_defn,vs
->>>>>>> b57e40d4
 
 let global_vars : (int,Ity.pvsymbol) Hashtbl.t = Hashtbl.create 257
 
@@ -645,17 +615,14 @@
 
 let rec term_node ~label t lvm old =
   match t with
-<<<<<<< HEAD
     | TConst cst -> Term.t_const (logic_constant cst)
     | TLval lv -> tlval ~label lv lvm old
     | TBinOp (op, t1, t2) -> bin (term ~label t1 lvm old) op (term ~label t2 lvm old)
     | TUnOp (op, t) -> unary op (term ~label t lvm old)
-=======
     | TConst cst -> logic_constant cst
     | TLval lv -> tlval ~label lv
     | TBinOp (op, t1, t2) -> bin (term ~label t1) op (term ~label t2)
     | TUnOp (op, t) -> unary op (term ~label t)
->>>>>>> b57e40d4
     | TCastE (_, _) -> Self.not_yet_implemented "term_node TCastE"
     | Tapp (li, labels, args) ->
       begin
@@ -677,20 +644,12 @@
     | Tat (t, lab) ->
       begin
         match lab with
-<<<<<<< HEAD
-          | LogicLabel(None, "Here") -> snd (term ~label:Here t lvm old)
-          | LogicLabel(None, "Old") -> snd (term ~label:Old t lvm old)
-          | LogicLabel(None, lab) -> snd (term ~label:(At lab) t lvm old)
-          | LogicLabel(Some _, _lab) ->
-            Self.not_yet_implemented "term_node Tat/LogicLabel/Some"
-=======
-          | BuiltinLabel Cil_types.Here -> snd (term ~label:Here t)
-          | BuiltinLabel Cil_types.Old -> snd (term ~label:Old t)
+          | BuiltinLabel Cil_types.Here -> snd (term ~label:Here t lvm old)
+          | BuiltinLabel Cil_types.Old -> snd (term ~label:Old t lvm old)
           | BuiltinLabel _ ->
             Self.not_yet_implemented "term_node Tat/BuiltinLabel/other"
           | FormalLabel _ ->
             Self.not_yet_implemented "term_node Tat/FormalLabel"
->>>>>>> b57e40d4
           | StmtLabel _ ->
             Self.not_yet_implemented "term_node Tat/StmtLabel"
       end
@@ -903,14 +862,7 @@
     | Pvalid_function _ ->
         Self.not_yet_implemented "predicate"
 
-<<<<<<< HEAD
 and predicate_named ~label p lvm old = predicate ~label p.content lvm old
-=======
-and predicate_named ~label p = predicate ~label p.pred_content
-
-
-
->>>>>>> b57e40d4
 
 
 
@@ -961,7 +913,7 @@
       let targs =
         List.map (fun s -> Ty.create_tvsymbol (Ident.id_fresh s)) lt.lt_params
       in
-<<<<<<< HEAD
+(*
       begin
         match lt.lt_def with
         | None ->
@@ -972,7 +924,19 @@
            (theories,d::decls)
         | Some _ -> Self.not_yet_implemented "logic_decl Dtype non abstract"
       end
-=======
+||||||| merged common ancestors
+      let tdef = match lt.lt_def with
+          | None -> None
+          | Some _ -> Self.not_yet_implemented "logic_decl Dtype non abstract"
+      in
+      let ts =
+        Ty.create_tysymbol
+          (Ident.id_user lt.lt_name (Loc.extract loc)) targs tdef
+      in
+      Hashtbl.add logic_types lt.lt_name ts;
+      let d = Decl.create_ty_decl ts in
+      (theories,d::decls)
+ *)
       let tdef = match lt.lt_def with
           | None -> Ty.NoDef
           | Some _ -> Self.not_yet_implemented "logic_decl Dtype non abstract"
@@ -984,7 +948,6 @@
       Hashtbl.add logic_types lt.lt_name ts;
       let d = Decl.create_ty_decl ts in
       (theories,d::decls)
->>>>>>> b57e40d4
     | Dfun_or_pred (li, _loc) ->
       begin
         match li.l_labels with
@@ -1115,9 +1078,10 @@
       | AAllocation _ ->
         Self.not_yet_implemented "loop_annot AAllocation"
       | APragma _ ->
-<<<<<<< HEAD
-        Self.not_yet_implemented "loop_annot APragma")
-    ([], []) a
+        Self.not_yet_implemented "loop_annot APragma"
+      | AExtended _ ->
+        Self.not_yet_implemented "loop_annot AExtended")
+      ([], []) a
   in
   (fun lvm old ->
    List.rev_map
@@ -1127,12 +1091,6 @@
    List.rev_map
      (fun t -> (snd(term ~label:Here t lvm old),None))
      var)
-=======
-        Self.not_yet_implemented "loop_annot APragma"
-      | AExtended _ ->
-        Self.not_yet_implemented "loop_annot AExtended")
-    (Term.t_true, []) a
->>>>>>> b57e40d4
 
 let binop op e1 e2 =
   let rs,_ty,_ty' =
@@ -1178,14 +1136,8 @@
         | Some s -> s
         | None -> Integer.to_string t
     in
-<<<<<<< HEAD
     let n = de_const_int s  in
     de_app1 bv32ofint_fun n
-=======
-    let n = Mlw_expr.e_const (Number.(ConstInt {ic_negative = false; ic_abs = Literals.integer s})) Mlw_ty.ity_int in
-    Mlw_expr.e_app
-      (Mlw_expr.e_arrow uint32ofint_fun [mlw_int_type] mlw_uint32_type) [n]
->>>>>>> b57e40d4
   | CInt64(_t,_ikind, _) ->
       Self.not_yet_implemented "CInt64"
   | CStr _
