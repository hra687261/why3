(********************************************************************)
(*                                                                  *)
(*  The Why3 Verification Platform   /   The Why3 Development Team  *)
(*  Copyright 2010-2018   --   Inria - CNRS - Paris-Sud University  *)
(*                                                                  *)
(*  This software is distributed under the terms of the GNU Lesser  *)
(*  General Public License version 2.1, with the special exception  *)
(*  on linking described in file LICENSE.                           *)
(*                                                                  *)
(********************************************************************)

(* example of an option
module OutputFile =
  Self.EmptyString
    (struct
       let option_name = "-jessie3-output"
       let help = "output file for intermediate Why3 code"
       let arg_name = "filename"
     end)

*)


open Why3

(*
let () = Debug.set_flag Call_provers.debug
*)

let limit = Call_provers.{ limit_time = 1 ;
                           limit_mem  = 1000;
                           limit_steps = -1;}

let run_on_task fmt prover prover_driver t =
  let limit = { Call_provers.empty_limit with Call_provers.limit_time = 3 } in
  let result =
    Call_provers.wait_on_call
      (Why3.Driver.prove_task
         ~command:prover.Whyconf.command
         ~limit
         prover_driver t)
  in
  Format.fprintf fmt "%a" Call_provers.print_prover_answer result.Call_provers.pr_answer;
  match result.Call_provers.pr_answer with
  | Call_provers.Failure _ | Call_provers.HighFailure ->
    Format.fprintf fmt "@\n=======@\n%s@\n======@\n" result.Call_provers.pr_output
  | _ -> ()

let get_prover config env acc (short, name) =
  let prover =
    try
      let fp = Whyconf.parse_filter_prover name in
      let provers = Whyconf.filter_one_prover config fp in
      provers
    with
    | Whyconf.ProverNotFound _ ->
        ACSLtoWhy3.Self.fatal "Prover %s not installed or not configured@." name
  in
  (* loading the driver *)
  let driver : Why3.Driver.driver =
    try
      Why3.Whyconf.load_driver (Why3.Whyconf.get_main config) env prover.Whyconf.driver []
    with e ->
      ACSLtoWhy3.Self.fatal "Failed to load driver for %s: %a@." name
        Exn_printer.exn_printer e
  in
  (short,prover,driver)::acc

let process () =
  let prog = Ast.get () in
  (* File.pretty_ast ();  *)
  let provers =
    try
      ACSLtoWhy3.Self.result "Loading prover drivers...";
      List.fold_left
        (get_prover ACSLtoWhy3.config ACSLtoWhy3.env)
        []
<<<<<<< HEAD
        [ "Z441", "Z3,4.4.1,";
          "C414", "CVC4,1.4,";
          "A101", "Alt-Ergo,1.01,";
=======
        [ (*"Z432", "Z3,4.3.2,";
          "Z440", "Z3,4.4.0,";
          "C241", "CVC3,2.4.1,";
          "C414", "CVC4,1.4,";
          "A991", "Alt-Ergo,0.99.1,";*)
          "Z460", "Z3,4.6.0,";
          "A220", "Alt-Ergo,2.2.0,";
>>>>>>> b57e40d4
        ]
    with e ->
      ACSLtoWhy3.Self.fatal "Exception raised when loading prover drivers:@ %a"
        Exn_printer.exn_printer e
  in
  let theories =
    (* try *)
      ACSLtoWhy3.Self.result "Translating to Why3...";
      ACSLtoWhy3.prog prog
    (* with e -> *)
    (*   ACSLtoWhy3.Self.fatal "Exception raised while translating to Why3:@ %a" *)
    (*     Exn_printer.exn_printer e *)
  in
  try
    ACSLtoWhy3.Self.result "Running provers...";
    List.iter
      (fun th ->
       let th = th.Pmodule.mod_theory in
       ACSLtoWhy3.Self.result "running theory 1:";
       ACSLtoWhy3.Self.result "@[<hov 2>%a@]" Pretty.print_theory th;
       let tasks = Task.split_theory th None None in
       ACSLtoWhy3.Self.result "@[<h 0>Provers: %a@]"
                              (Pp.print_list Pp.comma
                                             (fun fmt (_n,p,_d) ->
                                              let p = p.Whyconf.prover in
                                              Format.fprintf fmt "%s %s" p.Whyconf.prover_name p.Whyconf.prover_version))
                              provers;
       let _ =
        List.fold_left
          (fun n t ->
           let l = Trans.apply_transform "split_goal_wp" ACSLtoWhy3.env t in
           List.fold_left
             (fun n t ->
              let (g,expl,t) = Termcode.goal_expl_task ~root:false t in
              ACSLtoWhy3.Self.result
                "@[<h 0>Task %d (%s) (%a): %a@]" n g.Ident.id_string
                (Pp.print_option Format.pp_print_string) expl
                (Pp.print_list Pp.comma (fun fmt (_n,p,d) -> run_on_task fmt p d t))
                provers;
              n+1)
             n l)
          1 tasks
      in ())
    theories
  with e ->
    ACSLtoWhy3.Self.fatal "Exception raised when running provers:@ %a"
      Exn_printer.exn_printer e


let (_unused : (unit -> unit) -> unit -> unit) =
  Dynamic.register
    ~plugin:"Jessie3"
    "process"
    ~journalize:true
    (Datatype.func Datatype.unit Datatype.unit)

let run () =  if ACSLtoWhy3.Enabled.get () then process ()

let () =
  (* try *)
    Db.Main.extend run
  (* with e -> *)
  (*   ACSLtoWhy3.Self.fatal "Exception raised when loading Jessie3:@ %a" *)
  (*     Exn_printer.exn_printer e *)<|MERGE_RESOLUTION|>--- conflicted
+++ resolved
@@ -75,19 +75,9 @@
       List.fold_left
         (get_prover ACSLtoWhy3.config ACSLtoWhy3.env)
         []
-<<<<<<< HEAD
-        [ "Z441", "Z3,4.4.1,";
-          "C414", "CVC4,1.4,";
-          "A101", "Alt-Ergo,1.01,";
-=======
-        [ (*"Z432", "Z3,4.3.2,";
-          "Z440", "Z3,4.4.0,";
-          "C241", "CVC3,2.4.1,";
-          "C414", "CVC4,1.4,";
-          "A991", "Alt-Ergo,0.99.1,";*)
+        [ "C415", "CVC4,1.5,";
           "Z460", "Z3,4.6.0,";
           "A220", "Alt-Ergo,2.2.0,";
->>>>>>> b57e40d4
         ]
     with e ->
       ACSLtoWhy3.Self.fatal "Exception raised when loading prover drivers:@ %a"
