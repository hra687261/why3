(********************************************************************)
(*                                                                  *)
(*  The Why3 Verification Platform   /   The Why3 Development Team  *)
(*  Copyright 2010-2017   --   INRIA - CNRS - Paris-Sud University  *)
(*                                                                  *)
(*  This software is distributed under the terms of the GNU Lesser  *)
(*  General Public License version 2.1, with the special exception  *)
(*  on linking described in file LICENSE.                           *)
(*                                                                  *)
(********************************************************************)

(*
  - extract file f.mlw into OCaml file f.ml, with sub-modules

  - "use (im|ex)port" -> "open"
    but OCaml's open is not transitive, so requires some extra work
    to figure out all the opens

  - if a WhyML module M is extracted to something that is a signature,
    then extract "module type B_sig = ..." (as well as "module B = ...")
*)

(** Abstract syntax of ML *)

open Ident
open Ity
open Ty
open Term

let clean_name fname =
  (* TODO: replace with Filename.remove_extension
   * after migration to OCaml 4.04+ *)
  let remove_extension s =
    try Filename.chop_extension s with Invalid_argument _ -> s in
  let f = Filename.basename fname in (remove_extension f)

let module_name ?fname path t =
  let fname = match fname, path with
    | None, "why3"::_ -> "why3"
    | None, _   -> String.concat "__" path
    | Some f, _ -> clean_name f in
  fname ^ "__" ^ t

module ML = struct
  open Expr
<<<<<<< HEAD

  type ty =
    | Tvar    of tvsymbol
    | Tapp    of ident * ty list
    | Ttuple  of ty list

  type is_ghost = bool

  type var = ident * ty * is_ghost

  type for_direction = To | DownTo

  type pat =
    | Pwild
    | Pvar    of vsymbol
    | Papp    of lsymbol * pat list
    | Ptuple  of pat list
    | Por     of pat * pat
    | Pas     of pat * ident

  type is_rec = bool

  type binop = Band | Bor | Beq

  type ity = I of Ity.ity | C of Ity.cty (* TODO: keep it like this? *)

  type expr = {
    e_node   : expr_node;
    e_ity    : ity;
    e_effect : effect;
  }

  and expr_node =
    | Econst  of Number.integer_constant
    | Evar    of pvsymbol
    | Eapp    of rsymbol * expr list
    | Efun    of var list * expr
    | Elet    of let_def * expr
    | Eif     of expr * expr * expr
    | Eassign of (pvsymbol * rsymbol * pvsymbol) list
    | Ematch  of expr * (pat * expr) list
    | Eblock  of expr list
    | Ewhile  of expr * expr
    (* For loop for Why3's type int *)
    | Efor    of pvsymbol * pvsymbol * for_direction * pvsymbol * expr
    | Eraise  of xsymbol * expr option
    | Etry    of expr * (xsymbol * pvsymbol list * expr) list
    | Eignore of expr
    | Eabsurd
    | Ehole

  and let_def =
    | Lvar of pvsymbol * expr
    | Lsym of rsymbol * ty * var list * expr
    | Lrec of rdef list

  and rdef = {
    rec_sym  : rsymbol; (* exported *)
    rec_rsym : rsymbol; (* internal *)
    rec_args : var list;
    rec_exp  : expr;
    rec_res  : ty;
    rec_svar : Stv.t; (* set of type variables *)
  }

  type is_mutable = bool

  type typedef =
    | Ddata     of (ident * ty list) list
    | Drecord   of (is_mutable * ident * ty) list
    | Dalias    of ty

  type its_defn = {
    its_name    : ident;
    its_args    : tvsymbol list;
    its_private : bool;
    its_def     : typedef option;
  }

  type decl =
    | Dtype   of its_defn list
    | Dlet    of let_def
    | Dexn    of xsymbol * ty option
    | Dclone  of ident * decl list
(*
    | Dfunctor of ident * (ident * decl list) list * decl list
*)

  type known_map = decl Mid.t

  type from_module = {
    from_mod: Pmodule.pmodule option;
    from_km : Pdecl.known_map;
  }

  type pmodule = {
    mod_from  : from_module;
    mod_decl  : decl list;
    mod_known : known_map;
  }
=======
  open Mltree
>>>>>>> 54e5a079

  let get_decl_name = function
    | Dtype itdefl -> List.map (fun {its_name = id} -> id) itdefl
    | Dlet (Lrec rdef) -> List.map (fun {rec_sym = rs} -> rs.rs_name) rdef
    | Dlet (Lvar ({pv_vs={vs_name=id}}, _))
    | Dlet (Lsym ({rs_name=id}, _, _, _))
    | Dexn ({xs_name=id}, _) -> [id]
    | Dclone _ -> [] (* FIXME? *)

  let add_known_decl decl k_map id =
    Mid.add id decl k_map

  let rec iter_deps_ty f = function
    | Tvar _ -> ()
    | Tapp (id, ty_l) -> f id; List.iter (iter_deps_ty f) ty_l
    | Ttuple ty_l -> List.iter (iter_deps_ty f) ty_l

  let iter_deps_typedef f = function
    | Ddata constrl ->
      List.iter (fun (_, tyl) -> List.iter (iter_deps_ty f) tyl) constrl
    | Drecord pjl -> List.iter (fun (_, _, ty) -> iter_deps_ty f ty) pjl
    | Dalias ty -> iter_deps_ty f ty

  let iter_deps_its_defn f its_d =
    Opt.iter (iter_deps_typedef f) its_d.its_def

  let iter_deps_args f =
    List.iter (fun (_, ty_arg, _) -> iter_deps_ty f ty_arg)

  let rec iter_deps_xbranch f (xs, _, e) =
    f xs.xs_name;
    iter_deps_expr f e

  and iter_deps_pat_list f patl =
    List.iter (iter_deps_pat f) patl

  and iter_deps_pat f = function
    | Pwild | Pvar _ -> ()
    | Papp (ls, patl) ->
      f ls.ls_name;
      iter_deps_pat_list f patl
    | Ptuple patl -> iter_deps_pat_list f patl
    | Por (p1, p2) ->
      iter_deps_pat f p1;
      iter_deps_pat f p2
    | Pas (p, _) -> iter_deps_pat f p

  and iter_deps_expr f e = match e.e_node with
    | Econst _ | Evar _ | Eabsurd | Ehole -> ()
    | Eapp (rs, exprl) ->
      f rs.rs_name; List.iter (iter_deps_expr f) exprl
    | Efun (args, e) ->
      List.iter (fun (_, ty_arg, _) -> iter_deps_ty f ty_arg) args;
      iter_deps_expr f e
    | Elet (Lvar (_, e1), e2) ->
      iter_deps_expr f e1;
      iter_deps_expr f e2
    | Elet (Lsym (_, ty_result, args, e1), e2) ->
      iter_deps_ty f ty_result;
      List.iter (fun (_, ty_arg, _) -> iter_deps_ty f ty_arg) args;
      iter_deps_expr f e1;
      iter_deps_expr f e2
    | Elet ((Lrec rdef), e) ->
      List.iter
        (fun {rec_sym = rs; rec_args = args; rec_exp = e; rec_res = res} ->
           f rs.rs_name; iter_deps_args f args;
           iter_deps_expr f e; iter_deps_ty f res) rdef;
      iter_deps_expr f e
    | Ematch (e, branchl) ->
      iter_deps_expr f e;
      List.iter (fun (p, e) -> iter_deps_pat f p; iter_deps_expr f e) branchl
    | Eif (e1, e2, e3) ->
      iter_deps_expr f e1;
      iter_deps_expr f e2;
      iter_deps_expr f e3
    | Eblock exprl ->
      List.iter (iter_deps_expr f) exprl
    | Ewhile (e1, e2) ->
      iter_deps_expr f e1;
      iter_deps_expr f e2
    | Efor (_, _, _, _, e) ->
      iter_deps_expr f e
    | Eraise (xs, None) ->
      f xs.xs_name
    | Eraise (xs, Some e) ->
      f xs.xs_name;
      iter_deps_expr f e
    | Eexn (_xs, None, e) -> (* FIXME? How come we never do binding here? *)
      iter_deps_expr f e
    | Eexn (_xs, Some ty, e) -> (* FIXME? How come we never do binding here? *)
      iter_deps_ty f ty;
      iter_deps_expr f e
    | Etry (e, xbranchl) ->
      iter_deps_expr f e;
      List.iter (iter_deps_xbranch f) xbranchl
    | Eassign assingl ->
      List.iter (fun (_, rs, _) -> f rs.rs_name) assingl
    | Eignore e -> iter_deps_expr f e

  let rec iter_deps f = function
    | Dtype its_dl ->
      List.iter (iter_deps_its_defn f) its_dl
    | Dlet (Lsym (_rs, ty_result, args, e)) ->
      iter_deps_ty f ty_result;
      iter_deps_args f args;
      iter_deps_expr f e
    | Dlet (Lrec rdef) ->
      List.iter
        (fun {rec_sym = rs; rec_args = args; rec_exp = e; rec_res = res} ->
           f rs.rs_name; iter_deps_args f args;
           iter_deps_expr f e; iter_deps_ty f res) rdef
    | Dlet (Lvar (_, e)) -> iter_deps_expr f e
    | Dexn (_, None) -> ()
    | Dexn (_, Some ty) -> iter_deps_ty f ty
    | Dclone (_, dl) -> List.iter (iter_deps f) dl

  let mk_expr e_node e_ity e_effect =
    { e_node = e_node; e_ity = e_ity; e_effect = e_effect }

  (* smart constructors *)
  let mk_let_var pv e1 e2 =
    Elet (Lvar (pv, e1), e2)

  let tunit = Ttuple []

  let ity_int  = I Ity.ity_int
  let ity_unit = I Ity.ity_unit

  let is_unit = function
    | I i -> ity_equal i Ity.ity_unit
    | _ -> false

  let enope = Eblock []

  let mk_unit =
    mk_expr enope (I Ity.ity_unit) Ity.eff_empty

  let mk_hole =
    mk_expr Ehole (I Ity.ity_unit) Ity.eff_empty

  let mk_var id ty ghost = (id, ty, ghost)

  let mk_var_unit () = id_register (id_fresh "_"), tunit, true

  let mk_its_defn id args private_ def =
    { its_name    = id      ; its_args = args;
      its_private = private_; its_def  = def; }

  let mk_ignore e =
    if is_unit e.e_ity then e
    else { e_node = Eignore e; e_effect = e.e_effect; e_ity = ity_unit }

  let eseq e1 e2 =
    match e1.e_node, e2.e_node with
    | (Eblock [] | Ehole), e | e, (Eblock [] | Ehole) -> e
    | Eblock e1, Eblock e2 -> Eblock (e1 @ e2)
    | _, Eblock e2 -> Eblock (e1 :: e2)
    | Eblock e1, _ -> Eblock (e1 @ [e2])
    | _ -> Eblock [e1; e2]

end


(** Translation from Mlw to ML *)

module Translate = struct

  open Expr
  open Pmodule
  open Pdecl

  (* useful predicates and transformations *)
  let pv_not_ghost e = not e.pv_ghost

  (* types *)
  let rec type_ ty =
    match ty.ty_node with
    | Tyvar tvs ->
       Mltree.Tvar tvs
    | Tyapp (ts, tyl) when is_ts_tuple ts ->
       Mltree.Ttuple (List.map type_ tyl)
    | Tyapp (ts, tyl) ->
       Mltree.Tapp (ts.ts_name, List.map type_ tyl)

  let vsty vs =
    vs.vs_name, type_ vs.vs_ty

  let rec filter_ghost_params p def = function
    | [] -> []
    | pv :: l ->
      if p pv then def pv :: (filter_ghost_params p def l)
      else filter_ghost_params p def l

  let rec filter_out_ghost_rdef = function
    | [] -> []
    | { rec_sym = rs; rec_rsym = rrs } :: l
      when rs_ghost rs || rs_ghost rrs -> filter_out_ghost_rdef l
    | rdef :: l -> rdef :: filter_out_ghost_rdef l

  let rec pat p =
    match p.pat_node with
    | Pwild ->
      Mltree.Pwild
    | Pvar vs when (restore_pv vs).pv_ghost ->
      Mltree.Pwild
    | Pvar vs ->
<<<<<<< HEAD
      ML.Pvar vs
=======
      Mltree.Pident vs.vs_name
>>>>>>> 54e5a079
    | Por (p1, p2) ->
      Mltree.Por (pat p1, pat p2)
    | Pas (p, vs) when (restore_pv vs).pv_ghost ->
      pat p
    | Pas (p, vs) ->
      Mltree.Pas (pat p, vs.vs_name)
    | Papp (ls, pl) when is_fs_tuple ls ->
      Mltree.Ptuple (List.map pat pl)
    | Papp (ls, pl) ->
      let rs = restore_rs ls in
      let args = rs.rs_cty.cty_args in
      let mk acc pv pp = if not pv.pv_ghost then pat pp :: acc else acc in
      let pat_pl = List.fold_left2 mk [] args pl in
      Mltree.Papp (ls, List.rev pat_pl)

  (** programs *)

  let pv_name pv = pv.pv_vs.vs_name

  (* individual types *)
  let rec ity t =
    match t.ity_node with
    | Ityvar (tvs, _) ->
      Mltree.Tvar tvs
    | Ityapp ({its_ts = ts}, itl, _) when is_ts_tuple ts ->
      Mltree.Ttuple (List.map ity itl)
    | Ityapp ({its_ts = ts}, itl, _) ->
      Mltree.Tapp (ts.ts_name, List.map ity itl)
    | Ityreg {reg_its = its; reg_args = args} ->
      let args = List.map ity args in
      Mltree.Tapp (its.its_ts.ts_name, args)

  let pvty pv =
    if pv.pv_ghost then ML.mk_var (pv_name pv) ML.tunit true
    else let (vs, vs_ty) = vsty pv.pv_vs in
      ML.mk_var vs vs_ty false

  (* let for_direction = function *)
  (*   | To -> Mltree.To *)
  (*   | DownTo -> Mltree.DownTo *)

  let isconstructor info rs =
    match Mid.find_opt rs.rs_name info.Mltree.from_km with
    | Some {pd_node = PDtype its} ->
      let is_constructor its =
        List.exists (rs_equal rs) its.itd_constructors in
      List.exists is_constructor its
    | _ -> false

  let is_singleton_imutable itd =
    let not_g e = not (rs_ghost e) in
    let pjl = itd.itd_fields in
    let mfields = itd.itd_its.its_mfields in
    let pv_equal_field rs = pv_equal (fd_of_rs rs) in
    let get_mutable rs = List.exists (pv_equal_field rs) mfields in
    match filter_ghost_params not_g get_mutable pjl with
    | [is_mutable] -> not is_mutable
    | _ -> false

  let get_record_itd info rs =
    match Mid.find_opt rs.rs_name info.Mltree.from_km with
    | Some {pd_node = PDtype itdl} ->
      let f pjl_constr = List.exists (rs_equal rs) pjl_constr in
      let itd = match rs.rs_field with
        | Some _ -> List.find (fun itd -> f itd.itd_fields) itdl
        | None -> List.find (fun itd -> f itd.itd_constructors) itdl in
      if itd.itd_fields = [] then None else Some itd
    | _ -> None

  let is_optimizable_record_itd itd =
    not itd.itd_its.its_private && is_singleton_imutable itd

  let is_optimizable_record_rs info rs =
    Opt.fold (fun _ -> is_optimizable_record_itd) false (get_record_itd info rs)

  let is_empty_record_itd itd =
    let is_ghost rs = rs_ghost rs in
    List.for_all is_ghost itd.itd_fields

  let is_empty_record info rs =
    Opt.fold (fun _ -> is_empty_record_itd) false (get_record_itd info rs)

  let mk_eta_expansion rsc pvl cty_app =
    (* FIXME : effects and types of the expression in this situation *)
    let args_f =
      let def pv = pv_name pv, ity pv.pv_ity, pv.pv_ghost in
      filter_ghost_params pv_not_ghost def cty_app.cty_args in
    let args =
      let def pv = ML.mk_expr (Mltree.Evar pv) (Mltree.I pv.pv_ity) eff_empty in
      let args = filter_ghost_params pv_not_ghost def pvl in
      let extra_args =
        (* FIXME : ghost status in this extra arguments *)
        List.map def cty_app.cty_args in
      args @ extra_args in
    let eapp = ML.mk_expr (Mltree.Eapp (rsc, args)) (Mltree.C cty_app)
                                                    cty_app.cty_effect in
    ML.mk_expr (Mltree.Efun (args_f, eapp)) (Mltree.C cty_app) cty_app.cty_effect

  (* function arguments *)
  let filter_params args =
    let args = List.map pvty args in
    let p (_, _, is_ghost) = not is_ghost in
    List.filter p args

  let params = function
    | []   -> []
    | args -> let args = filter_params args in
      if args = [] then [ML.mk_var_unit ()] else args

  let filter_params_cty p def pvl cty_args =
    let rec loop = function
      | [], _ -> []
      | pv :: l1, arg :: l2 ->
        if p pv && p arg then def pv :: loop (l1, l2)
        else loop (l1, l2)
      | _ -> assert false
    in loop (pvl, cty_args)

  let app pvl cty_args =
    let def pv = ML.mk_expr (Mltree.Evar pv) (Mltree.I pv.pv_ity) eff_empty in
    filter_params_cty pv_not_ghost def pvl cty_args

  let mk_for op_b_rs op_a_rs i_pv from_pv to_pv body_expr eff =
    let i_expr, from_expr, to_expr =
      let int_ity = ML.ity_int in let eff_e = eff_empty in
      ML.mk_expr (Mltree.Evar i_pv)    int_ity eff_e,
      ML.mk_expr (Mltree.Evar from_pv) int_ity eff_e,
      ML.mk_expr (Mltree.Evar to_pv)   int_ity eff_e in
    let for_rs    =
      let for_id  = id_fresh "for_loop_to" in
      let for_cty = create_cty [i_pv] [] [] Mxs.empty
                               Mpv.empty eff ity_unit in
      create_rsymbol for_id for_cty in
    let for_expr =
      let test = ML.mk_expr (Mltree.Eapp (op_b_rs, [i_expr; to_expr]))
                            (Mltree.I ity_bool) eff_empty in
      let next_expr =
        let one_const = Number.int_const_dec "1" in
        let one_expr  =
          ML.mk_expr (Mltree.Econst one_const) ML.ity_int eff_empty in
        let i_op_one = Mltree.Eapp (op_a_rs, [i_expr; one_expr]) in
        ML.mk_expr i_op_one ML.ity_int eff_empty in
       let rec_call  =
        ML.mk_expr (Mltree.Eapp (for_rs, [next_expr]))
                    ML.ity_unit eff in
      let seq_expr =
        ML.mk_expr (ML.eseq body_expr rec_call) ML.ity_unit eff in
      ML.mk_expr (Mltree.Eif (test, seq_expr, ML.mk_unit)) ML.ity_unit eff in
    let ty_int = ity ity_int in
    let for_call_expr   =
      let for_call      = Mltree.Eapp (for_rs, [from_expr]) in
      ML.mk_expr for_call ML.ity_unit eff in
    let pv_name pv = pv.pv_vs.vs_name in
    let args = [ pv_name i_pv, ty_int, false ] in
    let for_rec_def = {
      Mltree.rec_sym  = for_rs;   Mltree.rec_args = args;
      Mltree.rec_rsym = for_rs;   Mltree.rec_exp  = for_expr;
      Mltree.rec_res  = ML.tunit; Mltree.rec_svar = Stv.empty;
    } in
    let for_let = Mltree.Elet (Mltree.Lrec [for_rec_def], for_call_expr) in
    ML.mk_expr for_let ML.ity_unit eff

  let mk_for_downto info i_pv from_pv to_pv body eff =
    let ge_rs, minus_rs =
      let ns = (Opt.get info.Mltree.from_mod).mod_export in
      ns_find_rs ns ["Int"; "infix >="], ns_find_rs ns ["Int"; "infix -"] in
    mk_for ge_rs minus_rs i_pv from_pv to_pv body eff

  let mk_for_to info i_pv from_pv to_pv body eff =
    let le_rs, plus_rs =
      let ns = (Opt.get info.Mltree.from_mod).mod_export in
      ns_find_rs ns ["Int"; "infix <="], ns_find_rs ns ["Int"; "infix +"] in
    mk_for le_rs plus_rs i_pv from_pv to_pv body eff

  (* exception ExtractionAny *)

  (* build the set of type variables from functions arguments *)
  let rec add_tvar acc = function
    | Mltree.Tvar tv -> Stv.add tv acc
    | Mltree.Tapp (_, tyl) | Mltree.Ttuple tyl ->
      List.fold_left add_tvar acc tyl

  (* expressions *)
  let rec expr info ({e_effect = eff} as e) =
    assert (not eff.eff_ghost);
    match e.e_node with
    | Econst c ->
      let c = match c with Number.ConstInt c -> c | _ -> assert false in
      ML.mk_expr (Mltree.Econst c) (Mltree.I e.e_ity) eff
    | Evar pv ->
      ML.mk_expr (Mltree.Evar pv) (Mltree.I e.e_ity) eff
    | Elet (LDvar (_, e1), e2) when e_ghost e1 ->
      expr info e2
    | Elet (LDvar (_, e1), e2) when e_ghost e2 ->
      ML.mk_expr (ML.eseq (expr info e1) ML.mk_unit) ML.ity_unit eff
    | Elet (LDvar (pv, e1), e2)
      when pv.pv_ghost || not (Mpv.mem pv e2.e_effect.eff_reads) ->
      if eff_pure e1.e_effect then expr info e2
      else let e1 = ML.mk_ignore (expr info e1) in
        ML.mk_expr (ML.eseq e1 (expr info e2)) (Mltree.I e.e_ity) eff
    | Elet (LDvar (pv, e1), e2) ->
      let ml_let = ML.mk_let_var pv (expr info e1) (expr info e2) in
      ML.mk_expr ml_let (Mltree.I e.e_ity) eff
    | Elet (LDsym (rs, _), ein) when rs_ghost rs ->
      expr info ein
    | Elet (LDsym (rs, {c_node = Cfun ef; c_cty = cty}), ein) ->
      let args = params cty.cty_args in
      let ef = expr info ef in
      let ein = expr info ein in
      let res = ity cty.cty_result in
      let ml_letrec = Mltree.Elet (Mltree.Lsym (rs, res, args, ef), ein) in
      ML.mk_expr ml_letrec (Mltree.I e.e_ity) eff
    | Elet (LDsym (rsf, {c_node = Capp (rs_app, pvl); c_cty = cty}), ein)
      when isconstructor info rs_app ->
      (* partial application of constructor *)
      let eta_app = mk_eta_expansion rs_app pvl cty in
      let ein = expr info ein in
      let mk_func pv f = ity_func pv.pv_ity f in
      let func = List.fold_right mk_func cty.cty_args cty.cty_result in
      let res = ity func in
      let ml_letrec = Mltree.Elet (Mltree.Lsym (rsf, res, [], eta_app), ein) in
      ML.mk_expr ml_letrec (Mltree.I e.e_ity) e.e_effect
    | Elet (LDsym (rsf, {c_node = Capp (rs_app, pvl); c_cty = cty}), ein) ->
      (* partial application *)
      let pvl = app pvl rs_app.rs_cty.cty_args in
      let eapp =
        ML.mk_expr (Mltree.Eapp (rs_app, pvl)) (Mltree.C cty) cty.cty_effect in
      let ein  = expr info ein in
      let res  = ity cty.cty_result in
      let args = params cty.cty_args in
      let ml_letrec = Mltree.Elet (Mltree.Lsym (rsf, res, args, eapp), ein) in
      ML.mk_expr ml_letrec (Mltree.I e.e_ity) e.e_effect
    | Elet (LDrec rdefl, ein) ->
      let rdefl = filter_out_ghost_rdef rdefl in
      let def = function
        | {rec_sym = rs1; rec_rsym = rs2;
           rec_fun = {c_node = Cfun ef; c_cty = cty}} ->
          let res  = ity rs1.rs_cty.cty_result in
          let args = params cty.cty_args in
          let svar =
            let args' = List.map (fun (_, ty, _) -> ty) args in
            let svar  = List.fold_left add_tvar Stv.empty args' in
            add_tvar svar res in
          let ef = expr info ef in
          { Mltree.rec_sym  = rs1;  Mltree.rec_rsym = rs2;
            Mltree.rec_args = args; Mltree.rec_exp  = ef ;
            Mltree.rec_res  = res;  Mltree.rec_svar = svar; }
        | _ -> assert false in
      let rdefl = List.map def rdefl in
      if rdefl <> [] then
        let ml_letrec = Mltree.Elet (Mltree.Lrec rdefl, expr info ein) in
        ML.mk_expr ml_letrec (Mltree.I e.e_ity) e.e_effect
      else expr info ein
    | Eexec ({c_node = Capp (rs, [])}, _) when is_rs_tuple rs ->
      ML.mk_unit
    | Eexec ({c_node = Capp (rs, _)}, _) when is_empty_record info rs ->
      ML.mk_unit
    | Eexec ({c_node = Capp (rs, _)}, _) when rs_ghost rs ->
      ML.mk_unit
    | Eexec ({c_node = Capp (rs, pvl); c_cty = cty}, _)
      when isconstructor info rs && cty.cty_args <> [] ->
      (* partial application of constructors *)
      mk_eta_expansion rs pvl cty
    | Eexec ({c_node = Capp (rs, pvl); _}, _) ->
      let pvl = app pvl rs.rs_cty.cty_args in
      begin match pvl with
      | [pv_expr] when is_optimizable_record_rs info rs -> pv_expr
      | _ -> ML.mk_expr (Mltree.Eapp (rs, pvl)) (Mltree.I e.e_ity) eff end
    | Eexec ({c_node = Cfun e; c_cty = {cty_args = []}}, _) ->
      (* abstract block *)
      expr info e
    | Eexec ({c_node = Cfun e; c_cty = cty}, _) ->
      let args = params cty.cty_args in
      ML.mk_expr (Mltree.Efun (args, expr info e)) (Mltree.I e.e_ity) eff
    | Eexec ({c_node = Cany}, _) -> (* raise ExtractionAny *)
      ML.mk_hole
    | Eabsurd ->
      ML.mk_expr Mltree.Eabsurd (Mltree.I e.e_ity) eff
    | Ecase (e1, _) when e_ghost e1 ->
      ML.mk_unit
    | Ecase (e1, pl) ->
      let e1 = expr info e1 in
      let pl = List.map (ebranch info) pl in
      ML.mk_expr (Mltree.Ematch (e1, pl)) (Mltree.I e.e_ity) eff
    | Eassert _ -> ML.mk_unit
    | Eif (e1, e2, e3) when e_ghost e3 ->
      let e1 = expr info e1 in
      let e2 = expr info e2 in
      ML.mk_expr (Mltree.Eif (e1, e2, ML.mk_unit)) (Mltree.I e.e_ity) eff
    | Eif (e1, e2, e3) when e_ghost e2 ->
      let e1 = expr info e1 in
      let e3 = expr info e3 in
      ML.mk_expr (Mltree.Eif (e1, ML.mk_unit, e3)) (Mltree.I e.e_ity) eff
    | Eif (e1, e2, e3) ->
      let e1 = expr info e1 in
      let e2 = expr info e2 in
      let e3 = expr info e3 in
      ML.mk_expr (Mltree.Eif (e1, e2, e3)) (Mltree.I e.e_ity) eff
    | Ewhile (e1, _, _, e2) ->
      let e1 = expr info e1 in
      let e2 = expr info e2 in
      ML.mk_expr (Mltree.Ewhile (e1, e2)) (Mltree.I e.e_ity) eff
    | Efor (pv1, (pv2, To, pv3), _, _, efor) ->
      let efor = expr info efor in
      mk_for_to info pv1 pv2 pv3 efor eff
    | Efor (pv1, (pv2, DownTo, pv3), _, _, efor) ->
      let efor = expr info efor in
      mk_for_downto info pv1 pv2 pv3 efor eff
    | Eghost _ -> assert false
    | Eassign al ->
      ML.mk_expr (Mltree.Eassign al) (Mltree.I e.e_ity) eff
    | Epure _ -> (* assert false (\*TODO*\) *) ML.mk_hole
    | Etry (etry, pvl_e_map) ->
      let etry = expr info etry in
      let bl   =
        let bl_map = Mxs.bindings pvl_e_map in
        List.map (fun (xs, (pvl, e)) -> xs, pvl, expr info e) bl_map in
      ML.mk_expr (Mltree.Etry (etry, bl)) (Mltree.I e.e_ity) eff
    | Eraise (xs, ex) ->
      let ex =
        match expr info ex with
        | {Mltree.e_node = Mltree.Eblock []} -> None
        | e -> Some e
      in
      ML.mk_expr (Mltree.Eraise (xs, ex)) (Mltree.I e.e_ity) eff
    | Eexn (xs, e1) ->
      let e1 = expr info e1 in
      let ty = if ity_equal xs.xs_ity ity_unit
        then None else Some (ity xs.xs_ity) in
      ML.mk_expr (Mltree.Eexn (xs, ty, e1)) (Mltree.I e.e_ity) eff
    | Elet (LDsym (_, {c_node=(Cany|Cpur (_, _)); _ }), _)
    (*   assert false (\*TODO*\) *)
    | Eexec ({c_node=Cpur (_, _); _ }, _) -> ML.mk_hole
    (*   assert false (\*TODO*\) *)

  and ebranch info ({pp_pat = p}, e) =
    (pat p, expr info e)

  (* type declarations/definitions *)
  let tdef itd =
    let s = itd.itd_its in
    let ddata_constructs = (* point-free *)
      List.map (fun ({rs_cty = rsc} as rs) ->
          rs.rs_name,
          let args = List.filter pv_not_ghost rsc.cty_args in
          List.map (fun {pv_vs = vs} -> type_ vs.vs_ty) args)
    in
    let drecord_fields ({rs_cty = rsc} as rs) =
      (List.exists (pv_equal (fd_of_rs rs)) s.its_mfields),
      rs.rs_name,
      ity rsc.cty_result
    in
    let id = s.its_ts.ts_name in
    let is_private = s.its_private in
    let args = s.its_ts.ts_args in
    begin match s.its_def, itd.itd_constructors, itd.itd_fields with
      | NoDef, [], [] ->
        ML.mk_its_defn id args is_private None
      | NoDef, cl, [] ->
        let cl = ddata_constructs cl in
        ML.mk_its_defn id args is_private (Some (Mltree.Ddata cl))
      | NoDef, _, pjl ->
        let p e = not (rs_ghost e) in
        let pjl = filter_ghost_params p drecord_fields pjl in
        begin match pjl with
          | [] -> ML.mk_its_defn id args is_private
                    (Some (Mltree.Dalias ML.tunit))
          | [_, _, ty_pj] when is_optimizable_record_itd itd ->
            ML.mk_its_defn id args is_private (Some (Mltree.Dalias ty_pj))
          | pjl -> ML.mk_its_defn id args is_private (Some (Mltree.Drecord pjl))
        end
      | Alias t, _, _ ->
         ML.mk_its_defn id args is_private (Some (Mltree.Dalias (ity t)))
      | Range _, _, _ -> assert false (* TODO *)
      | Float _, _, _ -> assert false (* TODO *)
    end

  (* exception ExtractionVal of rsymbol *)

  let is_val = function
    | Eexec ({c_node = Cany}, _) -> true
    | _ -> false

  (* pids: identifiers from cloned modules without definitions *)
  let pdecl _pids info pd =
    match pd.pd_node with
    | PDlet (LDsym (rs, _)) when rs_ghost rs ->
      []
    | PDlet (LDsym (_rs, {c_node = Cany})) ->
      []
      (* raise (ExtractionVal _rs) *)
    | PDlet (LDsym (_, {c_node = Cfun e})) when is_val e.e_node ->
      []
    | PDlet (LDsym ({rs_cty = cty} as rs, {c_node = Cfun e})) ->
      let args = params cty.cty_args in
      let res  = ity cty.cty_result in
      [Mltree.Dlet (Mltree.Lsym (rs, res, args, expr info e))]
    | PDlet (LDrec rl) ->
      let rl = filter_out_ghost_rdef rl in
      let def {rec_fun = e; rec_sym = rs1; rec_rsym = rs2} =
        let e = match e.c_node with Cfun e -> e | _ -> assert false in
        let args = params rs1.rs_cty.cty_args in
        let res  = ity rs1.rs_cty.cty_result in
        let svar =
          let args' = List.map (fun (_, ty, _) -> ty) args in
          let svar  = List.fold_left add_tvar Stv.empty args' in
          add_tvar svar res in
        { Mltree.rec_sym  = rs1;  Mltree.rec_rsym = rs2;
          Mltree.rec_args = args; Mltree.rec_exp  = expr info e;
          Mltree.rec_res  = res;  Mltree.rec_svar = svar; } in
      if rl = [] then [] else [Mltree.Dlet (Mltree.Lrec (List.map def rl))]
    | PDlet (LDsym _) | PDpure | PDlet (LDvar _) ->
      []
    | PDtype itl ->
      let itsd = List.map tdef itl in
      [Mltree.Dtype itsd]
    | PDexn xs ->
      if ity_equal xs.xs_ity ity_unit then [Mltree.Dexn (xs, None)]
      else [Mltree.Dexn (xs, Some (ity xs.xs_ity))]

  let pdecl_m m pd =
    let info = { Mltree.from_mod = Some m; Mltree.from_km  = m.mod_known; } in
    pdecl Sid.empty info pd

  (* unit module declarations *)
  let rec mdecl pids info = function
    | Udecl pd -> pdecl pids info pd
    | Uscope (_, l) -> List.concat (List.map (mdecl pids info) l)
    | Uuse _ | Uclone _ | Umeta _ -> []

  let abstract_or_alias_type itd =
    itd.itd_fields = [] && itd.itd_constructors = []

  let empty_pdecl pd  = match pd.pd_node with
    | PDlet (LDsym (_, {c_node = Cfun _})) | PDlet (LDrec _) -> false
    | PDexn _ -> false (* FIXME? *)
    | PDtype itl -> List.for_all abstract_or_alias_type itl
    | _ -> true
  let rec empty_munit = function
    | Udecl pd -> empty_pdecl pd
    | Uclone mi -> List.for_all empty_munit mi.mi_mod.mod_units
    | Uscope (_, l) -> List.for_all empty_munit l
    | Uuse _ | Umeta _ -> true

  let is_empty_clone mi =
    Mts.is_empty mi.mi_ty &&
    Mts.is_empty mi.mi_ts &&
    Mls.is_empty mi.mi_ls &&
    Decl.Mpr.is_empty mi.mi_pr &&
    Decl.Mpr.is_empty mi.mi_pk &&
    Mvs.is_empty mi.mi_pv &&
    Mrs.is_empty mi.mi_rs &&
    Mxs.is_empty mi.mi_xs &&
    List.for_all empty_munit mi.mi_mod.mod_units

  let find_params dl =
    let add params = function
      | Uclone mi when is_empty_clone mi -> mi :: params
      | _ -> params in
    List.fold_left add [] dl

  let make_param from mi =
    let id = mi.mi_mod.mod_theory.Theory.th_name in
    Format.printf "param %s@." id.id_string;
    let dl =
      List.concat (List.map (mdecl Sid.empty from) mi.mi_mod.mod_units) in
    Mltree.Dclone (id, dl)

  let ids_of_params pids mi =
    Mid.fold (fun id _ pids -> Sid.add id pids) mi.mi_mod.mod_known pids

  (* modules *)
  let module_ m =
    let from = { Mltree.from_mod = Some m; Mltree.from_km = m.mod_known; } in
    let params = find_params m.mod_units in
    let pids = List.fold_left ids_of_params Sid.empty params in
    let mod_decl = List.concat (List.map (mdecl pids from) m.mod_units) in
    let mod_decl = List.map (make_param from) params @ mod_decl in
    let add known_map decl =
      let idl = ML.get_decl_name decl in
      List.fold_left (ML.add_known_decl decl) known_map idl in
    let mod_known = List.fold_left add Mid.empty mod_decl in {
      Mltree.mod_from = from;
      Mltree.mod_decl = mod_decl;
      Mltree.mod_known = mod_known
    }

  (* let () = Exn_printer.register (fun fmt e -> match e with *)
  (*   | ExtractionAny -> *)
  (*     Format.fprintf fmt "Cannot extract an undefined node" *)
  (*   | ExtractionVal rs -> *)
  (*     Format.fprintf fmt "Function %a cannot be extracted" *)
  (*       print_rs rs *)
  (*   | _ -> raise e) *)

end

(** Some transformations *)

module Transform = struct

  open Mltree

  let no_reads_writes_conflict spv spv_mreg =
    let is_not_write {pv_ity = ity} = match ity.ity_node with
        | Ityreg rho -> not (Mreg.mem rho spv_mreg)
        | _ -> true in
    Spv.for_all is_not_write spv

  (* type subst = expr Mpv.t *)

  let mk_list_eb ebl f =
    let mk_acc e (e_acc, s_acc) =
      let e, s = f e in e::e_acc, Spv.union s s_acc in
    List.fold_right mk_acc ebl ([], Spv.empty)

  let rec expr info subst e =
    let mk e_node = { e with e_node = e_node } in
    let add_subst pv e1 e2 = expr info (Mpv.add pv e1 subst) e2 in
    match e.e_node with
    | Evar pv -> begin try Mpv.find pv subst, Spv.singleton pv
        with Not_found -> e, Spv.empty end
    | Elet (Lvar (pv, ({e_effect = eff1} as e1)), ({e_effect = eff2} as e2))
      when Slab.mem Expr.proxy_label pv.pv_vs.vs_name.id_label &&
           eff_pure eff1 &&
           no_reads_writes_conflict eff1.eff_reads eff2.eff_writes ->
      let e1, s1 = expr info subst e1 in
      let e2, s2 = add_subst pv e1 e2 in
      let s_union = Spv.union s1 s2 in
      if Spv.mem pv s2 then e2, s_union (* [pv] was substituted in [e2] *)
      else (* [pv] was not substituted in [e2], e.g [e2] is an [Efun] *)
        mk (Elet (Lvar (pv, e1), e2)), s_union
    | Elet (ld, e) ->
      let e, spv = expr info subst e in
      let e_let, spv_let = let_def info subst ld in
      mk (Elet (e_let, e)), Spv.union spv spv_let
    | Eapp (rs, el) ->
      let e_app, spv = mk_list_eb el (expr info subst) in
      mk (Eapp (rs, e_app)), spv
    | Efun (vl, e) ->
      (* For now, we accept to inline constants and constructors
         with zero arguments inside a [Efun]. *)
      let p _k e = match e.e_node with
        | Econst _ -> true
        | Eapp (rs, []) when Translate.isconstructor info rs -> true
        | _ -> false in
      let restrict_subst = Mpv.filter p subst in
      (* We begin the inlining of proxy variables in an [Efun] with a
         restricted substitution. This keeps some proxy lets, preventing
         undiserable captures inside the [Efun] expression. *)
      let e, spv = expr info restrict_subst e in
      mk (Efun (vl, e)), spv
    | Eif (e1, e2, e3) ->
      let e1, s1 = expr info subst e1 in
      let e2, s2 = expr info subst e2 in
      let e3, s3 = expr info subst e3 in
      mk (Eif (e1, e2, e3)), Spv.union (Spv.union s1 s2) s3
    | Eexn (xs, ty, e1) ->
      let e1, s1 = expr info subst e1 in
      mk (Eexn (xs, ty, e1)), s1
    | Ematch (e, bl) ->
      let e, spv = expr info subst e in
      let e_bl, spv_bl = mk_list_eb bl (branch info subst) in
      mk (Ematch (e, e_bl)), Spv.union spv spv_bl
    | Eblock el ->
      let e_app, spv = mk_list_eb el (expr info subst) in
      mk (Eblock e_app), spv
    | Ewhile (e1, e2) ->
      let e1, s1 = expr info subst e1 in
      let e2, s2 = expr info subst e2 in
      mk (Ewhile (e1, e2)), Spv.union s1 s2
    | Efor (x, pv1, dir, pv2, e) ->
      let e, spv = expr info subst e in
      let e = mk (Efor (x, pv1, dir, pv2, e)) in
      (* be careful when pv1 and pv2 are in subst *)
      mk_let subst pv1 (mk_let subst pv2 e), spv
    | Eraise (exn, None) -> mk (Eraise (exn, None)), Spv.empty
    | Eraise (exn, Some e) ->
      let e, spv = expr info subst e in
      mk (Eraise (exn, Some e)), spv
    | Etry (e, bl) ->
      let e, spv = expr info subst e in
      let e_bl, spv_bl = mk_list_eb bl (xbranch info subst) in
      mk (Etry (e, e_bl)), Spv.union spv spv_bl
    | Eassign al -> (* FIXME : produced superfolous let *)
      let assign e (_, _, pv) = mk_let subst pv e in
      (* e *) List.fold_left assign e al, Spv.empty
    | Econst _ | Eabsurd | Ehole -> e, Spv.empty
    | Eignore e ->
      let e, spv = expr info subst e in
      mk (Eignore e), spv

  and mk_let subst pv e =
    try let e1 = Mpv.find pv subst in
      { e with e_node = Elet (Lvar (pv, e1), e) }
    with Not_found -> e

  and branch info subst (pat, e) =
    let e, spv = expr info subst e in (pat, e), spv
  and xbranch info subst (exn, pvl, e) =
    let e, spv = expr info subst e in (exn, pvl, e), spv

  and let_def info subst = function
    | Lvar (pv, e) ->
      assert (not (Mpv.mem pv subst)); (* no capture *)
      let e, spv = expr info subst e in
      Lvar (pv, e), spv
    | Lsym (rs, res, args, e) ->
      let e, spv = expr info subst e in
      Lsym (rs, res, args, e), spv
    | Lrec rl ->
      let rdef, spv = mk_list_eb rl (rdef info subst) in
      Lrec rdef, spv

  and rdef info subst r =
    let rec_exp, spv = expr info subst r.rec_exp in
    { r with rec_exp = rec_exp }, spv

  let pdecl info = function
    | Dtype _ | Dexn _ | Dclone _ as d -> d
    | Dlet def ->
      (* for top-level symbols we can forget the set of inlined variables *)
      let e, _ = let_def info Mpv.empty def in
      Dlet e

  let module_ m =
    let mod_decl = List.map (pdecl m.mod_from) m.mod_decl in
    let add known_map decl =
      let idl = ML.get_decl_name decl in
      List.fold_left (ML.add_known_decl decl) known_map idl in
    let mod_known = List.fold_left add Mid.empty mod_decl in
    { m with mod_decl = mod_decl; mod_known = mod_known }

end<|MERGE_RESOLUTION|>--- conflicted
+++ resolved
@@ -43,110 +43,7 @@
 
 module ML = struct
   open Expr
-<<<<<<< HEAD
-
-  type ty =
-    | Tvar    of tvsymbol
-    | Tapp    of ident * ty list
-    | Ttuple  of ty list
-
-  type is_ghost = bool
-
-  type var = ident * ty * is_ghost
-
-  type for_direction = To | DownTo
-
-  type pat =
-    | Pwild
-    | Pvar    of vsymbol
-    | Papp    of lsymbol * pat list
-    | Ptuple  of pat list
-    | Por     of pat * pat
-    | Pas     of pat * ident
-
-  type is_rec = bool
-
-  type binop = Band | Bor | Beq
-
-  type ity = I of Ity.ity | C of Ity.cty (* TODO: keep it like this? *)
-
-  type expr = {
-    e_node   : expr_node;
-    e_ity    : ity;
-    e_effect : effect;
-  }
-
-  and expr_node =
-    | Econst  of Number.integer_constant
-    | Evar    of pvsymbol
-    | Eapp    of rsymbol * expr list
-    | Efun    of var list * expr
-    | Elet    of let_def * expr
-    | Eif     of expr * expr * expr
-    | Eassign of (pvsymbol * rsymbol * pvsymbol) list
-    | Ematch  of expr * (pat * expr) list
-    | Eblock  of expr list
-    | Ewhile  of expr * expr
-    (* For loop for Why3's type int *)
-    | Efor    of pvsymbol * pvsymbol * for_direction * pvsymbol * expr
-    | Eraise  of xsymbol * expr option
-    | Etry    of expr * (xsymbol * pvsymbol list * expr) list
-    | Eignore of expr
-    | Eabsurd
-    | Ehole
-
-  and let_def =
-    | Lvar of pvsymbol * expr
-    | Lsym of rsymbol * ty * var list * expr
-    | Lrec of rdef list
-
-  and rdef = {
-    rec_sym  : rsymbol; (* exported *)
-    rec_rsym : rsymbol; (* internal *)
-    rec_args : var list;
-    rec_exp  : expr;
-    rec_res  : ty;
-    rec_svar : Stv.t; (* set of type variables *)
-  }
-
-  type is_mutable = bool
-
-  type typedef =
-    | Ddata     of (ident * ty list) list
-    | Drecord   of (is_mutable * ident * ty) list
-    | Dalias    of ty
-
-  type its_defn = {
-    its_name    : ident;
-    its_args    : tvsymbol list;
-    its_private : bool;
-    its_def     : typedef option;
-  }
-
-  type decl =
-    | Dtype   of its_defn list
-    | Dlet    of let_def
-    | Dexn    of xsymbol * ty option
-    | Dclone  of ident * decl list
-(*
-    | Dfunctor of ident * (ident * decl list) list * decl list
-*)
-
-  type known_map = decl Mid.t
-
-  type from_module = {
-    from_mod: Pmodule.pmodule option;
-    from_km : Pdecl.known_map;
-  }
-
-  type pmodule = {
-    mod_from  : from_module;
-    mod_decl  : decl list;
-    mod_known : known_map;
-  }
-=======
   open Mltree
->>>>>>> 54e5a079
 
   let get_decl_name = function
     | Dtype itdefl -> List.map (fun {its_name = id} -> id) itdefl
@@ -353,17 +250,13 @@
     | Pvar vs when (restore_pv vs).pv_ghost ->
       Mltree.Pwild
     | Pvar vs ->
-<<<<<<< HEAD
-      ML.Pvar vs
-=======
-      Mltree.Pident vs.vs_name
->>>>>>> 54e5a079
+      Mltree.Pvar vs
     | Por (p1, p2) ->
       Mltree.Por (pat p1, pat p2)
     | Pas (p, vs) when (restore_pv vs).pv_ghost ->
       pat p
     | Pas (p, vs) ->
-      Mltree.Pas (pat p, vs.vs_name)
+      Mltree.Pas (pat p, vs)
     | Papp (ls, pl) when is_fs_tuple ls ->
       Mltree.Ptuple (List.map pat pl)
     | Papp (ls, pl) ->
