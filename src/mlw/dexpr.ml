(********************************************************************)
(*                                                                  *)
(*  The Why3 Verification Platform   /   The Why3 Development Team  *)
(*  Copyright 2010-2017   --   INRIA - CNRS - Paris-Sud University  *)
(*                                                                  *)
(*  This software is distributed under the terms of the GNU Lesser  *)
(*  General Public License version 2.1, with the special exception  *)
(*  on linking described in file LICENSE.                           *)
(*                                                                  *)
(********************************************************************)

open Stdlib
open Ident
open Ty
open Term
open Ity
open Expr
open Pmodule

(** Program types *)

type dity =
  | Dvar of dvar ref          (* destructible "fresh" type variable *)
  | Dutv of tvsymbol          (* undestructible "user" type variable *)
  | Durg of dity * region     (* undestructible "user" region *)
  | Dapp of itysymbol * dity list * dity list

and dvar =
  | Dval of dity              (* i am equal to dity *)
  | Dpur of dity              (* i am equal to the purified dity *)
  | Dsim of dity * tvsymbol   (* our purified types are equal *)
  | Dreg of dity * tvsymbol   (* unassigned region *)
  | Dtvs of        tvsymbol   (* unassigned variable *)

(* In Dreg and Durg, the dity field is a Dapp of the region's type. *)

type dvty = dity list * dity (* A -> B -> C == ([A;B],C) *)

let dity_of_dvty (argl,res) =
  List.fold_right (fun a d -> Dapp (its_func, [a;d], [])) argl res

let dity_fresh () =
  Dvar (ref (Dtvs (create_tvsymbol (id_fresh "mu"))))

let dity_reg d =
  Dvar (ref (Dreg (d, create_tvsymbol (id_fresh "rho"))))

let rec dity_sim = function
  | Dvar {contents = (Dval d|Dpur d|Dsim (d,_)|Dreg (d,_))}
  | Durg (d,_) -> dity_sim d
  | d -> Dvar (ref (Dsim (d, create_tvsymbol (id_fresh "eta"))))

let rec dity_pur = function
  | Dvar {contents = (Dval d|Dpur d|Dsim (d,_)|Dreg (d,_))}
  | Durg (d,_) -> dity_pur d
  | d -> Dvar (ref (Dpur d))

let app_map fn s tl rl = Dapp (s, List.map fn tl, List.map fn rl)

let dity_of_ity ity =
  let hr = Hreg.create 3 in
  let rec dity ity = match ity.ity_node with
    | Ityvar v -> Dutv v
    | Ityapp (s,tl,rl) -> app_map dity s tl rl
    | Ityreg ({reg_its = s; reg_args = tl; reg_regs = rl} as r) ->
        try Hreg.find hr r with Not_found ->
        let d = dity_reg (app_map dity s tl rl) in
        Hreg.add hr r d; d in
  dity ity

let rec ity_of_dity = function
  | Dutv v -> ity_var v
  | Durg (_,r) -> ity_reg r
  | Dvar {contents = Dval d} -> ity_of_dity d
  | Dvar {contents = Dpur d} -> ity_purify (ity_of_dity d)
  | Dvar ({contents = Dsim (d,_)} as r) ->
      let rec refresh ity = match ity.ity_node with
        | Ityreg {reg_its = s; reg_args = tl} | Ityapp (s,tl,_) ->
            ity_app s (List.map refresh tl) []
        | Ityvar v -> ity_var v in
      let rec dity ity = match ity.ity_node with
        | Ityreg r ->
            Durg (app_map dity r.reg_its r.reg_args r.reg_regs, r)
        | Ityapp (s,tl,rl) -> app_map dity s tl rl
        | Ityvar v -> Dutv v in
      let t = refresh (ity_of_dity d) in
      r := Dval (dity t); t
  | Dvar ({contents = Dreg (Dapp (s,tl,rl) as d,_)} as r) ->
      let reg = create_region (id_fresh "rho") s
        (List.map ity_of_dity tl) (List.map ity_of_dity rl) in
      r := Dval (Durg (d, reg)); ity_reg reg
  | Dvar r ->
      let v = create_tvsymbol (id_fresh "xi") in
      r := Dval (Dutv v); ity_var v
  | Dapp (s,tl,rl) ->
      ity_app_pure s (List.map ity_of_dity tl) (List.map ity_of_dity rl)

(** Destructive type unification *)

let rec occur_check v = function
  | Dvar {contents = (Dval d|Dpur d)} | Durg (d,_) ->
      occur_check v d
  | Dvar {contents = (Dsim (d,u)|Dreg (d,u))} ->
      if tv_equal u v then raise Exit else occur_check v d
  | Dvar {contents = Dtvs u} | Dutv u ->
      if tv_equal u v then raise Exit
  | Dapp (_,dl,_) ->
      List.iter (occur_check v) dl

let rec dity_unify_weak d1 d2 = match d1,d2 with
  | Dvar {contents = (Dval d1|Dpur d1|Dsim (d1,_)|Dreg (d1,_))}, d2
  | d1, Dvar {contents = (Dval d2|Dpur d2|Dsim (d2,_)|Dreg (d2,_))}
  | Durg (d1,_), d2 | d1, Durg (d2,_) ->
      dity_unify_weak d1 d2
  | Dvar {contents = Dtvs u},
    Dvar {contents = Dtvs v} when tv_equal u v ->
      ()
  | Dvar ({contents = Dtvs v} as r), d
  | d, Dvar ({contents = Dtvs v} as r) ->
      occur_check v d;
      r := Dsim (d,v)
  | Dutv u, Dutv v when tv_equal u v ->
      ()
  | Dapp (s1,dl1,_), Dapp (s2,dl2,_) when its_equal s1 s2 ->
      List.iter2 dity_unify_weak dl1 dl2
  | _ -> raise Exit

let dity_app_fresh s dl =
  let mv = List.fold_right2 Mtv.add s.its_ts.ts_args dl Mtv.empty in
  let hr = Hreg.create 3 in
  let rec ity_inst ity = match ity.ity_node with
    | Ityreg r -> reg_inst r
    | Ityvar v -> Mtv.find v mv
    | Ityapp (s,tl,rl) -> app_map ity_inst s tl rl
  and reg_inst ({reg_its = s; reg_args = tl; reg_regs = rl} as r) =
    try Hreg.find hr r with Not_found ->
    let d = dity_reg (app_map ity_inst s tl rl) in
    Hreg.replace hr r d; d in
  Dapp (s, dl, List.map reg_inst s.its_regions)

let rec dity_refresh = function
  | Dvar {contents = (Dval d|Dpur d|Dsim (d,_)|Dreg (d,_))}
  | Durg (d,_) -> dity_refresh d
  | Dutv _ as d -> d
  | Dvar {contents = Dtvs _} -> dity_fresh ()
  | Dapp (s,dl,_) ->
      let d = dity_app_fresh s (List.map dity_refresh dl) in
      if s.its_mutable then dity_reg d else d

let rec dity_unify_asym d1 d2 = match d1,d2 with
  | Durg _, _ -> raise Exit (* we cannot be pure then *)
  | d1, Dvar {contents = (Dval d2|Dpur d2|Dsim (d2,_)|Dreg (d2,_))}
  | d1, Durg (d2,_)
  | Dvar {contents = Dval d1}, d2 ->
      dity_unify_asym d1 d2
  | Dvar {contents = Dpur d1}, d2 ->
      dity_unify_weak d1 d2
  | Dvar ({contents = Dsim (d1,_)} as r), d2 ->
      dity_unify_weak d1 d2;
      r := Dpur d1
  | Dvar ({contents = Dreg (d1,_)} as r), d2 ->
      dity_unify_asym d1 d2;
      r := Dval d1
  | Dvar ({contents = Dtvs u} as r),
    Dvar {contents = Dtvs v} when tv_equal u v ->
      r := Dpur (dity_fresh ())
  | Dvar ({contents = Dtvs v} as r), d ->
      occur_check v d;
      r := Dpur d
  | d (* not a Dvar! *), Dvar ({contents = Dtvs v} as r) ->
      occur_check v d;
      let d2 = dity_refresh d in
      dity_unify_asym d d2;
      r := Dval d2
  | Dutv u, Dutv v when tv_equal u v ->
      ()
  | Dapp (s1,dl1,rl1), Dapp (s2,dl2,rl2) when its_equal s1 s2 ->
      List.iter2 dity_unify_asym dl1 dl2;
      List.iter2 dity_unify_asym rl1 rl2
  | _ -> raise Exit

let rec dity_unify d1 d2 = match d1,d2 with
  | Dvar {contents = Dval d1}, d2 | d1, Dvar {contents = Dval d2} ->
      dity_unify d1 d2
  | Dvar ({contents = Dpur d2}), d1 (* yes, it's d2 on the left *)
  | d1, Dvar ({contents = Dpur d2}) ->
      dity_unify_asym d1 d2
  | Dvar ({contents = Dsim (_,u)}),
    Dvar ({contents = Dsim (_,v)}) when tv_equal u v ->
      ()
  | Dvar ({contents = Dsim (d1,v)} as r), d
  | d, Dvar ({contents = Dsim (d1,v)} as r) ->
      occur_check v d; (* not necessary? *)
      dity_unify_weak d1 d;
      r := Dval d
  | Dvar {contents = Dreg (_,u)},
    Dvar {contents = Dreg (_,v)} when tv_equal u v ->
      ()
  | Dvar ({contents = Dreg (d1,v)} as r),
    ((Dapp _ as d2 | Durg (d2,_) | Dvar {contents = Dreg (d2,_)}) as d)
  | ((Dapp _ as d1 | Durg (d1,_)) as d),
    Dvar ({contents = Dreg (d2,v)} as r) ->
      occur_check v d; (* not necessary! *)
      dity_unify d1 d2;
      r := Dval d
  | Dvar ({contents = Dtvs u}),
    Dvar ({contents = Dtvs v}) when tv_equal u v ->
      ()
  | Dvar ({contents = Dtvs v} as r), d
  | d, Dvar ({contents = Dtvs v} as r) ->
      occur_check v d;
      r := Dval d
  | Dutv u, Dutv v when tv_equal u v ->
      ()
  | Durg (_,r1), Durg (_,r2) when reg_equal r1 r2 ->
      ()
  | Dapp (s1,dl1,rl1), Dapp (s2,dl2,rl2) when its_equal s1 s2 ->
      List.iter2 dity_unify dl1 dl2;
      List.iter2 dity_unify rl1 rl2
  | _ -> raise Exit

(** Built-in types *)

let dity_int  = Dapp (its_int,  [], [])
let dity_real = Dapp (its_real, [], [])
let dity_bool = Dapp (its_bool, [], [])
let dity_unit = Dapp (its_unit, [], [])

(*
let dvty_int  = [], dity_int
let dvty_real = [], dity_real
*)
let dvty_bool = [], dity_bool
let dvty_unit = [], dity_unit

(** Pretty-printing *)

let rprinter =
  let sanitizer = Ident.sanitizer Ident.char_to_lalpha Ident.char_to_alnumus in
  Ident.create_ident_printer [] ~sanitizer

let print_args pr fmt tl = if tl <> [] then
  Format.fprintf fmt "@ %a" (Pp.print_list Pp.space pr) tl

let print_regs pr fmt rl = if rl <> [] then
  Format.fprintf fmt "@ <%a>" (Pp.print_list Pp.comma pr) rl

let protect_on x s = if x then "(" ^^ s ^^ ")" else s

let rec print_dity pur pri fmt = function
  | Dvar {contents = Dval d} ->
      print_dity pur pri fmt d
  | Dvar {contents = (Dpur d|Dsim (d,_)|Dreg (d,_))}
  | Durg (d,_) when pur ->
      print_dity pur pri fmt d
  | Dvar {contents = Dtvs v} | Dutv v ->
      Pretty.print_tv fmt v
  | Dvar {contents = Dpur d} ->
      Format.fprintf fmt "{%a}" (print_dity true 0) d
  | Dvar {contents = Dsim (d,_)} ->
      Format.fprintf fmt "[%a]" (print_dity true 0) d
  | Dvar {contents = Dreg (Dapp (s,tl,rl),{tv_name = id})}
  | Durg (Dapp (s,tl,rl),{reg_name = id}) ->
      Format.fprintf fmt
        (protect_on (pri > 1 && (tl <> [] || rl <> [])) "%a%a%a@ @@%s")
        Pretty.print_ts s.its_ts (print_args (print_dity pur 2)) tl
          (print_regs (print_dity pur 0)) rl (Ident.id_unique rprinter id)
  | Dvar {contents = Dreg _} | Durg _ -> assert false
  | Dapp (s,[t1;t2],[]) when its_equal s its_func ->
      Format.fprintf fmt (protect_on (pri > 0) "%a@ ->@ %a")
        (print_dity pur 1) t1 (print_dity pur 0) t2
  | Dapp (s,tl,[]) when is_ts_tuple s.its_ts ->
      Format.fprintf fmt "(%a)" (Pp.print_list Pp.comma (print_dity pur 0)) tl
  | Dapp (s,tl,_) when pur ->
      Format.fprintf fmt (protect_on (pri > 1 && tl <> []) "%a%a")
        Pretty.print_ts s.its_ts (print_args (print_dity pur 2)) tl
  | Dapp (s,tl,rl) when not s.its_mutable ->
      Format.fprintf fmt
        (protect_on (pri > 1 && (tl <> [] || rl <> [])) "%a%a%a")
        Pretty.print_ts s.its_ts (print_args (print_dity pur 2)) tl
          (print_regs (print_dity pur 0)) rl
  | Dapp (s,tl,rl) ->
      Format.fprintf fmt
        (protect_on (pri > 1 && (tl <> [] || rl <> [])) "{%a}%a%a")
        Pretty.print_ts s.its_ts (print_args (print_dity pur 2)) tl
          (print_regs (print_dity pur 0)) rl

let print_dity fmt d = print_dity false 0 fmt d

(* Specialization of symbols *)

let specialize_scheme tvs (argl,res) =
  let hv = Htv.create 3 in
  let rec spec_dity = function
    | Dvar {contents = Dval d} -> spec_dity d
    | Dvar {contents = Dpur d} -> dity_pur (spec_dity d)
    | Dvar {contents = Dsim (d,v)} ->
        (try Htv.find hv v with Not_found ->
        let nd = dity_sim (spec_dity d) in
        Htv.add hv v nd; nd)
    | Dvar {contents = Dreg (d,v)} ->
        (try Htv.find hv v with Not_found ->
        let nd = dity_reg (spec_dity d) in
        Htv.add hv v nd; nd)
    | Dvar {contents = Dtvs v} | Dutv v as d ->
        (try Htv.find hv v with Not_found ->
        (* even if v is frozen, it is polymorphic in its regions *)
        let nd = if Stv.mem v tvs then dity_fresh () else dity_sim d in
        Htv.add hv v nd; nd)
    | Dapp (s,dl,rl) -> app_map spec_dity s dl rl
    | Durg _ as d -> d in
  List.map spec_dity argl, spec_dity res

let spec_ity hv hr frz ity =
  let rec dity ity = match ity.ity_node with
    | Ityreg r ->
        (try Hreg.find hr r with Not_found ->
        let d = app_map dity r.reg_its r.reg_args r.reg_regs in
        let nd = if Mreg.mem r frz.isb_reg then Durg (d,r) else dity_reg d in
        Hreg.add hr r nd; nd)
    | Ityvar v ->
        (try Htv.find hv v with Not_found ->
        let nd = if Mtv.mem v frz.isb_var then Dutv v else dity_fresh () in
        Htv.add hv v nd; nd)
    | Ityapp (s,tl,rl) -> app_map dity s tl rl in
  dity ity

let specialize_single ity =
  spec_ity (Htv.create 3) (Hreg.create 3) (ity_freeze isb_empty ity) ity

let specialize_rs {rs_cty = cty} =
  let hv = Htv.create 3 and hr = Hreg.create 3 in
  let spec ity = spec_ity hv hr cty.cty_freeze ity in
  List.map (fun v -> spec v.pv_ity) cty.cty_args, spec cty.cty_result

let specialize_ls {ls_args = args; ls_value = res} =
  let hv = Htv.create 3 and hr = Hreg.create 3 in
  let spec_val _ ty = spec_ity hv hr isb_empty (ity_of_ty_pure ty) in
  let spec_arg ty = dity_sim (spec_val () ty) in
  List.map spec_arg args, Opt.fold spec_val dity_bool res

(** Patterns *)

type dpattern = {
  dp_pat  : pre_pattern;
  dp_dity : dity;
  dp_vars : dity Mstr.t;
  dp_loc  : Loc.position option;
}

type dpattern_node =
  | DPwild
  | DPvar  of preid * bool
  | DPapp  of rsymbol * dpattern list
  | DPas   of dpattern * preid * bool
  | DPor   of dpattern * dpattern
  | DPcast of dpattern * dity

(** Specifications *)

type ghost = bool

type dbinder = preid option * ghost * dity

type register_old = pvsymbol -> string -> pvsymbol

type 'a later = pvsymbol Mstr.t -> xsymbol Mstr.t -> register_old -> 'a
  (* specification terms are parsed and typechecked after the program
     expressions, when the types of locally bound program variables are
     already established. *)

type dspec_final = {
  ds_pre     : term list;
  ds_post    : (pvsymbol * term) list;
  ds_xpost   : (pvsymbol * term) list Mxs.t;
  ds_reads   : pvsymbol list;
  ds_writes  : term list;
  ds_alias   : (term * term) list;
  ds_diverge : bool;
  ds_checkrw : bool;
}

type dspec = ity -> dspec_final
  (* Computation specification is also parametrized by the result type.
     All vsymbols in the postcondition clauses in the [ds_post] field
     must have this type. All vsymbols in the exceptional postcondition
     clauses must have the type of the corresponding exception. *)

let old_mark = "'Old"

(** Expressions *)

type dinvariant = term list

type dxsymbol =
  | DElexn of string * dity
  | DEgexn of xsymbol

type dexpr = {
  de_node : dexpr_node;
  de_dvty : dvty;
  de_loc  : Loc.position option;
}

and dexpr_node =
  | DEvar of string * dvty
  | DEsym of prog_symbol
  | DEconst of Number.constant * dity
  | DEapp of dexpr * dexpr
  | DEfun of dbinder list * dity * mask * dspec later * dexpr
  | DEany of dbinder list * dity * mask * dspec later
  | DElet of dlet_defn * dexpr
  | DErec of drec_defn * dexpr
  | DEnot of dexpr
  | DEand of dexpr * dexpr
  | DEor of dexpr * dexpr
  | DEif of dexpr * dexpr * dexpr
  | DEcase of dexpr * (dpattern * dexpr) list
  | DEassign of (dexpr * rsymbol * dexpr) list
  | DEwhile of dexpr * dinvariant later * variant list later * dexpr
  | DEfor of preid * dexpr * for_direction * dexpr * dinvariant later * dexpr
  | DEtry of dexpr * bool * (dxsymbol * dpattern * dexpr) list
  | DEraise of dxsymbol * dexpr
  | DEghost of dexpr
  | DEexn of preid * dity * mask * dexpr
  | DEoptexn of preid * dity * mask * dexpr
  | DEassert of assertion_kind * term later
  | DEpure of term later * dity
  | DEvar_pure of string * dvty
  | DEls_pure of lsymbol * bool
  | DEpv_pure of pvsymbol
  | DEabsurd
  | DEtrue
  | DEfalse
  | DEcast of dexpr * dity
  | DEmark of preid * dexpr
  | DEuloc of dexpr * Loc.position
  | DElabel of dexpr * Slab.t

and dlet_defn = preid * ghost * rs_kind * dexpr

and drec_defn = { fds : dfun_defn list }

and dfun_defn = preid * ghost * rs_kind * dbinder list *
  dity * mask * dspec later * variant list later * dexpr

(** Environment *)

type denv = {
  frozen : dity list;
  locals : (bool * Stv.t option * dvty) Mstr.t;
  excpts : dxsymbol Mstr.t
}

let denv_names d = Mstr.domain d.locals

let denv_empty = { frozen = []; locals = Mstr.empty; excpts = Mstr.empty }

let is_frozen frozen v =
  try List.iter (occur_check v) frozen; false with Exit -> true

let freeze_dvty frozen (argl,res) =
  let rec add l = function
    | Dvar {contents = (Dval d|Dpur d|Dsim (d,_)|Dreg (d,_))}
    | Durg (d,_) -> add l d
    | Dvar {contents = Dtvs _}
    | Dutv _ as d -> d :: l
    | Dapp (_,tl,_) -> List.fold_left add l tl in
  List.fold_left add (add frozen res) argl

let free_vars frozen (argl,res) =
  let rec add s = function
    | Dvar {contents = (Dval d|Dpur d|Dsim (d,_)|Dreg (d,_))}
    | Durg (d,_) -> add s d
    | Dvar {contents = Dtvs v} | Dutv v ->
        if is_frozen frozen v then s else Stv.add v s
    | Dapp (_,tl,_) -> List.fold_left add s tl in
  List.fold_left add (add Stv.empty res) argl

let denv_add_exn { frozen = fz; locals = ls; excpts = xs } id dity =
  let xs = Mstr.add id.pre_name (DElexn (id.pre_name, dity)) xs in
  { frozen = freeze_dvty fz ([], dity); locals = ls; excpts = xs }

let denv_add_mono { frozen = fz; locals = ls; excpts = xs } id dvty =
  let ls = Mstr.add id.pre_name (false, None, dvty) ls in
  { frozen = freeze_dvty fz dvty; locals = ls; excpts = xs }

let denv_add_poly { frozen = fz; locals = ls; excpts = xs } id dvty =
  let ls = Mstr.add id.pre_name (false, Some (free_vars fz dvty), dvty) ls in
  { frozen = fz; locals = ls; excpts = xs }

let denv_add_rec_mono { frozen = fz; locals = ls; excpts = xs } id dvty =
  let ls = Mstr.add id.pre_name (false, Some Stv.empty, dvty) ls in
  { frozen = freeze_dvty fz dvty; locals = ls; excpts = xs }

let denv_add_rec_poly { frozen = fz; locals = ls; excpts = xs } fz0 id dvty =
  let ls = Mstr.add id.pre_name (false, Some (free_vars fz0 dvty), dvty) ls in
  { frozen = fz; locals = ls; excpts = xs }

let denv_add_rec denv fz0 id ((argl,res) as dvty) =
  let rec is_explicit = function
    | Dvar {contents = (Dval d|Dpur d|Dsim (d,_)|Dreg (d,_))}
    | Durg (d,_) -> is_explicit d
    | Dvar {contents = Dtvs _} -> false
    | Dutv _ -> true
    | Dapp (_,tl,_) -> List.for_all is_explicit tl in
  if List.for_all is_explicit argl && is_explicit res
  then denv_add_rec_poly denv fz0 id dvty
  else denv_add_rec_mono denv id dvty

let denv_add_var denv id dity = denv_add_mono denv id ([], dity)

let denv_add_for_index denv id dvty =
  let dvty = [], dity_of_dvty dvty in
  let { frozen = fz; locals = ls; excpts = xs } = denv in
  let ls = Mstr.add id.pre_name (true, None, dvty) ls in
  { frozen = freeze_dvty fz dvty; locals = ls; excpts = xs }

let denv_add_let denv (id,_,_,({de_dvty = dvty} as de)) =
  if fst dvty = [] then denv_add_mono denv id dvty else
  let rec is_value de = match de.de_node with
    | DEghost de | DEuloc (de,_) | DElabel (de,_) -> is_value de
    | DEvar _ | DEsym _ | DEls_pure _ | DEfun _ | DEany _ -> true
    | _ -> false in
  if is_value de
  then denv_add_poly denv id dvty
  else denv_add_mono denv id dvty

let denv_add_args { frozen = fz; locals = ls; excpts = xs } bl =
  let l = List.fold_left (fun l (_,_,t) -> t::l) fz bl in
  let add s (id,_,t) = match id with
    | Some {pre_name = n} ->
        Mstr.add_new (Dterm.DuplicateVar n) n (false, None, ([],t)) s
    | None -> s in
  let s = List.fold_left add Mstr.empty bl in
  { frozen = l; locals = Mstr.set_union s ls; excpts = xs }

let denv_add_pat { frozen = fz; locals = ls; excpts = xs } dp =
  let l = Mstr.fold (fun _ t l -> t::l) dp.dp_vars fz in
  let s = Mstr.map (fun t -> false, None, ([], t)) dp.dp_vars in
  { frozen = l; locals = Mstr.set_union s ls; excpts = xs }

let mk_node n = function
  | _, Some tvs, dvty -> DEvar (n, specialize_scheme tvs dvty)
  | _, None,     dvty -> DEvar (n, dvty)

let denv_get denv n =
  mk_node n (Mstr.find_exn (Dterm.UnboundVar n) n denv.locals)

let denv_get_opt denv n =
  Opt.map (mk_node n) (Mstr.find_opt n denv.locals)

let mk_node_pure n = function
  | _, Some tvs, dvty -> DEvar_pure (n, specialize_scheme tvs dvty)
  | _, None,     dvty -> DEvar_pure (n, dvty)

let denv_get_pure denv n =
  mk_node_pure n (Mstr.find_exn (Dterm.UnboundVar n) n denv.locals)

let denv_get_pure_opt denv n =
  Opt.map (mk_node_pure n) (Mstr.find_opt n denv.locals)

exception UnboundExn of string

let denv_get_exn denv n = Mstr.find_exn (UnboundExn n) n denv.excpts

let denv_get_exn_opt denv n = Mstr.find_opt n denv.excpts

let denv_pure denv get_dty =
  let ht = Htv.create 3 in
  let hi = Hint.create 3 in
  let rec fold = function
    | Dvar {contents = (Dval d|Dpur d|Dsim (d,_)|Dreg (d,_))}
    | Durg (d,_) -> fold d
    | Dvar {contents = Dtvs v} as d ->
        begin try fst (Htv.find ht v) with Not_found ->
        let f = Dterm.dty_fresh () in Htv.add ht v (f,d); f end
    | Dapp (s,dl,_) -> Dterm.dty_app s.its_ts (List.map fold dl)
    | Dutv v -> Dterm.dty_var v in
  let add n (idx, _, dvty) =
    let dity = if idx then dity_int else dity_of_dvty dvty in
    Dterm.DTvar (n, fold dity) in
  let dty = get_dty (Mstr.mapi add denv.locals) in
  Htv.iter (fun v (f,_) ->
    try Dterm.dty_match f (ty_var v) with Exit -> ()) ht;
  let fnS s dl = dity_app_fresh (restore_its s) dl in
  let fnV v = try snd (Htv.find ht v) with Not_found -> Dutv v in
  let fnI i = try Hint.find hi i with Not_found ->
    let d = dity_fresh () in Hint.add hi i d; d in
  dity_pur (Dterm.dty_fold fnS fnV fnI dty)

(** Unification tools *)

let dity_unify_app ls fn (l1: 'a list) (l2: dity list) =
  try List.iter2 fn l1 l2 with Invalid_argument _ ->
    raise (BadArity (ls, List.length l1))

let dpat_expected_type {dp_dity = dp_dity; dp_loc = loc} dity =
  try dity_unify dp_dity dity with Exit -> Loc.errorm ?loc
    "This pattern has type %a,@ but is expected to have type %a"
    print_dity dp_dity print_dity dity

let dexpr_expected_type {de_dvty = dvty; de_loc = loc} dity =
  let res = dity_of_dvty dvty in
  try dity_unify res dity with Exit -> Loc.errorm ?loc
    "This expression has type %a,@ but is expected to have type %a"
    print_dity res print_dity dity

let dexpr_expected_type_weak {de_dvty = dvty; de_loc = loc} dity =
  let res = dity_of_dvty dvty in
  try dity_unify_weak res dity with Exit -> Loc.errorm ?loc
    "This expression has type %a,@ but is expected to have type %a"
    print_dity res print_dity dity

(** Generation of letrec blocks *)

type pre_fun_defn = preid * ghost * rs_kind * dbinder list *
  dity * mask * (denv -> dspec later * variant list later * dexpr)

exception DupId of preid

let drec_defn denv0 prel =
  if prel = [] then invalid_arg "Dexpr.drec_defn: empty function list";
  let add s (id,_,_,_,_,_,_) = Sstr.add_new (DupId id) id.pre_name s in
  let _ = try List.fold_left add Sstr.empty prel with DupId id ->
    Loc.errorm ?loc:id.pre_loc "duplicate function name %s" id.pre_name in
  let add denv (id,_,_,bl,res,_,_) =
    if bl = [] then invalid_arg "Dexpr.drec_defn: empty argument list";
    let argl = List.map (fun (_,_,t) -> t) bl in
    denv_add_rec denv denv0.frozen id (argl,res) in
  let denv1 = List.fold_left add denv0 prel in
  let parse (id,gh,pk,bl,res,msk,pre) =
    let dsp, dvl, de = pre denv1 in
    dexpr_expected_type de res;
    (id,gh,pk,bl,res,msk,dsp,dvl,de) in
  let fdl = List.map parse prel in
  let add denv (id,_,_,bl,res,_,_,_,_) =
    (* just in case we linked some polymorphic type var to the outer context *)
    let check tv = if is_frozen denv0.frozen tv then Loc.errorm ?loc:id.pre_loc
      "This function is expected to be polymorphic in type variable %a"
      Pretty.print_tv tv in
    begin match Mstr.find_opt id.pre_name denv1.locals with
    | Some (_, Some tvs, _) -> Stv.iter check tvs
    | Some (_, None, _) | None -> assert false
    end;
    let argl = List.map (fun (_,_,t) -> t) bl in
    denv_add_poly denv id (argl, res) in
  List.fold_left add denv0 fdl, { fds = fdl }

(** Constructors *)

let dpattern ?loc node =
  let mk_dpat pre dity vars =
    { dp_pat = pre; dp_dity = dity; dp_vars = vars; dp_loc = loc } in
  let dpat = function
    | DPwild ->
        mk_dpat PPwild (dity_fresh ()) Mstr.empty
    | DPvar (id,gh) ->
        let dity = dity_fresh () in
        mk_dpat (PPvar (id,gh)) dity (Mstr.singleton id.pre_name dity)
    | DPapp ({rs_logic = RLls ls} as rs, dpl) when ls.ls_constr > 0 ->
        let argl, res = specialize_rs rs in
        dity_unify_app ls dpat_expected_type dpl argl;
        let join n _ _ = raise (Dterm.DuplicateVar n) in
        let add acc dp = Mstr.union join acc dp.dp_vars in
        let vars = List.fold_left add Mstr.empty dpl in
        let ppl = List.map (fun dp -> dp.dp_pat) dpl in
        mk_dpat (PPapp (rs, ppl)) res vars
    | DPapp (rs,_) ->
        raise (ConstructorExpected rs);
    | DPor (dp1,dp2) ->
        dpat_expected_type dp2 dp1.dp_dity;
        let join n dity1 dity2 = try dity_unify dity1 dity2; Some dity1
          with Exit -> Loc.errorm ?loc
            "Variable %s has type %a,@ but is expected to have type %a"
            n print_dity dity1 print_dity dity2 in
        let vars = Mstr.union join dp1.dp_vars dp2.dp_vars in
        mk_dpat (PPor (dp1.dp_pat, dp2.dp_pat)) dp1.dp_dity vars
    | DPas (dp, ({pre_name = n} as id), gh) ->
        let { dp_pat = pat; dp_dity = dity; dp_vars = vars } = dp in
        let vars = Mstr.add_new (Dterm.DuplicateVar n) n dity vars in
        mk_dpat (PPas (pat, id, gh)) dity vars
    | DPcast (dp, dity) ->
        dpat_expected_type dp dity;
        dp
  in
  Loc.try1 ?loc dpat node

let specialize_dxs = function
  | DEgexn xs -> specialize_single xs.xs_ity
  | DElexn (_,dity) -> dity

let dexpr ?loc node =
  let get_dvty = function
    | DEvar (_,dvty) ->
        dvty
    | DEvar_pure (_,dvty) ->
        let dt = dity_fresh () in
        dity_unify_asym dt (dity_of_dvty dvty);
        [], dt
    | DEsym (PV pv) ->
        [], specialize_single pv.pv_ity
    | DEsym (RS rs) ->
        specialize_rs rs
    | DEsym (OO ss) ->
        let dt = dity_fresh () in
        let rs = Srs.choose ss in
        let ot = overload_of_rs rs in
        let res = match ot with
          | SameType -> dt
          | FixedRes ity -> dity_of_ity ity
          | NoOver -> assert false (* impossible *) in
        List.map (fun _ -> dt) rs.rs_cty.cty_args, res
    | DEls_pure (ls,_) ->
        specialize_ls ls
    | DEpv_pure pv ->
        [], specialize_single (ity_purify pv.pv_ity)
    | DEconst (_, ity) -> [],ity
    | DEapp ({de_dvty = (arg::argl, res)}, de2) ->
        dexpr_expected_type de2 arg;
        argl, res
    | DEapp ({de_dvty = ([],res)} as de1, de2) ->
        let f,a,r = match specialize_rs rs_func_app with
          | [f;a],r -> f,a,r | _ -> assert false in
        begin try dity_unify res f with Exit ->
          let rec down n de = match de.de_node with
            | DEapp (de,_) -> down (succ n) de
            | _ when n = 0 -> Loc.errorm ?loc:de.de_loc
                "This expression has type %a,@ it cannot be applied"
                print_dity (dity_of_dvty de.de_dvty)
            | _ -> Loc.errorm ?loc:de.de_loc
                "This expression has type %a,@ but is applied to %d arguments"
                print_dity (dity_of_dvty de.de_dvty) (succ n) in
          down 0 de1
        end;
        dexpr_expected_type de2 a;
        [], r
    | DEfun (bl,res,_,_,de) ->
        dexpr_expected_type de res;
        List.map (fun (_,_,t) -> t) bl, res
    | DEany (bl,res,_,_) ->
        List.map (fun (_,_,t) -> t) bl, res
    | DElet (_,de)
    | DErec (_,de) ->
        de.de_dvty
    | DEnot de ->
        dexpr_expected_type de dity_bool;
        dvty_bool
    | DEand (de1,de2)
    | DEor (de1,de2) ->
        dexpr_expected_type de1 dity_bool;
        dexpr_expected_type de2 dity_bool;
        dvty_bool
    | DEif (de1,de2,de3) ->
        let res = dity_fresh () in
        dexpr_expected_type de1 dity_bool;
        dexpr_expected_type de2 res;
        dexpr_expected_type de3 res;
        [], res
    | DEcase (_,[]) ->
        invalid_arg "Dexpr.dexpr: empty branch list in DEcase"
    | DEcase (de,bl) ->
        let ety = dity_fresh () in
        let res = dity_fresh () in
        dexpr_expected_type de ety;
        List.iter (fun (dp,de) ->
          dpat_expected_type dp ety;
          dexpr_expected_type de res) bl;
        [], res
    | DEassign al ->
        List.iter (fun (de1,rs,de2) ->
          let argl, res = specialize_rs rs in
          let ls = match rs.rs_logic with RLls ls -> ls
            | _ -> invalid_arg "Dexpr.dexpr: not a field" in
          dity_unify_app ls dexpr_expected_type [de1] argl;
          dexpr_expected_type_weak de2 res) al;
        dvty_unit
    | DEwhile (de1,_,_,de2) ->
        dexpr_expected_type de1 dity_bool;
        dexpr_expected_type de2 dity_unit;
        dvty_unit
    | DEfor (_,de_from,_,de_to,_,de) ->
        let bty = dity_fresh () in
        dexpr_expected_type de_from bty;
        dexpr_expected_type de_to bty;
        dexpr_expected_type de dity_unit;
        dvty_unit
    | DEtry (_,_,[]) ->
        invalid_arg "Dexpr.dexpr: empty branch list in DEtry"
    | DEtry (de,_,bl) ->
        let res = dity_fresh () in
        dexpr_expected_type de res;
        List.iter (fun (xs,dp,de) ->
          dpat_expected_type dp (specialize_dxs xs);
          dexpr_expected_type de res) bl;
        [], res
    | DEraise (xs,de) ->
        dexpr_expected_type de (specialize_dxs xs);
        [], dity_fresh ()
    | DEexn (_,_,_,de)
    | DEghost de ->
        de.de_dvty
    | DEassert _ ->
        dvty_unit
    | DEpure (_, dity) ->
        [], dity
    | DEabsurd ->
        [], dity_fresh ()
    | DEtrue
    | DEfalse ->
        dvty_bool
    | DEoptexn (_,dity,_,de) ->
        dexpr_expected_type de dity;
        [], dity
    | DEcast (de,dity) ->
        dexpr_expected_type de dity;
        de.de_dvty
    | DEmark (_,de)
    | DEuloc (de,_)
    | DElabel (de,_) ->
        de.de_dvty in
  let dvty = Loc.try1 ?loc get_dvty node in
  { de_node = node; de_dvty = dvty; de_loc = loc }

(** Final stage *)

(** Binders *)

let binders ghost bl =
  let sn = ref Sstr.empty in
  let binder (id, gh, dity) =
    let id = match id with
      | Some ({pre_name = n} as id) ->
          let exn = match id.pre_loc with
            | Some loc -> Loc.Located (loc, Dterm.DuplicateVar n)
            | None -> Dterm.DuplicateVar n in
          sn := Sstr.add_new exn n !sn; id
      | None -> id_fresh "_" in
    create_pvsymbol id ~ghost:(ghost || gh) (ity_of_dity dity) in
  List.map binder bl

(** Specifications *)

let to_fmla f = match f.t_ty with
  | None -> f
  | Some ty when ty_equal ty ty_bool -> t_equ f t_bool_true
  | _ -> Loc.error ?loc:f.t_loc Dterm.FmlaExpected

let create_assert = to_fmla

let create_invariant pl = List.map to_fmla pl

let create_post ity ql = List.map (fun (v,f) ->
  ity_equal_check ity v.pv_ity; Ity.create_post v.pv_vs (to_fmla f)) ql

let create_xpost xql = Mxs.mapi (fun xs ql -> create_post xs.xs_ity ql) xql

(** User effects *)

let rec effect_of_term t =
  let quit () = Loc.errorm ?loc:t.t_loc "unsupported effect expression" in
  match t.t_node with
  | Tapp (fs, [ta]) ->
      let v, ity, fa = effect_of_term ta in
      let ity = match fa with
        | Some {rs_cty = {cty_args = [arg]; cty_result = res}} ->
            ity_full_inst (ity_match isb_empty arg.pv_ity ity) res
        | Some _ -> assert false
        | None -> ity in
      begin try match ity.ity_node, restore_rs fs with
        | Ityreg {reg_its = ts}, ({rs_field = Some f} as rs)
          when List.exists (pv_equal f) ts.its_mfields -> v, ity, Some rs
        | _, {rs_cty={cty_args=[arg]; cty_result=res; cty_freeze=frz}} ->
            v, ity_full_inst (ity_match frz arg.pv_ity ity) res, None
        | _ -> quit () with Not_found -> quit () end
  | Tvar v ->
      let v = try restore_pv v with Not_found -> quit () in
      v, v.pv_ity, None
  | _ -> quit ()

let effect_of_dspec dsp =
  let pvs = Spv.of_list dsp.ds_reads in
  let add_write (l,eff) t = match effect_of_term t with
    | v, {ity_node = Ityreg reg}, fd ->
        let fs = match fd with
          | Some fd -> Spv.singleton (Opt.get fd.rs_field)
          | None -> Spv.of_list reg.reg_its.its_mfields in
        if not reg.reg_its.its_private && Spv.is_empty fs then
          Loc.errorm ?loc:t.t_loc "mutable expression expected";
        let rd = Spv.singleton v and wr = Mreg.singleton reg fs in
        let e = Loc.try2 ?loc:t.t_loc eff_write rd wr in
        (e,t)::l, eff_union_par eff e
    | _ ->
        Loc.errorm ?loc:t.t_loc "mutable expression expected" in
  let wl, eff = List.fold_left add_write ([], eff_read pvs) dsp.ds_writes in
  let eff = Mxs.fold (fun xs _ eff -> eff_raise eff xs) dsp.ds_xpost eff in
  let eff = if dsp.ds_diverge then eff_diverge eff else eff in
  wl, eff

let handle_alias dsp ity =
  let effect_of_term t =
    let v, ity, fd = effect_of_term t in
    v, match fd with
      | Some {rs_cty={cty_args=[arg]; cty_result=res; cty_freeze=frz}} ->
          ity_full_inst (ity_match frz arg.pv_ity ity) res
      | _ -> ity in
  let add_alias isb (t1, t2) =
    let v1, ity1 = effect_of_term t1 in
    let v2, ity2 = effect_of_term t2 in
    let is_res1 = v1.pv_vs.vs_name.id_string = "result" in
    let is_res2 = v2.pv_vs.vs_name.id_string = "result" in
    if is_res1 && is_res2 then Loc.errorm ?loc:t1.t_loc
      "Only one term in an `alias' clause can refer to `result'";
    if not is_res1 && not is_res2 then Loc.errorm ?loc:t1.t_loc
      "One term in an `alias' clause must refer to `result'";
    if match ity1.ity_node with Ityreg _ -> false | _ -> true then
      Loc.errorm ?loc:t1.t_loc "mutable expression expected";
    if match ity2.ity_node with Ityreg _ -> false | _ -> true then
      Loc.errorm ?loc:t2.t_loc "mutable expression expected";
    let isb = if is_res1 then ity_match isb ity1 ity2
                         else ity_match isb ity2 ity1 in
    let check_var v ity = match ity.ity_node with
      | Ityvar u -> tv_equal u v | _ -> false in
    if not (Mtv.for_all check_var isb.isb_var) then
      Loc.errorm ?loc:t1.t_loc "illegal `alias' clause"; (* FIXME: errmsg *)
    isb in
  let rec subst isb ity =
    let subst = subst isb in
    match ity.ity_node with
    | Ityreg r when Mreg.mem r isb.isb_reg ->
        Mreg.find r isb.isb_reg
    | Ityreg { reg_its = s; reg_args = tl; reg_regs = rl } ->
        ity_app s (List.map subst tl) (List.map subst rl)
    | Ityapp (s, tl, rl) ->
        ity_app_pure s (List.map subst tl) (List.map subst rl)
    | Ityvar _ -> ity in
  let isb = List.fold_left add_alias isb_empty dsp.ds_alias in
  let res = subst isb ity in
  let update (v,t) =
    ity_equal_check ity v.pv_ity;
    let id = id_clone v.pv_vs.vs_name in
    let nv = create_pvsymbol id ~ghost:v.pv_ghost res in
    nv, t_subst_single v.pv_vs (t_var nv.pv_vs) t in
  let post = List.map update dsp.ds_post in
  let freeze _ reg frz  = ity_freeze frz reg in
  let frz = Mreg.fold freeze isb.isb_reg isb_empty in
  { dsp with ds_post = post }, res, frz.isb_reg

let handle_alias dsp ity =
  if dsp.ds_alias = [] then dsp, ity, Mreg.empty
                       else handle_alias dsp ity

(* TODO: add warnings for empty postconditions (anywhere)
    and empty exceptional postconditions (toplevel). *)
let check_spec inr dsp ecty ({e_loc = loc} as e) =
  let bad_read  reff eff = not (Spv.subset reff.eff_reads  eff.eff_reads) in
  let bad_write weff eff = not (Mreg.submap (fun _ s1 s2 -> Spv.subset s1 s2)
                                           weff.eff_writes eff.eff_writes) in
  let bad_raise xeff eff = not (Sxs.subset xeff.eff_raises eff.eff_raises) in
  let effect_of_term t =
    let _v, ity, fd = effect_of_term t in
    match fd with
    | Some {rs_cty = {cty_args = [arg]; cty_result = res}} ->
       ity_full_inst (ity_match isb_empty arg.pv_ity ity) res
    | Some _ -> assert false
    | None -> ity in
  let bad_alias t1 t2 =
    not (ity_equal (effect_of_term t1) (effect_of_term t2)) in
  let e_bad_alias = List.exists (fun (t1, t2) -> bad_alias t1 t2) dsp.ds_alias in
  (* computed effect vs user effect *)
  let uwrl, ue = effect_of_dspec dsp in
  let ucty = create_cty ecty.cty_args ecty.cty_pre ecty.cty_post
    ecty.cty_xpost ecty.cty_oldies ue ecty.cty_result in
  let ueff = ucty.cty_effect and eeff = ecty.cty_effect in
  let check_ue = not inr and check_rw = dsp.ds_checkrw in
  (* check that every user effect actually happens. We omit this
     for local functions inside recursive functions because if
     they call the parent function, they may have more effects
     than we know at this point: those will only be known after
     we finish constructing the parent function. TODO: make an
     effort to only disable the check for local functions that
     actually call their parent. *)
  if check_ue && bad_read ueff eeff then Loc.errorm ?loc
    "variable@ %a@ does@ not@ occur@ in@ this@ expression"
    Pretty.print_vs (Spv.choose (Spv.diff ueff.eff_reads eeff.eff_reads)).pv_vs;
  if check_ue && bad_write ueff eeff then List.iter (fun (weff,t) ->
    if bad_write weff eeff then Loc.errorm ?loc:t.t_loc
      "this@ write@ effect@ does@ not@ happen@ in@ the@ expression") uwrl;
  if check_ue && bad_raise ueff eeff then Loc.errorm ?loc
    "this@ expression@ does@ not@ raise@ exception@ %a"
    print_xs (Sxs.choose (Sxs.diff ueff.eff_raises eeff.eff_raises));
  if check_ue && ueff.eff_oneway && not eeff.eff_oneway then Loc.errorm ?loc
      "this@ expression@ does@ not@ diverge";
  if check_ue && e_bad_alias then List.iter (fun (t1, t2) ->
    if bad_alias t1 t2 then Loc.errorm ?loc:t1.t_loc (* FIXME better loc *)
    "this@ alias@ does@ not@ happen@ in@ the@ expression") dsp.ds_alias;
  (* check that every computed effect is listed *)
  if check_rw && bad_read eeff ueff then Loc.errorm ?loc
    "this@ expression@ depends@ on@ variable@ %a,@ \
      which@ is@ left@ out@ in@ the@ specification"
    Pretty.print_vs (Spv.choose (Spv.diff eeff.eff_reads ueff.eff_reads)).pv_vs;
  if check_rw && bad_write eeff ueff then
    Loc.errorm ?loc:(e_locate_effect (fun eff -> bad_write eff ueff) e)
      "this@ expression@ produces@ an@ unlisted@ write@ effect";
  if ecty.cty_args <> [] && bad_raise eeff ueff then Sxs.iter (fun xs ->
    Loc.errorm ?loc:(e_locate_effect (fun eff -> Sxs.mem xs eff.eff_raises) e)
      "this@ expression@ raises@ unlisted@ exception@ %a"
      print_xs xs) (Sxs.diff eeff.eff_raises ueff.eff_raises);
  if eeff.eff_oneway && not ueff.eff_oneway then
    Loc.errorm ?loc:(e_locate_effect (fun eff -> eff.eff_oneway) e)
      "this@ expression@ may@ diverge,@ but@ this@ is@ not@ \
        stated@ in@ the@ specification"

let check_aliases recu c =
  let rds_regs = c.cty_freeze.isb_reg in
  let report r _ _ =
    if Mreg.mem r rds_regs then
      let spv = Spv.filter
        (fun v -> ity_r_occurs r v.pv_ity) (cty_reads c) in
      if not (Spv.is_empty spv) then Loc.errorm
        "The type of this function contains an alias with \
        external variable %a" print_pv (Spv.choose spv);
      let sxs = Sxs.filter
        (fun xs -> ity_r_occurs r xs.xs_ity) (c.cty_effect.eff_raises) in
      Loc.errorm
        "The type of this function contains an alias with \
        external local exception %a" print_xs (Sxs.choose sxs)
    else Loc.errorm "The type of this function contains an alias" in
  (* we allow the value in a non-recursive function to contain
     regions coming the function's arguments or from the context.
     It is safe and sometimes useful to write a function around
     a constructor or a projection. For recursive functions, we
     impose the full non-alias discipline, to ensure the safety
     of region polymorphism (see add_rec_mono). We do not track
     aliases inside the type of an argument or a result, which
     may break the type inference, but we have a safety net
     type checking in Expr. *)
  let add_ity regs ity =
    let frz = ity_freeze isb_empty ity in
    Mreg.union report regs frz.isb_reg in
  let add_arg regs v = add_ity regs v.pv_ity in
  let regs = List.fold_left add_arg rds_regs c.cty_args in
  if recu then ignore (add_ity regs c.cty_result)

let check_fun inr rsym dsp e =
  let c,e = match e with
    | { c_node = Cfun e; c_cty = c } -> c,e
    | _ -> invalid_arg "Dexpr.check_fun" in
  let c = match rsym with
    | Some s -> s.rs_cty
    | None -> c in
  check_spec inr dsp c e;
  check_aliases (rsym <> None) c

(** Environment *)

type env = {
  rsm : rsymbol Mstr.t;
  pvm : pvsymbol Mstr.t;
  xsm : xsymbol Mstr.t;
  old : (pvsymbol Mstr.t * (let_defn * pvsymbol) Hpv.t) Mstr.t;
  idx : pvsymbol Mpv.t; (* external-to-internal loop indexes *)
  ghs : bool; (* we are under DEghost or in a ghost function *)
  lgh : bool; (* we are under let ghost c = <cexp> *)
  cgh : bool; (* we are under DEghost in a cexp *)
  inr : bool; (* we are inside a recursive function *)
  ugh : bool; (* suppress the warning on Cpur *)
}

let env_empty = {
  rsm = Mstr.empty;
  pvm = Mstr.empty;
  xsm = Mstr.empty;
  old = Mstr.empty;
  idx = Mpv.empty;
  ghs = false;
  lgh = false;
  cgh = false;
  inr = false;
  ugh = false;
}

exception UnboundLabel of string

let find_old pvm (ovm,old) v =
  if v.pv_ity.ity_pure then v else
  let n = v.pv_vs.vs_name.id_string in
  (* if v is top-level, both ov and pv are None.
     If v is local, ov and pv must be equal to v.
     If they are not equal, then v is defined under the label,
     so we return v and do not register an "oldie" for it. *)
  let ov = Mstr.find_opt n ovm in
  let pv = Mstr.find_opt n pvm in
  if not (Opt.equal pv_equal ov pv) then v
  else match Hpv.find_opt old v with
    | Some (_,o) -> o
    | None ->
        let e = e_pure (t_var v.pv_vs) in
        let id = id_clone v.pv_vs.vs_name in
        let ld = let_var id ~ghost:true e in
        Hpv.add old v ld; snd ld

let register_old env v l =
  find_old env.pvm (Mstr.find_exn (UnboundLabel l) l env.old) v

let get_later env later =
  let pvm = if Mpv.is_empty env.idx then env.pvm else
    Mstr.map (fun v -> Mpv.find_def v v env.idx) env.pvm in
  later pvm env.xsm (register_old env)

let add_label ({pvm = pvm; old = old} as env) l =
  let ht = Hpv.create 3 in
  { env with old = Mstr.add l (pvm, ht) old }, ht

let rebase_old {pvm = pvm} preold old fvs =
  let rebase v (_,{pv_vs = o}) sbs =
    if not (Mvs.mem o fvs) then sbs else match preold with
      | Some preold ->
          Mvs.add o (t_var (find_old pvm preold v).pv_vs) sbs
      | None -> raise (UnboundLabel old_mark) in
  Hpv.fold rebase old Mvs.empty

let rebase_pre env preold old pl =
  let pl = List.map to_fmla pl in
  let fvs = List.fold_left t_freevars Mvs.empty pl in
  let sbs = rebase_old env preold old fvs in
  List.map (t_subst sbs) pl

let rebase_variant env preold old varl =
  let add s (t,_) = t_freevars s t in
  let fvs = List.fold_left add Mvs.empty varl in
  let sbs = rebase_old env preold old fvs in
  let conv (t,rel) = t_subst sbs t, rel in
  List.map conv varl

let get_oldies old =
  Hpv.fold (fun v (_,o) sbs -> Mpv.add o v sbs) old Mpv.empty

let add_rsymbol ({rsm = rsm; pvm = pvm} as env) rs =
  let n = rs.rs_name.id_string in
  let pvm = match rs.rs_logic with
    | RLpv pv -> Mstr.add n pv pvm
    | _ -> pvm in
  { env with rsm = Mstr.add n rs rsm; pvm = pvm }

let add_pvsymbol ({pvm = pvm} as env) pv =
  let n = pv.pv_vs.vs_name.id_string in
  { env with pvm = Mstr.add n pv pvm }

let add_pv_map ({pvm = pvm} as env) vm =
  { env with pvm = Mstr.set_union vm pvm }

let add_binders env pvl = List.fold_left add_pvsymbol env pvl

let add_xsymbol ({xsm = xsm} as env) xs =
  { env with xsm = Mstr.add xs.xs_name.id_string xs xsm }

(** Abstract values *)

let cty_of_spec env bl mask dsp dity =
  let ity = ity_of_dity dity in
  let bl = binders env.ghs bl in
  let env = add_binders env bl in
  let preold = Mstr.find_opt old_mark env.old in
  let env, old = add_label env old_mark in
  let dsp = get_later env dsp ity in
  let dsp, ity, frz = handle_alias dsp ity in
  let _, eff = effect_of_dspec dsp in
  let eff = eff_ghostify env.ghs eff in
  let eff = eff_reset_overwritten eff in
<<<<<<< HEAD
  let out = ity_freeregs Sreg.empty ity in
  let out = Mreg.set_diff out frz in
  let add_xs xs s = ity_freeregs s xs.xs_ity in
  let out = Sxs.fold add_xs eff.eff_raises out in
  let eff = eff_reset eff out in
  let esc = eff_escape eff ity in
  let eff = Sity.fold_left eff_spoil eff esc in
=======
>>>>>>> 26335a9a
  let p = rebase_pre env preold old dsp.ds_pre in
  let q = create_post ity dsp.ds_post in
  let xq = create_xpost dsp.ds_xpost in
  create_cty ~mask ~defensive:true bl p q xq (get_oldies old) eff ity

(** Expressions *)

let warn_unused s loc =
  if s = "" || s.[0] <> '_' then
  Warning.emit ?loc "unused variable %s" s

let check_used_pv e pv = if not (Spv.mem pv e.e_effect.eff_reads) then
  warn_unused pv.pv_vs.vs_name.id_string pv.pv_vs.vs_name.id_loc

let e_let_check e ld = match ld with
  | LDvar (v,_) -> check_used_pv e v; e_let ld e
  | _           -> e_let ld e

let rec strip uloc labs de = match de.de_node with
  | DEcast (de,_) -> strip uloc labs de
  | DEuloc (de,loc) -> strip (Some (Some loc)) labs de
  | DElabel (de,s) -> strip uloc (Slab.union labs s) de
  | _ -> uloc, labs, de

let get_pv env n = Mstr.find_exn (Dterm.UnboundVar n) n env.pvm
let get_rs env n = Mstr.find_exn (Dterm.UnboundVar n) n env.rsm

let get_xs env = function
  | DElexn (n,_) -> Mstr.find_exn (UnboundExn n) n env.xsm
  | DEgexn xs -> xs

let proxy_labels = Slab.singleton proxy_label

type header =
  | LS of let_defn
  | LX of xsymbol
  | LL of (let_defn * pvsymbol) Hpv.t

let put_header e = function
  | LS ld -> e_let_check e ld
  | LX xs -> e_exn xs e
  | LL ol -> Hpv.fold (fun _ (ld,_) e -> e_let ld e) ol e

type let_prefix =
  | LD of header
  | DA of env * dexpr

type let_postfix =
  | HD of header
  | EA of bool * expr

let vl_of_mask id mask ity =
  let mk_res m t = create_pvsymbol id ~ghost:(mask_ghost m) t in
  if ity_equal ity ity_unit then [] else
  match mask, ity.ity_node with
  | MaskTuple ml, Ityapp (_,tl,_) -> List.map2 mk_res ml tl
  | _ -> [mk_res mask ity]

let t_of_vl = function
  | [] -> t_void | [v] -> t_var v.pv_vs
  | vl -> t_tuple (List.map (fun v -> t_var v.pv_vs) vl)

let e_of_vl = function
  | [] -> e_void | [v] -> e_var v
  | vl -> e_tuple (List.map e_var vl)

let rec expr uloc env ({de_loc = loc} as de) =
  let uloc, labs, de = strip uloc Slab.empty de in
  let env = {env with lgh = false; cgh = false} in
  let e = Loc.try3 ?loc try_expr uloc env de in
  let loc = Opt.get_def loc uloc in
  if loc = None && Slab.is_empty labs
  then e else e_label_push ?loc labs e

and cexp uloc env ({de_loc = loc} as de) lpl =
  let uloc, labs, de = strip uloc Slab.empty de in
  if not (Slab.is_empty labs) then Warning.emit ?loc
    "Ignoring labels over a higher-order expression";
  Loc.try4 ?loc try_cexp uloc env de lpl

and try_cexp uloc env ({de_dvty = argl,res} as de0) lpl =
  let rec drop vl al = match vl, al with
    | _::vl, _::al -> drop vl al | _ -> al in
  let rec eval_args tpl ghost plp al lpl = match al, lpl with
    | gh::al, DA (env, de) :: lpl ->
        let env = {env with ugh = env.ugh || ghost || gh} in
        let e = e_ghostify env.cgh (expr uloc env de) in
        let gha = not tpl && not gh && mask_ghost e.e_mask in
        eval_args tpl (ghost || gha) (EA (gh, e) :: plp) al lpl
    | al, LD hd :: lpl ->
        eval_args tpl ghost (HD hd :: plp) al lpl
    | [], _::_ -> assert false (* ill-typed *)
    | _, [] -> ghost, plp in
  let rec proxy_args ghost ldl vl = function
    | EA (_, ({e_node = Evar v} as e)) :: plp
      when Slab.is_empty e.e_label ->
        proxy_args ghost ldl (v::vl) plp
    | EA (gh, e) :: plp ->
        let id = id_fresh ?loc:e.e_loc ~label:proxy_labels "o" in
        let ld, v = let_var ~ghost:(ghost || gh) id e in
        proxy_args ghost (LS ld :: ldl) (v::vl) plp
    | HD hd :: plp ->
        proxy_args ghost (hd :: ldl) vl plp
    | [] -> ldl, vl in
  let apply app tpl gh s al lpl =
    let gh, plp = eval_args tpl gh [] al lpl in
    let ldl, vl = proxy_args gh [] [] plp in
    let argl = List.map ity_of_dity (drop vl argl) in
    env.cgh, ldl, app s vl argl (ity_of_dity res) in
  let c_app s lpl =
    let al = List.map (fun v -> v.pv_ghost) s.rs_cty.cty_args in
    let rec full_app al lpl = match al, lpl with
      | _::al, DA _::lpl -> full_app al lpl
      | al, LD _::lpl -> full_app al lpl
      | [], [] -> true | _ -> false in
    let tpl = is_rs_tuple s && full_app al lpl in
    apply c_app tpl (env.ghs || env.lgh || rs_ghost s) s al lpl in
  let c_pur ugh s lpl =
    let loc = Opt.get_def de0.de_loc uloc in
    if not (ugh || env.ghs || env.lgh || env.ugh) then Warning.emit ?loc
      "Logical symbol %a is used in a non-ghost context" Pretty.print_ls s;
    apply c_pur false true s (List.map Util.ttrue s.ls_args) lpl in
  let c_oop s lpl =
    let rs = Srs.choose s in
    let loc = Opt.get_def de0.de_loc uloc in
    let app s vl al res =
      let nomatch s =
        let ty = match vl, al with
          | v::_, _ -> v.pv_vs.vs_ty
          | _, a::_ -> ty_of_ity a
          | _ -> assert false in
        (* this check can be cheated upon if the user names his type
           variables "'xi", but since we only do it for a better error
           message, we do not care all that much *)
        let tvm = ty_v_fold (fun m ({tv_name = id} as v) ->
          if id.id_string = "xi" then m else (* freeze v *)
          let ts = create_tysymbol (id_clone id) [] NoDef in
          Mtv.add v (ty_app ts []) m) Mtv.empty ty in
        let occur_check v ty = not (ty_v_any (tv_equal v) ty) in
        let rec unify m ty1 ty2 = match ty1.ty_node, ty2.ty_node with
          | Tyvar v1, Tyvar v2 when tv_equal v1 v2 -> m
          | Tyvar v1, _ when Mtv.mem v1 m -> unify m (Mtv.find v1 m) ty2
          | _, Tyvar v2 when Mtv.mem v2 m -> unify m ty1 (Mtv.find v2 m)
          | Tyvar v1, _ when occur_check v1 ty2 -> Mtv.add v1 ty2 m
          | _, Tyvar v2 when occur_check v2 ty1 -> Mtv.add v2 ty1 m
          | Tyapp (s1, tl1), Tyapp (s2, tl2) when ts_equal s1 s2 ->
              List.fold_left2 unify m tl1 tl2
          | _ -> raise Exit in
        let nomatch rs =
          let ity = (List.hd rs.rs_cty.cty_args).pv_ity in
          try ignore (unify tvm ty (ty_of_ity ity)); false
          with Exit -> true in
        Srs.for_all nomatch s in
      let app s cl = try Expr.c_app s vl al res :: cl with
        (* TODO: are there other valid exceptions here? *)
        | TypeMismatch _ -> cl in
      match Srs.fold app s [] with
      | [c] -> c
      | [] when nomatch s -> Loc.errorm ?loc
            "No suitable match found for notation %a" print_rs rs
      | _ -> Loc.errorm ?loc "Ambiguous notation: %a" print_rs rs in
    let al = List.map Util.ffalse rs.rs_cty.cty_args in
    apply app false (env.ghs || env.lgh) s al lpl in
  let proxy c =
    try
      let ld_of_lp = function LD ld -> ld | DA _ -> raise Exit in
      env.cgh, List.map ld_of_lp lpl, c
    with Exit ->
      let loc = Opt.get_def de0.de_loc uloc in
      let id = id_fresh ?loc ~label:proxy_labels "h" in
      let ld, s = let_sym id ~ghost:(env.ghs || env.lgh) c in
      c_app s (LD (LS ld) :: lpl) in
  match de0.de_node with
  | DEvar (n,_) -> c_app (get_rs env n) lpl
  | DEsym (RS rs) -> c_app rs lpl
  | DEsym (OO ss) -> c_oop ss lpl
  | DEls_pure (ls,ugh) -> c_pur ugh ls lpl
  | DEapp (de1,de2) ->
      cexp uloc env de1 (DA (env, de2) :: lpl)
  | DEghost de ->
      (* if we were not in the ghost context until now, then
         we must ghostify the let-definitions down from here *)
      let cgh = env.cgh || not env.ghs in
      cexp uloc {env with ghs = true; cgh} de lpl
  | DEfun (bl,_,msk,dsp,de) ->
      let dvl _ _ _ = [] in
      let env = {env with ghs = env.ghs || env.lgh} in
      let bl = binders env.ghs bl in
      let c, dsp, _ = lambda uloc env bl msk dsp dvl de in
      check_fun env.inr None dsp c;
      proxy c
  | DEany (bl,dity,msk,dsp) ->
      let env = {env with ghs = env.ghs || env.lgh} in
      proxy (c_any (cty_of_spec env bl msk dsp dity))
  | DElet ((_,_,_,{de_dvty = ([],_)}) as dldf,de) ->
      let ld, env = var_defn uloc env dldf in
      cexp uloc env de (LD (LS ld) :: lpl)
  | DElet (dldf,de) ->
      let ldl0, env = sym_defn uloc env dldf in
      let lpl0 = List.rev_map (fun ld -> LD ld) ldl0 in
      cexp uloc env de (List.rev_append lpl0 lpl)
  | DErec (drdf,de) ->
      let ld, env = rec_defn uloc env drdf in
      cexp uloc env de (LD (LS ld) :: lpl)
  | DEexn (id,dity,mask,de) ->
      let mask = if env.ghs then MaskGhost else mask in
      let xs = create_xsymbol id ~mask (ity_of_dity dity) in
      cexp uloc (add_xsymbol env xs) de (LD (LX xs) :: lpl)
  | DEmark (id,de) ->
      let env, old = add_label env id.pre_name in
      cexp uloc env de (LD (LL old) :: lpl)
  | DEvar_pure _ | DEpv_pure _ | DEoptexn _
  | DEsym _ | DEconst _ | DEnot _ | DEand _ | DEor _ | DEif _ | DEcase _
  | DEassign _ | DEwhile _ | DEfor _ | DEtry _ | DEraise _ | DEassert _
  | DEpure _ | DEabsurd | DEtrue | DEfalse -> assert false (* expr-only *)
  | DEcast _ | DEuloc _ | DElabel _ -> assert false (* already stripped *)

and try_expr uloc env ({de_dvty = argl,res} as de0) =
  match de0.de_node with
  | DEvar (n,_) when argl = [] ->
      e_var (get_pv env n)
  | DEvar_pure (n,_) ->
      e_pure (t_var (get_pv env n).pv_vs)
  | DEsym (PV v) ->
      e_var v
  | DEpv_pure v ->
      e_pure (t_var v.pv_vs)
  | DEconst (c,dity) ->
      e_const c (ity_of_dity dity)
  | DEapp ({de_dvty = ([],_)} as de1, de2) ->
      let e1 = expr uloc env de1 in
      let ugh = env.ugh || e1.e_mask = MaskGhost in
      let e2 = expr uloc {env with ugh} de2 in
      e_app rs_func_app [e1; e2] [] (ity_of_dity res)
  | DEvar _ | DEsym _ | DEls_pure _ | DEapp _ | DEfun _ | DEany _ ->
      let cgh,ldl,c = try_cexp uloc env de0 [] in
      let e = e_ghostify cgh (e_exec c) in
      List.fold_left put_header e ldl
  | DElet ((_,_,_,{de_dvty = ([],_)}) as dldf,de) ->
      let ld, env = var_defn uloc env dldf in
      let e2 = expr uloc env de in
      e_let_check e2 ld
  | DElet (dldf,de) ->
      let ldl, env = sym_defn uloc env dldf in
      List.fold_left put_header (expr uloc env de) ldl
  | DErec (drdf,de) ->
      let ld, env = rec_defn uloc env drdf in
      e_let_check (expr uloc env de) ld
  | DEnot de ->
      e_not (expr uloc env de)
  | DEand (de1,de2) ->
      e_and (expr uloc env de1) (expr uloc env de2)
  | DEor (de1,de2) ->
      e_or (expr uloc env de1) (expr uloc env de2)
  | DEif (de1,de2,de3) ->
      e_if (expr uloc env de1) (expr uloc env de2) (expr uloc env de3)
  | DEcase (de1,bl) ->
      let e1 = expr uloc env de1 in
      let mask = if env.ghs then MaskGhost else e1.e_mask in
      let mk_branch (dp,de) =
        let vm, pat = create_prog_pattern dp.dp_pat e1.e_ity mask in
        let e = expr uloc (add_pv_map env vm) de in
        Mstr.iter (fun _ v -> check_used_pv e v) vm;
        pat, e in
      let bl = List.rev_map mk_branch bl in
      let pl = List.rev_map (fun (p,_) -> [p.pp_pat]) bl in
      let v = create_vsymbol (id_fresh "x") (ty_of_ity e1.e_ity) in
      (* TODO: this is the right place to show the missing patterns,
         but we do not have access to the current known_map to do that *)
      let bl = if Pattern.is_exhaustive [t_var v] pl then bl else begin
        if List.length bl > 1 then Warning.emit ?loc:de0.de_loc
          "Non-exhaustive pattern matching, asserting `absurd'";
        let _,pp = create_prog_pattern PPwild e1.e_ity mask in
        (pp, e_absurd (ity_of_dity res)) :: bl end in
      e_case e1 (List.rev bl)
  | DEassign al ->
      let conv (de1,f,de2) =
        let e1 = expr uloc {env with ugh = false} de1 in
        let ugh = rs_ghost f || e1.e_mask = MaskGhost in
        e1, f, expr uloc {env with ugh} de2 in
      e_assign (List.map conv al)
  | DEwhile (de1,dinv,dvarl,de2) ->
      let env = {env with ugh = false} in
      let e1 = expr uloc env de1 in
      let e2 = expr uloc env de2 in
      let inv = get_later env dinv in
      let varl = get_later env dvarl in
      e_while e1 (create_invariant inv) varl e2
  | DEfor (id,de_from,dir,de_to,dinv,de) ->
      let env = {env with ugh = false} in
      let e_from = expr uloc env de_from in
      let e_to = expr uloc env de_to in
      let v = create_pvsymbol id e_from.e_ity in
      let env = add_pvsymbol env v in
      let i = if ity_equal v.pv_ity ity_int then v else
        create_pvsymbol id ~ghost:true ity_int in
      let env = if pv_equal i v then env else
        { env with idx = Mpv.add v i env.idx } in
      let e = expr uloc env de in
      let inv = get_later env dinv in
      e_for v e_from dir e_to i (create_invariant inv) e
  | DEtry (de1,case,bl) ->
      let e1 = expr uloc env de1 in
      let add_branch m (xs,dp,de) =
        let xs = get_xs env xs in
        let mask = if env.ghs then MaskGhost else xs.xs_mask in
        let vm, pat = create_prog_pattern dp.dp_pat xs.xs_ity mask in
        let e = expr uloc (add_pv_map env vm) de in
        Mstr.iter (fun _ v -> check_used_pv e v) vm;
        Mxs.add xs ((pat, e) :: Mxs.find_def [] xs m) m in
      let xsm = List.fold_left add_branch Mxs.empty bl in
      let is_simple p = match p.pat_node with
        | Papp (fs,[]) -> is_fs_tuple fs
        | Pvar _ | Pwild -> true | _ -> false in
      let conv_simple p (ity,ghost) = match p.pat_node with
        | Pvar v -> Ity.restore_pv v
        | _ -> create_pvsymbol (id_fresh "_") ~ghost ity in
      let mk_branch xs = function
        | [{ pp_pat = { pat_node = Pvar v }}, e] ->
            [Ity.restore_pv v], e
        | [{ pp_pat = { pat_node = (Pwild | Papp (_,[])) }}, e]
          when ity_equal xs.xs_ity ity_unit ->
            [], e
        | [{ pp_pat = { pat_node = Pwild }}, e] ->
            let ghost = env.ghs || mask_ghost xs.xs_mask in
            [create_pvsymbol (id_fresh "_") ~ghost xs.xs_ity], e
        | [{ pp_pat = { pat_node = Papp (fs,(_::_::_ as pl)) }}, e]
          when is_fs_tuple fs && List.for_all is_simple pl ->
            let mask = if env.ghs then MaskGhost else xs.xs_mask in
            let tyl = match xs.xs_ity.ity_node with (* tuple *)
              | Ityapp (_,tyl,_) -> tyl | _ -> assert false in
            let ghl = match mask with
              | MaskTuple ml -> List.map mask_ghost ml
              | MaskVisible -> List.map Util.ffalse pl
              | MaskGhost -> List.map Util.ttrue pl in
            List.map2 conv_simple pl (List.combine tyl ghl), e
        | bl ->
            let mask = if env.ghs then MaskGhost else xs.xs_mask in
            let vl = vl_of_mask (id_fresh "q") mask xs.xs_ity in
            let t = t_of_vl vl and e = e_of_vl vl in
            let pl = List.rev_map (fun (p,_) -> [p.pp_pat]) bl in
            let bl = if Pattern.is_exhaustive [t] pl then bl else
              let _,pp = create_prog_pattern PPwild xs.xs_ity mask in
              (pp, e_raise xs e (ity_of_dity res)) :: bl in
            vl, e_case e (List.rev bl) in
      e_try e1 ~case (Mxs.mapi mk_branch xsm)
  | DEraise (xs,de) ->
      let {xs_mask = mask} as xs = get_xs env xs in
      let env = {env with ugh = mask = MaskGhost} in
      e_raise xs (expr uloc env de) (ity_of_dity res)
  | DEghost de ->
      e_ghostify true (expr uloc {env with ghs = true} de)
  | DEassert (ak,f) ->
      e_assert ak (create_assert (get_later env f))
  | DEpure (t, _) ->
      e_pure (get_later env t)
  | DEabsurd ->
      e_absurd (ity_of_dity res)
  | DEtrue ->
      e_true
  | DEfalse ->
      e_false
  | DEexn (id,dity,mask,de) ->
      let mask = if env.ghs then MaskGhost else mask in
      let xs = create_xsymbol id ~mask (ity_of_dity dity) in
      e_exn xs (expr uloc (add_xsymbol env xs) de)
  | DEoptexn (id,dity,mask,de) ->
      let mask = if env.ghs then MaskGhost else mask in
      let xs = create_xsymbol id ~mask (ity_of_dity dity) in
      let e = expr uloc (add_xsymbol env xs) de in
      if not (Sxs.mem xs e.e_effect.eff_raises) then e else
      let vl = vl_of_mask (id_fresh "r") mask xs.xs_ity in
      let branches = Mxs.singleton xs (vl, e_of_vl vl) in
      e_exn xs (e_try e ~case:false branches)
  | DEmark (id,de) ->
      let env, old = add_label env id.pre_name in
      let put _ (ld,_) e = e_let ld e in
      Hpv.fold put old (expr uloc env de)
  | DEcast _ | DEuloc _ | DElabel _ ->
      assert false (* already stripped *)

and var_defn uloc env (id,gh,kind,de) =
  let e = match kind with
    | RKlemma -> Loc.errorm ?loc:id.pre_loc
        "Lemma-functions must have parameters"
    | RKfunc | RKpred | RKlocal | RKnone ->
        let e = expr uloc {env with ugh = gh} de in
        e_ghostify env.cgh e in
  let ld, v = let_var id ~ghost:(gh || env.ghs) e in
  ld, add_pvsymbol env v

and sym_defn uloc env (id,gh,kind,de) =
  let lgh = env.ghs || gh || kind = RKlemma in
  let cgh, ldl, c = cexp uloc {env with lgh; ugh = false} de [] in
  let ld, s = let_sym id ~ghost:(lgh || cgh) ~kind c in
  LS ld :: ldl, add_rsymbol env s

and rec_defn uloc ({inr = inr} as env0) {fds = dfdl} =
  let step1 env (id, gh, kind, bl, res, mask, dsp, dvl, de) =
    let ghost = env.ghs || gh || kind = RKlemma in
    let pvl = binders ghost bl in
    let ity = Loc.try1 ?loc:de.de_loc ity_of_dity res in
    let cty = create_cty ~mask pvl [] [] Mxs.empty Mpv.empty eff_empty ity in
    let rs = create_rsymbol id ~ghost ~kind:RKnone cty in
    add_rsymbol env rs, (rs, kind, mask, dsp, dvl, de) in
  let env = {env0 with inr = true; ugh = false} in
  let env, fdl = Lists.map_fold_left step1 env dfdl in
  let step2 (rs, kind, mask, dsp, dvl, de) (fdl,dspl) =
    let env = {env with ghs = env.ghs || rs_ghost rs} in
    let {rs_name = {id_string = nm; id_loc = loc}; rs_cty = c} = rs in
    let lam, dsp, dvl = lambda uloc env c.cty_args mask dsp dvl de in
    if c_ghost lam && not (rs_ghost rs) then Loc.errorm ?loc
      "Function %s must be explicitly marked ghost" nm;
    if mask_spill lam.c_cty.cty_mask c.cty_mask then Loc.errorm ?loc
      "Function %s returns unexpected ghost results" nm;
    (rs, lam, dvl, kind)::fdl, dsp::dspl in
  (* check for unexpected aliases in case of trouble *)
  let fdl, dspl = try List.fold_right step2 fdl ([],[]) with
    | Loc.Located (_, Ity.TypeMismatch _) | Ity.TypeMismatch _ as exn ->
        List.iter (fun ({rs_name = {id_loc = loc}} as rs,_,_,_,_,_) ->
          Loc.try2 ?loc check_aliases true rs.rs_cty) fdl;
        raise exn in
  let ld, rdl = try let_rec fdl with
    | Loc.Located (_, Ity.TypeMismatch _) | Ity.TypeMismatch _ as exn ->
        List.iter (fun ({rs_name = {id_loc = loc}},lam,_,_) ->
          Loc.try2 ?loc check_aliases true lam.c_cty) fdl;
        raise exn in
  let add_fd env {rec_sym = s; rec_rsym = rs; rec_fun = c} dsp =
    Loc.try4 ?loc:rs.rs_name.id_loc check_fun inr (Some rs) dsp c;
    add_rsymbol env s in
  ld, List.fold_left2 add_fd env0 rdl dspl

and lambda uloc env pvl mask dsp dvl de =
  let ugh = env.ugh || mask = MaskGhost in
  let env = add_binders {env with ugh} pvl in
  let preold = Mstr.find_opt old_mark env.old in
  let env, old = add_label env old_mark in
  let e = expr uloc env de in
  let dsp = get_later env dsp e.e_ity in
  let dvl = get_later env dvl in
  let dvl = rebase_variant env preold old dvl in
  let p = rebase_pre env preold old dsp.ds_pre in
  let q = create_post e.e_ity dsp.ds_post in
  let xq = create_xpost dsp.ds_xpost in
  c_fun ~mask pvl p q xq (get_oldies old) e, dsp, dvl

let rec_defn ?(keep_loc=true) drdf =
  let uloc = if keep_loc then None else Some None in
  fst (rec_defn uloc env_empty drdf)

let rec mask_of_fun de = match de.de_node with
  | DEfun (_,_,msk,_,_) -> msk
  | DEghost de | DEcast (de,_)
  | DEuloc (de,_) | DElabel (de,_) -> mask_of_fun de
  | _ -> MaskGhost (* a safe default for checking *)

let let_defn ?(keep_loc=true) (id, ghost, kind, de) =
  let uloc = if keep_loc then None else Some None in
  let {pre_name = nm; pre_loc = loc} = id in
  let ghost = ghost || kind = RKlemma in
  match kind, de.de_dvty with
  | _, (_::_, _) ->
      let env = {env_empty with lgh = ghost} in
      let cgh, ldl, c = cexp uloc env de [] in
      if ldl <> [] then Loc.errorm ?loc:de.de_loc
        "Illegal top-level function definition";
      if (cgh || c_ghost c) && not ghost then Loc.errorm ?loc
        "Function %s must be explicitly marked ghost" nm;
      let spl = mask_spill c.c_cty.cty_mask (mask_of_fun de) in
      if spl && not ghost then Loc.errorm ?loc
        "Function %s returns unexpected ghost results" nm;
      fst (let_sym id ~ghost ~kind c)
  | (RKfunc | RKpred), ([], _) ->
      (* FIXME: let ghost constant c = <effectful> *)
      let e = expr uloc {env_empty with ugh = ghost} de in
      if mask_ghost e.e_mask && not ghost then Loc.errorm ?loc
        "Function %s must be explicitly marked ghost" nm;
      let c = c_fun [] [] [] Mxs.empty Mpv.empty e in
      (* the rsymbol will carry a single postcondition "the result
         is equal to the logical constant". Any user-written spec
         will be checked once, in-place, under Eexec. Since kind
         guarantees the absence of effects and any external reads,
         this one-time check is sufficient, and we won't pollute
         the later WPs with the copies of the spec. When preparing
         the logical constant definition, we must extract that
         user-written specification from under Cfun, and put it
         into an axiom. *)
      fst (let_sym id ~ghost ~kind c)
  | RKnone, ([], _) ->
      let e = expr uloc {env_empty with ugh = ghost} de in
      if mask_ghost e.e_mask && not ghost then Loc.errorm ?loc
        "Variable %s must be explicitly marked ghost" nm;
      fst (let_var id ~ghost e)
  | RKlemma, ([], _) -> Loc.errorm ?loc
      "Lemma-functions must have parameters"
  | RKlocal, _ -> invalid_arg "Dexpr.let_defn"

let expr ?(keep_loc=true) de =
  let uloc = if keep_loc then None else Some None in
  expr uloc env_empty de

let () = Exn_printer.register (fun fmt e -> match e with
  | UnboundLabel s ->
      Format.fprintf fmt "unbound label %s" s
  | UnboundExn s ->
      Format.fprintf fmt "unbound exception %s" s
  | _ -> raise e)<|MERGE_RESOLUTION|>--- conflicted
+++ resolved
@@ -375,7 +375,6 @@
   ds_xpost   : (pvsymbol * term) list Mxs.t;
   ds_reads   : pvsymbol list;
   ds_writes  : term list;
-  ds_alias   : (term * term) list;
   ds_diverge : bool;
   ds_checkrw : bool;
 }
@@ -897,59 +896,6 @@
   let eff = if dsp.ds_diverge then eff_diverge eff else eff in
   wl, eff
 
-let handle_alias dsp ity =
-  let effect_of_term t =
-    let v, ity, fd = effect_of_term t in
-    v, match fd with
-      | Some {rs_cty={cty_args=[arg]; cty_result=res; cty_freeze=frz}} ->
-          ity_full_inst (ity_match frz arg.pv_ity ity) res
-      | _ -> ity in
-  let add_alias isb (t1, t2) =
-    let v1, ity1 = effect_of_term t1 in
-    let v2, ity2 = effect_of_term t2 in
-    let is_res1 = v1.pv_vs.vs_name.id_string = "result" in
-    let is_res2 = v2.pv_vs.vs_name.id_string = "result" in
-    if is_res1 && is_res2 then Loc.errorm ?loc:t1.t_loc
-      "Only one term in an `alias' clause can refer to `result'";
-    if not is_res1 && not is_res2 then Loc.errorm ?loc:t1.t_loc
-      "One term in an `alias' clause must refer to `result'";
-    if match ity1.ity_node with Ityreg _ -> false | _ -> true then
-      Loc.errorm ?loc:t1.t_loc "mutable expression expected";
-    if match ity2.ity_node with Ityreg _ -> false | _ -> true then
-      Loc.errorm ?loc:t2.t_loc "mutable expression expected";
-    let isb = if is_res1 then ity_match isb ity1 ity2
-                         else ity_match isb ity2 ity1 in
-    let check_var v ity = match ity.ity_node with
-      | Ityvar u -> tv_equal u v | _ -> false in
-    if not (Mtv.for_all check_var isb.isb_var) then
-      Loc.errorm ?loc:t1.t_loc "illegal `alias' clause"; (* FIXME: errmsg *)
-    isb in
-  let rec subst isb ity =
-    let subst = subst isb in
-    match ity.ity_node with
-    | Ityreg r when Mreg.mem r isb.isb_reg ->
-        Mreg.find r isb.isb_reg
-    | Ityreg { reg_its = s; reg_args = tl; reg_regs = rl } ->
-        ity_app s (List.map subst tl) (List.map subst rl)
-    | Ityapp (s, tl, rl) ->
-        ity_app_pure s (List.map subst tl) (List.map subst rl)
-    | Ityvar _ -> ity in
-  let isb = List.fold_left add_alias isb_empty dsp.ds_alias in
-  let res = subst isb ity in
-  let update (v,t) =
-    ity_equal_check ity v.pv_ity;
-    let id = id_clone v.pv_vs.vs_name in
-    let nv = create_pvsymbol id ~ghost:v.pv_ghost res in
-    nv, t_subst_single v.pv_vs (t_var nv.pv_vs) t in
-  let post = List.map update dsp.ds_post in
-  let freeze _ reg frz  = ity_freeze frz reg in
-  let frz = Mreg.fold freeze isb.isb_reg isb_empty in
-  { dsp with ds_post = post }, res, frz.isb_reg
-
-let handle_alias dsp ity =
-  if dsp.ds_alias = [] then dsp, ity, Mreg.empty
-                       else handle_alias dsp ity
-
 (* TODO: add warnings for empty postconditions (anywhere)
     and empty exceptional postconditions (toplevel). *)
 let check_spec inr dsp ecty ({e_loc = loc} as e) =
@@ -957,16 +903,6 @@
   let bad_write weff eff = not (Mreg.submap (fun _ s1 s2 -> Spv.subset s1 s2)
                                            weff.eff_writes eff.eff_writes) in
   let bad_raise xeff eff = not (Sxs.subset xeff.eff_raises eff.eff_raises) in
-  let effect_of_term t =
-    let _v, ity, fd = effect_of_term t in
-    match fd with
-    | Some {rs_cty = {cty_args = [arg]; cty_result = res}} ->
-       ity_full_inst (ity_match isb_empty arg.pv_ity ity) res
-    | Some _ -> assert false
-    | None -> ity in
-  let bad_alias t1 t2 =
-    not (ity_equal (effect_of_term t1) (effect_of_term t2)) in
-  let e_bad_alias = List.exists (fun (t1, t2) -> bad_alias t1 t2) dsp.ds_alias in
   (* computed effect vs user effect *)
   let uwrl, ue = effect_of_dspec dsp in
   let ucty = create_cty ecty.cty_args ecty.cty_pre ecty.cty_post
@@ -991,9 +927,6 @@
     print_xs (Sxs.choose (Sxs.diff ueff.eff_raises eeff.eff_raises));
   if check_ue && ueff.eff_oneway && not eeff.eff_oneway then Loc.errorm ?loc
       "this@ expression@ does@ not@ diverge";
-  if check_ue && e_bad_alias then List.iter (fun (t1, t2) ->
-    if bad_alias t1 t2 then Loc.errorm ?loc:t1.t_loc (* FIXME better loc *)
-    "this@ alias@ does@ not@ happen@ in@ the@ expression") dsp.ds_alias;
   (* check that every computed effect is listed *)
   if check_rw && bad_read eeff ueff then Loc.errorm ?loc
     "this@ expression@ depends@ on@ variable@ %a,@ \
@@ -1164,20 +1097,9 @@
   let preold = Mstr.find_opt old_mark env.old in
   let env, old = add_label env old_mark in
   let dsp = get_later env dsp ity in
-  let dsp, ity, frz = handle_alias dsp ity in
   let _, eff = effect_of_dspec dsp in
   let eff = eff_ghostify env.ghs eff in
   let eff = eff_reset_overwritten eff in
-<<<<<<< HEAD
-  let out = ity_freeregs Sreg.empty ity in
-  let out = Mreg.set_diff out frz in
-  let add_xs xs s = ity_freeregs s xs.xs_ity in
-  let out = Sxs.fold add_xs eff.eff_raises out in
-  let eff = eff_reset eff out in
-  let esc = eff_escape eff ity in
-  let eff = Sity.fold_left eff_spoil eff esc in
-=======
->>>>>>> 26335a9a
   let p = rebase_pre env preold old dsp.ds_pre in
   let q = create_post ity dsp.ds_post in
   let xq = create_xpost dsp.ds_xpost in
