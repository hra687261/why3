(********************************************************************)
(*                                                                  *)
(*  The Why3 Verification Platform   /   The Why3 Development Team  *)
(*  Copyright 2010-2017   --   INRIA - CNRS - Paris-Sud University  *)
(*                                                                  *)
(*  This software is distributed under the terms of the GNU Lesser  *)
(*  General Public License version 2.1, with the special exception  *)
(*  on linking described in file LICENSE.                           *)
(*                                                                  *)
(********************************************************************)

open Stdlib
open Ident
open Ty
open Term
open Ity

(** {2 Routine symbols} *)

type rsymbol = {
  rs_name  : ident;
  rs_cty   : cty;
  rs_logic : rs_logic;
  rs_field : pvsymbol option;
}

and rs_logic =
  | RLnone            (* non-pure symbol *)
  | RLpv of pvsymbol  (* local let-function *)
  | RLls of lsymbol   (* top-level let-function or let-predicate *)
  | RLlemma           (* top-level or local let-lemma *)

module Rsym = MakeMSHW (struct
  type t = rsymbol
  let tag rs = rs.rs_name.id_tag
end)

module Srs = Rsym.S
module Mrs = Rsym.M
module Hrs = Rsym.H
module Wrs = Rsym.W

let rs_equal : rsymbol -> rsymbol -> bool = (==)
let rs_hash rs = id_hash rs.rs_name
let rs_compare rs1 rs2 = id_compare rs1.rs_name rs2.rs_name

let mk_rs, restore_rs =
  let ls_to_rs = Wls.create 17 in
  (fun id cty lg mf ->
    let rs = {
      rs_name  = id;
      rs_cty   = cty;
      rs_logic = lg;
      rs_field = mf;
    } in
    match lg with
    | RLls ls -> Wls.set ls_to_rs ls rs; rs
    | _ -> rs),
  (fun ls -> Wls.find ls_to_rs ls)

type rs_kind =
  | RKnone    (* non-pure symbol *)
  | RKlocal   (* local let-function *)
  | RKfunc    (* top-level let-function *)
  | RKpred    (* top-level let-predicate *)
  | RKlemma   (* top-level or local let-lemma *)

let rs_ghost s = s.rs_cty.cty_effect.eff_ghost

let check_effects ?loc c =
  if c.cty_effect.eff_oneway then Loc.errorm ?loc
    "This function may not terminate, it cannot be used as pure";
  if not (cty_pure c) then Loc.errorm ?loc
    "This function has side effects, it cannot be used as pure"

let check_reads ?loc c =
  if not (Spv.is_empty (cty_reads c)) then Loc.errorm ?loc
    "This function depends on external variables, it cannot be used as pure"

let check_state ?loc c =
  if not (Mreg.is_empty c.cty_freeze.isb_reg) then Loc.errorm ?loc
    "This function is stateful, it cannot be used as pure"

let cty_ghostify ?loc gh c = try cty_ghostify gh c with
  | BadGhostWrite (v,_) -> Loc.errorm ?loc
      "This ghost function modifies the non-ghost variable %a" print_pv v
  | GhostDivergence -> Loc.errorm ?loc
      "This ghost function may not terminate"

let cty_purify c =
  let add a ity = ity_func (ity_purify a.pv_ity) ity in
  List.fold_right add c.cty_args (ity_purify c.cty_result)

let make_post t = match t.t_ty with
  | Some ty ->
      let res = create_vsymbol (id_fresh "result") ty in
      create_post res (t_equ (t_var res) t)
  | None ->
      let res = create_vsymbol (id_fresh "result") ty_bool in
      create_post res (t_iff (t_equ (t_var res) t_bool_true) t)

let add_post c t = cty_add_post c [make_post t]

let create_rsymbol ({pre_loc=loc} as id) ?(ghost=false) ?(kind=RKnone) c =
  let arg_list c = List.map (fun a -> t_var a.pv_vs) c.cty_args in
  let arg_type c = List.map (fun a -> a.pv_vs.vs_ty) c.cty_args in
  let res_type c = ty_of_ity c.cty_result in
  let c = cty_ghostify ?loc ghost c in
  match kind with
  | RKnone ->
      mk_rs (id_register id) c RLnone None
  | RKlocal ->
      check_effects ?loc c; check_state ?loc c;
      (* When declaring local let-functions, we need to create a
         mapping vsymbol to use in assertions. As vsymbols are not
         generalisable, we have to freeze the type variables (but
         not regions) of the rsymbol, and the easiest way to do that
         is to make these type variables appear in (cty_reads c).
         Moreover, we want to maintain the invariant that every
         variable that occurs freely in an assertion comes from
         a pvsymbol. Therefore, we create a pvsymbol whose type
         is a snapshot of the appropriate mapping type, and put
         it into the rs_logic field. This pvsymbol should not be
         used in the program, as it has lost all preconditions,
         which is why we declare it as ghost. In other words,
         this pvsymbol behaves exactly as Epure of its pv_vs. *)
      let v = create_pvsymbol ~ghost:true id (cty_purify c) in
      let t = t_func_app_l (t_var v.pv_vs) (arg_list c) in
      mk_rs v.pv_vs.vs_name (add_post c t) (RLpv v) None
  | RKfunc ->
      check_effects ?loc c; check_reads ?loc c;
      let ls = create_fsymbol id (arg_type c) (res_type c) in
      let t = t_app ls (arg_list c) ls.ls_value in
      mk_rs ls.ls_name (add_post c t) (RLls ls) None
  | RKpred ->
      check_effects ?loc c; check_reads ?loc c;
      if not (ity_equal c.cty_result ity_bool) then Loc.errorm ?loc
        "This function returns a value of type %a, it cannot be \
          declared as a pure predicate" print_ity c.cty_result;
      let ls = create_psymbol id (arg_type c) in
      let f = t_app ls (arg_list c) None in
      mk_rs ls.ls_name (add_post c f) (RLls ls) None
  | RKlemma ->
      check_effects ?loc c;
      mk_rs (id_register id) c RLlemma None

let rs_dup ({rs_name = {id_loc = loc}} as s) c =
  let id = id_register (id_clone s.rs_name) in
  let c = cty_ghostify ?loc (rs_ghost s) c in
  match s.rs_logic with
  | RLnone ->
      mk_rs id c RLnone None
  | RLpv v ->
      check_effects ?loc c; check_state ?loc c;
      Loc.try2 ?loc ity_equal_check v.pv_ity (cty_purify c);
      let al = List.map (fun a -> t_var a.pv_vs) c.cty_args in
      let t = t_func_app_l (t_var v.pv_vs) al in
      mk_rs id (add_post c t) (RLpv v) None
  | RLls _ ->
      invalid_arg "Expr.rs_dup"
  | RLlemma ->
      check_effects ?loc c;
      mk_rs id c RLlemma None

let create_projection s v =
  let id = id_clone v.pv_vs.vs_name in
  let eff = eff_ghostify v.pv_ghost eff_empty in
  let tyl = List.map ity_var s.its_ts.ts_args in
  let rgl = List.map ity_reg s.its_regions in
  let ity = ity_app s tyl rgl in
  let arg = create_pvsymbol (id_fresh "arg") ity in
  let ls = create_fsymbol id [arg.pv_vs.vs_ty] v.pv_vs.vs_ty in
  let q = make_post (fs_app ls [t_var arg.pv_vs] v.pv_vs.vs_ty) in
  let c = create_cty [arg] [] [q] Mxs.empty Mpv.empty eff v.pv_ity in
  mk_rs ls.ls_name c (RLls ls) (Some v)

exception FieldExpected of rsymbol

let mfield_of_rs s = match s.rs_cty.cty_args, s.rs_field with
  | [{pv_ity = {ity_node = Ityreg {reg_its = its}}}], Some f
    when List.exists (pv_equal f) its.its_mfields -> f
  | _ -> raise (FieldExpected s)

let create_constructor ~constr id s fl =
  let exn = Invalid_argument "Expr.create_constructor" in
  let fs = List.fold_right (Spv.add_new exn) fl Spv.empty in
<<<<<<< HEAD
  if List.exists (fun f -> not (Spv.mem f fs)) s.its_mfields ||
    s.its_private || s.its_def <> None || constr < 1 ||
    (s.its_mutable && constr > 1) then raise exn;
=======
  if s.its_privmut || s.its_def <> NoDef then raise exn;
  if s.its_mfields <> [] then begin
    if constr <> 1 then raise exn;
    let mfs = Spv.of_list s.its_mfields in
    if not (Spv.subset mfs fs) then raise exn
  end else if constr < 1 then raise exn;
>>>>>>> 7129b259
  let argl = List.map (fun a -> a.pv_vs.vs_ty) fl in
  let tyl = List.map ity_var s.its_ts.ts_args in
  let rgl = List.map ity_reg s.its_regions in
  let ity = ity_app s tyl rgl in
  let ty = ty_of_ity ity in
  let ls = create_fsymbol ~constr id argl ty in
  let argl = List.map (fun a -> t_var a.pv_vs) fl in
  let q = make_post (fs_app ls argl ty) in
  let eff = match ity.ity_node with
    | Ityreg r -> eff_reset eff_empty (Sreg.singleton r)
    | _ -> eff_empty in
  let c = create_cty fl [] [q] Mxs.empty Mpv.empty eff ity in
  mk_rs ls.ls_name c (RLls ls) None

let rs_of_ls ls =
  let v_args = List.map (fun ty ->
    create_pvsymbol (id_fresh "u") (ity_of_ty ty)) ls.ls_args in
  let t_args = List.map (fun v -> t_var v.pv_vs) v_args in
  let q = make_post (t_app ls t_args ls.ls_value) in
  let ity = ity_of_ty (t_type q) in
  let c = create_cty v_args [] [q] Mxs.empty Mpv.empty eff_empty ity in
  mk_rs ls.ls_name c (RLls ls) None

(** {2 Program patterns} *)

type pat_ghost =
  | PGfail  (* refutable ghost subpattern before "|" *)
  | PGlast  (* refutable ghost subpattern otherwise  *)
  | PGnone  (* every ghost subpattern is irrefutable *)

type prog_pattern = {
  pp_pat  : pattern;    (* pure pattern *)
  pp_ity  : ity;        (* type of the matched value *)
  pp_mask : mask;       (* mask of the matched value *)
  pp_fail : pat_ghost;  (* refutable ghost subpattern *)
}

type pre_pattern =
  | PPwild
  | PPvar of preid * bool
  | PPapp of rsymbol * pre_pattern list
  | PPas  of pre_pattern * preid * bool
  | PPor  of pre_pattern * pre_pattern

exception ConstructorExpected of rsymbol

let create_prog_pattern pp ity mask =
  let fail = ref PGnone in
  let hg = Hstr.create 3 in
  let mark {pre_name = nm} gh mask =
    if gh || mask_ghost mask then Hstr.replace hg nm () in
  let rec scan gp mask = function
    | PPapp ({rs_logic = RLls ls} as rs, pl) when ls.ls_constr > 0 ->
        if mask = MaskGhost && ls.ls_constr > 1 && !fail <> PGfail
        then fail := gp; (* we do not replace PGfail with PGlast *)
        let ml = match mask with
          | MaskGhost -> List.map (Util.const MaskGhost) ls.ls_args
          | MaskVisible -> List.map mask_of_pv rs.rs_cty.cty_args
          | MaskTuple ml when is_fs_tuple ls &&
              List.length ls.ls_args = List.length ml -> ml
          | MaskTuple _ -> invalid_arg "Expr.create_prog_pattern" in
        (try List.iter2 (scan gp) ml pl with Invalid_argument _ ->
          raise (Term.BadArity (ls, List.length pl)))
    | PPapp (rs,_) -> raise (ConstructorExpected rs)
    | PPvar (id,gh) -> mark id gh mask
    | PPas (pp,id,gh) -> mark id gh mask; scan gp mask pp
    | PPor (pp1,pp2) -> scan PGfail mask pp1; scan gp mask pp2
    | PPwild -> () in
  scan PGlast mask pp;
  let hv = Hstr.create 3 in
  let find ({pre_name = nm} as id) ity =
    try let v = Hstr.find hv nm in
      ity_equal_check ity v.pv_ity; v.pv_vs
    with Not_found ->
      let v = create_pvsymbol id ~ghost:(Hstr.mem hg nm) ity in
      Hstr.add hv nm v; v.pv_vs in
  let rec make ity = function
    | PPapp ({rs_cty = cty; rs_logic = RLls ls}, ppl) ->
        let sbs = ity_match isb_empty cty.cty_result ity in
        let make arg pp = make (ity_full_inst sbs arg.pv_ity) pp in
        pat_app ls (List.map2 make cty.cty_args ppl) (ty_of_ity ity)
    | PPapp (rs,_) -> raise (ConstructorExpected rs)
    | PPvar (id,_) -> pat_var (find id ity)
    | PPas (pp,id,_) -> pat_as (make ity pp) (find id ity)
    | PPor (pp1,pp2) -> pat_or (make ity pp1) (make ity pp2)
    | PPwild -> pat_wild (ty_of_ity ity) in
  let pat = make ity pp in
  let mvs = Hstr.fold Mstr.add hv Mstr.empty in
  mvs, {pp_pat = pat; pp_ity = ity; pp_mask = mask; pp_fail = !fail}

(** {2 Program expressions} *)

type assertion_kind = Assert | Assume | Check

type for_direction = To | DownTo

type for_bounds = pvsymbol * for_direction * pvsymbol

type invariant = term

type variant = term * lsymbol option (** tau * (tau -> tau -> prop) *)

type assign = pvsymbol * rsymbol * pvsymbol (* region * field * value *)

type expr = {
  e_node   : expr_node;
  e_ity    : ity;
  e_mask   : mask;
  e_effect : effect;
  e_label  : Slab.t;
  e_loc    : Loc.position option;
}

and expr_node =
  | Evar    of pvsymbol
  | Econst  of Number.constant
  | Eexec   of cexp * cty
  | Eassign of assign list
  | Elet    of let_defn * expr
  | Eif     of expr * expr * expr
  | Ecase   of expr * (prog_pattern * expr) list
  | Ewhile  of expr * invariant list * variant list * expr
  | Efor    of pvsymbol * for_bounds * invariant list * expr
  | Etry    of expr * (pvsymbol list * expr) Mxs.t
  | Eraise  of xsymbol * expr
  | Eassert of assertion_kind * term
  | Eghost  of expr
  | Epure   of term
  | Eabsurd

and cexp = {
  c_node : cexp_node;
  c_cty  : cty;
}

and cexp_node =
  | Capp of rsymbol * pvsymbol list
  | Cpur of lsymbol * pvsymbol list
  | Cfun of expr
  | Cany

and let_defn =
  | LDvar of pvsymbol * expr
  | LDsym of rsymbol * cexp
  | LDrec of rec_defn list

and rec_defn = {
  rec_sym  : rsymbol; (* exported symbol *)
  rec_rsym : rsymbol; (* internal symbol *)
  rec_fun  : cexp;    (* Cfun *)
  rec_varl : variant list;
}

(* basic tools *)

let e_label ?loc l e = { e with e_label = l; e_loc = loc }

let e_label_add l e = { e with e_label = Slab.add l e.e_label }

let e_label_copy { e_label = lab; e_loc = loc } e =
  let lab = Slab.union lab e.e_label in
  let loc = if e.e_loc = None then loc else e.e_loc in
  { e with e_label = lab; e_loc = loc }

let proxy_label = create_label "whyml_proxy_symbol"
let proxy_labels = Slab.singleton proxy_label

let rec e_label_push ?loc l e = match e.e_node with
  | (Elet (LDvar ({pv_vs = {vs_name = id}},_) as ld, e1)
  |  Elet (LDsym ({rs_name = id},_) as ld, e1))
    when Slab.mem proxy_label id.id_label ->
      let e1 = e_label_push ?loc l e1 in
      { e with e_node = Elet (ld, e1); e_loc = loc }
  | _ ->
      { e with e_label = l; e_loc = loc }

let e_ghost e = e.e_effect.eff_ghost
let c_ghost c = c.c_cty.cty_effect.eff_ghost

(* e_fold never goes under cexps *)
let e_fold fn acc e = match e.e_node with
  | Evar _ | Econst _ | Eexec _ | Eassign _
  | Eassert _ | Epure _ | Eabsurd -> acc
  | Eraise (_,e) | Efor (_,_,_,e) | Eghost e
  | Elet ((LDsym _|LDrec _), e) -> fn acc e
  | Elet (LDvar (_,d), e) | Ewhile (d,_,_,e) -> fn (fn acc d) e
  | Eif (c,d,e) -> fn (fn (fn acc c) d) e
  | Ecase (d,bl) -> List.fold_left (fun acc (_,e) -> fn acc e) (fn acc d) bl
  | Etry (d,xl) -> Mxs.fold (fun _ (_,e) acc -> fn acc e) xl (fn acc d)

exception FoundExpr of Loc.position option * expr

(* find a minimal sub-expression whose effect satisfies [pr] *)
let find_effect pr loc e =
  let rec find loc e =
    if not (pr e.e_effect) then loc else
    let loc = if e.e_loc = None then loc else e.e_loc in
    let loc = match e.e_node with
      | Eexec ({c_node = Cfun d},_) -> find loc d
      | _ ->                    e_fold find loc e in
    raise (FoundExpr (loc,e)) in
  try find loc e, e with FoundExpr (loc,e) -> loc, e

let e_locate_effect pr e = fst (find_effect pr None e)

(* localize an illegal ghost write *)
let localize_ghost_write v r el =
  let taints eff = Mreg.mem r eff.eff_taints in
  let writes eff = match Mreg.find_opt r eff.eff_writes with
    | Some fds -> r.reg_its.its_private ||
        Spv.exists (fun fd -> not fd.pv_ghost) fds
    | None -> false in
  (* check if some component taints region r *)
  List.iter (fun e -> if taints e.e_effect then
    let loc, e = find_effect taints None e in
    let loc, _ = find_effect writes loc e in
    Loc.error ?loc (BadGhostWrite (v,r))) el;
  (* we are ghostified, check if someone writes into r *)
  List.iter (fun e -> if writes e.e_effect then
    let loc = e_locate_effect writes e in
    Loc.error ?loc (BadGhostWrite (v,r))) el;
  raise (BadGhostWrite (v,r))

(* localize a write into an immutable position *)
let localize_immut_write v r el =
  let writes eff = Mreg.mem r eff.eff_writes in
  List.iter (fun e -> if writes e.e_effect then
    let loc = e_locate_effect writes e in
    Loc.error ?loc (IllegalUpdate (v,r))) el;
  raise (IllegalUpdate (v,r))

(* localize a reset effect *)
let localize_reset_stale v r el =
  let resets eff =
    if Sreg.mem r eff.eff_resets then
      ity_r_stale (Sreg.singleton r) eff.eff_covers v.pv_ity
    else false in
  List.iter (fun e -> if resets e.e_effect then
    let loc = e_locate_effect resets e in
    Loc.error ?loc (StaleVariable (v,r))) el;
  raise (StaleVariable (v,r))

(* localize a divergence *)
let localize_divergence el =
  let diverges eff = eff.eff_oneway in
  List.iter (fun e -> if diverges e.e_effect then
    let loc = e_locate_effect diverges e in
    Loc.error ?loc GhostDivergence) el;
  raise GhostDivergence

let try_effect el fn x y = try fn x y with
  | BadGhostWrite (v,r) -> localize_ghost_write v r el
  | IllegalUpdate (v,r) -> localize_immut_write v r el
  | StaleVariable (v,r) -> localize_reset_stale v r el
  | GhostDivergence     -> localize_divergence el

(* smart constructors *)

let mk_expr node ity mask eff = {
  e_node   = node;
  e_ity    = ity;
  e_mask   = mask_adjust eff ity mask;
  e_effect = eff;
  e_label  = Slab.empty;
  e_loc    = None;
}

let mk_cexp node cty = {
  c_node   = node;
  c_cty    = cty;
}

let e_var ({pv_ity = ity; pv_ghost = ghost} as v) =
  let eff = eff_ghostify ghost (eff_read_single v) in
  mk_expr (Evar v) ity MaskVisible eff

let e_const c =
  let ity = match c with
    | Number.ConstInt  _ -> ity_int
    | Number.ConstReal _ -> ity_real in
  mk_expr (Econst c) ity MaskVisible eff_empty

let e_nat_const n =
  e_const (Number.ConstInt (Number.int_const_dec (string_of_int n)))

let e_ghostify gh ({e_effect = eff} as e) =
  if not gh then e else
  let eff = try_effect [e] eff_ghostify gh eff in
  mk_expr (Eghost e) e.e_ity e.e_mask eff

let c_cty_ghostify gh ({c_cty = cty} as c) =
  if not gh || cty.cty_effect.eff_ghost then cty else
  let el = match c.c_node with Cfun e -> [e] | _ -> [] in
  try_effect el Ity.cty_ghostify gh cty

(* purify expressions *)

let rs_true  = rs_of_ls fs_bool_true
let rs_false = rs_of_ls fs_bool_false

let is_e_true e = match e.e_node with
  | Eexec ({c_node = Capp (s,[])},_) -> rs_equal s rs_true
  | _ -> false

let is_e_false e = match e.e_node with
  | Eexec ({c_node = Capp (s,[])},_) -> rs_equal s rs_false
  | _ -> false

let t_void = t_tuple []

let is_rlpv s = match s.rs_logic with
  | RLpv _ -> true | _ -> false

let copy_labels e t =
  if e.e_loc = None && Slab.is_empty e.e_label then t else
  let loc = if t.t_loc = None then e.e_loc else t.t_loc in
  t_label ?loc (Slab.union e.e_label t.t_label) t

let term_of_fmla f = match f.t_node with
  | _ when f.t_ty <> None -> f
  | Tapp (ps, [t; {t_node = Tapp (fs,[])}])
    when ls_equal ps ps_equ && ls_equal fs fs_bool_true -> t
  | _ -> t_label ?loc:f.t_loc Slab.empty (t_if_simp f t_bool_true t_bool_false)

let fmla_of_term t = match t.t_node with
  | _ when t.t_ty = None -> t
  | Tif (f, {t_node = Tapp (fs1,[])}, {t_node = Tapp (fs2,[])})
    when ls_equal fs1 fs_bool_true && ls_equal fs2 fs_bool_false -> f
  | Tapp (fs,[]) when ls_equal fs fs_bool_true -> t_label_copy t t_true
  | Tapp (fs,[]) when ls_equal fs fs_bool_false -> t_label_copy t t_false
  | _ -> t_label ?loc:t.t_loc Slab.empty (t_equ_simp t t_bool_true)

let rec pure_of_post prop v h = match h.t_node with
  | Tapp (ps, [{t_node = Tvar u}; t])
    when ls_equal ps ps_equ && vs_equal u v && t_v_occurs v t = 0 ->
      (if prop then fmla_of_term t else t), t_true
  | Tbinop (Tiff, {t_node =
      Tapp (ps, [{t_node = Tvar u}; {t_node = Tapp (fs,[])}])}, f)
    when ls_equal ps ps_equ && vs_equal v u &&
         ls_equal fs fs_bool_true && t_v_occurs v f = 0 ->
      (if prop then f else term_of_fmla f), t_true
  | Tbinop (Tand, f, g) ->
      let t, f = pure_of_post prop v f in
      t, t_label_copy h (t_and_simp f g)
  | _ -> raise Exit

let term_of_post ~prop v h =
  try Some (pure_of_post prop v h) with Exit -> None

let rec raw_of_expr prop e = match e.e_node with
  | _ when ity_equal e.e_ity ity_unit -> t_void
    (* we do not check e.e_effect here, since we check the
        effects later for the overall expression. The only
        effect-hiding construction, Etry, is forbidden. *)
  | Eassign _ | Ewhile _ | Efor _ | Eassert _ -> assert false
  | Evar v -> t_var v.pv_vs
  | Econst n -> t_const n
  | Epure t -> t
  | Eghost e -> pure_of_expr prop e
  | Eexec (_,{cty_post = []}) -> raise Exit
  | Eexec (_,{cty_post = q::_}) ->
      let v, h = open_post q in
      fst (pure_of_post prop v h)
  | Elet (LDvar (v,_d),e) when ity_equal v.pv_ity ity_unit ->
      t_subst_single v.pv_vs t_void (pure_of_expr prop e)
  | Elet (LDvar (v,d),e) ->
      t_let_close_simp v.pv_vs (pure_of_expr false d) (pure_of_expr prop e)
  | Elet (LDsym (s,_),e) ->
      (* TODO/FIXME: should we create a lambda-term for RLpv here instead
          of failing? Why would anyone want to define a local let-function,
          if it already has a pure logical meaning? *)
      if is_rlpv s then raise Exit;
      pure_of_expr prop e
  | Elet (LDrec rdl,e) ->
      if List.exists (fun rd -> is_rlpv rd.rec_sym) rdl then raise Exit;
      pure_of_expr prop e
  | Eif (e0,e1,e2) when is_e_false e1 && is_e_true e2 ->
      t_not (pure_of_expr true e0)
  | Eif (e0,e1,e2) when is_e_false e2 ->
      t_and (pure_of_expr true e0) (pure_of_expr true e1)
  | Eif (e0,e1,e2) when is_e_true e1 ->
      t_or (pure_of_expr true e0) (pure_of_expr true e2)
  | Eif (e0,e1,e2) ->
      let prop = prop || ity_equal e.e_ity ity_bool in
      t_if (pure_of_expr true e0) (pure_of_expr prop e1) (pure_of_expr prop e2)
  | Ecase (d,bl) ->
      let prop = prop || ity_equal e.e_ity ity_bool in
      let conv (p,e) = t_close_branch p.pp_pat (pure_of_expr prop e) in
      t_case (pure_of_expr false d) (List.map conv bl)
  | Etry _ | Eraise _ | Eabsurd -> raise Exit

and pure_of_expr prop e = match copy_labels e (raw_of_expr prop e) with
  | {t_ty = Some _} as t when prop -> fmla_of_term t
  | {t_ty = None} as f when not prop -> term_of_fmla f
  | t -> t

let term_of_expr ~prop e =
  if not (eff_pure e.e_effect) then None else
  try Some (pure_of_expr prop e) with Exit -> None

let post_of_term res t =
  let loca f = t_label ?loc:t.t_loc Slab.empty f in
  let f_of_t t = loca (t_equ_simp t t_bool_true) in
  match res.t_ty, t.t_ty with
  | Some _, Some _ -> loca (t_equ_simp res t)
  | None,   None   -> loca (t_iff_simp res t)
  | Some _, None   -> loca (t_iff_simp (f_of_t res) t)
  | None,   Some _ -> loca (t_iff_simp res (f_of_t t))

let rec post_of_expr res e = match e.e_node with
  | _ when ity_equal e.e_ity ity_unit -> t_true
  | Eassign _ | Ewhile _ | Efor _ | Eassert _ -> assert false
  | Evar v -> post_of_term res (t_var v.pv_vs)
  | Econst n -> post_of_term res (t_const n)
  | Epure t -> post_of_term res t
  | Eghost e -> post_of_expr res e
  | Eexec (_,c) ->
      let conv q = open_post_with res q in
      copy_labels e (t_and_l (List.map conv c.cty_post))
  | Elet (LDvar (v,_d),e) when ity_equal v.pv_ity ity_unit ->
      copy_labels e (t_subst_single v.pv_vs t_void (post_of_expr res e))
  | Elet (LDvar (v,d),e) ->
      copy_labels e (t_let_close_simp v.pv_vs
        (pure_of_expr false d) (post_of_expr res e))
  | Elet (LDsym (s,_),e) ->
      if is_rlpv s then raise Exit;
      copy_labels e (post_of_expr res e)
  | Elet (LDrec rdl,e) ->
      if List.exists (fun rd -> is_rlpv rd.rec_sym) rdl then raise Exit;
      copy_labels e (post_of_expr res e)
  | Eif (_,e1,e2) when is_e_true e1 || is_e_false e2 ||
                      (is_e_false e1 && is_e_true e2) ->
      post_of_term res (pure_of_expr true e)
  | Eif (e0,e1,e2) ->
      t_if (pure_of_expr true e0) (post_of_expr res e1) (post_of_expr res e2)
  | Ecase (d,bl) ->
      let conv (p,e) = t_close_branch p.pp_pat (post_of_expr res e) in
      t_case (pure_of_expr false d) (List.map conv bl)
  | Etry _ | Eraise _ -> raise Exit
  | Eabsurd -> copy_labels e t_false

let local_post_of_expr e =
  if ity_equal e.e_ity ity_unit || not (eff_pure e.e_effect) then [] else
  let res = create_vsymbol (id_fresh "result") (ty_of_ity e.e_ity) in
  try let t = pure_of_expr (ity_equal e.e_ity ity_bool) e in
      let t = match t.t_node with
        | Tapp (ps, [t; {t_node = Tapp (fs,[])}])
          when ls_equal ps ps_equ && ls_equal fs fs_bool_true -> t
        | _ -> t in
      [create_post res (post_of_term (t_var res) t)] with Exit ->
  try [create_post res (post_of_expr (t_var res) e)] with Exit -> []

let post_of_expr res e =
  ty_equal_check (ty_of_ity e.e_ity)
    (match res.t_ty with Some ty -> ty | None -> ty_bool);
  if ity_equal e.e_ity ity_unit || not (eff_pure e.e_effect) then None
  else try
    (* we avoid capturing the free variables of res *)
    let clone v _ = create_vsymbol (id_clone v.vs_name) v.vs_ty in
    let sbs = Mvs.mapi clone (t_vars res) in
    let res = t_subst (Mvs.map t_var sbs) res in
    let q = post_of_expr res e in
    let inverse o n m = Mvs.add n (t_var o) m in
    Some (t_subst (Mvs.fold inverse sbs Mvs.empty) q)
  with Exit -> None

(* let-definitions *)

let let_var id ?(ghost=false) e =
  let ghost = ghost || mask_ghost e.e_mask in
  let v = create_pvsymbol id ~ghost e.e_ity in
  LDvar (v,e), v

let let_sym id ?(ghost=false) ?(kind=RKnone) c =
  let cty = c_cty_ghostify ghost c in
  (* we do not compute implicit post-conditions for let-functions,
     as this would be equivalent to auto-inlining of the generated
     logical function definition. FIXME: Should we make exception
     for local let-functions? We do have a mapping definition in
     the antecedents of WP, but provers must perform beta-reduction
     to apply it: auto-inlining might be really helpful here. *)
  let cty = match c with
    | {c_node = Cfun e; c_cty = {cty_post = []}}
      when (kind = RKnone (*|| kind = RKlocal*)) ->
        cty_add_post cty (local_post_of_expr e)
    | _ -> cty in
  let s = create_rsymbol id ~kind cty in
  LDsym (s,c), s

let e_let ld e =
  let bind_pv v eff = eff_bind_single v eff in
  let bind_rs s eff = match s.rs_logic with
    | RLls _ -> invalid_arg "Expr.e_let"
    | RLpv v -> bind_pv v eff | _ -> eff in
  let bind_rd d eff = bind_rs d.rec_sym eff in
  let eff = match ld with
    | LDvar (v,d) ->
        try_effect [d;e] eff_union_seq d.e_effect (bind_pv v e.e_effect)
    | LDsym (s,c) ->
        try_effect [e] eff_read_pre (cty_reads c.c_cty) (bind_rs s e.e_effect)
    | LDrec dl ->
        let e_effect = List.fold_right bind_rd dl e.e_effect in
        (* We do not use the effect of rec_fun, because it does not
           necessarily depend on the external variables in rec_varl.
           We do not use the effect of rec_sym, because it contains
           the RLpv variable when we define a local let-function. *)
        let add s d = Spv.union s (cty_reads d.rec_rsym.rs_cty) in
        let rd = List.fold_left add Spv.empty dl in
        try_effect [e] eff_read_pre rd e_effect in
  mk_expr (Elet (ld,e)) e.e_ity e.e_mask eff

(* callable expressions *)

let e_exec c =
  let cty = match c with
    | {c_node = Cfun e; c_cty = {cty_post = []} as cty} ->
        cty_exec (cty_add_post cty (local_post_of_expr e))
    | _ -> cty_exec c.c_cty in
  mk_expr (Eexec (c, cty)) cty.cty_result cty.cty_mask cty.cty_effect

let c_any c = mk_cexp Cany c

let c_fun ?(mask=MaskVisible) args p q xq old e =
  let mask = mask_union mask e.e_mask in
  (* reset variables are forbidden in post-conditions *)
  let c = try create_cty ~mask args p q xq old e.e_effect e.e_ity with
    | BadGhostWrite (v,r) -> localize_ghost_write v r [e]
    | IllegalUpdate (v,r) -> localize_immut_write v r [e]
    | StaleVariable (v,r) -> localize_reset_stale v r [e] in
  mk_cexp (Cfun e) c

let c_app s vl ityl ity =
  let cty = cty_apply s.rs_cty vl ityl ity in
  let cty = match s.rs_logic with
    | RLls ls when ityl = [] && is_fs_tuple ls -> cty_tuple vl
    | _ -> cty in
  mk_cexp (Capp (s,vl)) cty

let c_pur s vl ityl ity =
  if not (ity_pure ity) then Loc.errorm "This expression must have pure type";
  let v_args = List.map (create_pvsymbol ~ghost:false (id_fresh "u")) ityl in
  let t_args = List.map (fun v -> t_var v.pv_vs) (vl @ v_args) in
  let res = Opt.map (fun _ -> ty_of_ity ity) s.ls_value in
  let q = make_post (t_app s t_args res) in
  let eff = eff_ghostify true eff_empty in
  let cty = create_cty v_args [] [q] Mxs.empty Mpv.empty eff ity in
  mk_cexp (Cpur (s,vl)) cty

let mk_proxy ghost e hd = match e.e_node with
  | Evar v when Slab.is_empty e.e_label -> hd, v
  | _ ->
      let id = id_fresh ?loc:e.e_loc ~label:proxy_labels "o" in
      let ld, v = let_var ~ghost id e in ld::hd, v

let add_proxy ghost e (hd,vl) =
  let hd, v = mk_proxy ghost e hd in hd, v::vl

let let_head hd e = List.fold_left (fun e ld -> e_let ld e) e hd

let e_app s el ityl ity =
  let trues l = List.map Util.ttrue l in
  let rec down al el = match al, el with
    | {pv_ghost = gh}::al, {e_mask = m}::el ->
        if not gh && mask_ghost m then raise Exit;
        gh :: down al el
    | _, el -> trues el in
  let ghl = if rs_ghost s then trues el else
    try down s.rs_cty.cty_args el with Exit -> trues el in
  let hd, vl = List.fold_right2 add_proxy ghl el ([],[]) in
  let_head hd (e_exec (c_app s vl ityl ity))

let e_pur s el ityl ity =
  let ghl = List.map Util.ttrue el in
  let hd, vl = List.fold_right2 add_proxy ghl el ([],[]) in
  let_head hd (e_exec (c_pur s vl ityl ity))

(* assignment *)

let e_assign_raw al =
  let conv (r,f,v) = r, mfield_of_rs f, v in
  mk_expr (Eassign al) ity_unit MaskVisible (eff_assign (List.map conv al))

let e_assign al =
  let hr, hv, al = List.fold_right (fun (r,f,v) (hr,hv,al) ->
    let ghost = e_ghost r || rs_ghost f || e_ghost v in
    let hv, v = mk_proxy ghost v hv in
    let hr, r = mk_proxy ghost r hr in
    hr, hv, (r,f,v)::al) al ([],[],[]) in
  (* first pants, THEN your shoes *)
  let_head hv (let_head hr (e_assign_raw al))

(* built-in symbols *)

let e_true  = e_app rs_true  [] [] ity_bool
let e_false = e_app rs_false [] [] ity_bool

let rs_tuple = Hint.memo 17 (fun n ->
  ignore (its_tuple n); rs_of_ls (fs_tuple n))

let is_rs_tuple rs = rs_equal rs (rs_tuple (List.length rs.rs_cty.cty_args))

let e_tuple el =
  let ity = ity_tuple (List.map (fun e -> e.e_ity) el) in
  e_app (rs_tuple (List.length el)) el [] ity

let rs_void = rs_tuple 0
let fs_void = fs_tuple 0

let e_void = e_app rs_void [] [] ity_unit

let is_e_void e = match e.e_node with
  | Eexec ({c_node = Capp (s,[])},_) -> rs_equal s rs_void
  | _ -> false

let rs_func_app = rs_of_ls fs_func_app

let ld_func_app =
  let v_args = rs_func_app.rs_cty.cty_args in
  let ity = rs_func_app.rs_cty.cty_result in
  let c = create_cty v_args [] [] Mxs.empty Mpv.empty eff_empty ity in
  LDsym (rs_func_app, c_any c)

let e_func_app fn e =
  let c = rs_func_app.rs_cty in
  let mtch isb a e = ity_match isb a.pv_ity e.e_ity in
  let isb = List.fold_left2 mtch c.cty_freeze c.cty_args [fn;e] in
  e_app rs_func_app [fn;e] [] (ity_full_inst isb c.cty_result)

let e_func_app_l fn el = List.fold_left e_func_app fn el

(* boolean constructors *)

let e_if e0 e1 e2 =
  ity_equal_check e0.e_ity ity_bool;
  ity_equal_check e1.e_ity e2.e_ity;
  let eff = try_effect [e1;e2] eff_union_par e1.e_effect e2.e_effect in
  let eff = try_effect [e0;e1;e2] eff_union_seq e0.e_effect eff in
  let ghost = mask_ghost e0.e_mask && e1.e_node <> Eabsurd &&
                                      e2.e_node <> Eabsurd in
  let eff = try_effect [e0;e1;e2] eff_ghostify ghost eff in
  mk_expr (Eif (e0,e1,e2)) e1.e_ity (mask_union e1.e_mask e2.e_mask) eff

let e_and e1 e2 = e_if e1 e2 e_false
let e_or e1 e2 = e_if e1 e_true e2
let e_not e = e_if e e_false e_true

(* loops *)

let e_for_raw v ((f,_,t) as bounds) inv e =
  ity_equal_check v.pv_ity ity_int;
  ity_equal_check f.pv_ity ity_int;
  ity_equal_check t.pv_ity ity_int;
  ity_equal_check e.e_ity ity_unit;
  let vars = List.fold_left t_freepvs Spv.empty inv in
  let ghost = v.pv_ghost || f.pv_ghost || t.pv_ghost in
  let eff = try_effect [e] eff_read_pre vars e.e_effect in
  let eff = try_effect [e] eff_ghostify ghost eff in
  ignore (try_effect [e] eff_union_seq eff eff);
  let eff = eff_bind_single v eff in
  let eff = eff_read_single_pre t eff in
  let eff = eff_read_single_pre f eff in
  mk_expr (Efor (v,bounds,inv,e)) e.e_ity MaskVisible eff

let e_for v f dir t inv e =
  let hd, t = mk_proxy false t [] in
  let hd, f = mk_proxy false f hd in
  let_head hd (e_for_raw v (f,dir,t) inv e)

let e_while d inv vl e =
  ity_equal_check d.e_ity ity_bool;
  ity_equal_check e.e_ity ity_unit;
  let add_v s (t,_) = t_freepvs s t in
  let vars = List.fold_left add_v Spv.empty vl in
  let vars = List.fold_left t_freepvs vars inv in
  let eff = try_effect [e] eff_read_pre vars e.e_effect in
  let eff = try_effect [d;e] eff_union_seq d.e_effect eff in
  let eff = try_effect [d;e] eff_ghostify (mask_ghost d.e_mask) eff in
  let eff = if vl = [] then eff_diverge eff else eff in
  ignore (try_effect [d;e] eff_union_seq eff eff);
  mk_expr (Ewhile (d,inv,vl,e)) e.e_ity MaskVisible eff

(* match-with, try-with, raise *)

let e_case e bl =
  let ity = match bl with
    | (_,d)::_ -> d.e_ity
    | [] -> invalid_arg "Expr.e_case" in
  List.iter (fun (p,d) ->
    if mask_spill e.e_mask p.pp_mask then
      Loc.errorm "Non-ghost pattern in a ghost position";
    ity_equal_check d.e_ity ity;
    ity_equal_check e.e_ity p.pp_ity) bl;
  (* absurd branches can be eliminated, any pattern with
     a refutable ghost subpattern makes the whole match
     ghost, unless it is the last branch, in which case
     the pattern is actually irrefutable *)
  let rec scan last = function
    | (_,{e_node = Eabsurd})::bl -> scan last bl
    | ({pp_fail = PGnone},_)::bl -> last || scan last bl
    | ({pp_fail = PGlast},_)::bl -> last || scan true bl
    | ({pp_fail = PGfail},_)::_  -> true
    | [] -> false in
  let ghost = scan false bl and dl = List.map snd bl in
  let add_mask mask d = mask_union mask d.e_mask in
  let mask = List.fold_left add_mask MaskVisible dl in
  let eff = List.fold_left (fun eff (p,d) ->
    let pvs = pvs_of_vss Spv.empty p.pp_pat.pat_vars in
    let deff = eff_bind pvs d.e_effect in
    try_effect dl eff_union_par eff deff) eff_empty bl in
  let eff = try_effect (e::dl) eff_union_seq e.e_effect eff in
  let eff = try_effect (e::dl) eff_ghostify ghost eff in
  mk_expr (Ecase (e,bl)) ity mask eff

let e_try e xl =
  let get_mask = function
    | [] -> ity_unit, MaskVisible
    | [v] -> v.pv_ity, mask_of_pv v
    | vl -> ity_tuple (List.map (fun v -> v.pv_ity) vl),
            MaskTuple (List.map mask_of_pv vl) in
  Mxs.iter (fun xs (vl,d) ->
    let ity, mask = get_mask vl in
    if mask_spill xs.xs_mask mask then
      Loc.errorm "Non-ghost pattern in a ghost position";
    ity_equal_check ity xs.xs_ity;
    ity_equal_check d.e_ity e.e_ity) xl;
  let ghost = e.e_effect.eff_ghost in
  let eeff = Mxs.fold (fun xs _ eff ->
    eff_catch eff xs) xl e.e_effect in
  let dl = Mxs.fold (fun _ (_,d) l -> d::l) xl [] in
  let add_mask mask d = mask_union mask d.e_mask in
  let mask = List.fold_left add_mask e.e_mask dl in
  let xeff = Mxs.fold (fun _ (vl,d) eff ->
    let add s v = Spv.add_new (Invalid_argument "Expr.e_try") v s in
    let deff = eff_bind (List.fold_left add Spv.empty vl) d.e_effect in
    try_effect dl eff_union_par eff deff) xl eff_empty in
  let eff = try_effect (e::dl) eff_union_seq eeff xeff in
  let eff = try_effect (e::dl) eff_ghostify ghost eff in
  mk_expr (Etry (e,xl)) e.e_ity mask eff

let e_raise xs e ity =
  ity_equal_check e.e_ity xs.xs_ity;
  let ghost = mask_spill e.e_mask xs.xs_mask in
  let eff = eff_ghostify ghost (eff_raise eff_empty xs) in
  let eff = try_effect [e] eff_union_seq e.e_effect eff in
  mk_expr (Eraise (xs,e)) ity MaskVisible eff

(* snapshots, assertions, "any" *)

let e_pure t =
  let ity = Opt.fold (Util.const ity_of_ty_pure) ity_bool t.t_ty in
  let eff = eff_ghostify true (eff_read (t_freepvs Spv.empty t)) in
  mk_expr (Epure t) ity MaskGhost eff

let e_assert ak f =
  let eff = eff_read (t_freepvs Spv.empty f) in
  mk_expr (Eassert (ak, t_prop f)) ity_unit MaskVisible eff

let e_absurd ity = mk_expr Eabsurd ity MaskVisible eff_empty

(* recursive definitions *)

let cty_add_variant d varl = let add s (t,_) = t_freepvs s t in
  cty_read_pre (List.fold_left add Spv.empty varl) d.c_cty

let rec e_rs_subst sm e = e_label_copy e (match e.e_node with
  | Evar _ | Econst _ | Eassign _ | Eassert _ | Epure _ | Eabsurd -> e
  | Eghost e -> e_ghostify true (e_rs_subst sm e)
  | Eexec (c,_) -> e_exec (c_rs_subst sm c)
  | Elet (LDvar (v,d),e) ->
      let d = e_rs_subst sm d in
      ity_equal_check d.e_ity v.pv_ity;
      if mask_ghost d.e_mask && not v.pv_ghost then Loc.errorm
        "Expr.let_rec: ghost status mismatch";
      e_let (LDvar (v,d)) (e_rs_subst sm e)
  | Elet (LDsym (s,d),e) ->
      let d = c_rs_subst sm d in
      if c_ghost d && not (rs_ghost s) then Loc.errorm
        "Expr.let_rec: ghost status mismatch";
      let ns = rs_dup s d.c_cty in
      e_let (LDsym (ns,d)) (e_rs_subst (Mrs.add s ns sm) e)
  | Elet (LDrec fdl,e) ->
      let ndl = List.map (fun fd ->
        fd.rec_rsym, c_rs_subst sm fd.rec_fun) fdl in
      let merge {rec_sym = s; rec_varl = varl} (rs,d) =
        { rec_sym = rs_dup s (cty_add_variant d varl);
          rec_rsym = rs; rec_fun = d; rec_varl = varl } in
      let nfdl = List.map2 merge fdl (rec_fixp ndl) in
      let add m o n = Mrs.add o.rec_sym n.rec_sym m in
      let sm = List.fold_left2 add sm fdl nfdl in
      e_let (LDrec nfdl) (e_rs_subst sm e)
  | Eif (c,d,e) -> e_if (e_rs_subst sm c) (e_rs_subst sm d) (e_rs_subst sm e)
  | Efor (v,b,inv,e) -> e_for_raw v b inv (e_rs_subst sm e)
  | Ewhile (d,inv,vl,e) -> e_while (e_rs_subst sm d) inv vl (e_rs_subst sm e)
  | Eraise (xs,d) -> e_raise xs (e_rs_subst sm d) e.e_ity
  | Ecase (d,bl) -> e_case (e_rs_subst sm d)
      (List.map (fun (pp,e) -> pp, e_rs_subst sm e) bl)
  | Etry (d,xl) -> e_try (e_rs_subst sm d)
      (Mxs.map (fun (v,e) -> v, e_rs_subst sm e) xl))

and c_rs_subst sm ({c_node = n; c_cty = c} as d) = match n with
  | Cany | Cpur _ -> d
  | Capp (s,vl) ->
      let al = List.map (fun v -> v.pv_ity) c.cty_args in
      c_app (Mrs.find_def s s sm) vl al c.cty_result
  | Cfun e ->
      c_fun ~mask:c.cty_mask c.cty_args c.cty_pre
        c.cty_post c.cty_xpost c.cty_oldies (e_rs_subst sm e)

and rec_fixp dl =
  let update sm (s,d) =
    if cty_ghost d.c_cty && not (rs_ghost s) then Loc.errorm
      "Expr.let_rec: ghost status mismatch";
    let c = c_cty_ghostify (rs_ghost s) d in
    let c = if List.length c.cty_pre < List.length s.rs_cty.cty_pre
            then cty_add_pre [List.hd s.rs_cty.cty_pre] c else c in
    if eff_equal c.cty_effect s.rs_cty.cty_effect &&
       mask_equal c.cty_mask s.rs_cty.cty_mask then sm, (s,d)
    else let n = rs_dup s c in Mrs.add s n sm, (n,d) in
  let sm, dl = Lists.map_fold_left update Mrs.empty dl in
  if Mrs.is_empty sm then dl else
  rec_fixp (List.map (fun (s,d) -> s, c_rs_subst sm d) dl)

let let_rec fdl =
  (* check that the variant relations are well-typed *)
  List.iter (fun (_,_,vl,_) -> List.iter (function
    | t, Some rel -> ignore (ps_app rel [t;t])
    | t, None     -> ignore (t_type t)) vl) fdl;
  (* check that the all variants use the same order *)
  let varl1 = match fdl with
    | (_,_,vl,_)::_ -> vl
    | [] -> invalid_arg "Expr.let_rec" in
  let check_variant (_,_,vl,_) = match vl, varl1 with
    | [], []
    | (_,None)::_, (_,None)::_ -> ()
    | (t1, Some r1)::_, (t2, Some r2)::_
      when oty_equal t1.t_ty t2.t_ty && ls_equal r1 r2 -> ()
    | _, _ -> Loc.errorm
        "All functions in a recursive definition must use the same \
        well-founded order for the first component of the variant" in
  List.iter check_variant (List.tl fdl);
  (* if we have a top-level total let-function definition and
     no variants are supplied, then we expect the definition
     to be terminating with respect to Decl.check_termination *)
  let impure (_,d,_,k) =
    (k <> RKfunc && k <> RKpred) || d.c_cty.cty_pre <> [] in
  let start_eff = if varl1 = [] && List.exists impure fdl then
    eff_diverge eff_empty else eff_empty in
  (* create the first substitution *)
  let update sm (s,({c_cty = c} as d),varl,_) =
    (* check that the type signatures are consistent *)
    let same u v =
      u.pv_ghost = v.pv_ghost && ity_equal u.pv_ity v.pv_ity in
    if (match d.c_node with Cfun _ -> false | _ -> true) ||
       not (Lists.equal same s.rs_cty.cty_args c.cty_args) ||
       not (ity_equal s.rs_cty.cty_result c.cty_result) ||
       mask_spill c.cty_mask s.rs_cty.cty_mask ||
       (c_ghost d && not (rs_ghost s)) ||
       s.rs_logic <> RLnone ||
       c.cty_args = []
    then invalid_arg "Expr.let_rec";
    (* prepare the extra "decrease" precondition *)
    let pre = match varl with
      | [] -> c.cty_pre
      | _::_ ->
          let tl = List.map fst varl in
          let id = id_fresh ("DECR " ^ s.rs_name.id_string) in
          let ps = create_psymbol id (List.map t_type tl) in
          ps_app ps tl :: c.cty_pre in
    (* create the clean rsymbol *)
    let id = id_clone s.rs_name in
    let c = create_cty ~mask:c.cty_mask c.cty_args pre
      c.cty_post c.cty_xpost c.cty_oldies start_eff c.cty_result in
    let ns = create_rsymbol id ~ghost:(rs_ghost s) ~kind:RKnone c in
    let sm = Mrs.add_new (Invalid_argument "Expr.let_rec") s ns sm in
    sm, (ns, d) in
  let sm, dl = Lists.map_fold_left update Mrs.empty fdl in
  (* produce the recursive definition *)
  let conv (s,d) = s, c_rs_subst sm d in
  let merge (_,_,varl,kind) (rs,d) =
    let id = id_clone rs.rs_name in
    let c = cty_add_variant d varl in
    let s = create_rsymbol id ~kind ~ghost:(rs_ghost rs) c in
    { rec_sym = s; rec_rsym = rs; rec_fun = d; rec_varl = varl } in
  let rdl = List.map2 merge fdl (rec_fixp (List.map conv dl)) in
  LDrec rdl, rdl

let ls_decr_of_rec_defn = function
  | { rec_rsym = {rs_cty = {cty_pre = {t_node = Tapp (ls,_)}::_}};
      rec_varl = _::_ } -> Some ls
  | _ -> None

(* pretty-pringting *)

open Format
open Pretty

let sprinter = create_ident_printer []
  ~sanitizer:(sanitizer char_to_alpha char_to_alnumus)

let id_of_rs s = match s.rs_logic with
  | RLnone | RLlemma -> s.rs_name
  | RLpv v -> v.pv_vs.vs_name
  | RLls s -> s.ls_name

let forget_rs s = match s.rs_logic with
  | RLnone | RLlemma -> forget_id sprinter s.rs_name
  | RLpv v -> forget_pv v
  | RLls _ -> () (* we don't forget top-level symbols *)

let forget_let_defn = function
  | LDvar (v,_) -> forget_pv v
  | LDsym (s,_) -> forget_rs s
  | LDrec rdl -> List.iter (fun fd -> forget_rs fd.rec_sym) rdl

let extract_op {id_string = s} =
  try Some (Strings.remove_prefix "infix " s) with Not_found ->
  try Some (Strings.remove_prefix "prefix " s) with Not_found ->
  None

let tight_op s =
  s <> "" && (let c = String.get s 0 in c = '!' || c = '?')

let print_rs fmt ({rs_name = {id_string = nm}} as s) =
  if nm = "mixfix []" then pp_print_string fmt "([])" else
  if nm = "mixfix []<-" then pp_print_string fmt "([]<-)" else
  if nm = "mixfix [<-]" then pp_print_string fmt "([<-])" else
  if nm = "mixfix [_..]" then pp_print_string fmt "([_..])" else
  if nm = "mixfix [.._]" then pp_print_string fmt "([.._])" else
  if nm = "mixfix [_.._]" then pp_print_string fmt "([_.._])" else
  match extract_op s.rs_name, s.rs_logic with
  | Some s, _ ->
      let s = if Strings.has_prefix "*" s then " " ^ s else s in
      let s = if Strings.has_suffix "*" s then s ^ " " else s in
      fprintf fmt "(%s)" s
  | _, RLnone | _, RLlemma ->
      pp_print_string fmt (id_unique sprinter s.rs_name)
  | _, RLpv v -> print_pv fmt v
  | _, RLls s -> print_ls fmt s

let print_rs_head fmt s = fprintf fmt "%s%s%a%a"
  (if s.rs_cty.cty_effect.eff_ghost then "ghost " else "")
  (match s.rs_logic with
    | RLnone -> ""
    | RLpv _ -> "function "
    | RLls {ls_value = None} -> "predicate "
    | RLls _ -> "function "
    | RLlemma -> "lemma ")
  print_rs s print_id_labels (id_of_rs s)

let print_invariant fmt fl =
  let print_inv fmt f = fprintf fmt "@\ninvariant@ { %a }" print_term f in
  Pp.print_list Pp.nothing print_inv fmt fl

let print_variant fmt varl =
  let print_rel fmt = function
    | Some s -> fprintf fmt "@ with %a" print_ls s
    | None -> () in
  let print_var fmt (t,s) =
    fprintf fmt " %a%a" Pretty.print_term t print_rel s in
  if varl <> [] then fprintf fmt "@\nvariant@   {%a }@ "
    (Pp.print_list Pp.comma print_var) varl

(* expressions *)

let protect_on x s = if x then "(" ^^ s ^^ ")" else s

let debug_print_labels = Debug.register_info_flag "print_labels"
  ~desc:"Print@ labels@ of@ identifiers@ and@ expressions."

let debug_print_locs = Debug.register_info_flag "print_locs"
  ~desc:"Print@ locations@ of@ identifiers@ and@ expressions."

let ambig_cty c =
  let freeze_pv v s = ity_freeze s v.pv_ity in
  let sarg = List.fold_right freeze_pv c.cty_args isb_empty in
  let sarg = Spv.fold freeze_pv c.cty_effect.eff_reads sarg in
  let sres = ity_freeze isb_empty c.cty_result in
  not (Mtv.set_submap sres.isb_var sarg.isb_var) ||
  not (Mtv.set_submap sres.isb_pur
       (Mtv.set_union sarg.isb_var sarg.isb_pur))

let ambig_ls s =
  let sarg = List.fold_left ty_freevars Stv.empty s.ls_args in
  let sres = Opt.fold ty_freevars Stv.empty s.ls_value in
  not (Stv.subset sres sarg)

let ht_rs = Hrs.create 7 (* rec_rsym -> rec_sym *)

let print_apply pri print s id fmt vl = match extract_op id, vl with
  | _, [] ->
      print fmt s
  | Some o, [t1] when tight_op o ->
      fprintf fmt (protect_on (pri > 7) "%s%a") o print_pv t1
  | Some o, [t1] when String.get id.id_string 0 = 'p' ->
      fprintf fmt (protect_on (pri > 4) "%s %a") o print_pv t1
  | Some o, [t1;t2] ->
      fprintf fmt (protect_on (pri > 4) "@[<hov 1>%a %s@ %a@]")
        print_pv t1 o print_pv t2
  | _, [t1;t2] when id.id_string = "mixfix []" ->
      fprintf fmt (protect_on (pri > 6) "%a[%a]") print_pv t1 print_pv t2
  | _, [t1;t2;t3] when id.id_string = "mixfix [<-]" ->
      fprintf fmt (protect_on (pri > 6) "%a[%a <- %a]")
        print_pv t1 print_pv t2 print_pv t3
  | _, [t1;t2;t3] when id.id_string = "mixfix []<-" ->
      fprintf fmt (protect_on (pri > 0) "%a[%a] <- %a")
        print_pv t1 print_pv t2 print_pv t3
  | _, [t1;t2] when id.id_string = "mixfix [_..]" ->
      fprintf fmt (protect_on (pri > 6) "%a[%a..]") print_pv t1 print_pv t2
  | _, [t1;t2] when id.id_string = "mixfix [.._]" ->
      fprintf fmt (protect_on (pri > 6) "%a[..%a]") print_pv t1 print_pv t2
  | _, [t1;t2;t3] when id.id_string = "mixfix [_.._]" ->
      fprintf fmt (protect_on (pri > 6) "%a[%a..%a]")
        print_pv t1 print_pv t2 print_pv t3
  | _, tl ->
      fprintf fmt (protect_on (pri > 5) "@[<hov 1>%a@ %a@]")
        print s (Pp.print_list Pp.space print_pv) tl

let print_capp pri s fmt vl = print_apply pri print_rs s s.rs_name fmt vl

let print_cpur pri s fmt vl = print_apply pri print_ls s s.ls_name fmt vl

let rec print_expr fmt e = print_lexpr 0 fmt e

and print_lexpr pri fmt e =
  let print_elab pri fmt e =
    if Debug.test_flag debug_print_labels && not (Slab.is_empty e.e_label)
    then fprintf fmt (protect_on (pri > 0) "@[<hov 0>%a@ %a@]")
      (Pp.print_iter1 Slab.iter Pp.space print_label) e.e_label
      (print_enode 0) e
    else print_enode pri fmt e in
  let print_eloc pri fmt e =
    if Debug.test_flag debug_print_locs && e.e_loc <> None
    then fprintf fmt (protect_on (pri > 0) "@[<hov 0>%a@ %a@]")
      (Pp.print_option print_loc) e.e_loc (print_elab 0) e
    else print_elab pri fmt e in
  print_eloc pri fmt e

and print_cexp exec pri fmt {c_node = n; c_cty = c} = match n with
  | Cany when exec && c.cty_args = [] ->
      fprintf fmt "@[<hov 2>any %a%a@]" print_ity c.cty_result
        (print_spec [] c.cty_pre c.cty_post c.cty_xpost
          c.cty_oldies c.cty_effect) None
  | Cany ->
      fprintf fmt "@[<hov 2>any%a@]" print_cty c;
      forget_cty c
  | Cfun e when exec && c.cty_args = [] ->
      fprintf fmt "@[<hov 2>abstract%a@\n%a@]@\nend"
        (print_spec [] c.cty_pre c.cty_post c.cty_xpost
          c.cty_oldies eff_empty) None print_expr e
  | Cfun e ->
      fprintf fmt "@[<hov 2>fun%a ->@\n%a@]"
        (print_spec c.cty_args c.cty_pre c.cty_post c.cty_xpost
          c.cty_oldies eff_empty) None print_expr e;
      forget_cty c
  | Capp (s,[]) when rs_equal s rs_true ->
      pp_print_string fmt "true"
  | Capp (s,[]) when rs_equal s rs_false ->
      pp_print_string fmt "false"
  | Capp (s,vl) when is_rs_tuple s ->
      fprintf fmt "(%a)" (Pp.print_list Pp.comma print_pv) vl
  | Capp (s,[l;r]) when rs_equal s rs_func_app ->
      fprintf fmt (protect_on (pri > 5) "@[<hov 1>%a %a@]")
        print_pv l print_pv r
  | Capp (s,vl) when exec && c.cty_args = [] && ambig_cty s.rs_cty ->
      fprintf fmt (protect_on (pri > 0) "%a:%a")
        (print_capp 5 (Hrs.find_def ht_rs s s)) vl print_ity c.cty_result
  | Capp (s,vl) ->
      print_capp pri (Hrs.find_def ht_rs s s) fmt vl
  | Cpur (s,vl) when exec && c.cty_args = [] && ambig_ls s ->
      fprintf fmt (protect_on (pri > 0) "%a:%a")
        (print_cpur 5 s) vl print_ity c.cty_result
  | Cpur (s,vl) ->
      print_cpur pri s fmt vl

and print_enode pri fmt e = match e.e_node with
  | Evar v -> print_pv fmt v
<<<<<<< HEAD
  | Econst c -> print_const fmt c
  | Eexec (c,_) -> print_cexp true pri fmt c
=======
  | Econst c -> Number.print_constant fmt c
  | Eexec c -> print_cexp true pri fmt c
>>>>>>> 7129b259
  | Elet (LDvar (v,e1), e2)
    when v.pv_vs.vs_name.id_string = "_" && ity_equal v.pv_ity ity_unit ->
      fprintf fmt (protect_on (pri > 0) "%a;@\n%a")
        print_expr e1 print_expr e2
  | Elet (ld, e) ->
      fprintf fmt (protect_on (pri > 0) "%a@ in@\n%a")
        print_let_defn ld print_expr e;
      forget_let_defn ld
  | Eif (e0,e1,e2) when is_e_false e1 && is_e_true e2 ->
      fprintf fmt (protect_on (pri > 4) "not %a") (print_lexpr 4) e0
  | Eif (e0,e1,e2) when is_e_false e2 ->
      fprintf fmt (protect_on (pri > 3) "@[<hov 1>%a &&@ %a@]")
        (print_lexpr 4) e0 (print_lexpr 3) e1
  | Eif (e0,e1,e2) when is_e_true e1 ->
      fprintf fmt (protect_on (pri > 2) "@[<hov 1>%a ||@ %a@]")
        (print_lexpr 3) e0 (print_lexpr 2) e2
  | Eif (e0,e1,e2) when is_e_void e2 ->
      fprintf fmt (protect_on (pri > 0) "if %a then %a")
        print_expr e0 print_expr e1
  | Eif (e0,e1,e2) ->
      fprintf fmt (protect_on (pri > 0) "if %a then %a@ else %a")
        print_expr e0 print_expr e1 print_expr e2
  | Eassign al ->
      let print_left fmt (r,f,_) =
        fprintf fmt "%a.%a" print_pvty r print_rs f in
      let print_right fmt (_,_,v) = print_pv fmt v in
      fprintf fmt (protect_on (pri > 0) "%a <- %a")
        (Pp.print_list Pp.comma print_left) al
        (Pp.print_list Pp.comma print_right) al
  | Ecase (e0,bl) ->
      (* Elet and Ecase are ghost-containers *)
      fprintf fmt "match %a with@\n@[<hov>%a@]@\nend"
        print_expr e0 (Pp.print_list Pp.newline print_branch) bl
  | Ewhile (d,inv,varl,e) ->
      fprintf fmt "@[<hov 2>while %a do%a%a@\n%a@]@\ndone"
        print_expr d print_invariant inv print_variant varl print_expr e
  | Efor (pv,(pvfrom,dir,pvto),inv,e) ->
      fprintf fmt "@[<hov 2>for %a =@ %a@ %s@ %a@ %ado@\n%a@]@\ndone"
        print_pv pv print_pv pvfrom
        (if dir = To then "to" else "downto") print_pv pvto
        print_invariant inv print_expr e
  | Eraise (xs,e) when is_e_void e ->
      fprintf fmt "raise %a" print_xs xs
  | Eraise (xs,e) ->
      fprintf fmt "raise (%a %a)" print_xs xs print_expr e
  | Etry (e,bl) ->
      let bl = Mxs.bindings bl in
      fprintf fmt "try %a with@\n@[<hov>%a@]@\nend"
        print_expr e (Pp.print_list Pp.newline print_xbranch) bl
  | Eabsurd ->
      fprintf fmt "absurd"
  | Eassert (Assert,f) ->
      fprintf fmt "assert { %a }" print_term f
  | Eassert (Assume,f) ->
      fprintf fmt "assume { %a }" print_term f
  | Eassert (Check,f) ->
      fprintf fmt "check { %a }" print_term f
  | Eghost e ->
      fprintf fmt "ghost ( %a )" print_expr e
  | Epure t ->
      fprintf fmt "pure { %a }" print_term t

and print_branch fmt ({pp_pat = p},e) =
  fprintf fmt "@[<hov 4>| %a ->@ %a@]" print_pat p print_expr e;
  Svs.iter forget_var p.pat_vars

and print_xbranch fmt (xs,(vl,e)) =
  let pvs = Spv.inter (Spv.of_list vl) e.e_effect.eff_reads in
  let print_var fmt v =
    if Spv.mem v pvs then fprintf fmt " %a" print_pv v
    else pp_print_string fmt " _" in
  fprintf fmt "@[<hov 4>| %a%a ->@ %a@]" print_xs xs
    (Pp.print_list Pp.nothing print_var) vl print_expr e;
  Spv.iter forget_pv pvs

and print_let_defn fmt = function
  | LDvar (v,e) ->
      fprintf fmt "@[<hov 2>let %s%a%a =@ %a@]"
        (if v.pv_ghost then "ghost " else "")
        print_pv v print_id_labels v.pv_vs.vs_name
        (print_lexpr 0 (*4*)) e
  | LDsym (s,{c_node = Cfun e; c_cty = ({cty_args = _::_} as c)}) ->
      fprintf fmt "@[<hov 2>let %a%a =@\n%a@]"
        print_rs_head s print_cty s.rs_cty (*FIXME: c*)
        (print_lexpr 0 (*4*)) e;
      forget_cty c
  | LDsym (s,{c_node = Cany; c_cty = ({cty_args = _::_} as c)}) ->
      fprintf fmt "@[<hov 2>val %a%a@]"
        print_rs_head s print_cty c;
      forget_cty c
  | LDsym (s,c) ->
      fprintf fmt "@[<hov 2>let %a =@\n%a@]"
        print_rs_head s
        (print_cexp false 0 (*4*)) c
  | LDrec rdl ->
      List.iter (fun fd -> Hrs.replace ht_rs fd.rec_rsym fd.rec_sym) rdl;
      Pp.print_list_next Pp.newline print_rec_fun fmt rdl;
      List.iter (fun fd -> Hrs.remove ht_rs fd.rec_rsym) rdl

and print_rec_fun fst fmt fd =
  let e = match fd.rec_fun.c_node with
    | Cfun e -> e | _ -> assert false in
  fprintf fmt "@[<hov 2>%s %a%a%a =@\n%a@]"
    (if fst then "let rec" else "with")
    print_rs_head fd.rec_sym
    print_cty fd.rec_fun.c_cty
    print_variant fd.rec_varl
    (print_lexpr 0 (*4*)) e;
  forget_cty fd.rec_fun.c_cty

(* exception handling *)

let () = Exn_printer.register (fun fmt e -> match e with
  | ConstructorExpected s -> fprintf fmt
      "Function %a is not a constructor" print_rs s
  | FieldExpected s -> fprintf fmt
      "Function %a is not a mutable field" print_rs s
  | _ -> raise e)<|MERGE_RESOLUTION|>--- conflicted
+++ resolved
@@ -184,18 +184,9 @@
 let create_constructor ~constr id s fl =
   let exn = Invalid_argument "Expr.create_constructor" in
   let fs = List.fold_right (Spv.add_new exn) fl Spv.empty in
-<<<<<<< HEAD
   if List.exists (fun f -> not (Spv.mem f fs)) s.its_mfields ||
-    s.its_private || s.its_def <> None || constr < 1 ||
+    s.its_private || s.its_def <> NoDef || constr < 1 ||
     (s.its_mutable && constr > 1) then raise exn;
-=======
-  if s.its_privmut || s.its_def <> NoDef then raise exn;
-  if s.its_mfields <> [] then begin
-    if constr <> 1 then raise exn;
-    let mfs = Spv.of_list s.its_mfields in
-    if not (Spv.subset mfs fs) then raise exn
-  end else if constr < 1 then raise exn;
->>>>>>> 7129b259
   let argl = List.map (fun a -> a.pv_vs.vs_ty) fl in
   let tyl = List.map ity_var s.its_ts.ts_args in
   let rgl = List.map ity_reg s.its_regions in
@@ -552,7 +543,10 @@
         effect-hiding construction, Etry, is forbidden. *)
   | Eassign _ | Ewhile _ | Efor _ | Eassert _ -> assert false
   | Evar v -> t_var v.pv_vs
-  | Econst n -> t_const n
+  | Econst (Number.ConstInt _ as c)->
+      t_const c ty_int
+  | Econst (Number.ConstReal _ as c)->
+      t_const c ty_real
   | Epure t -> t
   | Eghost e -> pure_of_expr prop e
   | Eexec (_,{cty_post = []}) -> raise Exit
@@ -609,7 +603,10 @@
   | _ when ity_equal e.e_ity ity_unit -> t_true
   | Eassign _ | Ewhile _ | Efor _ | Eassert _ -> assert false
   | Evar v -> post_of_term res (t_var v.pv_vs)
-  | Econst n -> post_of_term res (t_const n)
+  | Econst (Number.ConstInt _ as c)->
+      post_of_term res (t_const c ty_int)
+  | Econst (Number.ConstReal _ as c)->
+      post_of_term res (t_const c ty_real)
   | Epure t -> post_of_term res t
   | Eghost e -> post_of_expr res e
   | Eexec (_,c) ->
@@ -1272,13 +1269,8 @@
 
 and print_enode pri fmt e = match e.e_node with
   | Evar v -> print_pv fmt v
-<<<<<<< HEAD
-  | Econst c -> print_const fmt c
+  | Econst c -> Number.print_constant fmt c
   | Eexec (c,_) -> print_cexp true pri fmt c
-=======
-  | Econst c -> Number.print_constant fmt c
-  | Eexec c -> print_cexp true pri fmt c
->>>>>>> 7129b259
   | Elet (LDvar (v,e1), e2)
     when v.pv_vs.vs_name.id_string = "_" && ity_equal v.pv_ity ity_unit ->
       fprintf fmt (protect_on (pri > 0) "%a;@\n%a")
