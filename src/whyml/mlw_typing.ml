(********************************************************************)
(*                                                                  *)
(*  The Why3 Verification Platform   /   The Why3 Development Team  *)
(*  Copyright 2010-2013   --   INRIA - CNRS - Paris-Sud University  *)
(*                                                                  *)
(*  This software is distributed under the terms of the GNU Lesser  *)
(*  General Public License version 2.1, with the special exception  *)
(*  on linking described in file LICENSE.                           *)
(*                                                                  *)
(********************************************************************)

open Stdlib
open Ident
open Ty
open Term
open Decl
open Theory
open Env
open Ptree

open Mlw_ty
open Mlw_ty.T
open Mlw_expr
open Mlw_decl
open Mlw_pretty
open Mlw_dexpr
open Mlw_module
open Mlw_wp

(** errors *)

exception DuplicateTypeVar of string
exception UnboundTypeVar of string

(** lazy declaration of tuples *)

let ht_tuple   = Hint.create 3
let ts_tuple n = Hint.replace ht_tuple n (); ts_tuple n
let fs_tuple n = Hint.replace ht_tuple n (); fs_tuple n

let count_term_tuples t =
  let syms_ts _ ts = match is_ts_tuple_id ts.ts_name with
    | Some n -> Hint.replace ht_tuple n () | _ -> () in
  let syms_ty _ ty = ty_s_fold syms_ts () ty in
  t_s_fold syms_ty (fun _ _ -> ()) () t

let flush_tuples uc =
  let kn = Theory.get_known (get_theory uc) in
  let add_tuple n _ uc =
    if Mid.mem (Ty.ts_tuple n).ts_name kn then uc
    else use_export_theory uc (tuple_theory n) in
  let uc = Hint.fold add_tuple ht_tuple uc in
  Hint.clear ht_tuple;
  uc

let add_pdecl_with_tuples ~wp uc pd = add_pdecl ~wp (flush_tuples uc) pd
let add_decl_with_tuples uc d = add_decl (flush_tuples uc) d

(** symbol lookup *)

let qloc = Typing.qloc
let print_qualid = Typing.print_qualid

let uc_find_ts uc p =
  let get_id_ts = function
    | PT pt -> pt.its_ts.ts_name
    | TS ts -> ts.ts_name in
  Typing.find_qualid get_id_ts ns_find_type_symbol (get_namespace uc) p

let uc_find_ps uc p =
  let get_id_ps = function
    | PV pv -> pv.pv_vs.vs_name
    | PS ps -> ps.ps_name
    | PL pl -> pl.pl_ls.ls_name
    | XS xs -> xs.xs_name
    | LS ls -> ls.ls_name in
  Typing.find_qualid get_id_ps ns_find_prog_symbol (get_namespace uc) p

let uc_find_ls uc p =
  let ns = Theory.get_namespace (get_theory uc) in
  Typing.find_qualid (fun ls -> ls.ls_name) Theory.ns_find_ls ns p

(** parsing types *)

let create_user_tv = Typing.create_user_tv
let create_user_id = Typing.create_user_id

let ity_of_pty ?(noop=true) uc pty =
  let rec get_ty = function
    | PPTtyvar ({id_loc = loc}, true) when noop ->
        Loc.errorm ~loc "Opaqueness@ annotations@ are@ only@ \
          allowed@ in@ function@ and@ predicate@ prototypes"
    | PPTtyvar ({id = x}, _) ->
        ity_var (create_user_tv x)
    | PPTtyapp (q, tyl) ->
        let tyl = List.map get_ty tyl in
        begin match uc_find_ts uc q with
        | PT s -> Loc.try2 ~loc:(qloc q) ity_app_fresh s tyl
        | TS s -> Loc.try2 ~loc:(qloc q) ity_pur s tyl
        end
    | PPTtuple tyl ->
        let s = ts_tuple (List.length tyl) in
        ity_pur s (List.map get_ty tyl)
    | PPTarrow (ty1, ty2) ->
        ity_pur ts_func [get_ty ty1; get_ty ty2]
    | PPTparen ty ->
        get_ty ty
  in
  get_ty pty

let rec opaque_tvs acc = function
  | PPTtyvar (id, true) -> Stv.add (create_user_tv id.id) acc
  | PPTtyvar (_, false) -> acc
  | PPTtyapp (_, pl)
  | PPTtuple pl -> List.fold_left opaque_tvs acc pl
  | PPTarrow (ty1, ty2) -> opaque_tvs (opaque_tvs acc ty1) ty2
  | PPTparen ty -> opaque_tvs acc ty

(** typing program expressions *)

(* records *)

let parse_prog_record uc fll =
  let pl = match fll with
    | [] -> raise EmptyRecord
    | (pl,_)::_ -> pl in
  let its = match pl.pl_args with
    | [{ fd_ity = { ity_node = Ityapp (its,_,_) }}] -> its
    | _ -> raise (BadRecordField pl.pl_ls) in
  let cs, pjl = match find_constructors (get_known uc) its with
    | [cs,pjl] -> cs, List.map (Opt.get_exn (BadRecordField pl.pl_ls)) pjl
    | _ -> raise (BadRecordField pl.pl_ls) in
  let pjs = List.fold_left (fun s pj -> Sls.add pj.pl_ls s) Sls.empty pjl in
  let flm = List.fold_left (fun m (pj,v) -> let pj = pj.pl_ls in
    if not (Sls.mem pj pjs) then raise (BadRecordField pj) else
      Mls.add_new (DuplicateRecordField (cs.pl_ls,pj)) pj v m)
    Mls.empty fll
  in
  cs,pjl,flm

let find_prog_field uc (p,e) = match uc_find_ps uc p with PL pl -> pl, e
  | _ -> Loc.errorm ~loc:(qloc p) "Not a record field: %a" print_qualid p

let find_pure_field uc (p,e) = match uc_find_ps uc p with LS ls -> ls, e
  | _ -> Loc.errorm ~loc:(qloc p) "Not a record field: %a" print_qualid p

let prog_record ~loc uc get_val fl =
  let fl = List.map (find_prog_field uc) fl in
  let cs,pjl,flm = Loc.try2 ~loc parse_prog_record uc fl in
  let get_val pj = get_val cs pj (Mls.find_opt pj.pl_ls flm) in
  cs, List.map get_val pjl

let pure_record ~loc uc get_val fl =
  let fl = List.map (find_pure_field uc) fl in
  let kn = Theory.get_known (get_theory uc) in
  let cs,pjl,flm = Loc.try2 ~loc Decl.parse_record kn fl in
  let get_val pj = get_val cs pj (Mls.find_opt pj flm) in
  cs, List.map get_val pjl

(* patterns *)

let create_user_id = Typing.create_user_id

let rec dpattern uc { pat_desc = desc; pat_loc = loc } =
  Mlw_dexpr.dpattern ~loc (match desc with
    | Ptree.PPpwild -> DPwild
    | Ptree.PPpvar x -> DPvar (create_user_id x)
    | Ptree.PPpapp (q,pl) ->
        begin match uc_find_ps uc q with
        | PL s -> DPpapp (s, List.map (fun p -> dpattern uc p) pl)
        | LS s -> DPlapp (s, List.map (fun p -> dpattern uc p) pl)
        | _ -> Loc.errorm ~loc:(qloc q) "Not a constructor: %a" print_qualid q
        end
    | Ptree.PPprec [] -> raise Decl.EmptyRecord
    | Ptree.PPprec ((q,_)::_ as fl) ->
        let get_val _ _ = function
          | Some p -> dpattern uc p
          | None -> Mlw_dexpr.dpattern DPwild in
        begin match uc_find_ps uc q with
        | PL _ -> let cs,fl = prog_record ~loc uc get_val fl in DPpapp (cs,fl)
        | LS _ -> let cs,fl = pure_record ~loc uc get_val fl in DPlapp (cs,fl)
        | _ -> Loc.errorm ~loc:(qloc q) "Not a record field: %a" print_qualid q
        end
    | Ptree.PPptuple pl ->
        let pl = List.map (fun p -> dpattern uc p) pl in
        DPlapp (fs_tuple (List.length pl), pl)
    | Ptree.PPpas (p, x) -> DPas (dpattern uc p, create_user_id x)
    | Ptree.PPpor (p, q) -> DPor (dpattern uc p, dpattern uc q))

(* specifications *)

type lenv = {
  uc     : module_uc;
  th_at  : Theory.theory_uc;
  th_old : Theory.theory_uc;
}

let create_lenv uc = {
  uc     = uc;
  th_at  = Theory.use_export (get_theory uc) Mlw_wp.th_mark_at;
  th_old = Theory.use_export (get_theory uc) Mlw_wp.th_mark_old;
}

let find_global_vs uc p = try match uc_find_ps uc p with
  | PV pv -> Some pv.pv_vs | _ -> None with _ -> None

let find_local_vs uc lvm p = match p with
  | Qdot _ -> find_global_vs uc p
  | Qident id -> let ovs = Mstr.find_opt id.id lvm in
      if ovs = None then find_global_vs uc p else ovs

let check_at f0 =
  let tvs0 = t_vars f0 in
  let rec check () f = match f.t_node with
    | Term.Tapp (ls, _) when ls_equal ls fs_at || ls_equal ls fs_old ->
        let tvs = t_vars f in
        if not (Mvs.set_submap tvs tvs0) then Loc.errorm ?loc:f.t_loc
          "locally bound variable %a under `at'/`old'"
          Pretty.print_vs (fst (Mvs.choose (Mvs.set_diff tvs tvs0)));
        t_fold check () f
    | _ ->
        t_fold check () f
  in
  check () f0

let type_term uc th lvm t =
  let gvars p = find_local_vs uc lvm p in
  let t = Typing.type_term th gvars t in
  check_at t; count_term_tuples t; t

let type_fmla uc th lvm f =
  let gvars p = find_local_vs uc lvm p in
  let f = Typing.type_fmla th gvars f in
  check_at f; count_term_tuples f; f

let dpre lenv pl lvm =
  let dpre f = type_fmla lenv.uc lenv.th_at lvm f in
  List.map dpre pl

let dpost lenv ql lvm ty =
  let dpost (loc,pfl) = match pfl with
    | [{ pat_desc = Ptree.PPpwild | Ptree.PPptuple [] }, f] ->
        None, Loc.try3 ~loc type_fmla lenv.uc lenv.th_old lvm f
    | [{ pat_desc = Ptree.PPpvar id }, f] ->
        let v = create_vsymbol (create_user_id id) ty in
        let lvm = Mstr.add id.id v lvm in
        Some v, Loc.try3 ~loc type_fmla lenv.uc lenv.th_old lvm f
    | _ ->
        let v = create_vsymbol (id_fresh "result") ty in
        let i = { id = "(null)"; id_loc = loc; id_lab = [] } in
        let t = { pp_desc = PPident (Qident i); pp_loc = loc } in
        let f = { pp_desc = PPmatch (t, pfl); pp_loc = loc } in
        let lvm = Mstr.add "(null)" v lvm in
        Some v, Loc.try3 ~loc type_fmla lenv.uc lenv.th_old lvm f
  in
  List.map dpost ql

let find_xsymbol uc p = match uc_find_ps uc p with XS xs -> xs
  | _ -> Loc.errorm ~loc:(qloc p) "exception symbol expected"

let dxpost lenv ql lvm =
  let add_exn (q,pat,f) m =
    let xs = find_xsymbol lenv.uc q in
    Mexn.change (function
      | Some l -> Some ((pat,f) :: l)
      | None   -> Some ((pat,f) :: [])) xs m in
  let mk_xpost loc xs pfl =
    dpost lenv [loc,pfl] lvm (ty_of_ity xs.xs_ity) in
  let exn_map (loc,xpfl) =
    let m = List.fold_right add_exn xpfl Mexn.empty in
    Mexn.mapi (fun xs pfl -> mk_xpost loc xs pfl) m in
  let add_map ql m =
    Mexn.union (fun _ l r -> Some (l @ r)) (exn_map ql) m in
  List.fold_right add_map ql Mexn.empty

let dreads lenv rl lvm =
  let dreads q = match find_local_vs lenv.uc lvm q with Some vs -> vs
    | None -> Loc.errorm ~loc:(qloc q) "Not a variable: %a" print_qualid q in
  List.map dreads rl

let dwrites lenv wl lvm =
  let dwrites t = type_term lenv.uc (get_theory lenv.uc) lvm t in
  List.map dwrites wl

let find_variant_ls uc p = match uc_find_ls uc p with
  | { ls_args = [u;v]; ls_value = None } as ls when ty_equal u v -> ls
  | s -> Loc.errorm ~loc:(qloc p) "Not an order relation: %a" Pretty.print_ls s

let dvariant lenv varl lvm =
  let dvar t = type_term lenv.uc lenv.th_at lvm t in
  let dvar (t,q) = dvar t, Opt.map (find_variant_ls lenv.uc) q in
  List.map dvar varl

let dspec lenv sp lvm ty = {
  ds_pre     = dpre lenv sp.sp_pre lvm;
  ds_post    = dpost lenv sp.sp_post lvm ty;
  ds_xpost   = dxpost lenv sp.sp_xpost lvm;
  ds_reads   = dreads lenv sp.sp_reads lvm;
  ds_writes  = dwrites lenv sp.sp_writes lvm;
  ds_variant = dvariant lenv sp.sp_variant lvm;
}

let dassert lenv f lvm =
  type_fmla lenv.uc lenv.th_at lvm f

let dinvariant = dpre

let dloopannot lenv ann lvm =
  dvariant   lenv ann.loop_variant   lvm,
  dinvariant lenv ann.loop_invariant lvm

(* abstract values *)

let dbinder uc id gh pty =
  let id = Opt.map create_user_id id in
  let otv = Opt.fold opaque_tvs Stv.empty pty in
  let dity = match pty with
    | Some pty -> dity_of_ity (ity_of_pty ~noop:false uc pty)
    | None -> dity_fresh () in
  id, gh, otv, dity

let dparam uc (_,id,gh,pty) = dbinder uc id gh (Some pty)
let dbinder uc (_,id,gh,pty) = dbinder uc id gh pty

let rec dtype_c lenv (tyv, sp) = dtype_v lenv tyv, dspec lenv sp

and dtype_v lenv = function
  | Tpure pty ->
      DSpecV (dity_of_ity (ity_of_pty lenv.uc pty))
  | Tarrow (bl,tyc) ->
      DSpecA (List.map (fun p -> dparam lenv.uc p) bl, dtype_c lenv tyc)

(* expressions *)

let add_lemma_label ~top id = function
  | Gnone -> id, false
  | Gghost -> id, true
  | Glemma when not top ->
<<<<<<< HEAD
      errorm ~loc:id. Ptree.id_loc
        "lemma functions are only allowed at toplevel"
=======
      Loc.errorm ~loc:id.id_loc "lemma functions are only allowed at toplevel"
>>>>>>> 1550af00
  | Glemma -> { id with id_lab = Lstr Mlw_wp.lemma_label :: id.id_lab }, true

let is_reusable de = match de.de_node with
  | DEvar _ | DEgpvar _ | DEconst _ | DEtrue | DEfalse -> true
  | DEplapp ({pl_value = {fd_ity = ity; fd_mut = None}},[]) ->
      ity_immutable ity (* cannot reuse since regions will not be shared *)
  | DElsapp (_,[]) -> true (* can reuse since dvty is shared and immutable *)
  | _ -> false

let mk_var n de =
  Mlw_dexpr.dexpr ?loc:de.de_loc (DEvar (n, de.de_dvty))

let mk_let ~loc n de node =
  let de1 = Mlw_dexpr.dexpr ~loc node in
  DElet ((id_user n loc, false, de), de1)

let chainable_ps = function
  | { ps_aty = { aty_args = [pv1;pv2]; aty_result = VTvalue ity }}
  | { ps_aty = { aty_args = [pv1]; aty_result =
       VTarrow { aty_args = [pv2]; aty_result = VTvalue ity }}} ->
      ity_equal ity ity_bool
      && not (ity_equal pv1.pv_ity ity_bool)
      && not (ity_equal pv2.pv_ity ity_bool)
  | _ -> false

let chainable_qualid uc p = match uc_find_ps uc p with
  | PS ps -> chainable_ps ps
  | LS { ls_args = [ty1;ty2]; ls_value = ty } ->
      Opt.fold (fun _ ty -> ty_equal ty ty_bool) true ty
      && not (ty_equal ty1 ty_bool)
      && not (ty_equal ty2 ty_bool)
  | LS _ | PL _ | PV _ | XS _ -> false

let chainable_op uc denv op =
  (* non-bool -> non-bool -> bool *)
  op.id = "infix =" || op.id = "infix <>" ||
  match denv_get_opt denv op.id with
  | Some (DEvar (_,t)) -> dvty_is_chainable t
  | Some (DEgpsym ps) -> chainable_ps ps
  | Some _ -> false (* can never happen *)
  | None -> chainable_qualid uc (Qident op)

let rec dexpr ({uc = uc} as lenv) denv {expr_desc = desc; expr_loc = loc} =
  let expr_app loc e el =
    let app (loc, e) e1 = Opt.fold Loc.join loc e1.de_loc,
      DEapply (Mlw_dexpr.dexpr ~loc e, e1) in
    snd (List.fold_left app (loc, e) el)
  in
  let rec take loc al l el = match l, el with
    | (_::l), (e::el) ->
        take (Opt.fold Loc.join loc e.de_loc) (e::al) l el
    | _, _ -> loc, List.rev al, el
  in
  let qualid_app loc q el = match uc_find_ps uc q with
    | PV pv -> expr_app loc (DEgpvar pv) el
    | PS ps -> expr_app loc (DEgpsym ps) el
    | PL pl -> let loc,al,el = take loc [] pl.pl_args el in
               expr_app loc (DEplapp (pl, al)) el
    | LS ls -> let loc,al,el = take loc [] ls.ls_args el in
               expr_app loc (DElsapp (ls, al)) el
    | XS xs -> Loc.errorm ~loc:(qloc q)
        "unexpected exception symbol %a" print_xs xs
  in
  let qualid_app loc q el = match q with
    | Qident {id = n} ->
        (match denv_get_opt denv n with
        | Some d -> expr_app loc d el
        | None -> qualid_app loc q el)
    | _ -> qualid_app loc q el
  in
  Mlw_dexpr.dexpr ~loc (match desc with
  | Ptree.Eident q ->
      qualid_app loc q []
  | Ptree.Eidapp (q, tl) ->
      qualid_app (qloc q) q (List.map (dexpr lenv denv) tl)
  | Ptree.Eapply (e1, e2) ->
      DEapply (dexpr lenv denv e1, dexpr lenv denv e2)
  | Ptree.Etuple el ->
      let el = List.map (dexpr lenv denv) el in
      DElsapp (fs_tuple (List.length el), el)
  | Ptree.Einfix (e12, op2, e3)
  | Ptree.Einnfix (e12, op2, e3) ->
      let make_app de1 op de2 = if op.id = "infix <>" then
        let oq = Qident { op with id = "infix =" } in
        let dt = qualid_app op.id_loc oq [de1;de2] in
        DEnot (Mlw_dexpr.dexpr ~loc dt)
      else
        qualid_app op.id_loc (Qident op) [de1;de2]
      in
      let rec make_chain n1 n2 de1 = function
        | [op,de2] ->
            make_app de1 op de2
        | (op,de2) :: ch ->
            let re = is_reusable de2 in
            let v = if re then de2 else mk_var n1 de2 in
            let de12 = Mlw_dexpr.dexpr ~loc (make_app de1 op v) in
            let de23 = Mlw_dexpr.dexpr ~loc (make_chain n2 n1 v ch) in
            let d = DElazy (DEand, de12, de23) in
            if re then d else mk_let ~loc n1 de2 d
        | [] -> assert false in
      let rec get_chain e12 acc = match e12.expr_desc with
        | Ptree.Einfix (e1, op1, e2) when chainable_op uc denv op1 ->
            get_chain e1 ((op1, dexpr lenv denv e2) :: acc)
        | _ -> e12, acc in
      let ch = [op2, dexpr lenv denv e3] in
      let e1, ch = if chainable_op uc denv op2
        then get_chain e12 ch else e12, ch in
      make_chain "q1 " "q2 " (dexpr lenv denv e1) ch
  | Ptree.Econst c -> DEconst c
  | Ptree.Erecord [] -> raise Decl.EmptyRecord
  | Ptree.Erecord ((q,_)::_ as fl) ->
      let prog_val cs pj = function
        | None -> Loc.error ~loc (Decl.RecordFieldMissing (cs.pl_ls,pj.pl_ls))
        | Some e -> dexpr lenv denv e in
      let pure_val cs pj = function
        | None -> Loc.error ~loc (Decl.RecordFieldMissing (cs,pj))
        | Some e -> dexpr lenv denv e in
      begin match uc_find_ps uc q with
      | PL _ -> let cs,fl = prog_record ~loc uc prog_val fl in DEplapp (cs,fl)
      | LS _ -> let cs,fl = pure_record ~loc uc pure_val fl in DElsapp (cs,fl)
      | _ -> Loc.errorm ~loc:(qloc q) "Not a record field: %a" print_qualid q
      end
  | Ptree.Eupdate (_, []) -> raise Decl.EmptyRecord
  | Ptree.Eupdate (e1, ((q,_)::_ as fl)) ->
      let e1 = dexpr lenv denv e1 in
      let re = is_reusable e1 in
      let v = if re then e1 else mk_var "q " e1 in
      let prog_val _ pj = function
        | None -> Mlw_dexpr.dexpr ~loc (DEplapp (pj, [v]))
        | Some e -> dexpr lenv denv e in
      let pure_val _ pj = function
        | None -> Mlw_dexpr.dexpr ~loc (DElsapp (pj, [v]))
        | Some e -> dexpr lenv denv e in
      let d = match uc_find_ps uc q with
        | PL _ -> let cs,fl = prog_record ~loc uc prog_val fl in DEplapp (cs,fl)
        | LS _ -> let cs,fl = pure_record ~loc uc pure_val fl in DElsapp (cs,fl)
        | _ -> Loc.errorm ~loc:(qloc q) "Not a record field: %a" print_qualid q
      in
      if re then d else mk_let ~loc "q " e1 d
  | Ptree.Elet (id, gh, e1, e2) ->
      let id, gh = add_lemma_label ~top:false id gh in
      let ld = create_user_id id, gh, dexpr lenv denv e1 in
      DElet (ld, dexpr lenv (denv_add_let denv ld) e2)
  | Ptree.Efun (id, gh, lam, e2) ->
      let id, gh = add_lemma_label ~top:false id gh in
      let bl, de, sp = dlambda lenv denv lam in
      let fd = create_user_id id, gh, bl, de, sp in
      DEfun (fd, dexpr lenv (denv_add_fun denv fd) e2)
  | Ptree.Erec (fdl, e1) ->
      let denv, rd = drec_defn ~top:false lenv denv fdl in
      DErec (rd, dexpr lenv denv e1)
  | Ptree.Elam lam ->
      let bl, de, sp = dlambda lenv denv lam in
      DElam (bl, de, sp)
  | Ptree.Ematch (e1, bl) ->
      let e1 = dexpr lenv denv e1 in
      let branch (pp, e) =
        let pp = dpattern uc pp in
        let denv = denv_add_pat denv pp in
        pp, dexpr lenv denv e in
      DEcase (e1, List.map branch bl)
  | Ptree.Eif (e1, e2, e3) ->
      let e1 = dexpr lenv denv e1 in
      let e2 = dexpr lenv denv e2 in
      let e3 = dexpr lenv denv e3 in
      DEif (e1, e2, e3)
  | Ptree.Enot e1 ->
      DEnot (dexpr lenv denv e1)
  | Ptree.Elazy (op, e1, e2) ->
      let op = match op with
        | Ptree.LazyAnd -> DEand
        | Ptree.LazyOr  -> DEor in
      let e1 = dexpr lenv denv e1 in
      let e2 = dexpr lenv denv e2 in
      DElazy (op, e1, e2)
  | Ptree.Etrue -> DEtrue
  | Ptree.Efalse -> DEfalse
  | Ptree.Esequence (e1, e2) ->
      let e1 = dexpr lenv denv e1 in
      let e2 = dexpr lenv denv e2 in
      DElet ((id_user "_" loc, false, e1), e2)
  | Ptree.Eloop (ann, e1) ->
      let e1 = dexpr lenv denv e1 in
      DEloop (dloopannot lenv ann, e1)
  | Ptree.Ewhile (e1, ann, e2) ->
      let e1 = dexpr lenv denv e1 in
      let e2 = dexpr lenv denv e2 in
      DEwhile (e1, dloopannot lenv ann, e2)
  | Ptree.Efor (id, efrom, dir, eto, inv, e1) ->
      let dir = match dir with
        | Ptree.To -> To | Ptree.Downto -> DownTo in
      let efrom = dexpr lenv denv efrom in
      let eto = dexpr lenv denv eto in
      let inv = dinvariant lenv inv in
      let id = create_user_id id in
      let denv = denv_add_var denv id (dity_of_ity ity_int) in
      DEfor (id, efrom, dir, eto, inv, dexpr lenv denv e1)
  | Ptree.Eassign (e1, q, e2) ->
      let pl = match uc_find_ps uc q with PL pl -> pl | _ ->
        Loc.errorm ~loc:(qloc q) "%a is not a field name" print_qualid q in
      DEassign (pl, dexpr lenv denv e1, dexpr lenv denv e2)
  | Ptree.Eraise (q, e1) ->
      let xs = find_xsymbol uc q in
      let e1 = match e1 with
        | Some e1 -> dexpr lenv denv e1
        | None when ity_equal xs.xs_ity ity_unit ->
            Mlw_dexpr.dexpr ~loc (DElsapp (Mlw_expr.fs_void, []))
        | _ -> Loc.errorm ~loc "exception argument expected" in
      DEraise (xs, e1)
  | Ptree.Etry (e1, cl) ->
      let e1 = dexpr lenv denv e1 in
      let branch (q, pp, e) =
        let xs = find_xsymbol uc q in
        let pp = match pp with
          | Some pp -> dpattern uc pp
          | None when ity_equal xs.xs_ity ity_unit ->
              Mlw_dexpr.dpattern ~loc (DPlapp (Mlw_expr.fs_void, []))
          | _ -> Loc.errorm ~loc "exception argument expected" in
        let denv = denv_add_pat denv pp in
        let e = dexpr lenv denv e in
        xs, pp, e in
      DEtry (e1, List.map branch cl)
  | Ptree.Eghost e1 ->
      DEghost (dexpr lenv denv e1)
  | Ptree.Eany (tyv, sp) ->
      let dsp = if
        sp.sp_pre   = [] && sp.sp_post   = [] && sp.sp_xpost   = [] &&
        sp.sp_reads = [] && sp.sp_writes = [] && sp.sp_variant = []
      then None
      else Some (dspec lenv sp) in
      DEany (dtype_v lenv tyv, dsp)
  | Ptree.Eabstract (e1, sp) ->
      DEabstract (dexpr lenv denv e1, dspec lenv sp)
  | Ptree.Eabsurd -> DEabsurd
  | Ptree.Eassert (ak, lexpr) ->
      let ak = match ak with
<<<<<<< HEAD
        | Ptree.Aassert -> Mlw_expr.Aassert
        | Ptree.Aassume -> Mlw_expr.Aassume
        | Ptree.Acheck  -> Mlw_expr.Acheck in
      e_assert ak (create_assert lenv f)
  | DEabsurd ->
      e_absurd (ity_of_dity (snd de.de_type))
  | DEraise (xs, de1) ->
      e_raise xs (expr lenv de1) (ity_of_dity (snd de.de_type))
  | DEtry (de1, bl) ->
      let e1 = expr lenv de1 in
      let add_branch (m,l) (xs,pp,de) =
        let vm, pp = make_ppattern pp xs.xs_ity in
        let lenv = Mstr.fold (fun s pv -> add_local s (LetV pv)) vm lenv in
        let e = expr lenv de in
        try Mexn.add xs ((pp,e) :: Mexn.find xs m) m, l
        with Not_found -> Mexn.add xs [pp,e] m, (xs::l) in
      let xsm, xsl = List.fold_left add_branch (Mexn.empty,[]) bl in
      let mk_branch xs = match Mexn.find xs xsm with
        | [{ ppat_pattern = { pat_node = Pvar vs }}, e] ->
            xs, Mlw_ty.restore_pv vs, e
        | [{ ppat_pattern = { pat_node = Pwild }} as p, e] ->
            xs, create_pvsymbol (id_fresh "wild") p.ppat_ity, e
        | [{ ppat_pattern = { pat_node = Papp (fs,[]) }} as p, e]
          when ls_equal fs Mlw_expr.fs_void ->
            xs, create_pvsymbol (id_fresh "void") p.ppat_ity, e
        | bl ->
            let pv = create_pvsymbol (id_fresh "res") xs.xs_ity in
            let pl = List.rev_map (fun (p,_) -> [p.ppat_pattern],t_void) bl in
            let lkn = Theory.get_known (get_theory lenv.mod_uc) in
            let find ts = List.map fst (Decl.find_constructors lkn ts) in
            let bl = try
              ignore (Pattern.CompileTerm.compile find [t_var pv.pv_vs] pl);
              bl
            with Pattern.NonExhaustive _ ->
              let ity = ity_of_dity (snd de.de_type) in
              let _, pp = make_ppattern PPwild pv.pv_ity in
              (pp, e_raise xs (e_value pv) ity) :: bl
            in
            xs, pv, e_case (e_value pv) (List.rev bl)
      in
      e_try e1 (List.rev_map mk_branch xsl)
  | DEmark (x, de1) ->
      let ld = create_let_defn (Denv.create_user_id x) e_now in
      let lenv = add_local x.id ld.let_sym lenv in
      e_let ld (expr lenv de1)
  | DEany dtyc ->
      let spec, result = type_c lenv Spv.empty vars_empty Stv.empty dtyc in
      e_any spec result
  | DEghost de1 ->
      e_ghostify true (expr lenv de1)
  | DEloop (var,inv,de1) ->
      let inv = create_pre lenv inv in
      let var = List.map (create_variant lenv) var in
      e_loop inv var (expr lenv de1)
  | DEfor (x,defrom,dir,deto,inv,de1) ->
      let efrom = expr lenv defrom in
      let eto = expr lenv deto in
      let pv = create_pvsymbol (Denv.create_user_id x) ity_int in
      let lenv = add_local x.id (LetV pv) lenv in
      let inv = create_pre lenv inv in
      let e1 = expr lenv de1 in
      let dir = match dir with
        | Ptree.To ->  Mlw_expr.To
        | Ptree.Downto ->  Mlw_expr.DownTo in
      e_for pv efrom dir eto inv e1

and expr_rec lenv dfdl =
  let step1 lenv (id, gh, _, bl, ((de, _) as tr)) =
    let pvl = binders bl in
    if fst de.de_type <> [] then errorm ~loc:de.de_loc
      "The body of a recursive function must be a first-order value";
    let aty = vty_arrow pvl (VTvalue (ity_of_dity (snd de.de_type))) in
    let ps = create_psymbol (Denv.create_user_id id) ~ghost:gh aty in
    add_local id.id (LetA ps) lenv, (ps, gh, pvl, tr) in
  let lenv, fdl = Lists.map_fold_left step1 lenv dfdl in
  let step2 (ps, gh, pvl, tr) = ps, expr_lam lenv gh pvl tr in
  let fdl = try List.map step2 fdl with
    | Loc.Located (_, Mlw_ty.TypeMismatch _)
    | Mlw_ty.TypeMismatch _ as exn ->
        List.iter (fun (ps,_,_,_) ->
          let loc = Opt.get ps.ps_name.Ident.id_loc in
          Loc.try2 ~loc check_user_ps true ps) fdl;
        raise exn in
  let fdl = try create_rec_defn fdl with
    | Loc.Located (_, Mlw_ty.TypeMismatch _)
    | Mlw_ty.TypeMismatch _ as exn ->
        List.iter (fun (ps,lam) ->
          let loc = Opt.get ps.ps_name.Ident.id_loc in
          let fd = create_fun_defn (id_clone ps.ps_name) lam in
          Loc.try2 ~loc check_user_ps true fd.fun_ps) fdl;
        raise exn in
  let step3 fd = fd.fun_ps, lambda_invariant lenv fd.fun_lambda in
  let fdl = create_rec_defn (List.map step3 fdl) in
  let step4 fd (id,_,_,bl,(de,dsp)) =
    Loc.try4 ~loc:de.de_loc check_lambda_effect lenv fd bl dsp;
    Loc.try2 ~loc:id.Ptree.id_loc check_user_ps true fd.fun_ps in
  List.iter2 step4 fdl dfdl;
  fdl

and expr_fun lenv x gh bl (de, dsp as tr) =
  let lam = expr_lam lenv gh (binders bl) tr in
  if lam.l_spec.c_variant <> [] then Loc.errorm
    "variants are not allowed in a non-recursive definition";
  let lam =
    if Debug.test_noflag implicit_post || dsp.ds_post <> [] ||
       oty_equal lam.l_spec.c_post.t_ty (Some ty_unit) then lam
    else match e_purify lam.l_expr with
    | None -> lam
    | Some t ->
        let vs, f = Mlw_ty.open_post lam.l_spec.c_post in
        let f = t_and_simp (t_equ_simp (t_var vs) t) f in
        let f = t_label_add Split_goal.stop_split f in
        let post = Mlw_ty.create_post vs f in
        let spec = { lam.l_spec with c_post = post } in
        { lam with l_spec = spec } in
  let lam = lambda_invariant lenv lam in
  let fd = create_fun_defn (Denv.create_user_id x) lam in
  Loc.try4 ~loc:de.de_loc check_lambda_effect lenv fd bl dsp;
  Loc.try2 ~loc:x.id_loc check_user_ps false fd.fun_ps;
  fd

and expr_lam lenv gh pvl (de, dsp) =
  let lenv = add_binders lenv pvl in
  let e = e_ghostify gh (expr lenv de) in
  if not gh && e.e_ghost then
    Loc.errorm ~loc:de.de_loc "ghost body in a non-ghost function";
  let spec = spec_of_dspec lenv e.e_effect e.e_vty dsp in
  { l_args = pvl; l_expr = e; l_spec = spec }
=======
        | Ptree.Aassert -> Aassert
        | Ptree.Aassume -> Aassume
        | Ptree.Acheck  -> Acheck in
      DEassert (ak, dassert lenv lexpr)
  | Ptree.Emark (id, e1) ->
      DEmark (create_user_id id, dexpr lenv denv e1)
  | Ptree.Enamed (Lpos uloc, e1) ->
      DEuloc (dexpr lenv denv e1, uloc)
  | Ptree.Enamed (Lstr lab, e1) ->
      DElabel (dexpr lenv denv e1, Slab.singleton lab)
  | Ptree.Ecast (e1, pty) ->
      DEcast (dexpr lenv denv e1, ity_of_pty uc pty))

and drec_defn ~top lenv denv fdl =
  let prep (id, gh, (bl, pty, e, sp)) =
    let id, gh = add_lemma_label ~top id gh in
    let bl = List.map (dbinder lenv.uc) bl in
    let dity = match pty with
      | Some pty -> dity_of_ity (ity_of_pty lenv.uc pty)
      | None -> dity_fresh () in
    let pre denv = dexpr lenv denv e, dspec lenv sp in
    create_user_id id, gh, bl, dity, pre in
  Mlw_dexpr.drec_defn denv (List.map prep fdl)

and dlambda lenv denv (bl, pty, e1, sp) =
  let bl = List.map (dbinder lenv.uc) bl in
  let e1 = match pty with
    | Some pty -> { e1 with expr_desc = Ecast (e1, pty) }
    | None -> e1 in
  let e1 = dexpr lenv (denv_add_args denv bl) e1 in
  bl, e1, dspec lenv sp

>>>>>>> 1550af00

(** Type declaration *)

let add_type_invariant loc uc id params inv =
  let x = "self" in
  let its = match uc_find_ts uc (Qident id) with
    | PT its when its.its_inv -> its
    | _ -> Loc.errorm ~loc "type %s does not have an invariant" id.id in
  let add_tv acc { id = id; id_loc = loc } =
    let e = Loc.Located (loc, DuplicateTypeVar id) in
    Sstr.add_new e id acc, Typing.create_user_tv id in
  let _, tvl = Lists.map_fold_left add_tv Sstr.empty params in
  let ty = ty_app its.its_ts (List.map ty_var tvl) in
  let res = create_vsymbol (id_fresh x) ty in
  let find = function
    | Qident { id = id } when id = x -> Some res
    | _ -> None in
  let mk_inv f =
    let f = Typing.type_fmla (get_theory uc) find f in
    t_label_add Split_goal.stop_split f in
  let inv = List.map mk_inv inv in
  let q = Mlw_ty.create_post res (t_and_simp_l inv) in
  let q = if List.for_all2 tv_equal its.its_ts.ts_args tvl then q else
    let add mtv u v = Mtv.add u (ty_var v) mtv in
    let mtv = List.fold_left2 add Mtv.empty tvl its.its_ts.ts_args in
    t_ty_subst mtv Mvs.empty q in
  let uc = (count_term_tuples q; flush_tuples uc) in
  Mlw_module.add_invariant uc its q

let look_for_loc tdl s =
  let look_id loc id = if id.id = s then Some id.id_loc else loc in
  let look_pj loc (_,id,_,_) = Opt.fold look_id loc id in
  let look_cs loc (csloc,id,pjl) =
    let loc = if id.id = s then Some csloc else loc in
    List.fold_left look_pj loc pjl in
  let look_fl loc f = look_id loc f.f_ident in
  let look loc d =
    let loc = look_id loc d.td_ident in
    match d.td_def with
      | TDabstract | TDalias _ -> loc
      | TDalgebraic csl -> List.fold_left look_cs loc csl
      | TDrecord fl -> List.fold_left look_fl loc fl
  in
  List.fold_left look None tdl

let add_types ~wp uc tdl =
  let add m d =
    let id = d.td_ident.id in
    Mstr.add_new (Loc.Located (d.td_loc, ClashSymbol id)) id d m in
  let def = List.fold_left add Mstr.empty tdl in

  (* detect cycles *)

  let rec cyc_visit x d seen = match Mstr.find_opt x seen with
    | Some true -> seen
    | Some false -> Loc.errorm ~loc:d.td_loc "Cyclic type definition"
    | None ->
        let ts_seen seen = function
          | Qident { id = x } ->
              begin try cyc_visit x (Mstr.find x def) seen
              with Not_found -> seen end
          | _ -> seen in
        let rec check seen = function
          | PPTtyvar _ -> seen
          | PPTparen ty -> check seen ty
          | PPTarrow (ty1,ty2) -> check (check seen ty1) ty2
          | PPTtyapp (q,tyl) -> List.fold_left check (ts_seen seen q) tyl
          | PPTtuple tyl -> List.fold_left check seen tyl in
        let seen = match d.td_def with
          | TDabstract | TDalgebraic _ | TDrecord _ -> seen
          | TDalias ty -> check (Mstr.add x false seen) ty in
        Mstr.add x true seen in
  ignore (Mstr.fold cyc_visit def Mstr.empty);

  (* detect impure types *)

  let impures = Hstr.create 5 in
  let rec imp_visit x =
    try Hstr.find impures x
    with Not_found ->
      let ts_imp = function
        | Qident { id = x } when Mstr.mem x def -> imp_visit x
        | q ->
            begin match uc_find_ts uc q with
              | PT _ -> true | TS _ -> false
            end
      in
      let rec check = function
        | PPTtyvar _ -> false
        | PPTparen ty -> check ty
        | PPTarrow (ty1,ty2) -> check ty1 || check ty2
        | PPTtyapp (q,tyl) -> ts_imp q || List.exists check tyl
        | PPTtuple tyl -> List.exists check tyl in
      Hstr.replace impures x false;
      let imp =
        let td = Mstr.find x def in
        match td.td_def with
        | TDabstract -> false
        | TDalias ty -> check ty
        | TDalgebraic csl ->
            let check (_,_,gh,ty) = gh || check ty in
            let cons (_,_,l) = List.exists check l in
            td.td_inv <> [] || td.td_vis <> Public || List.exists cons csl
        | TDrecord fl ->
            let field f = f.f_ghost || f.f_mutable || check f.f_pty in
            td.td_inv <> [] || td.td_vis <> Public || List.exists field fl
      in
      Hstr.replace impures x imp;
      imp
  in
  Mstr.iter (fun x _ -> ignore (imp_visit x)) def;

  (* detect mutable types and invariants *)

  let mutables = Hstr.create 5 in
  let rec mut_visit x =
    try Hstr.find mutables x
    with Not_found ->
      let ts_mut = function
        | Qident { id = x } when Mstr.mem x def -> mut_visit x
        | q ->
            begin match uc_find_ts uc q with
              | PT its -> its.its_regs <> [] || its.its_inv
              | TS _ -> false
            end
      in
      let rec check = function
        | PPTtyvar _ -> false
        | PPTparen ty -> check ty
        | PPTarrow (ty1,ty2) -> check ty1 || check ty2
        | PPTtyapp (q,tyl) -> ts_mut q || List.exists check tyl
        | PPTtuple tyl -> List.exists check tyl in
      Hstr.replace mutables x false;
      let mut =
        let td = Mstr.find x def in
        match td.td_def with
        | TDabstract -> false
        | TDalias ty -> check ty
        | TDalgebraic csl ->
            let check (_,_,_,ty) = check ty in
            let cons (_,_,l) = List.exists check l in
            td.td_inv <> [] || List.exists cons csl
        | TDrecord fl ->
            let field f = f.f_mutable || check f.f_pty in
            td.td_inv <> [] || List.exists field fl
      in
      Hstr.replace mutables x mut;
      mut
  in
  Mstr.iter (fun x _ -> ignore (mut_visit x)) def;

  (* create type symbols and predefinitions for mutable types *)

  let mk_field ity gh mut = { fd_ity = ity; fd_ghost = gh; fd_mut = mut } in

  let tysymbols = Hstr.create 5 in
  let predefs = Hstr.create 5 in
  let rec its_visit x =
    try match Hstr.find tysymbols x with
      | Some ts -> ts
      | None ->
          let td = Mstr.find x def in let loc = td.td_loc in
          if td.td_inv <> []
          then Loc.errorm ~loc "Recursive types cannot have invariants"
          else Loc.errorm ~loc "Recursive types cannot have mutable components"
    with Not_found ->
      let d = Mstr.find x def in
      let add_tv acc id =
        let e = Loc.Located (id.Ptree.id_loc, DuplicateTypeVar id.id) in
        let tv = Typing.create_user_tv id.id in
        Mstr.add_new e id.id tv acc in
      let vars = List.fold_left add_tv Mstr.empty d.td_params in
      let vl = List.map (fun id -> Mstr.find id.id vars) d.td_params in
      let id = Typing.create_user_id d.td_ident in
      let abst = d.td_vis = Abstract in
      let priv = d.td_vis = Private in
      Hstr.add tysymbols x None;
      let get_ts = function
        | Qident { id = x } when Mstr.mem x def -> its_visit x
        | q -> uc_find_ts uc q
      in
      let rec parse = function
        | PPTtyvar ({ id_loc = loc }, true) -> Loc.errorm ~loc
            "Opaqueness@ annotations@ are@ only@ \
              allowed@ in@ function@ and@ predicate@ prototypes"
        | PPTtyvar ({ id = v ; id_loc = loc }, _) ->
            let e = Loc.Located (loc, UnboundTypeVar v) in
            ity_var (Mstr.find_exn e v vars)
        | PPTtyapp (q,tyl) ->
            let tyl = List.map parse tyl in
            begin match get_ts q with
              | TS ts -> Loc.try2 ~loc:(qloc q) ity_pur ts tyl
              | PT ts -> Loc.try2 ~loc:(qloc q) ity_app_fresh ts tyl
            end
        | PPTtuple tyl ->
            let ts = ts_tuple (List.length tyl) in
            ity_pur ts (List.map parse tyl)
        | PPTarrow (ty1,ty2) ->
            ity_pur ts_func [parse ty1; parse ty2]
        | PPTparen ty ->
            parse ty
      in
      let ts = match d.td_def with
        | TDalias ty when Hstr.find impures x ->
            let def = parse ty in
            let nogh = ity_nonghost_reg Sreg.empty def in
            let ghost_reg = Sreg.diff def.ity_vars.vars_reg nogh in
            let rl = Sreg.elements def.ity_vars.vars_reg in
            PT (create_itysymbol id
              ~abst ~priv ~inv:false ~ghost_reg vl rl (Some def))
        | TDalias ty ->
            let def = ty_of_ity (parse ty) in
            TS (create_tysymbol id vl (Some def))
        | TDalgebraic csl when Hstr.find mutables x ->
            let projs = Hstr.create 5 in
            let nogh = ref Sreg.empty in
            (* to check projections' types we must fix the tyvars *)
            let add s v = let t = ity_var v in ity_match s t t in
            let sbs = List.fold_left add ity_subst_empty vl in
            let mk_proj (regs,inv) (_loc,id,gh,pty) =
              let ity = parse pty in
              let fd = mk_field ity gh None in
              let inv = inv || ity_has_inv ity in
              match id with
              | None ->
                  if not gh then nogh := ity_nonghost_reg !nogh ity;
                  let regs = Sreg.union regs ity.ity_vars.vars_reg in
                  (regs, inv), (None, fd)
              | Some ({ id = x; id_loc = loc } as id) ->
                  try
                    let fd = Hstr.find projs x in
                    if gh <> fd.fd_ghost then Loc.errorm ~loc
                      "this field must be ghost in every constructor";
                    ignore (Loc.try3 ~loc ity_match sbs fd.fd_ity ity);
                    (regs, inv), (Some (Typing.create_user_id id), fd)
                  with Not_found ->
                    Hstr.replace projs x fd;
                    if not gh then nogh := ity_nonghost_reg !nogh ity;
                    let regs = Sreg.union regs ity.ity_vars.vars_reg in
                    (regs, inv), (Some (Typing.create_user_id id), fd)
            in
            let mk_constr s (_loc,cid,pjl) =
              let s,pjl = Lists.map_fold_left mk_proj s pjl in
              s, (Typing.create_user_id cid, pjl)
            in
            let init = (Sreg.empty, d.td_inv <> []) in
            let (regs,inv),def = Lists.map_fold_left mk_constr init csl in
            let ghost_reg = Sreg.diff regs !nogh in
            let rl = Sreg.elements regs in
            Hstr.replace predefs x def;
            PT (create_itysymbol id ~abst ~priv ~inv ~ghost_reg vl rl None)
        | TDrecord fl when Hstr.find mutables x ->
            let nogh = ref Sreg.empty in
            let mk_field (regs,inv) f =
              let ity = parse f.f_pty in
              let inv = inv || ity_has_inv ity in
              let fid = Typing.create_user_id f.f_ident in
              let regs,mut = if f.f_mutable then
                let r = create_region fid ity in
                Sreg.add r regs, Some r
              else
                Sreg.union regs ity.ity_vars.vars_reg, None
              in
              if not f.f_ghost then nogh :=
                Opt.fold_right Sreg.add mut (ity_nonghost_reg !nogh ity);
              (regs, inv), (Some fid, mk_field ity f.f_ghost mut)
            in
            let init = (Sreg.empty, d.td_inv <> []) in
            let (regs,inv),pjl = Lists.map_fold_left mk_field init fl in
            let ghost_reg = Sreg.diff regs !nogh in
            let rl = Sreg.elements regs in
            let cid = { d.td_ident with id = "mk " ^ d.td_ident.id } in
            Hstr.replace predefs x [Typing.create_user_id cid, pjl];
            PT (create_itysymbol id ~abst ~priv ~inv ~ghost_reg vl rl None)
        | TDalgebraic _ | TDrecord _ when Hstr.find impures x ->
            PT (create_itysymbol id ~abst ~priv ~inv:false vl [] None)
        | TDalgebraic _ | TDrecord _ | TDabstract ->
            TS (create_tysymbol id vl None)
      in
      Hstr.add tysymbols x (Some ts);
      ts
  in
  Mstr.iter (fun x _ -> ignore (its_visit x)) def;

  (* create predefinitions for immutable types *)

  let def_visit d (abstr,algeb,alias) =
    let x = d.td_ident.id in
    let ts = Opt.get (Hstr.find tysymbols x) in
    let vl = match ts with
      | PT s -> s.its_ts.ts_args | TS s -> s.ts_args in
    let add_tv s x v = Mstr.add x.id v s in
    let vars = List.fold_left2 add_tv Mstr.empty d.td_params vl in
    let get_ts = function
      | Qident { id = x } when Mstr.mem x def ->
          Opt.get (Hstr.find tysymbols x)
      | q -> uc_find_ts uc q
    in
    let rec parse = function
      | PPTtyvar ({ id_loc = loc }, true) -> Loc.errorm ~loc
          "Opaqueness@ annotations@ are@ only@ \
            allowed@ in@ function@ and@ predicate@ prototypes"
      | PPTtyvar ({ id = v ; id_loc = loc }, _) ->
          let e = Loc.Located (loc, UnboundTypeVar v) in
          ity_var (Mstr.find_exn e v vars)
      | PPTtyapp (q,tyl) ->
          let tyl = List.map parse tyl in
          begin match get_ts q with
            | TS ts -> Loc.try2 ~loc:(qloc q) ity_pur ts tyl
            | PT ts -> Loc.try3 ~loc:(qloc q) ity_app ts tyl []
          end
      | PPTtuple tyl ->
          let ts = ts_tuple (List.length tyl) in
          ity_pur ts (List.map parse tyl)
      | PPTarrow (ty1,ty2) ->
          ity_pur ts_func [parse ty1; parse ty2]
      | PPTparen ty ->
          parse ty
    in
    match d.td_def with
      | TDabstract ->
          ts :: abstr, algeb, alias
      | TDalias _ ->
          abstr, algeb, ts :: alias
      | (TDalgebraic _ | TDrecord _) when Hstr.find mutables x ->
          abstr, (ts, Hstr.find predefs x) :: algeb, alias
      | TDalgebraic csl ->
          let projs = Hstr.create 5 in
          let mk_proj (_loc,id,gh,pty) =
            let ity = parse pty in
            let fd = mk_field ity gh None in
            match id with
            | None -> None, fd
            | Some ({ id = x; id_loc = loc } as id) ->
                try
                  let fd = Hstr.find projs x in
                  if gh <> fd.fd_ghost then Loc.errorm ~loc
                    "this field must be ghost in every constructor";
                  Loc.try2 ~loc ity_equal_check fd.fd_ity ity;
                  Some (Typing.create_user_id id), fd
                with Not_found ->
                  Hstr.replace projs x fd;
                  Some (Typing.create_user_id id), fd
          in
          let mk_constr (_loc,cid,pjl) =
            Typing.create_user_id cid, List.map mk_proj pjl in
          abstr, (ts, List.map mk_constr csl) :: algeb, alias
      | TDrecord fl ->
          let mk_field f =
            let fid = Typing.create_user_id f.f_ident in
            Some fid, mk_field (parse f.f_pty) f.f_ghost None in
          let cid = { d.td_ident with id = "mk " ^ d.td_ident.id } in
          let csl = [Typing.create_user_id cid, List.map mk_field fl] in
          abstr, (ts, csl) :: algeb, alias
  in
  let abstr,algeb,alias = List.fold_right def_visit tdl ([],[],[]) in

  (* create pure type declarations *)

  let mk_pure_decl ts csl =
    let pjt = Hstr.create 3 in
    let constr = List.length csl in
    let opaque = Stv.of_list ts.ts_args in
    let ty = ty_app ts (List.map ty_var ts.ts_args) in
    let mk_proj (pj,fd) =
      let fty = ty_of_ity fd.fd_ity in
      fty, match pj with
        | None -> None
        | Some id ->
            try Hstr.find pjt id.pre_name with Not_found ->
            let pj = Some (create_fsymbol ~opaque id [ty] fty) in
            Hstr.replace pjt id.pre_name pj;
            pj
    in
    let mk_constr (id,pjl) =
      let pjl = List.map mk_proj pjl in
      let cs = create_fsymbol ~opaque ~constr id (List.map fst pjl) ty in
      cs, List.map snd pjl
    in
    List.map mk_constr csl
  in
  let mk_data_decl (s,csl) (alg_pur,alg_imp) = match s with
    | PT its -> alg_pur, (its, csl) :: alg_imp
    | TS ts  -> (ts, mk_pure_decl ts csl) :: alg_pur, alg_imp
  in
  let alg_pur,alg_imp = List.fold_right mk_data_decl algeb ([],[]) in

  (* add type declarations *)

  let add_type_decl uc = function
    | PT ts -> add_pdecl_with_tuples ~wp uc (create_ty_decl ts)
    | TS ts -> add_decl_with_tuples uc (Decl.create_ty_decl ts)
  in
  let add_invariant uc d = if d.td_inv = [] then uc else
    add_type_invariant d.td_loc uc d.td_ident d.td_params d.td_inv in
  try
    let uc = List.fold_left add_type_decl uc abstr in
    let uc = if alg_imp = [] then uc else
      add_pdecl_with_tuples ~wp uc (create_data_decl alg_imp) in
    let uc = if alg_pur = [] then uc else
      add_decl_with_tuples uc (Decl.create_data_decl alg_pur) in
    let uc = List.fold_left add_type_decl uc alias in
    let uc = List.fold_left add_invariant uc tdl in
    uc
  with
    | ClashSymbol s ->
        Loc.error ?loc:(look_for_loc tdl s) (ClashSymbol s)
    | RecordFieldMissing ({ ls_name = { id_string = s }} as cs,ls) ->
        Loc.error ?loc:(look_for_loc tdl s) (RecordFieldMissing (cs,ls))
    | DuplicateRecordField ({ ls_name = { id_string = s }} as cs,ls) ->
        Loc.error ?loc:(look_for_loc tdl s) (DuplicateRecordField (cs,ls))
    | DuplicateVar { vs_name = { id_string = s }} ->
        Loc.errorm ?loc:(look_for_loc tdl s)
          "Field %s is used twice in the same constructor" s

let add_types ~wp uc tdl = match tdl with
  (* a single abstract type with an invariant is a late invariant
     declaration which adds an invariant to a recently declared
     program type (which must already have an invariant, e.g. true).
     Otherwise, we trust the parser to not produce abstract or alias
     type declarations with invariants. *)
  | [{ td_def = TDabstract; td_inv = _::_  as inv} as d] ->
      add_type_invariant d.td_loc uc d.td_ident d.td_params inv
  | _ -> add_types ~wp uc tdl

(** Use/Clone of theories and modules *)

type mlw_contents = modul Mstr.t
type mlw_library = mlw_contents library
type mlw_file = mlw_contents * Theory.theory Mstr.t

let find_theory loc lib path s =
  (* search first in .mlw files or among the built-ins *)
  let thm =
    try Some (Env.read_lib_theory lib path s)
    with LibFileNotFound _ | TheoryNotFound _ -> None
  in
  (* search also in .why files, unless the theory is built-in *)
  let th =
    if path = [] || path = ["why3"] then None else
    try Some (Env.find_theory (Env.env_of_library lib) path s)
    with LibFileNotFound _ | TheoryNotFound _ -> None
  in
  match thm, th with
    | Some _, Some _ ->
        Loc.errorm ~loc
          "a module/theory %s is defined both in Why and WhyML libraries" s
    | None, None -> Loc.error ~loc (Env.TheoryNotFound (path, s))
    | None, Some t | Some t, None -> t

let find_theory loc lib mt path s = match path with
  | [] -> (* local theory *)
      begin try Mstr.find s mt with Not_found -> find_theory loc lib [] s end
  | _ :: _ -> (* theory in file path *)
      find_theory loc lib path s

type theory_or_module = Theory of Theory.theory | Module of modul

let print_path fmt sl =
  Pp.print_list (Pp.constant_string ".") Format.pp_print_string fmt sl

let find_module loc lib path s =
  (* search first in .mlw files *)
  let m, thm =
    try
      let mm, mt = Env.read_lib_file lib path in
      Mstr.find_opt s mm, Mstr.find_opt s mt
    with
      | LibFileNotFound _ -> None, None
  in
  (* search also in .why files *)
  let th =
    try Some (Env.find_theory (Env.env_of_library lib) path s)
    with LibFileNotFound _ | TheoryNotFound _ -> None
  in
  match m, thm, th with
    | Some _, None, _ -> assert false
    | _, Some _, Some _ ->
        Loc.errorm ~loc
          "a module/theory %s is defined both in Why and WhyML libraries" s
    | None, None, None ->
        Loc.errorm ~loc "Theory/module not found: %a" print_path (path @ [s])
    | Some m, Some _, None -> Module m
    | None, Some t, None | None, None, Some t -> Theory t

let find_module loc lib mm mt path s = match path with
  | [] -> (* local module/theory *)
      begin try Module (Mstr.find s mm)
        with Not_found -> begin try Theory (Mstr.find s mt)
          with Not_found -> find_module loc lib [] s end end
  | _ :: _ -> (* module/theory in file path *)
      find_module loc lib path s

(** Top level *)

let add_decl loc uc decl =
  let th0 = Mlw_module.get_theory uc in
  let dl0 = Theory.get_rev_decls th0 in
  let seen td = match dl0 with
    | td0 :: _ -> td_equal td td0
    | [] -> false in
  (* we extract the added declarations and readd it to uc *)
  let rec add_td uc = function
    | [] -> uc
    | td :: _ when seen td -> uc
    | { td_node = Theory.Decl d } :: dl ->
        Mlw_module.add_decl (add_td uc dl) d
    | { td_node = Theory.Meta (m,al) } :: dl ->
        Mlw_module.add_meta (add_td uc dl) m al
    | { td_node = Theory.Use th } :: dl ->
        Mlw_module.use_export_theory (add_td uc dl) th
    | { td_node = Theory.Clone _ } :: _ -> assert false
  in
  add_td uc (Theory.get_rev_decls (Typing.add_decl loc th0 decl))

let add_decl ~wp loc uc = function
  | TypeDecl tdl -> add_types ~wp uc tdl
  | decl -> add_decl loc uc decl

let add_decl ~wp loc uc d =
  if Debug.test_flag Typing.debug_parse_only then uc else
  Loc.try3 ~loc (add_decl ~wp) loc uc d

let add_pdecl ~wp _loc uc = function
  | Dlet (id, gh, e) ->
      let id, gh = add_lemma_label ~top:true id gh in
      let de = dexpr (create_lenv uc) denv_empty e in
      let ld = create_user_id id, gh, de in
      let uc = flush_tuples uc in
      let kn = get_known uc in
      let lkn = Theory.get_known (get_theory uc) in
      let ld = Mlw_dexpr.let_defn ~keep_loc:true lkn kn ld in
      add_pdecl_with_tuples ~wp uc (create_let_decl ld)
  | Dfun (id, gh, lam) ->
      let id, gh = add_lemma_label ~top:true id gh in
      let bl, de, sp = dlambda (create_lenv uc) denv_empty lam in
      let fd = create_user_id id, gh, bl, de, sp in
      let uc = flush_tuples uc in
      let kn = get_known uc in
      let lkn = Theory.get_known (get_theory uc) in
      let fd = Mlw_dexpr.fun_defn ~keep_loc:true lkn kn fd in
      add_pdecl_with_tuples ~wp uc (create_rec_decl [fd])
  | Drec fdl ->
      let _, rd = drec_defn ~top:true (create_lenv uc) denv_empty fdl in
      let uc = flush_tuples uc in
      let kn = get_known uc in
      let lkn = Theory.get_known (get_theory uc) in
      let fdl = Mlw_dexpr.rec_defn ~keep_loc:true lkn kn rd in
      add_pdecl_with_tuples ~wp uc (create_rec_decl fdl)
  | Dval (id, gh, tyv) ->
      let id, gh = add_lemma_label ~top:true id gh in
      let tyv = dtype_v (create_lenv uc) tyv in
      let vd = create_user_id id, gh, tyv in
      let uc = flush_tuples uc in
      let kn = get_known uc in
      let lkn = Theory.get_known (get_theory uc) in
      let lv = Mlw_dexpr.val_decl ~keep_loc:true lkn kn vd in
      add_pdecl_with_tuples ~wp uc (create_val_decl lv)
  | Dexn (id, pty) ->
      let ity = ity_of_pty uc pty in
      let xs = create_xsymbol (create_user_id id) ity in
      add_pdecl_with_tuples ~wp uc (create_exn_decl xs)

let add_pdecl ~wp loc uc d =
  if Debug.test_flag Typing.debug_parse_only then uc else
  Loc.try3 ~loc (add_pdecl ~wp) loc uc d

let use_clone_pure lib mth uc loc (use,inst) =
  let path, s = match use.use_theory with
    | Qdot (p,id) -> Typing.string_list_of_qualid p, id.id
    | Qident id -> [], id.id in
  let th = find_theory loc lib mth path s in
  (* open namespace, if any *)
  let uc = match use.use_import with
    | Some (_, use_as) -> Theory.open_namespace uc use_as
    | None -> uc in
  (* use or clone *)
  let uc = match inst with
    | None -> Theory.use_export uc th
    | Some inst ->
        Theory.warn_clone_not_abstract loc th;
        Theory.clone_export uc th (Typing.type_inst uc th inst) in
  (* close namespace, if any *)
  match use.use_import with
    | Some (import, _) -> Theory.close_namespace uc import
    | None -> uc

let use_clone_pure lib mth uc loc use =
  if Debug.test_flag Typing.debug_parse_only then uc else
  Loc.try5 ~loc use_clone_pure lib mth uc loc use

let use_clone lib mmd mth uc loc (use,inst) =
  let path, s = match use.use_theory with
    | Qdot (p,id) -> Typing.string_list_of_qualid p, id.id
    | Qident id -> [], id.id in
  let mth = find_module loc lib mmd mth path s in
  (* open namespace, if any *)
  let uc = match use.use_import with
    | Some (_, use_as) -> open_namespace uc use_as
    | None -> uc in
  (* use or clone *)
  let uc = match mth, inst with
    | Module m, None -> use_export uc m
    | Theory th, None -> use_export_theory uc th
    | Module m, Some inst ->
        Theory.warn_clone_not_abstract loc m.mod_theory;
        clone_export uc m (Typing.type_inst (get_theory uc) m.mod_theory inst)
    | Theory th, Some inst ->
        Theory.warn_clone_not_abstract loc th;
        clone_export_theory uc th (Typing.type_inst (get_theory uc) th inst) in
  (* close namespace, if any *)
  match use.use_import with
    | Some (import, _) -> close_namespace uc import
    | None -> uc

let use_clone lib mmd mth uc loc use =
  if Debug.test_flag Typing.debug_parse_only then uc else
  Loc.try6 ~loc use_clone lib mmd mth uc loc use

let close_theory (mmd,mth) uc =
  if Debug.test_flag Typing.debug_parse_only then (mmd,mth) else
  let th = Theory.close_theory uc in
  let id = th.th_name.id_string in
  let loc = th.th_name.Ident.id_loc in
  if Mstr.mem id mmd then Loc.errorm ?loc "clash with previous module %s" id;
  if Mstr.mem id mth then Loc.errorm ?loc "clash with previous theory %s" id;
  mmd, Mstr.add id th mth

let close_module (mmd,mth) uc =
  if Debug.test_flag Typing.debug_parse_only then (mmd,mth) else
  let m = close_module uc in
  let id = m.mod_theory.th_name.id_string in
  let loc = m.mod_theory.th_name.Ident.id_loc in
  if Mstr.mem id mmd then Loc.errorm ?loc "clash with previous module %s" id;
  if Mstr.mem id mth then Loc.errorm ?loc "clash with previous theory %s" id;
  Mstr.add id m mmd, Mstr.add id m.mod_theory mth

let open_file, close_file =
  let inm  = Stack.create () in
  let tuc  = Stack.create () in
  let muc  = Stack.create () in
  let lenv = Stack.create () in
  let open_file lib path =
    let env = Env.env_of_library lib in
    let wp = path = [] && Debug.test_noflag Typing.debug_type_only in
    Stack.push (Mstr.empty,Mstr.empty) lenv;
    let open_theory id = Stack.push false inm;
      Stack.push (Theory.create_theory ~path (Typing.create_user_id id)) tuc in
    let open_module id = Stack.push true inm;
      Stack.push (create_module env ~path (Typing.create_user_id id)) muc in
    let close_theory () = ignore (Stack.pop inm);
      Stack.push (close_theory (Stack.pop lenv) (Stack.pop tuc)) lenv in
    let close_module () = ignore (Stack.pop inm);
      Stack.push (close_module (Stack.pop lenv) (Stack.pop muc)) lenv in
    let open_namespace name = if Stack.top inm
      then Stack.push (Mlw_module.open_namespace (Stack.pop muc) name) muc
      else Stack.push (Theory.open_namespace (Stack.pop tuc) name) tuc in
    let close_namespace imp = if Stack.top inm
      then Stack.push (Mlw_module.close_namespace (Stack.pop muc) imp) muc
      else Stack.push (Theory.close_namespace (Stack.pop tuc) imp) tuc in
    let new_decl loc d = if Stack.top inm
      then Stack.push (add_decl ~wp loc (Stack.pop muc) d) muc
      else Stack.push (Typing.add_decl loc (Stack.pop tuc) d) tuc in
    let new_pdecl loc d =
      Stack.push (add_pdecl ~wp loc (Stack.pop muc) d) muc in
    let use_clone loc use = let (mmd,mth) = Stack.top lenv in if Stack.top inm
      then Stack.push (use_clone lib mmd mth (Stack.pop muc) loc use) muc
      else Stack.push (use_clone_pure lib mth (Stack.pop tuc) loc use) tuc in
    { open_theory = open_theory;
      close_theory = close_theory;
      open_module = open_module;
      close_module = close_module;
      open_namespace = open_namespace;
      close_namespace = (fun loc imp -> Loc.try1 ~loc close_namespace imp);
      new_decl = new_decl;
      new_pdecl = new_pdecl;
      use_clone = use_clone; }
  in
  let close_file () = Stack.pop lenv in
  open_file, close_file

(** Exception printing *)

let () = Exn_printer.register (fun fmt e -> match e with
  | DuplicateTypeVar s ->
      Format.fprintf fmt "Type parameter %s is used twice" s
  | UnboundTypeVar s ->
      Format.fprintf fmt "Unbound type variable '%s" s
  | TooLateInvariant ->
      Format.fprintf fmt
        "Cannot add a type invariant after another program declaration"
  | _ -> raise e)<|MERGE_RESOLUTION|>--- conflicted
+++ resolved
@@ -336,12 +336,7 @@
   | Gnone -> id, false
   | Gghost -> id, true
   | Glemma when not top ->
-<<<<<<< HEAD
-      errorm ~loc:id. Ptree.id_loc
-        "lemma functions are only allowed at toplevel"
-=======
       Loc.errorm ~loc:id.id_loc "lemma functions are only allowed at toplevel"
->>>>>>> 1550af00
   | Glemma -> { id with id_lab = Lstr Mlw_wp.lemma_label :: id.id_lab }, true
 
 let is_reusable de = match de.de_node with
@@ -578,136 +573,6 @@
   | Ptree.Eabsurd -> DEabsurd
   | Ptree.Eassert (ak, lexpr) ->
       let ak = match ak with
-<<<<<<< HEAD
-        | Ptree.Aassert -> Mlw_expr.Aassert
-        | Ptree.Aassume -> Mlw_expr.Aassume
-        | Ptree.Acheck  -> Mlw_expr.Acheck in
-      e_assert ak (create_assert lenv f)
-  | DEabsurd ->
-      e_absurd (ity_of_dity (snd de.de_type))
-  | DEraise (xs, de1) ->
-      e_raise xs (expr lenv de1) (ity_of_dity (snd de.de_type))
-  | DEtry (de1, bl) ->
-      let e1 = expr lenv de1 in
-      let add_branch (m,l) (xs,pp,de) =
-        let vm, pp = make_ppattern pp xs.xs_ity in
-        let lenv = Mstr.fold (fun s pv -> add_local s (LetV pv)) vm lenv in
-        let e = expr lenv de in
-        try Mexn.add xs ((pp,e) :: Mexn.find xs m) m, l
-        with Not_found -> Mexn.add xs [pp,e] m, (xs::l) in
-      let xsm, xsl = List.fold_left add_branch (Mexn.empty,[]) bl in
-      let mk_branch xs = match Mexn.find xs xsm with
-        | [{ ppat_pattern = { pat_node = Pvar vs }}, e] ->
-            xs, Mlw_ty.restore_pv vs, e
-        | [{ ppat_pattern = { pat_node = Pwild }} as p, e] ->
-            xs, create_pvsymbol (id_fresh "wild") p.ppat_ity, e
-        | [{ ppat_pattern = { pat_node = Papp (fs,[]) }} as p, e]
-          when ls_equal fs Mlw_expr.fs_void ->
-            xs, create_pvsymbol (id_fresh "void") p.ppat_ity, e
-        | bl ->
-            let pv = create_pvsymbol (id_fresh "res") xs.xs_ity in
-            let pl = List.rev_map (fun (p,_) -> [p.ppat_pattern],t_void) bl in
-            let lkn = Theory.get_known (get_theory lenv.mod_uc) in
-            let find ts = List.map fst (Decl.find_constructors lkn ts) in
-            let bl = try
-              ignore (Pattern.CompileTerm.compile find [t_var pv.pv_vs] pl);
-              bl
-            with Pattern.NonExhaustive _ ->
-              let ity = ity_of_dity (snd de.de_type) in
-              let _, pp = make_ppattern PPwild pv.pv_ity in
-              (pp, e_raise xs (e_value pv) ity) :: bl
-            in
-            xs, pv, e_case (e_value pv) (List.rev bl)
-      in
-      e_try e1 (List.rev_map mk_branch xsl)
-  | DEmark (x, de1) ->
-      let ld = create_let_defn (Denv.create_user_id x) e_now in
-      let lenv = add_local x.id ld.let_sym lenv in
-      e_let ld (expr lenv de1)
-  | DEany dtyc ->
-      let spec, result = type_c lenv Spv.empty vars_empty Stv.empty dtyc in
-      e_any spec result
-  | DEghost de1 ->
-      e_ghostify true (expr lenv de1)
-  | DEloop (var,inv,de1) ->
-      let inv = create_pre lenv inv in
-      let var = List.map (create_variant lenv) var in
-      e_loop inv var (expr lenv de1)
-  | DEfor (x,defrom,dir,deto,inv,de1) ->
-      let efrom = expr lenv defrom in
-      let eto = expr lenv deto in
-      let pv = create_pvsymbol (Denv.create_user_id x) ity_int in
-      let lenv = add_local x.id (LetV pv) lenv in
-      let inv = create_pre lenv inv in
-      let e1 = expr lenv de1 in
-      let dir = match dir with
-        | Ptree.To ->  Mlw_expr.To
-        | Ptree.Downto ->  Mlw_expr.DownTo in
-      e_for pv efrom dir eto inv e1
-
-and expr_rec lenv dfdl =
-  let step1 lenv (id, gh, _, bl, ((de, _) as tr)) =
-    let pvl = binders bl in
-    if fst de.de_type <> [] then errorm ~loc:de.de_loc
-      "The body of a recursive function must be a first-order value";
-    let aty = vty_arrow pvl (VTvalue (ity_of_dity (snd de.de_type))) in
-    let ps = create_psymbol (Denv.create_user_id id) ~ghost:gh aty in
-    add_local id.id (LetA ps) lenv, (ps, gh, pvl, tr) in
-  let lenv, fdl = Lists.map_fold_left step1 lenv dfdl in
-  let step2 (ps, gh, pvl, tr) = ps, expr_lam lenv gh pvl tr in
-  let fdl = try List.map step2 fdl with
-    | Loc.Located (_, Mlw_ty.TypeMismatch _)
-    | Mlw_ty.TypeMismatch _ as exn ->
-        List.iter (fun (ps,_,_,_) ->
-          let loc = Opt.get ps.ps_name.Ident.id_loc in
-          Loc.try2 ~loc check_user_ps true ps) fdl;
-        raise exn in
-  let fdl = try create_rec_defn fdl with
-    | Loc.Located (_, Mlw_ty.TypeMismatch _)
-    | Mlw_ty.TypeMismatch _ as exn ->
-        List.iter (fun (ps,lam) ->
-          let loc = Opt.get ps.ps_name.Ident.id_loc in
-          let fd = create_fun_defn (id_clone ps.ps_name) lam in
-          Loc.try2 ~loc check_user_ps true fd.fun_ps) fdl;
-        raise exn in
-  let step3 fd = fd.fun_ps, lambda_invariant lenv fd.fun_lambda in
-  let fdl = create_rec_defn (List.map step3 fdl) in
-  let step4 fd (id,_,_,bl,(de,dsp)) =
-    Loc.try4 ~loc:de.de_loc check_lambda_effect lenv fd bl dsp;
-    Loc.try2 ~loc:id.Ptree.id_loc check_user_ps true fd.fun_ps in
-  List.iter2 step4 fdl dfdl;
-  fdl
-
-and expr_fun lenv x gh bl (de, dsp as tr) =
-  let lam = expr_lam lenv gh (binders bl) tr in
-  if lam.l_spec.c_variant <> [] then Loc.errorm
-    "variants are not allowed in a non-recursive definition";
-  let lam =
-    if Debug.test_noflag implicit_post || dsp.ds_post <> [] ||
-       oty_equal lam.l_spec.c_post.t_ty (Some ty_unit) then lam
-    else match e_purify lam.l_expr with
-    | None -> lam
-    | Some t ->
-        let vs, f = Mlw_ty.open_post lam.l_spec.c_post in
-        let f = t_and_simp (t_equ_simp (t_var vs) t) f in
-        let f = t_label_add Split_goal.stop_split f in
-        let post = Mlw_ty.create_post vs f in
-        let spec = { lam.l_spec with c_post = post } in
-        { lam with l_spec = spec } in
-  let lam = lambda_invariant lenv lam in
-  let fd = create_fun_defn (Denv.create_user_id x) lam in
-  Loc.try4 ~loc:de.de_loc check_lambda_effect lenv fd bl dsp;
-  Loc.try2 ~loc:x.id_loc check_user_ps false fd.fun_ps;
-  fd
-
-and expr_lam lenv gh pvl (de, dsp) =
-  let lenv = add_binders lenv pvl in
-  let e = e_ghostify gh (expr lenv de) in
-  if not gh && e.e_ghost then
-    Loc.errorm ~loc:de.de_loc "ghost body in a non-ghost function";
-  let spec = spec_of_dspec lenv e.e_effect e.e_vty dsp in
-  { l_args = pvl; l_expr = e; l_spec = spec }
-=======
         | Ptree.Aassert -> Aassert
         | Ptree.Aassume -> Aassume
         | Ptree.Acheck  -> Acheck in
@@ -739,8 +604,6 @@
     | None -> e1 in
   let e1 = dexpr lenv (denv_add_args denv bl) e1 in
   bl, e1, dspec lenv sp
-
->>>>>>> 1550af00
 
 (** Type declaration *)
 
