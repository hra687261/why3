(********************************************************************)
(*                                                                  *)
(*  The Why3 Verification Platform   /   The Why3 Development Team  *)
(*  Copyright 2010-2018   --   Inria - CNRS - Paris-Sud University  *)
(*                                                                  *)
(*  This software is distributed under the terms of the GNU Lesser  *)
(*  General Public License version 2.1, with the special exception  *)
(*  on linking described in file LICENSE.                           *)
(*                                                                  *)
(********************************************************************)

open Why3
open Rc
open Whyconf

let debug = Debug.register_info_flag "ide_info"
  ~desc:"Print@ why3ide@ debugging@ messages."

(** set the exception call back handler to the Exn_printer of why3 *)
let () = (***** TODO TODO make that work, it seems not called!!! *)
  let why3_handler exn =
    Format.eprintf "@[Why3ide callback raised an exception:@\n%a@]@.@."
      Exn_printer.exn_printer exn;
    (* print the stack trace if asked to (can't be done by the usual way) *)
    if Debug.test_flag Debug.stack_trace then
      Printf.eprintf "Backtrace:\n%t\n%!" Printexc.print_backtrace
  in
  GtkSignal.user_handler := why3_handler

(* config file *)

type t =
    { mutable window_width : int;
      mutable window_height : int;
      mutable tree_width : int;
      mutable task_height : int;
      mutable font_size : int;
      mutable current_tab : int;
      mutable verbose : int;
      mutable show_full_context : bool;
      mutable show_attributes : bool;
      mutable show_coercions : bool;
      mutable show_locs : bool;
      mutable show_time_limit : bool;
      mutable max_boxes : int;
      mutable allow_source_editing : bool;
      mutable saving_policy : int;
      (** 0 = always, 1 = never, 2 = ask *)
      mutable premise_color : string;
      mutable neg_premise_color : string;
      mutable goal_color : string;
      mutable error_color : string;
      mutable error_color_bg : string;
      mutable error_line_color : string;
      mutable iconset : string;
      (** colors *)
      mutable config : Whyconf.config;
      original_config : Whyconf.config;
      (* mutable altern_provers : altern_provers; *)
      (* mutable replace_prover : conf_replace_prover; *)
      mutable session_time_limit : int;
      mutable session_mem_limit : int;
      mutable session_nb_processes : int;
    }


type ide = {
  ide_window_width : int;
  ide_window_height : int;
  ide_tree_width : int;
  ide_task_height : int;
  ide_font_size : int;
  ide_current_tab : int;
  ide_verbose : int;
  ide_show_full_context : bool;
  ide_show_attributes : bool;
  ide_show_coercions : bool;
  ide_show_locs : bool;
  ide_show_time_limit : bool;
  ide_max_boxes : int;
  ide_allow_source_editing : bool;
  ide_saving_policy : int;
  ide_premise_color : string;
  ide_neg_premise_color : string;
  ide_goal_color : string;
  ide_error_color : string;
  ide_error_color_bg : string;
  ide_error_line_color : string;
  ide_iconset : string;
  (* ide_replace_prover : conf_replace_prover; *)
}

let default_ide =
  { ide_window_width = 1024;
    ide_window_height = 768;
    ide_tree_width = 512;
    ide_task_height = 400;
    ide_font_size = 10;
    ide_current_tab = 0;
    ide_verbose = 0;
    ide_show_full_context = false;
    ide_show_attributes = false;
    ide_show_coercions = true;
    ide_show_locs = false;
    ide_show_time_limit = false;
    ide_max_boxes = 16;
    ide_allow_source_editing = true;
    ide_saving_policy = 2;
    ide_premise_color = "chartreuse";
    ide_neg_premise_color = "pink";
    ide_goal_color = "gold";
    ide_error_color_bg = "yellow";
    ide_error_color = "red";
    ide_error_line_color = "yellow";
    ide_iconset = "fatcow";
  }

let load_ide section =
  { ide_window_width =
      get_int section ~default:default_ide.ide_window_width "window_width";
    ide_window_height =
      get_int section ~default:default_ide.ide_window_height "window_height";
    ide_tree_width =
      get_int section ~default:default_ide.ide_tree_width "tree_width";
    ide_task_height =
      get_int section ~default:default_ide.ide_task_height "task_height";
    ide_current_tab =
      get_int section ~default:default_ide.ide_current_tab "current_tab";
    ide_font_size =
      get_int section ~default:default_ide.ide_font_size "font_size";
    ide_verbose =
      get_int section ~default:default_ide.ide_verbose "verbose";
    ide_show_full_context =
      get_bool section ~default:default_ide.ide_show_full_context
        "show_full_context";
    ide_show_attributes =
      get_bool section ~default:default_ide.ide_show_attributes "print_attributes";
    ide_show_coercions =
      get_bool section ~default:default_ide.ide_show_attributes "print_coercions";
    ide_show_locs =
      get_bool section ~default:default_ide.ide_show_locs "print_locs";
    ide_show_time_limit =
      get_bool section ~default:default_ide.ide_show_time_limit
        "print_time_limit";
    ide_max_boxes =
      get_int section ~default:default_ide.ide_max_boxes
        "max_boxes";
    ide_allow_source_editing =
      get_bool section ~default:default_ide.ide_allow_source_editing "allow_source_editing";
    ide_saving_policy =
      get_int section ~default:default_ide.ide_saving_policy "saving_policy";
    ide_premise_color =
      get_string section ~default:default_ide.ide_premise_color
        "premise_color";
    ide_neg_premise_color =
      get_string section ~default:default_ide.ide_neg_premise_color
        "neg_premise_color";
    ide_goal_color =
      get_string section ~default:default_ide.ide_goal_color
        "goal_color";
    ide_error_color =
      get_string section ~default:default_ide.ide_error_color
        "error_color";
    ide_error_color_bg =
      get_string section ~default:default_ide.ide_error_color_bg
        "error_color_bg";
    ide_error_line_color =
      get_string section ~default:default_ide.ide_error_line_color
        "error_line_color";
    ide_iconset =
      get_string section ~default:default_ide.ide_iconset
        "iconset";
  }


let set_attr_flag =
  let fl = Debug.lookup_flag "print_attributes" in
  fun b ->
    (if b then Debug.set_flag else Debug.unset_flag) fl

let set_coercions_flag =
  let fl = Debug.lookup_flag "print_coercions" in
  fun b ->
    (if b then Debug.set_flag else Debug.unset_flag) fl

let set_locs_flag =
  let fl = Debug.lookup_flag "print_locs" in
  fun b ->
    (if b then Debug.set_flag else Debug.unset_flag) fl

let load_config config original_config =
  let main = get_main config in
  let ide  = match Whyconf.get_section config "ide" with
    | None -> default_ide
    | Some s -> load_ide s
  in
  set_attr_flag ide.ide_show_attributes;
  set_coercions_flag ide.ide_show_coercions;
  set_locs_flag ide.ide_show_locs;
  { window_height = ide.ide_window_height;
    window_width  = ide.ide_window_width;
    tree_width    = ide.ide_tree_width;
    task_height   = ide.ide_task_height;
    current_tab   = ide.ide_current_tab;
    font_size     = ide.ide_font_size;
    verbose       = ide.ide_verbose;
    show_full_context= ide.ide_show_full_context ;
    show_attributes   = ide.ide_show_attributes ;
    show_coercions = ide.ide_show_coercions ;
    show_locs     = ide.ide_show_locs ;
    show_time_limit = ide.ide_show_time_limit;
    max_boxes = ide.ide_max_boxes;
    allow_source_editing = ide.ide_allow_source_editing ;
    saving_policy = ide.ide_saving_policy ;
    premise_color = ide.ide_premise_color;
    neg_premise_color = ide.ide_neg_premise_color;
    goal_color = ide.ide_goal_color;
    error_color = ide.ide_error_color;
    error_color_bg = ide.ide_error_color_bg;
    error_line_color = ide.ide_error_line_color;
    iconset = ide.ide_iconset;
    config         = config;
    original_config = original_config;
    session_time_limit = Whyconf.timelimit main;
    session_mem_limit = Whyconf.memlimit main;
    session_nb_processes = Whyconf.running_provers_max main;
}

let save_config t =
  Debug.dprintf debug "[config] saving IDE config file@.";
  (* taking original config, without the extra_config *)
  let config = t.original_config in
  (* copy possibly modified settings to original config *)
  let new_main = Whyconf.get_main t.config in
  let time = Whyconf.timelimit new_main in
  let mem = Whyconf.memlimit new_main in
  let nb = Whyconf.running_provers_max new_main in
  let config = set_main config (set_limits (get_main config) time mem nb) in
  (* copy also provers section since it may have changed (the editor
     can be set via the preferences dialog) *)
  let config = set_provers config (get_provers t.config) in
  (* copy also the possibly changed policies *)
  let config = set_policies config (get_policies t.config) in
  let ide = empty_section in
  let ide = set_int ide "window_height" t.window_height in
  let ide = set_int ide "window_width" t.window_width in
  let ide = set_int ide "tree_width" t.tree_width in
  let ide = set_int ide "task_height" t.task_height in
  let ide = set_int ide "current_tab" t.current_tab in
  let ide = set_int ide "font_size" t.font_size in
  let ide = set_int ide "verbose" t.verbose in
  let ide = set_bool ide "show_full_context" t.show_full_context in
  let ide = set_bool ide "print_attributes" t.show_attributes in
  let ide = set_bool ide "print_coercions" t.show_coercions in
  let ide = set_bool ide "print_locs" t.show_locs in
  let ide = set_bool ide "print_time_limit" t.show_time_limit in
  let ide = set_int ide "max_boxes" t.max_boxes in
  let ide = set_bool ide "allow_source_editing" t.allow_source_editing in
  let ide = set_int ide "saving_policy" t.saving_policy in
  let ide = set_string ide "premise_color" t.premise_color in
  let ide = set_string ide "neg_premise_color" t.neg_premise_color in
  let ide = set_string ide "goal_color" t.goal_color in
  let ide = set_string ide "error_color" t.error_color in
  let ide = set_string ide "error_color_bg" t.error_color_bg in
  let ide = set_string ide "error_line_color" t.error_line_color in
  let ide = set_string ide "iconset" t.iconset in
  let ide = set_stringl ide "hidden_prover" t.hidden_provers in
  let config = Whyconf.set_section config "ide" ide in
  Whyconf.save_config config

let config,load_config =
  let config = ref None in
  (fun () ->
    match !config with
      | None -> invalid_arg "configuration not yet loaded"
      | Some conf -> conf),
  (fun conf base_conf ->
    let c = load_config conf base_conf in
    config := Some c)

let save_config () = save_config (config ())

let get_main () = (get_main (config ()).config)

(*


  font size


 *)


let sans_font_family = "Sans"
let mono_font_family = "Monospace"

let modifiable_sans_font_views = ref []
let modifiable_mono_font_views = ref []

let add_modifiable_sans_font_view v =
  modifiable_sans_font_views := v :: !modifiable_sans_font_views

let add_modifiable_mono_font_view v =
  modifiable_mono_font_views := v :: !modifiable_mono_font_views

let change_font size =
(*
  Tools.resize_images (!Colors.font_size * 2 - 4);
*)
  let sff = sans_font_family ^ " " ^ string_of_int size in
  let mff = mono_font_family ^ " " ^ string_of_int size in
  let sf = Pango.Font.from_string sff in
  let mf = Pango.Font.from_string mff in
  List.iter (fun v -> v#modify_font sf) !modifiable_sans_font_views;
  List.iter (fun v -> v#modify_font mf) !modifiable_mono_font_views

let incr_font_size n =
  let c = config () in
  let s = max (c.font_size + n) 4 in
  c.font_size <- s;
  s

let enlarge_fonts () = change_font (incr_font_size 1)

let reduce_fonts () = change_font (incr_font_size (-1))

let set_fonts () = change_font (incr_font_size 0)

(*

  images, icons

*)

let image_default = ref (GdkPixbuf.create ~width:1 ~height:1 ())
(* dumb pixbuf *)
let image_undone = ref !image_default
let image_scheduled = ref !image_default
let image_running = ref !image_default
let image_valid = ref !image_default
let image_unknown = ref !image_default
let image_invalid = ref !image_default
let image_timeout = ref !image_default
let image_outofmemory = ref !image_default
let image_steplimitexceeded = ref !image_default
let image_failure = ref !image_default
let image_valid_obs = ref !image_default
let image_unknown_obs = ref !image_default
let image_invalid_obs = ref !image_default
let image_timeout_obs = ref !image_default
let image_outofmemory_obs = ref !image_default
let image_steplimitexceeded_obs = ref !image_default
let image_failure_obs = ref !image_default
let image_yes = ref !image_default
let image_no = ref !image_default
let image_file = ref !image_default
let image_theory = ref !image_default
let image_goal = ref !image_default
let image_prover = ref !image_default
let image_transf = ref !image_default
let image_metas = ref !image_default
let image_editor = ref !image_default
let image_replay = ref !image_default
let image_cancel = ref !image_default
let image_reload = ref !image_default
let image_remove = ref !image_default
let image_cleaning = ref !image_default

let why_icon = ref !image_default

let image ?size f =
  let main = get_main () in
  let n =
    Filename.concat (datadir main)
      (Filename.concat "images" (f^".png"))
  in
  try (
  match size with
    | None ->
        GdkPixbuf.from_file n
    | Some s ->
        GdkPixbuf.from_file_at_size ~width:s ~height:s n
  ) with _ -> !image_default

let iconname_default = ref ""
let iconname_undone = ref ""
let iconname_scheduled = ref ""
let iconname_running = ref ""
let iconname_valid = ref ""
let iconname_unknown = ref ""
let iconname_invalid = ref ""
let iconname_timeout = ref ""
let iconname_outofmemory = ref ""
let iconname_steplimitexceeded = ref ""
let iconname_failure = ref ""
let iconname_valid_obs = ref ""
let iconname_unknown_obs = ref ""
let iconname_invalid_obs = ref ""
let iconname_timeout_obs = ref ""
let iconname_outofmemory_obs = ref ""
let iconname_steplimitexceeded_obs = ref ""
let iconname_failure_obs = ref ""
let iconname_yes = ref ""
let iconname_no = ref ""
let iconname_file = ref ""
let iconname_theory = ref ""
let iconname_goal = ref ""
let iconname_prover = ref ""
let iconname_transf = ref ""
let iconname_metas  = ref ""
let iconname_editor = ref ""
let iconname_replay = ref ""
let iconname_cancel = ref ""
let iconname_reload = ref ""
let iconname_remove = ref ""
let iconname_cleaning = ref ""

let iconsets () : (string * Why3.Rc.family) =
  let main = get_main () in
  let dir = Filename.concat (datadir main) "images" in
  let files = Sys.readdir dir in
  let f = ref [] in
  Array.iter
    (fun fn ->
       if Filename.check_suffix fn ".rc" then
         let n = Filename.concat dir fn in
         let d = Rc.from_file n in
         f := List.rev_append (Rc.get_family d "iconset") !f)
    files;
  (dir, !f)

let load_icon_names () =
  let ide = config () in
  let iconset = ide.iconset in
  let _,iconsets = iconsets () in
  let iconset,d =
    try
      iconset, List.assoc iconset iconsets
    with Not_found ->
      try
        "fatcow", List.assoc "fatcow" iconsets
      with Not_found ->
        failwith "No icon set found"
  in
  let get_icon_name n =
    Filename.concat iconset (get_string ~default:"default" d n)
  in
  iconname_default := get_icon_name "default";
  iconname_undone := get_icon_name "undone";
  iconname_scheduled := get_icon_name "scheduled";
  iconname_running := get_icon_name "running";
  iconname_valid := get_icon_name "valid";
  iconname_unknown := get_icon_name "unknown";
  iconname_invalid := get_icon_name "invalid";
  iconname_timeout := get_icon_name "timeout";
  iconname_outofmemory := get_icon_name "outofmemory";
  iconname_steplimitexceeded := get_icon_name "steplimitexceeded";
  iconname_failure := get_icon_name "failure";
  iconname_valid_obs := get_icon_name "valid_obs";
  iconname_unknown_obs := get_icon_name "unknown_obs";
  iconname_invalid_obs := get_icon_name "invalid_obs";
  iconname_timeout_obs := get_icon_name "timeout_obs";
  iconname_outofmemory_obs := get_icon_name "outofmemory_obs";
  iconname_steplimitexceeded_obs := get_icon_name "steplimitexceeded_obs";
  iconname_failure_obs := get_icon_name "failure_obs";
  iconname_yes := get_icon_name "yes";
  iconname_no := get_icon_name "no";
  iconname_file := get_icon_name "file";
  iconname_theory := get_icon_name "theory";
  iconname_goal := get_icon_name "goal";
  iconname_prover := get_icon_name "prover";
  iconname_transf := get_icon_name "transf";
  iconname_metas  := get_icon_name "metas";
  iconname_editor := get_icon_name "editor";
  iconname_replay := get_icon_name "replay";
  iconname_cancel := get_icon_name "cancel";
  iconname_reload := get_icon_name "reload";
  iconname_remove := get_icon_name "remove";
  iconname_cleaning := get_icon_name "cleaning";
  ()

let resize_images size =
  image_default := image ~size !iconname_default;
  image_undone := image ~size !iconname_undone;
  image_scheduled := image ~size !iconname_scheduled;
  image_running := image ~size !iconname_running;
  image_valid := image ~size !iconname_valid;
  image_unknown := image ~size !iconname_unknown;
  image_invalid := image ~size !iconname_invalid;
  image_timeout := image ~size !iconname_timeout;
  image_outofmemory := image ~size !iconname_outofmemory;
  image_steplimitexceeded := image ~size !iconname_steplimitexceeded;
  image_failure := image ~size !iconname_failure;
  image_valid_obs := image ~size !iconname_valid_obs;
  image_unknown_obs := image ~size !iconname_unknown_obs;
  image_invalid_obs := image ~size !iconname_invalid_obs;
  image_timeout_obs := image ~size !iconname_timeout_obs;
  image_outofmemory_obs := image ~size !iconname_outofmemory_obs;
  image_steplimitexceeded_obs := image ~size !iconname_steplimitexceeded_obs;
  image_failure_obs := image ~size !iconname_failure_obs;
  image_yes := image ~size !iconname_yes;
  image_no := image ~size !iconname_no;
  image_file := image ~size !iconname_file;
  image_theory := image ~size !iconname_theory;
  image_goal := image ~size !iconname_goal;
  image_prover := image ~size !iconname_prover;
  image_transf := image ~size !iconname_transf;
  image_metas := image ~size !iconname_metas;
  image_editor := image ~size !iconname_editor;
  image_replay := image ~size !iconname_replay;
  image_cancel := image ~size !iconname_cancel;
  image_reload := image ~size !iconname_reload;
  image_remove := image ~size !iconname_remove;
  image_cleaning := image ~size !iconname_cleaning;
  ()

let init () =
  Debug.dprintf debug "[config] reading icons...@?";
  load_icon_names ();
  why_icon := image "logo-why";
  resize_images 20;
  Debug.dprintf debug " done.@."

let show_legend_window () =
  let dialog =
    GWindow.dialog
      ~title:"Why3: legend of icons" ~icon:!why_icon
      ()
  in
  let vbox = dialog#vbox in
  let text = GText.view ~packing:vbox#add
    ~editable:false ~cursor_visible:false () in
  let b = text#buffer in
  let tt = b#create_tag [`WEIGHT `BOLD; `JUSTIFICATION `CENTER;
    `PIXELS_ABOVE_LINES 15; `PIXELS_BELOW_LINES 3; ] in
  let i s = b#insert ~iter:b#end_iter s in
  let it s = b#insert ~iter:b#end_iter ~tags:[tt] s in
  let ib i = b#insert_pixbuf ~iter:b#end_iter ~pixbuf:!i in
  it "Tree view\n";
  ib image_file;
  i "   File, containing a set of theories\n";
  ib image_theory;
  i "   Theory, containing a set of goals\n";
  ib image_goal;
  i "   Goal\n";
  ib image_prover;
  i "   External prover\n";
  ib image_transf;
  i "   Transformation or strategy\n";
  it "Status column\n";
  ib image_undone;
  i "   External proof attempt not done\n";
  ib image_scheduled;
  i "   Scheduled external proof attempt\n";
  ib image_running;
  i "   Running external proof attempt\n";
  ib image_valid;
  i "   Goal is proved / Theory is fully verified\n";
  ib image_invalid;
  i "   External prover disproved the goal\n";
  ib image_timeout;
  i "   External prover reached the time limit\n";
  ib image_outofmemory;
  i "   External prover ran out of memory\n";
  ib image_steplimitexceeded;
  i "   External prover exceeded the step limit\n";
  ib image_unknown;
  i "   External prover answer not conclusive\n";
  ib image_failure;
  i "   External prover call failed\n";
  ib image_valid_obs;
  i "   Valid but obsolete result\n";
  ib image_unknown_obs;
  i "   Answer not conclusive and obsolete\n";
  ib image_timeout_obs;
  i "   Time limit reached, obsolete\n";
  ib image_outofmemory_obs;
  i "   Out of memory, obsolete\n";
  ib image_steplimitexceeded_obs;
  i "   Step limit exceeded, obsolete\n";
  ib image_invalid_obs;
  i "   Prover disproved goal, but obsolete\n";
  ib image_failure_obs;
  i "   External prover call failed, obsolete\n";
  dialog#add_button "Close" `CLOSE ;
  let t = b#create_tag [`LEFT_MARGIN 10; `RIGHT_MARGIN 10 ] in
  b#apply_tag t ~start:b#start_iter ~stop:b#end_iter;
  let ( _ : GWindow.Buttons.about) = dialog#run () in
  dialog#destroy ()


let show_about_window () =
  let about_dialog =
    GWindow.about_dialog
      ~name:"The Why3 Verification Platform"
      ~authors:["François Bobot";
                "Jean-Christophe Filliâtre";
                "Claude Marché";
                "Guillaume Melquiond";
                "Andrei Paskevich";
                "";
                "with contributions of";
                "";
                "Stefan Berghofer";
                "Sylvie Boldo";
                "Martin Clochard";
                "Simon Cruanes";
                "Sylvain Dailler";
                "Jacques-Pascal Deplaix";
                "Clément Fumex";
                "Leon Gondelman";
                "David Hauzar";
                "Daisuke Ishii";
                "Johannes Kanig";
                "Mikhail Mandrykin";
                "David Mentré";
                "Benjamin Monate";
                "Kim Nguyễn";
                "Thi-Minh-Tuyen Nguyen";
                "Simão Melo de Sousa";
                "Asma Tafat";
                "Piotr Trojanek";
                "Makarius Wenzel";
               ]
      ~copyright:"Copyright 2010-2018 Inria, CNRS, Paris-Sud University"
      ~license:("See file " ^ Filename.concat Config.datadir "LICENSE")
      ~website:"http://why3.lri.fr/"
      ~website_label:"http://why3.lri.fr/"
      ~version:Config.version
      ~icon:!why_icon
      ~logo:!why_icon
      ()
  in
  let ( _ : GWindow.Buttons.about) = about_dialog#run () in
  about_dialog#destroy ()




(**** Preferences Window ***)

let general_settings (c : t) (notebook:GPack.notebook) =
  let label = GMisc.label ~text:"General" () in
  let page =
    GPack.vbox ~homogeneous:false ~packing:
      (fun w -> ignore(notebook#append_page ~tab_label:label#coerce w)) ()
  in
  (* debug mode ? *)
(*
  let debugmode =
    GButton.check_button ~label:"debug" ~packing:page1#add ()
      ~active:(c.verbose > 0)
  in
  let (_ : GtkSignal.id) =
    debugmode#connect#toggled ~callback:
      (fun () -> c.verbose <- 1 - c.verbose)
  in
*)
  let page_pack = page#pack ?from:None ?expand:None ?fill:None ?padding:None in
  let external_processes_options_frame =
    GBin.frame ~label:"External provers options" ~packing:page_pack ()
  in
  let vb = GPack.vbox ~homogeneous:false
    ~packing:external_processes_options_frame#add ()
  in
  (* time limit *)
  let width = 300 and xalign = 0.0 in
  let hb = GPack.hbox ~homogeneous:false ~packing:vb#add () in
  let hb_pack = hb#pack ~expand:false ?from:None ?fill:None ?padding:None in
  let _ = GMisc.label ~text:"Time limit (in sec.): " ~width ~xalign
    ~packing:hb_pack () in
  let timelimit_spin = GEdit.spin_button ~digits:0 ~packing:hb#add () in
  timelimit_spin#adjustment#set_bounds ~lower:0. ~upper:86_400. ~step_incr:5. ();
  timelimit_spin#adjustment#set_value (float_of_int c.session_time_limit);
  let (_ : GtkSignal.id) =
    timelimit_spin#connect#value_changed ~callback:
      (fun () -> c.session_time_limit <- timelimit_spin#value_as_int)
  in
  (* mem limit *)
  let hb = GPack.hbox ~homogeneous:false ~packing:vb#add () in
  let hb_pack = hb#pack ~expand:false ?from:None ?fill:None ?padding:None in
  let _ = GMisc.label ~text:"Memory limit (in Mb): " ~width ~xalign
    ~packing:hb_pack () in
  let memlimit_spin = GEdit.spin_button ~digits:0 ~packing:hb#add () in
  memlimit_spin#adjustment#set_bounds ~lower:0. ~upper:16_000. ~step_incr:500. ();
  memlimit_spin#adjustment#set_value (float_of_int c.session_mem_limit);
  let (_ : GtkSignal.id) =
    memlimit_spin#connect#value_changed ~callback:
      (fun () -> c.session_mem_limit <- memlimit_spin#value_as_int)
  in
  (* nb of processes *)
  let hb = GPack.hbox ~homogeneous:false ~packing:vb#add () in
  let hb_pack = hb#pack ~expand:false ?from:None ?fill:None ?padding:None in
  let _ = GMisc.label ~text:"Nb of processes: " ~width ~xalign
    ~packing:hb_pack () in
  let nb_processes_spin = GEdit.spin_button ~digits:0 ~packing:hb#add () in
  nb_processes_spin#adjustment#set_bounds
    ~lower:1. ~upper:64. ~step_incr:1. ();
  nb_processes_spin#adjustment#set_value
    (float_of_int c.session_nb_processes);
  let (_ : GtkSignal.id) =
    nb_processes_spin#connect#value_changed ~callback:
      (fun () -> c.session_nb_processes <- nb_processes_spin#value_as_int)
  in
  (* counter-example *)
(*
  let cntexample_check = GButton.check_button ~label:"get counter-example"
    ~packing:vb#add ()
    ~active:c.session_cntexample
  in
  let (_: GtkSignal.id) =
    cntexample_check#connect#toggled ~callback:
      (fun () -> c.session_cntexample <- not c.session_cntexample)
  in
*)
  (* source editing allowed *)
  let source_editing_check = GButton.check_button ~label:"allow editing source files"
    ~packing:vb#add ()
    ~active:c.allow_source_editing
  in
  let (_: GtkSignal.id) =
    source_editing_check#connect#toggled ~callback:
      (fun () -> c.allow_source_editing <- not c.allow_source_editing)
  in
  (* session saving policy *)
  let set_saving_policy n () = c.saving_policy <- n in
  let saving_policy_frame =
    GBin.frame ~label:"Session saving policy"
      ~packing:page_pack ()
  in
  let saving_policy_box =
    GPack.button_box
      `VERTICAL ~border_width:5 ~spacing:5
      ~packing:saving_policy_frame#add ()
  in
  let saving_policy_box_pack =
    saving_policy_box#pack ?from:None ?expand:None ?fill:None ?padding:None
  in
  let choice0 =
    GButton.radio_button
      ~label:"always save on exit"
      ~active:(c.saving_policy = 0)
      ~packing:saving_policy_box_pack ()
  in
  let choice1 =
    GButton.radio_button
      ~label:"never save on exit" ~group:choice0#group
      ~active:(c.saving_policy = 1)
      ~packing:saving_policy_box_pack ()
  in
  let choice2 =
    GButton.radio_button
      ~label:"ask whether to save on exit" ~group:choice0#group
      ~active:(c.saving_policy = 2)
      ~packing:saving_policy_box_pack ()
  in
  let (_ : GtkSignal.id) =
    choice0#connect#toggled ~callback:(set_saving_policy 0)
  in
  let (_ : GtkSignal.id) =
    choice1#connect#toggled ~callback:(set_saving_policy 1)
  in
  let (_ : GtkSignal.id) =
    choice2#connect#toggled ~callback:(set_saving_policy 2)
  in
  let (_ : GPack.box) =
    GPack.vbox ~packing:page_pack ()
  in
  ()

(** Appearance *)

let appearance_settings (c : t) (notebook:GPack.notebook) =
  let label = GMisc.label ~text:"Appearance" () in
  let page =
    GPack.vbox ~homogeneous:false ~packing:
      (fun w -> ignore(notebook#append_page ~tab_label:label#coerce w)) ()
  in
  let page_pack = page#pack ?from:None ?expand:None ?fill:None ?padding:None in
  let display_options_frame =
    GBin.frame ~label:"Display options" ~packing:page_pack ()
  in
  let vb = GPack.vbox ~homogeneous:false
    ~packing:display_options_frame#add ()
  in
  (* max boxes *)
  let width = 300 and xalign = 0.0 in
  let hb = GPack.hbox ~homogeneous:false ~packing:vb#add () in
  let hb_pack = hb#pack ~expand:false ?fill:None ?from:None ?padding:None in
  let _ = GMisc.label ~text:"Use ellipsis for terms deeper than: " ~width ~xalign ~packing:hb_pack () in
  let max_boxes_spin = GEdit.spin_button ~digits:0 ~packing:hb#add () in
  max_boxes_spin#adjustment#set_bounds ~lower:0. ~upper:1000. ~step_incr:1. ();
  max_boxes_spin#adjustment#set_value (float_of_int c.max_boxes);
  let (_ : GtkSignal.id) =
    max_boxes_spin#connect#value_changed ~callback:
      (fun () -> c.max_boxes <- max_boxes_spin#value_as_int)
  in
  (* options for task display *)
  let display_options_box =
    GPack.button_box `VERTICAL ~border_width:5 ~spacing:5
      ~packing:vb#add ()
  in
<<<<<<< HEAD
=======
(*
  let intropremises =
    GButton.check_button ~label:"introduce premises"
      ~packing:display_options_box#add ()
      ~active:c.intro_premises
  in
  let (_ : GtkSignal.id) =
    intropremises#connect#toggled ~callback:
      (fun () -> c.intro_premises <- not c.intro_premises)
  in
*)
>>>>>>> 33810098
  let showfullcontext =
    GButton.check_button ~label:"show full task context"
      ~packing:display_options_box#add ()
      ~active:c.show_full_context
  in
  let (_ : GtkSignal.id) =
    showfullcontext#connect#toggled ~callback:
      (fun () -> c.show_full_context <- not c.show_full_context)
  in
  let showattrs =
    GButton.check_button
      ~label:"show attributes in formulas"
      ~packing:display_options_box#add ()
      ~active:c.show_attributes
  in
  let (_ : GtkSignal.id) =
    showattrs#connect#toggled ~callback:
      (fun () ->
         c.show_attributes <- not c.show_attributes;
         set_attr_flag c.show_attributes)
  in
  let showcoercions =
    GButton.check_button
      ~label:"show coercions in formulas"
      ~packing:display_options_box#add ()
      ~active:c.show_coercions
  in
  let (_ : GtkSignal.id) =
    showcoercions#connect#toggled ~callback:
      (fun () ->
         c.show_coercions <- not c.show_coercions;
         set_coercions_flag c.show_coercions)
  in
  let showlocs =
    GButton.check_button
      ~label:"show source locations in formulas"
      ~packing:display_options_box#add ()
      ~active:c.show_locs
  in
  let (_ : GtkSignal.id) =
    showlocs#connect#toggled ~callback:
      (fun () ->
         c.show_locs <- not c.show_locs;
         set_locs_flag c.show_locs)
  in
  let showtimelimit =
    GButton.check_button
      ~label:"show time and memory limits for each proof"
      ~packing:display_options_box#add ()
      ~active:c.show_time_limit
  in
  let (_ : GtkSignal.id) =
    showtimelimit#connect#toggled ~callback:
      (fun () ->
         c.show_time_limit <- not c.show_time_limit)
  in
  (* icon sets *)
  let icon_sets_frame =
    GBin.frame ~label:"Change icon family (needs save & restart)"
      ~packing:page_pack ()
  in
  let icon_sets_box =
    GPack.button_box
      `VERTICAL ~border_width:5 ~spacing:5
      ~packing:icon_sets_frame#add ()
  in
  let icon_sets_box_pack =
    icon_sets_box#pack ?from:None ?expand:None ?fill:None ?padding:None
  in
  let dir,iconsets = iconsets () in
  let set_icon_set s () = c.iconset <- s in
  let (_,choices) = List.fold_left
    (fun (acc,l) (s,fields) ->
      let name = Rc.get_string ~default:s fields "name" in
      let license = Rc.get_string ~default:"" fields "license" in
      let acc,choice =
        match acc with
        | None ->
          let choice =
            GButton.radio_button
              ~label:name
              ~active:(c.iconset = s)
              ~packing:icon_sets_box_pack ()
          in
          (Some choice,choice)
        | Some c0 ->
          let choice =
            GButton.radio_button
              ~label:name
              ~active:(c.iconset = s)
              ~group:c0#group
              ~packing:icon_sets_box_pack ()
          in (acc,choice)
      in
      if license <> "" then
        begin
          let f = Filename.concat (Filename.concat dir s) license in
          let c = Sysutil.file_contents f in
          let text = "See license in " ^ f ^ ":\n\n" in
          let l = String.length c in
          let text =
            if l >= 256 then
              text ^ String.sub c 0 255 ^ "\n[...]"
            else
              text ^ c
          in
          choice#misc#set_tooltip_markup text
        end;
      (acc,(s,choice)::l))
    (None,[]) iconsets
  in
  List.iter
    (fun (s,c) ->
      let (_ : GtkSignal.id) =
        c#connect#toggled ~callback:(set_icon_set s)
      in ())
    choices;
  let (_ : GPack.box) =
    GPack.vbox ~packing:page_pack ()
  in
  ()

<<<<<<< HEAD
=======
(* Page "Provers" *)

let provers_page c (notebook:GPack.notebook) =
  let label = GMisc.label ~text:"Provers" () in
  let page =
    GPack.vbox ~homogeneous:false ~packing:
      (fun w -> ignore(notebook#append_page ~tab_label:label#coerce w)) ()
  in
  let page_pack = page#pack ~fill:true ~expand:true ?from:None ?padding:None in
  let hbox = GPack.hbox ~packing:page_pack () in
  let hbox_pack = hbox#pack ~fill:true ~expand:true ?from:None ?padding:None in
  let scrollview =
  try
    GBin.scrolled_window ~hpolicy:`NEVER ~vpolicy:`AUTOMATIC
      ~packing:hbox_pack ()
  with Gtk.Error _ -> assert false
  in let () = scrollview#set_shadow_type `OUT in
  let vbox = GPack.vbox ~packing:scrollview#add_with_viewport () in
  let vbox_pack = vbox#pack ~fill:true ~expand:true ?from:None ?padding:None in
  let hbox = GPack.hbox ~packing:vbox_pack () in
  let hbox_pack = hbox#pack ~fill:true ~expand:true ?from:None ?padding:None in
  (* show/hide provers *)
  let frame =
    GBin.frame ~label:"Provers visible in the contextual menu" ~packing:hbox_pack ()
  in
  let provers_box =
    GPack.button_box `VERTICAL ~border_width:5 ~spacing:5
      ~packing:frame#add () in
  let hidden_provers = Hashtbl.create 7 in
  Mprover.iter
    (fun _ p ->
      let name = prover_parseable_format p.prover in
      let label = Pp.string_of_wnl print_prover p.prover in
      let hidden = ref (List.mem name c.hidden_provers) in
      Hashtbl.add hidden_provers name hidden;
      let b =
        GButton.check_button ~label ~packing:provers_box#add ()
          ~active:(not !hidden)
      in
      let (_ : GtkSignal.id) =
        b#connect#toggled ~callback:
          (fun () -> hidden := not !hidden;
            c.hidden_provers <-
              Hashtbl.fold
              (fun l h acc -> if !h then l::acc else acc) hidden_provers [])
      in ())
    (Whyconf.get_provers c.config);
  (* default prover *)
(*
  let frame2 =
    GBin.frame ~label:"Default prover" ~packing:hbox_pack () in
  let provers_box =
    GPack.button_box `VERTICAL ~border_width:5 ~spacing:5
      ~packing:frame2#add () in
  let group =
    let b =
      GButton.radio_button ~label:"(none)" ~packing:provers_box#add
                           ~active:(c.config.default_prover = "") () in
    let (_ : GtkSignal.id) =
      b#connect#toggled ~callback:(fun () -> c.config.default_prover <- "") in
    b#group in
  Mprover.iter
    (fun _ p ->
      let name = prover_parseable_format p.prover in
      let label = Pp.string_of_wnl print_prover p.prover in
      let b =
        GButton.radio_button ~label ~group ~packing:provers_box#add
                             ~active:(name = c.config.default_prover) () in
      let (_ : GtkSignal.id) =
        b#connect#toggled ~callback:(fun () -> c.config.default_prover <- name)
      in ())
    (Whyconf.get_provers c.config)
 *)
  ()

>>>>>>> 33810098

(* Page "Uninstalled provers" *)

let alternatives_frame c (notebook:GPack.notebook) =
  let label = GMisc.label ~text:"Uninstalled provers policies" () in
  let page =
    GPack.vbox ~homogeneous:false ~packing:
      (fun w -> ignore(notebook#append_page ~tab_label:label#coerce w)) ()
  in
  let page_pack = page#pack ?fill:None ?expand:None ?from:None ?padding:None in
  let frame =
    GBin.frame ~label:"Click to remove a setting" ~packing:page_pack ()
  in
  let box =
    GPack.button_box `VERTICAL ~border_width:5 ~spacing:5
      ~packing:frame#add ()
  in
  let remove button p () =
    button#destroy ();
    c.config <- set_policies c.config (Mprover.remove p (get_policies c.config));
  in
  let iter p policy =
    let label =
      match policy with
        | CPU_keep -> Pp.sprintf_wnl "proofs with %a kept as they are" print_prover p
        | CPU_upgrade t ->
          Pp.sprintf_wnl "proofs with %a moved to %a" print_prover p print_prover t
        | CPU_duplicate t ->
          Pp.sprintf_wnl "proofs with %a duplicated to %a" print_prover p print_prover t
    in
    let button = GButton.button ~label ~packing:box#add () in
    let (_ : GtkSignal.id) =
      button#connect#released ~callback:(remove button p)
    in ()
  in
  Mprover.iter iter (get_policies c.config);
  let page_pack = page#pack ?fill:None ~expand:true ?from:None ?padding:None in
  let _fillbox = GPack.vbox ~packing:page_pack () in
  ()

let editors_page c (notebook:GPack.notebook) =
  let label = GMisc.label ~text:"Editors" () in
  let page =
    GPack.vbox ~homogeneous:false ~packing:
      (fun w -> ignore(notebook#append_page ~tab_label:label#coerce w)) ()
  in
  let page_pack = page#pack ~fill:true ~expand:true ?from:None ?padding:None in
  let hbox = GPack.hbox ~packing:page_pack () in
  let hbox_pack = hbox#pack ~fill:true ~expand:true ?from:None ?padding:None in
  let scrollview =
    GBin.scrolled_window ~hpolicy:`NEVER ~vpolicy:`AUTOMATIC
      ~packing:hbox_pack ()
  in
  let vbox = GPack.vbox ~packing:scrollview#add_with_viewport () in
  let vbox_pack = vbox#pack ?fill:None ?expand:None ?from:None ?padding:None in
  let default_editor_frame =
    GBin.frame ~label:"Default editor" ~packing:vbox_pack ()
  in
  let main = Whyconf.get_main c.config in
  let editor_entry =
   GEdit.entry ~text:(default_editor main) ~packing:default_editor_frame#add ()
  in
  let (_ : GtkSignal.id) =
    editor_entry#connect#changed
      ~callback:
      (fun () ->
       c.config <- Whyconf.set_main c.config
	(Whyconf.set_default_editor main editor_entry#text))
  in
  let frame = GBin.frame ~label:"Specific editors" ~packing:vbox_pack () in
  let box = GPack.vbox ~border_width:5 ~packing:frame#add () in
  let box_pack = box#pack ?fill:None ?expand:None ?from:None ?padding:None in
  let editors = Whyconf.get_editors c.config in
  let _,strings,indexes,map =
    Meditor.fold
      (fun k data (i,str,ind,map) ->
        let n = data.editor_name in
        (i+1, n::str, Meditor.add k i ind, Meditor.add n k map))
      editors (2, [], Meditor.empty, Meditor.empty)
  in
  let strings = "(default)" :: "--" :: (List.rev strings) in
  let add_prover p pi =
    let text = Pp.string_of_wnl Whyconf.print_prover p in
    let hb = GPack.hbox ~homogeneous:false ~packing:box_pack () in
    let hb_pack_fill_expand =
      hb#pack ~fill:true ~expand:true ?from:None ?padding:None
    in
    let hb_pack = hb#pack ?fill:None ?expand:None ?from:None ?padding:None in
    let _ = GMisc.label ~width:150 ~xalign:0.0 ~text
      ~packing:hb_pack_fill_expand () in
    let (combo, ((_ : GTree.list_store), column)) =
      GEdit.combo_box_text ~packing:hb_pack ~strings ()
    in
    combo#set_row_separator_func
      (Some (fun m row -> m#get ~row ~column = "--"));
    let i =
      try Meditor.find pi.editor indexes with Not_found -> 0
    in
    combo#set_active i;
    let ( _ : GtkSignal.id) = combo#connect#changed
      ~callback:(fun () ->
        match combo#active_iter with
          | None -> ()
          | Some row ->
	    let data =
              match combo#model#get ~row ~column with
                | "(default)" -> ""
                | s ->
                  try Meditor.find s map
                  with Not_found -> assert false
            in
	    (* Debug.dprintf debug "prover %a: selected editor '%s'@." *)
            (*   print_prover p data; *)
            let provers = Whyconf.get_provers c.config in
            c.config <-
              Whyconf.set_provers c.config
              (Mprover.add p { pi with editor = data} provers)
      )
    in
    ()
  in
  Mprover.iter add_prover (Whyconf.get_provers c.config)


let preferences (c : t) =
  let dialog = GWindow.dialog
    ~modal:true ~icon:(!why_icon)
    ~title:"Why3: preferences" ()
  in
  let vbox = dialog#vbox in
  let notebook = GPack.notebook ~packing:vbox#add () in
  (* page "general settings" **)
  general_settings c notebook;
  (* page "appearance" **)
  appearance_settings c notebook;
  (* page "editors" **)
  editors_page c notebook;
  (* page "uninstalled provers" *)
  alternatives_frame c notebook;
  (* page "Colors" **)
(*
  let label2 = GMisc.label ~text:"Colors" () in
  let _color_sel = GMisc.color_selection (* ~title:"Goal color" *)
    ~show:true
    ~packing:(fun w -> ignore(notebook#append_page
                                ~tab_label:label2#coerce w)) ()
  in
  let (_ : GtkSignal.id) =
    color_sel#connect ColorSelection.S.color_changed ~callback:
      (fun c -> Format.eprintf "Gconfig.color_sel: %s@."
         c)
  in
*)
  (* bottom button **)
  dialog#add_button "Save&Close" `SAVE ;
  dialog#add_button "Close" `CLOSE ;
  let ( answer : [`SAVE | `CLOSE | `DELETE_EVENT ]) = dialog#run () in
  begin
    match answer with
    | `SAVE ->
      c.config <- Whyconf.set_main c.config
        (Whyconf.set_limits (Whyconf.get_main c.config)
           c.session_time_limit c.session_mem_limit c.session_nb_processes);
      save_config ()
    | `CLOSE | `DELETE_EVENT -> ()
  end;
  dialog#destroy ()

(*
let run_auto_detection gconfig =
  let config = Autodetection.run_auto_detection gconfig.config in
  gconfig.config <- config;
  let _provers = get_provers config in
(* TODO: store the result differently
  gconfig.provers <- Mstr.fold (Session.get_prover_data gconfig.env) provers
  Mstr.empty
*)
  ()
*)

(*let () = Debug.dprintf debug "[config] end of configuration initialization@."*)

let uninstalled_prover_dialog ~callback c unknown =
  let others,names,versions =
    Whyconf.unknown_to_known_provers
      (Whyconf.get_provers c.config) unknown
  in
  let dialog = GWindow.dialog
                 ~icon:(!why_icon) ~modal:true
                 ~title:"Why3: Uninstalled prover" ()
  in
  let vbox = dialog#vbox in
(* Does not work: why ??
    let vbox_pack = vbox#pack ~fill:true ~expand:true ?from:None ?padding:None in
    let hbox = GPack.hbox ~packing:vbox_pack () in
    let hbox_pack = hbox#pack ~fill:true ~expand:true ?from:None ?padding:None in
    let scrollview =
      GBin.scrolled_window ~hpolicy:`NEVER ~vpolicy:`AUTOMATIC
        ~packing:hbox_pack ()
    in
    let () = scrollview#set_shadow_type `OUT in
    let vbox = GPack.vbox ~packing:scrollview#add_with_viewport () in
*)
    (* header *)
    let hb = GPack.hbox ~packing:vbox#add () in
    let _ = GMisc.image ~stock:`DIALOG_WARNING ~packing:hb#add () in
    let (_:GMisc.label) =
      let text =
        Pp.sprintf "The prover %a is not installed"
                   Whyconf.print_prover unknown
      in
      GMisc.label ~ypad:20 ~text ~xalign:0.5 ~packing:hb#add ()
    in
    let (_:GMisc.label) =
      let text =
        "WARNING: this policy will not be taken into account immediately \
         but only if you replay again the proofs."
      in
      GMisc.label ~text ~line_wrap:true ~packing:vbox#add ()
    in
    let (_:GMisc.label) =
      let text =
        "WARNING: do not forget to save preferences to keep this policy in future sessions"
      in
      GMisc.label ~text ~line_wrap:true ~packing:vbox#add ()
    in
    (* choices *)
    let vbox_pack =
      vbox#pack ~fill:true ~expand:true ?from:None ?padding:None
    in
    let label = "Please select a policy for associated proof attempts" in
    let policy_frame = GBin.frame ~label ~packing:vbox_pack () in
    let choice = ref 1 in
    let prover_choosed = ref None in
    let set_prover prover () = prover_choosed := Some prover in
    let box =
      GPack.button_box `VERTICAL ~border_width:5 ~spacing:5
        ~packing:policy_frame#add ()
    in
    let choice1 = GButton.radio_button
      ~label:"move proofs to the selected prover below"
      ~active:true
      ~packing:box#add () in
    let choice2 = GButton.radio_button
      ~label:"duplicate proofs to the selected prover below"
      ~active:false ~group:choice1#group
      ~packing:box#add () in
    let choice0 = GButton.radio_button
      ~label:"keep proofs as they are, do not try to play them"
      ~active:false  ~group:choice1#group
      ~packing:box#add () in
    let first = ref None in
    let alternatives_section acc label alternatives =
      if alternatives <> [] then
        let frame = GBin.frame ~label ~packing:vbox#add () in
        let box =
          GPack.button_box `VERTICAL ~border_width:5 ~spacing:5
            ~packing:frame#add ()
        in
        let iter_alter prover =
          let choice_button =
            let label = Pp.string_of_wnl print_prover prover in
            match !first with
              | None ->
                let choice_button =
                  GButton.radio_button ~label ~active:true ~packing:box#add ()
                in
                prover_choosed := Some prover;
                first := Some choice_button;
                choice_button
              | Some first ->
                GButton.radio_button ~label ~group:first#group
                  ~active:false ~packing:box#add ()
          in
          ignore (choice_button#connect#toggled ~callback:(set_prover prover))
        in
        List.iter iter_alter alternatives;
        frame#misc :: (* box#misc :: *) acc
      else acc
    in
    let boxes = alternatives_section [] "Same name and same version" versions in
    let boxes = alternatives_section boxes "Same name and different version" names in
    let boxes = alternatives_section boxes "Different name" others in
    let hide_provers () = List.iter (fun b -> b#set_sensitive false) boxes in
    let show_provers () = List.iter (fun b -> b#set_sensitive true) boxes in
    ignore (choice0#connect#toggled
              ~callback:(fun () -> choice := 0; hide_provers ()));
    ignore (choice1#connect#toggled
              ~callback:(fun () -> choice := 1; show_provers ()));
    ignore (choice2#connect#toggled
              ~callback:(fun () -> choice := 2; show_provers ()));
    dialog#add_button "Ok" `CLOSE ;
    ignore (dialog#run ());
    dialog#destroy ();
    let policy =
      match !choice, !prover_choosed with
        | 0,_ -> CPU_keep
        | 1, Some p -> CPU_upgrade p
        | 2, Some p -> CPU_duplicate p
        | _ -> assert false
    in
    c.config <- set_prover_upgrade_policy c.config unknown policy;
    let () = callback unknown policy in
    ()


(*
Local Variables:
compile-command: "unset LANG; make -C ../.. bin/why3ide.opt"
End:
*)<|MERGE_RESOLUTION|>--- conflicted
+++ resolved
@@ -58,6 +58,7 @@
       original_config : Whyconf.config;
       (* mutable altern_provers : altern_provers; *)
       (* mutable replace_prover : conf_replace_prover; *)
+      mutable hidden_provers : string list;
       mutable session_time_limit : int;
       mutable session_mem_limit : int;
       mutable session_nb_processes : int;
@@ -88,6 +89,7 @@
   ide_error_line_color : string;
   ide_iconset : string;
   (* ide_replace_prover : conf_replace_prover; *)
+  ide_hidden_provers : string list;
 }
 
 let default_ide =
@@ -113,6 +115,7 @@
     ide_error_color = "red";
     ide_error_line_color = "yellow";
     ide_iconset = "fatcow";
+    ide_hidden_provers = [];
   }
 
 let load_ide section =
@@ -170,6 +173,7 @@
     ide_iconset =
       get_string section ~default:default_ide.ide_iconset
         "iconset";
+    ide_hidden_provers = get_stringl ~default:default_ide.ide_hidden_provers section "hidden_prover";
   }
 
 
@@ -221,6 +225,7 @@
     iconset = ide.ide_iconset;
     config         = config;
     original_config = original_config;
+    hidden_provers = ide.ide_hidden_provers;
     session_time_limit = Whyconf.timelimit main;
     session_mem_limit = Whyconf.memlimit main;
     session_nb_processes = Whyconf.running_provers_max main;
@@ -800,20 +805,6 @@
     GPack.button_box `VERTICAL ~border_width:5 ~spacing:5
       ~packing:vb#add ()
   in
-<<<<<<< HEAD
-=======
-(*
-  let intropremises =
-    GButton.check_button ~label:"introduce premises"
-      ~packing:display_options_box#add ()
-      ~active:c.intro_premises
-  in
-  let (_ : GtkSignal.id) =
-    intropremises#connect#toggled ~callback:
-      (fun () -> c.intro_premises <- not c.intro_premises)
-  in
-*)
->>>>>>> 33810098
   let showfullcontext =
     GButton.check_button ~label:"show full task context"
       ~packing:display_options_box#add ()
@@ -936,8 +927,6 @@
   in
   ()
 
-<<<<<<< HEAD
-=======
 (* Page "Provers" *)
 
 let provers_page c (notebook:GPack.notebook) =
@@ -1013,8 +1002,6 @@
  *)
   ()
 
->>>>>>> 33810098
-
 (* Page "Uninstalled provers" *)
 
 let alternatives_frame c (notebook:GPack.notebook) =
@@ -1151,6 +1138,8 @@
   appearance_settings c notebook;
   (* page "editors" **)
   editors_page c notebook;
+  (* page "Provers" **)
+  provers_page c notebook;
   (* page "uninstalled provers" *)
   alternatives_frame c notebook;
   (* page "Colors" **)
