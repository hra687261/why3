(**************************************************************************)
(*                                                                        *)
(*  Copyright (C) 2010-2011                                               *)
(*    François Bobot                                                      *)
(*    Jean-Christophe Filliâtre                                           *)
(*    Claude Marché                                                       *)
(*    Andrei Paskevich                                                    *)
(*                                                                        *)
(*  This software is free software; you can redistribute it and/or        *)
(*  modify it under the terms of the GNU Library General Public           *)
(*  License version 2.1, with the special exception on linking            *)
(*  described in file LICENSE.                                            *)
(*                                                                        *)
(*  This software is distributed in the hope that it will be useful,      *)
(*  but WITHOUT ANY WARRANTY; without even the implied warranty of        *)
(*  MERCHANTABILITY or FITNESS FOR A PARTICULAR PURPOSE.                  *)
(*                                                                        *)
(**************************************************************************)

open Format
open Why3
open Util
open Rc
open Whyconf


(* config file *)

type altern_provers = prover option Mprover.t

(** Todo do something generic perhaps*)
type conf_replace_prover =
  | CRP_Ask
  | CRP_Not_Obsolete

type t =
    { mutable window_width : int;
      mutable window_height : int;
      mutable tree_width : int;
      mutable task_height : int;
      mutable time_limit : int;
      mutable mem_limit : int;
      mutable verbose : int;
      mutable max_running_processes : int;
      mutable default_editor : string;
      mutable intro_premises : bool;
      mutable show_labels : bool;
      mutable show_locs : bool;
      mutable show_time_limit : bool;
      mutable saving_policy : int;
      (** 0 = always, 1 = never, 2 = ask *)
      mutable premise_color : string;
      mutable goal_color : string;
      mutable error_color : string;
      (** colors *)
      mutable env : Env.env;
      mutable config : Whyconf.config;
      mutable altern_provers : altern_provers;
      mutable replace_prover : conf_replace_prover;
    }


type ide = {
  ide_window_width : int;
  ide_window_height : int;
  ide_tree_width : int;
  ide_task_height : int;
  ide_verbose : int;
  ide_intro_premises : bool;
  ide_show_labels : bool;
  ide_show_locs : bool;
  ide_show_time_limit : bool;
  ide_saving_policy : int;
  ide_premise_color : string;
  ide_goal_color : string;
  ide_error_color : string;
  ide_default_editor : string;
  ide_replace_prover : conf_replace_prover;
}

let default_ide =
  { ide_window_width = 1024;
    ide_window_height = 768;
    ide_tree_width = 512;
    ide_task_height = 384;
    ide_verbose = 0;
    ide_intro_premises = true;
    ide_show_labels = false;
    ide_show_locs = false;
    ide_show_time_limit = false;
    ide_saving_policy = 2;
    ide_premise_color = "chartreuse";
    ide_goal_color = "gold";
    ide_error_color = "orange";
    ide_replace_prover = CRP_Ask;
    ide_default_editor =
      try Sys.getenv "EDITOR" ^ " %f"
      with Not_found -> "editor %f"
  }

let load_ide section =
  { ide_window_width =
      get_int section ~default:default_ide.ide_window_width "window_width";
    ide_window_height =
      get_int section ~default:default_ide.ide_window_height "window_height";
    ide_tree_width =
      get_int section ~default:default_ide.ide_tree_width "tree_width";
    ide_task_height =
      get_int section ~default:default_ide.ide_task_height "task_height";
    ide_verbose =
      get_int section ~default:default_ide.ide_verbose "verbose";
    ide_intro_premises =
      get_bool section ~default:default_ide.ide_intro_premises
        "intro_premises";
    ide_show_labels =
      get_bool section ~default:default_ide.ide_show_labels "print_labels";
    ide_show_locs =
      get_bool section ~default:default_ide.ide_show_locs "print_locs";
    ide_show_time_limit =
      get_bool section ~default:default_ide.ide_show_time_limit
        "print_time_limit";
    ide_saving_policy =
      get_int section ~default:default_ide.ide_saving_policy "saving_policy";
    ide_premise_color =
      get_string section ~default:default_ide.ide_premise_color
        "premise_color";
    ide_goal_color =
      get_string section ~default:default_ide.ide_goal_color
        "goal_color";
    ide_error_color =
      get_string section ~default:default_ide.ide_error_color
        "error_color";
    ide_default_editor =
      get_string section ~default:default_ide.ide_default_editor
        "default_editor";
    ide_replace_prover =
      match get_stringo section "replace_prover" with
        | None -> default_ide.ide_replace_prover
        | Some "never not obsolete" -> CRP_Not_Obsolete
        | Some "ask" | Some _ -> CRP_Ask

  }


let set_labels_flag =
  let fl = Debug.lookup_flag "print_labels" in
  fun b ->
    (if b then Debug.set_flag else Debug.unset_flag) fl

let set_locs_flag =
  let fl = Debug.lookup_flag "print_locs" in
  fun b ->
    (if b then Debug.set_flag else Debug.unset_flag) fl

let load_altern alterns (_,section) =
  let unknown =
    {prover_name = get_string section "unknown_name";
     prover_version = get_string section "unknown_version";
     prover_altern = get_string ~default:"" section "unknown_alternative"
    } in
  let name = get_stringo section "known_name" in
  let known = match name with
    | None -> None
    | Some name ->
      Some
        {prover_name = name;
         prover_version = get_string section "known_version";
         prover_altern = get_string ~default:"" section "known_alternative";
        } in
  Mprover.add unknown known alterns

let load_config config =
  let main = get_main config in
  let ide  = match get_section config "ide" with
    | None -> default_ide
    | Some s -> load_ide s in
  let alterns =
    List.fold_left load_altern
      Mprover.empty (get_family config "alternative_prover") in
  (* temporary sets env to empty *)
  let env = Env.create_env [] in
  set_labels_flag ide.ide_show_labels;
  set_locs_flag ide.ide_show_locs;
  { window_height = ide.ide_window_height;
    window_width  = ide.ide_window_width;
    tree_width    = ide.ide_tree_width;
    task_height   = ide.ide_task_height;
    time_limit    = Whyconf.timelimit main;
    mem_limit     = Whyconf.memlimit main;
    verbose       = ide.ide_verbose;
    intro_premises= ide.ide_intro_premises ;
    show_labels   = ide.ide_show_labels ;
    show_locs     = ide.ide_show_locs ;
    show_time_limit = ide.ide_show_time_limit;
    saving_policy = ide.ide_saving_policy ;
    premise_color = ide.ide_premise_color;
    goal_color = ide.ide_goal_color;
    error_color = ide.ide_error_color;
    max_running_processes = Whyconf.running_provers_max main;
    default_editor = ide.ide_default_editor;
    config         = config;
    env            = env;
    altern_provers = alterns;
    replace_prover = ide.ide_replace_prover;
  }

let save_altern unknown known (id,family) =
  let alt = empty_section in
  let alt = set_string alt "unknown_name" unknown.prover_name in
  let alt = set_string alt "unknown_version" unknown.prover_version in
  let alt =
    set_string ~default:"" alt "unknown_alternative" unknown.prover_altern in
  let alt = match known with
    | None -> alt
    | Some known ->
      let alt = set_string alt "known_name" known.prover_name in
      let alt = set_string alt "known_version" known.prover_version in
      set_string ~default:"" alt "known_alternative" known.prover_altern in
  (id+1,(sprintf "alt%i" id,alt)::family)

let save_config t =
<<<<<<< HEAD
  (*
  let _save_prover _ pr acc =
    Mstr.add pr.Session.prover_id
      {
        Whyconf.name    = pr.Session.prover_name;
        command = pr.Session.command;
        driver  = pr.Session.driver_name;
        version = pr.Session.prover_version;
        editor  = pr.Session.editor;
        interactive = pr.Session.interactive;
      } acc in
  *)
=======
>>>>>>> 216e869f
  let config = t.config in
  let config = set_main config
    (set_limits (get_main config)
       t.time_limit t.mem_limit t.max_running_processes)
  in
  let _,alterns = Mprover.fold save_altern t.altern_provers (0,[]) in
  let config = set_family config "alternative_prover" alterns in
  let ide = empty_section in
  let ide = set_int ide "window_height" t.window_height in
  let ide = set_int ide "window_width" t.window_width in
  let ide = set_int ide "tree_width" t.tree_width in
  let ide = set_int ide "task_height" t.task_height in
  let ide = set_int ide "verbose" t.verbose in
  let ide = set_bool ide "intro_premises" t.intro_premises in
  let ide = set_bool ide "print_labels" t.show_labels in
  let ide = set_bool ide "print_locs" t.show_locs in
  let ide = set_bool ide "print_time_limit" t.show_time_limit in
  let ide = set_int ide "saving_policy" t.saving_policy in
  let ide = set_string ide "premise_color" t.premise_color in
  let ide = set_string ide "goal_color" t.goal_color in
  let ide = set_string ide "error_color" t.error_color in
  let ide = set_string ide "default_editor" t.default_editor in
  let ide = set_string ~default:"ask" ide "replace_prover"
    (match t.replace_prover with
      | CRP_Ask -> "ask"
      | CRP_Not_Obsolete -> "never not obsolete")  in
  let config = set_section config "ide" ide in
(* TODO: store newly detected provers !
  let config = set_provers config
    (Mstr.fold save_prover t.provers Mstr.empty) in
*)
  save_config config

let read_config conf_file extra_files =
  try
    let config = Whyconf.read_config conf_file in
    let config = List.fold_left Whyconf.merge_config config extra_files in
    load_config config
  with e when not (Debug.test_flag Debug.stack_trace) ->
    eprintf "@.%a@." Exn_printer.exn_printer e;
    exit 1

let config,read_config =
  let config = ref None in
  (fun () ->
    match !config with
      | None -> invalid_arg "configuration not yet loaded"
      | Some conf -> conf),
  (fun conf_file extra_files ->
    eprintf "[Info] reading IDE config file...@?";
    let c = read_config conf_file extra_files in
    eprintf " done.@.";
    config := Some c)

let save_config () = save_config (config ())

let get_main () = (get_main (config ()).config)


(*

  images, icons

*)

let image ?size f =
  let main = get_main () in
  let n = Filename.concat (datadir main) (Filename.concat "images" (f^".png"))
  in
  match size with
    | None ->
        GdkPixbuf.from_file n
    | Some s ->
        GdkPixbuf.from_file_at_size ~width:s ~height:s n

let iconname_default = "undone32"
let iconname_undone = "undone32"
let iconname_scheduled = "pausehalf32"
let iconname_running = "play32"
let iconname_valid = "accept32"
let iconname_unknown = "help32"
let iconname_invalid = "delete32"
let iconname_timeout = "clock32"
let iconname_failure = "bug32"
let iconname_valid_obs = "obsaccept32"
let iconname_unknown_obs = "obshelp32"
let iconname_invalid_obs = "obsdelete32"
let iconname_timeout_obs = "obsclock32"
let iconname_failure_obs = "obsbug32"
let iconname_yes = "accept32"
let iconname_no = "delete32"
let iconname_directory = "folder32"
let iconname_file = "file32"
let iconname_prover = "wizard32"
let iconname_transf = "configure32"
let iconname_editor = "edit32"
let iconname_replay = "refresh32"
let iconname_cancel = "cut32"
let iconname_reload = "movefile32"
let iconname_remove = "deletefile32"
let iconname_cleaning = "trashb32"

let image_default = ref (GdkPixbuf.create ~width:1 ~height:1 ())
(** dumb pixbuf *)
let image_undone = ref !image_default
let image_scheduled = ref !image_default
let image_running = ref !image_default
let image_valid = ref !image_default
let image_unknown = ref !image_default
let image_invalid = ref !image_default
let image_timeout = ref !image_default
let image_failure = ref !image_default
let image_valid_obs = ref !image_default
let image_unknown_obs = ref !image_default
let image_invalid_obs = ref !image_default
let image_timeout_obs = ref !image_default
let image_failure_obs = ref !image_default
let image_yes = ref !image_default
let image_no = ref !image_default
let image_directory = ref !image_default
let image_file = ref !image_default
let image_prover = ref !image_default
let image_transf = ref !image_default
let image_editor = ref !image_default
let image_replay = ref !image_default
let image_cancel = ref !image_default
let image_reload = ref !image_default
let image_remove = ref !image_default
let image_cleaning = ref !image_default

let why_icon = ref !image_default

let resize_images size =
  image_default := image ~size iconname_default;
  image_undone := image ~size iconname_undone;
  image_scheduled := image ~size iconname_scheduled;
  image_running := image ~size iconname_running;
  image_valid := image ~size iconname_valid;
  image_unknown := image ~size iconname_unknown;
  image_invalid := image ~size iconname_invalid;
  image_timeout := image ~size iconname_timeout;
  image_failure := image ~size iconname_failure;
  image_valid_obs := image ~size iconname_valid_obs;
  image_unknown_obs := image ~size iconname_unknown_obs;
  image_invalid_obs := image ~size iconname_invalid_obs;
  image_timeout_obs := image ~size iconname_timeout_obs;
  image_failure_obs := image ~size iconname_failure_obs;
  image_yes := image ~size iconname_yes;
  image_no := image ~size iconname_no;
  image_directory := image ~size iconname_directory;
  image_file := image ~size iconname_file;
  image_prover := image ~size iconname_prover;
  image_transf := image ~size iconname_transf;
  image_editor := image ~size iconname_editor;
  image_replay := image ~size iconname_replay;
  image_cancel := image ~size iconname_cancel;
  image_reload := image ~size iconname_reload;
  image_remove := image ~size iconname_remove;
  image_cleaning := image ~size iconname_cleaning;
  ()

let init () =
  eprintf "[Info] reading icons...@?";
  why_icon := image "logo-why";
  resize_images 20;
  eprintf " done.@."

let show_legend_window () =
  let dialog = GWindow.dialog ~title:"Why3: legend of icons" () in
  let vbox = dialog#vbox in
  let text = GText.view ~packing:vbox#add
    ~editable:false ~cursor_visible:false () in
  let b = text#buffer in
  let tt = b#create_tag [`WEIGHT `BOLD; `JUSTIFICATION `CENTER;
    `PIXELS_ABOVE_LINES 15; `PIXELS_BELOW_LINES 3; ] in
  let i s = b#insert ~iter:b#end_iter s in
  let it s = b#insert ~iter:b#end_iter ~tags:[tt] s in
  let ib i = b#insert_pixbuf ~iter:b#end_iter ~pixbuf:!i in
  it "Tree view\n";
  ib image_directory;
  i "   Theory, containing a set of goals\n";
  ib image_file;
  i "   Goal\n";
  ib image_prover;
  i "   External prover\n";
  ib image_transf;
  i "   Transformation\n";
  it "Status column\n";
  ib image_scheduled;
  i "   Scheduled external proof attempt\n";
  ib image_running;
  i "   Running external proof attempt\n";
  ib image_valid;
  i "   Goal is proved / Theory is fully verified\n";
(*
  ib image_invalid;
  i "   External prover disproved the goal\n";
*)
  ib image_timeout;
  i "   External prover reached the time limit\n";
  ib image_unknown;
  i "   External prover answer not conclusive\n";
  ib image_failure;
  i "   External prover call failed\n";
  dialog#add_button "Close" `CLOSE ;
  let t = b#create_tag [`LEFT_MARGIN 10; `RIGHT_MARGIN 10 ] in
  b#apply_tag t ~start:b#start_iter ~stop:b#end_iter;
  let ( _ : GWindow.Buttons.about) = dialog#run () in
  dialog#destroy ()


let show_about_window () =
  let about_dialog =
    GWindow.about_dialog
      ~name:"Why3"
      ~authors:["François Bobot";
                "Jean-Christophe Filliâtre";
                "Claude Marché";
                "Andrei Paskevich"
               ]
      ~copyright:"Copyright 2010-2011 Univ Paris-Sud, CNRS, INRIA"
      ~license:"GNU Lesser General Public License"
      ~website:"https://gforge.inria.fr/projects/why3"
      ~website_label:"Project web site"
      ~version:Config.version
      ()
  in
  let ( _ : GWindow.Buttons.about) = about_dialog#run () in
  about_dialog#destroy ()

let alternatives_frame c (notebook:GPack.notebook) =
  let label = GMisc.label ~text:"Alternative provers" () in
  let page =
    GPack.vbox ~homogeneous:false ~packing:
      (fun w -> ignore(notebook#append_page ~tab_label:label#coerce w)) ()
  in
  let replace_prover =
    GButton.check_button ~label:"never replace not obsolete external proof"
      ~packing:page#add ()
      ~active:(c.replace_prover = CRP_Not_Obsolete)
  in
  let (_ : GtkSignal.id) =
    replace_prover#connect#toggled ~callback:
      (fun () ->
        if replace_prover#active
        then c.replace_prover <- CRP_Not_Obsolete
        else c.replace_prover <- CRP_Ask
      )
  in
  let frame =
    GBin.frame ~label:"Click for removing an association"
      ~packing:page#add ()
  in
  let box =
    GPack.button_box `VERTICAL ~border_width:5 ~spacing:5
      ~packing:frame#add ()
  in
  let remove button unknown () =
    button#destroy ();
    c.altern_provers <- Mprover.remove unknown c.altern_provers in
  let iter unknown known =
    let label =
      match known with
        | None -> Pp.sprintf_wnl "%a ignored" print_prover unknown
        | Some known ->
          Pp.sprintf_wnl "%a -> %a" print_prover unknown print_prover known in
    let button = GButton.button ~label ~packing:box#add () in
    let (_ : GtkSignal.id) =
      button#connect#released ~callback:(remove button unknown)
    in () in
  Mprover.iter iter c.altern_provers

let preferences c =
  let dialog = GWindow.dialog ~title:"Why3: preferences" () in
  let vbox = dialog#vbox in
  let notebook = GPack.notebook ~packing:vbox#add () in
  (** page 1 **)
  let label1 = GMisc.label ~text:"General" () in
  let page1 =
    GPack.vbox ~homogeneous:false ~packing:
      (fun w -> ignore(notebook#append_page ~tab_label:label1#coerce w)) ()
  in
  (* external processes frame *)
  let external_processes_frame =
    GBin.frame ~label:"External processes"
      ~packing:page1#add ()
  in
  (* editor *)
 let hb =
   GPack.hbox ~homogeneous:false ~packing:external_processes_frame#add ()
 in
 let _ =
   GMisc.label ~text:"Default editor: " ~packing:(hb#pack ~expand:false) ()
 in
 let editor_entry =
   GEdit.entry ~text:c.default_editor ~packing:hb#add ()
 in
 let (_ : GtkSignal.id) =
    editor_entry#connect#changed ~callback:
      (fun () -> c.default_editor <- editor_entry#text)
  in
  (* debug mode ? *)
(*
  let debugmode =
    GButton.check_button ~label:"debug" ~packing:page1#add ()
      ~active:(c.verbose > 0)
  in
  let (_ : GtkSignal.id) =
    debugmode#connect#toggled ~callback:
      (fun () -> c.verbose <- 1 - c.verbose)
  in
*)
  (* timelimit ? *)
  let hb = GPack.hbox ~homogeneous:false ~packing:page1#add () in
  let _ = GMisc.label ~text:"Time limit: "
    ~packing:(hb#pack ~expand:false) () in
  let timelimit_spin = GEdit.spin_button ~digits:0 ~packing:hb#add () in
  timelimit_spin#adjustment#set_bounds ~lower:2. ~upper:300. ~step_incr:1. ();
  timelimit_spin#adjustment#set_value (float_of_int c.time_limit);
  let (_ : GtkSignal.id) =
    timelimit_spin#connect#value_changed ~callback:
      (fun () -> c.time_limit <- timelimit_spin#value_as_int)
  in
  (* nb of processes ? *)
  let hb = GPack.hbox ~homogeneous:false ~packing:page1#add () in
  let _ = GMisc.label ~text:"Nb of processes: "
    ~packing:(hb#pack ~expand:false) () in
  let nb_processes_spin = GEdit.spin_button ~digits:0 ~packing:hb#add () in
  nb_processes_spin#adjustment#set_bounds
    ~lower:1. ~upper:16. ~step_incr:1. ();
  nb_processes_spin#adjustment#set_value
    (float_of_int c.max_running_processes);
  let (_ : GtkSignal.id) =
    nb_processes_spin#connect#value_changed ~callback:
      (fun () -> c.max_running_processes <- nb_processes_spin#value_as_int)
  in
  (** page 2 **)
  let label2 = GMisc.label ~text:"Colors" () in
  let _color_sel = GMisc.color_selection (* ~title:"Goal color" *)
    ~show:true
    ~packing:(fun w -> ignore(notebook#append_page
                                ~tab_label:label2#coerce w)) ()
  in
(*
  let (_ : GtkSignal.id) =
    color_sel#connect ColorSelection.S.color_changed ~callback:
      (fun _ -> Format.eprintf "Gconfig.color_sel : %s@."
         c)
  in
*)
  (** page 3 **)
  let label3 = GMisc.label ~text:"Provers" () in
  let _page3 = GMisc.label ~text:"This page should display detected provers"
    ~packing:(fun w -> ignore(notebook#append_page
                                ~tab_label:label3#coerce w)) ()
  in
  (** page 1 **)
  let display_options_frame =
    GBin.frame ~label:"Display options"
      ~packing:page1#add ()
  in
  (* options for task display *)
  let display_options_box =
    GPack.button_box `VERTICAL ~border_width:5 ~spacing:5
      ~packing:display_options_frame#add ()
  in
  let intropremises =
    GButton.check_button ~label:"introduce premises"
      ~packing:display_options_box#add ()
      ~active:c.intro_premises
  in
  let (_ : GtkSignal.id) =
    intropremises#connect#toggled ~callback:
      (fun () -> c.intro_premises <- not c.intro_premises)
  in
  let showlabels =
    GButton.check_button
      ~label:"show labels in formulas"
      ~packing:display_options_box#add ()
      ~active:c.show_labels
  in
  let (_ : GtkSignal.id) =
    showlabels#connect#toggled ~callback:
      (fun () ->
         c.show_labels <- not c.show_labels;
         set_labels_flag c.show_labels)
  in
  let showlocs =
    GButton.check_button
      ~label:"show source locations in formulas"
      ~packing:display_options_box#add ()
      ~active:c.show_locs
  in
  let (_ : GtkSignal.id) =
    showlocs#connect#toggled ~callback:
      (fun () ->
         c.show_locs <- not c.show_locs;
         set_locs_flag c.show_locs)
  in
  let showtimelimit =
    GButton.check_button
      ~label:"show time limit for each proof"
      ~packing:display_options_box#add ()
      ~active:c.show_time_limit
  in
  let (_ : GtkSignal.id) =
    showtimelimit#connect#toggled ~callback:
      (fun () ->
         c.show_time_limit <- not c.show_time_limit)
  in
  let set_saving_policy n () = c.saving_policy <- n in
(*
  let label3 = GMisc.label ~text:"IDE" () in
  let page3 =
    GPack.vbox ~homogeneous:false ~packing:
      (fun w -> ignore(notebook#append_page ~tab_label:label3#coerce w)) ()
  in
*)
  (* session saving policy *)
  let saving_policy_frame =
    GBin.frame ~label:"Session saving policy"
      ~packing:page1#add ()
  in
  let saving_policy_box =
    GPack.button_box `VERTICAL ~border_width:5 ~spacing:5
      ~packing:saving_policy_frame#add ()
  in
  let choice0 =
    GButton.radio_button
      ~label:"always save on exit"
      ~active:(c.saving_policy = 0)
      ~packing:saving_policy_box#add ()
  in
  let choice1 =
    GButton.radio_button
      ~label:"never save on exit" ~group:choice0#group
      ~active:(c.saving_policy = 1)
      ~packing:saving_policy_box#add ()
  in
  let choice2 =
    GButton.radio_button
      ~label:"ask whether to save on exit" ~group:choice0#group
      ~active:(c.saving_policy = 2)
      ~packing:saving_policy_box#add ()
  in
  let (_ : GtkSignal.id) =
    choice0#connect#toggled ~callback:(set_saving_policy 0)
  in
  let (_ : GtkSignal.id) =
    choice1#connect#toggled ~callback:(set_saving_policy 1)
  in
  let (_ : GtkSignal.id) =
    choice2#connect#toggled ~callback:(set_saving_policy 2)
  in
  (* page 4 *)
  alternatives_frame c notebook;
  (* buttons *)
  dialog#add_button "Close" `CLOSE ;
  let ( _ : GWindow.Buttons.about) = dialog#run () in
  eprintf "saving IDE config file@.";
  save_config ();
  dialog#destroy ()

(*
let run_auto_detection gconfig =
  let config = Autodetection.run_auto_detection gconfig.config in
  gconfig.config <- config;
  let _provers = get_provers config in
(* TODO: store the result differently
  gconfig.provers <- Mstr.fold (Session.get_prover_data gconfig.env) provers
  Mstr.empty
*)
  ()
*)

(* let () = eprintf "[Info] end of configuration initialization@." *)

<<<<<<< HEAD
let read_config conf_file extra_files = read_config conf_file extra_files; init ()
=======
let unknown_prover c eS unknown =
  try Mprover.find unknown c.altern_provers
  with Not_found ->
  let others,names,versions = Session_tools.unknown_to_known_provers
  (Whyconf.get_provers eS.Session.whyconf) unknown in
  let dialog = GWindow.dialog ~title:"Why3: Unknown prover" () in
  let vbox = dialog#vbox in
  let text = Pp.sprintf "The prover %a is unknown. Could you please choose \
an alternative?" Whyconf.print_prover unknown in
  let _label1 = GMisc.label ~text ~packing:vbox#add () in
  let frame = vbox in
  let prover_choosed = ref None in
  let set_prover prover () = prover_choosed := Some prover in
  let box =
    GPack.button_box `VERTICAL ~border_width:5 ~spacing:5
      ~packing:frame#add ()
  in
  let choice0 = GButton.radio_button
    ~label:"ignore this prover"
    ~active:true
    ~packing:box#add () in
  ignore (choice0#connect#toggled
            ~callback:(fun () -> prover_choosed := None));
  let alternatives_section text alternatives =
    if alternatives <> [] then
    let _label1 = GMisc.label ~text ~packing:frame#add () in
    let box =
      GPack.button_box `VERTICAL ~border_width:5 ~spacing:5
        ~packing:frame#add ()
    in
    let iter_alter prover =
      let choice = GButton.radio_button
        ~label:(Pp.string_of_wnl print_prover prover)
        ~group:choice0#group
        ~active:false
        ~packing:box#add () in
      ignore (choice#connect#toggled ~callback:(set_prover prover))
    in
    List.iter iter_alter alternatives in
  alternatives_section "Same name and same version:" versions;
  alternatives_section "Same name and different version:" names;
  alternatives_section "Different name and different version:" others;
  let save =
    GButton.check_button
      ~label:"always use this association"
      ~packing:frame#add ()
      ~active:true
  in
  dialog#add_button "Ok" `CLOSE ;
  ignore (dialog#run ());
  dialog#destroy ();
  if save#active then
    c.altern_provers <- Mprover.add unknown !prover_choosed c.altern_provers;
  !prover_choosed

let replace_prover c to_be_removed to_be_copied =
  if not to_be_removed.Session.proof_obsolete &&
    c.replace_prover = CRP_Not_Obsolete
  then false
  else
  let dialog = GWindow.dialog ~title:"Why3: replace proof" () in
  let vbox = dialog#vbox in
  let text = Pp.sprintf
    "Do you want to replace the external proof %a by the external proof %a \
     (with the prover of the first)"
    Session.print_external_proof to_be_removed
    Session.print_external_proof to_be_copied in
  let _label1 = GMisc.label ~text ~line_wrap:true ~packing:vbox#add () in
  dialog#add_button "Replace" `Replace;
  dialog#add_button "Keep" `Keep;
  dialog#add_button "Never replace an external proof valid and not obsolete"
    `Never;
  let res = match dialog#run () with
    | `Replace -> true
    | `Never   -> c.replace_prover <- CRP_Not_Obsolete; false
    | `DELETE_EVENT | `Keep -> false in
  dialog#destroy ();
  res

  let read_config conf_file = read_config conf_file; init ()
>>>>>>> 216e869f

(*
Local Variables:
compile-command: "unset LANG; make -C ../.. bin/why3ide.byte"
End:
*)<|MERGE_RESOLUTION|>--- conflicted
+++ resolved
@@ -219,21 +219,6 @@
   (id+1,(sprintf "alt%i" id,alt)::family)
 
 let save_config t =
-<<<<<<< HEAD
-  (*
-  let _save_prover _ pr acc =
-    Mstr.add pr.Session.prover_id
-      {
-        Whyconf.name    = pr.Session.prover_name;
-        command = pr.Session.command;
-        driver  = pr.Session.driver_name;
-        version = pr.Session.prover_version;
-        editor  = pr.Session.editor;
-        interactive = pr.Session.interactive;
-      } acc in
-  *)
-=======
->>>>>>> 216e869f
   let config = t.config in
   let config = set_main config
     (set_limits (get_main config)
@@ -711,9 +696,6 @@
 
 (* let () = eprintf "[Info] end of configuration initialization@." *)
 
-<<<<<<< HEAD
-let read_config conf_file extra_files = read_config conf_file extra_files; init ()
-=======
 let unknown_prover c eS unknown =
   try Mprover.find unknown c.altern_provers
   with Not_found ->
@@ -793,8 +775,7 @@
   dialog#destroy ();
   res
 
-  let read_config conf_file = read_config conf_file; init ()
->>>>>>> 216e869f
+let read_config conf_file extra_files = read_config conf_file extra_files; init ()
 
 (*
 Local Variables:
