(********************************************************************)
(*                                                                  *)
(*  The Why3 Verification Platform   /   The Why3 Development Team  *)
(*  Copyright 2010-2017   --   INRIA - CNRS - Paris-Sud University  *)
(*                                                                  *)
(*  This software is distributed under the terms of the GNU Lesser  *)
(*  General Public License version 2.1, with the special exception  *)
(*  on linking described in file LICENSE.                           *)
(*                                                                  *)
(********************************************************************)

open Format
open Why3
open Stdlib
open Whyconf
open Theory
open Task

let usage_msg = sprintf
  "Usage: %s [options] [[file|-] [-T <theory> [-G <goal>]...]...]..."
  (Filename.basename Sys.argv.(0))

let opt_queue = Queue.create ()

let opt_input = ref None
let opt_theory = ref None
let opt_trans = ref []
let opt_metas = ref []

let add_opt_file x =
  let tlist = Queue.create () in
  Queue.push (Some x, tlist) opt_queue;
  opt_input := Some tlist

let add_opt_theory x =
  let l = Strings.split '.' x in
  let p, t = match List.rev l with
    | t::p -> List.rev p, t
    | _ -> assert false
  in
  match !opt_input, p with
  | None, [] ->
      eprintf "Option '-T'/'--theory' with a non-qualified \
        argument requires an input file.@.";
      exit 1
  | Some tlist, [] ->
      let glist = Queue.create () in
      let elist = Queue.create () in
      Queue.push (x, p, t, glist, elist) tlist;
      opt_theory := Some glist
  | _ ->
      let tlist = Queue.create () in
      Queue.push (None, tlist) opt_queue;
      opt_input := None;
      let glist = Queue.create () in
      let elist = Queue.create () in
      Queue.push (x, p, t, glist,elist) tlist;
      opt_theory := Some glist

let add_opt_goal x = match !opt_theory with
  | None ->
      eprintf "Option '-G'/'--goal' requires a theory.@.";
      exit 1
  | Some glist ->
      let l = Strings.split '.' x in
      Queue.push (x, l) glist

let add_opt_trans x = opt_trans := x::!opt_trans

let add_opt_meta meta =
  let meta_name, meta_arg =
    try
      let index = String.index meta '=' in
      (String.sub meta 0 index),
      Some (String.sub meta (index+1) (String.length meta - (index + 1)))
    with Not_found ->
      meta, None
  in
  opt_metas := (meta_name,meta_arg)::!opt_metas

let opt_driver = ref []
let opt_parser = ref None
let opt_prover = ref None
let opt_output = ref None
let opt_timelimit = ref None
let opt_memlimit = ref None
let opt_command = ref None
let opt_task = ref None

let opt_print_theory = ref false
let opt_print_namespace = ref false

let opt_cntexmp = ref false

let option_list = [
  "-", Arg.Unit (fun () -> add_opt_file "-"),
      " read the input file from stdin";
  "-T", Arg.String add_opt_theory,
      "<theory> select <theory> in the input file or in the library";
  "--theory", Arg.String add_opt_theory,
      " same as -T";
  "-G", Arg.String add_opt_goal,
      "<goal> select <goal> in the last selected theory";
  "--goal", Arg.String add_opt_goal,
      " same as -G";
  "-P", Arg.String (fun s -> opt_prover := Some s),
      "<prover> prove or print (with -o) the selected goals";
  "--prover", Arg.String (fun s -> opt_prover := Some s),
      " same as -P";
  "-F", Arg.String (fun s -> opt_parser := Some s),
      "<format> select input format (default: \"why\")";
  "--format", Arg.String (fun s -> opt_parser := Some s),
      " same as -F";
  "-t", Arg.Int (fun i -> opt_timelimit := Some i),
      "<sec> set the prover's time limit (default=10, no limit=0)";
  "--timelimit", Arg.Int (fun i -> opt_timelimit := Some i),
      " same as -t";
  "-m", Arg.Int (fun i -> opt_memlimit := Some i),
      "<MiB> set the prover's memory limit (default: no limit)";
  "--memlimit", Arg.Int (fun i -> opt_timelimit := Some i),
      " same as -m";
  "-a", Arg.String add_opt_trans,
      "<transformation> apply a transformation to every task";
  "--apply-transform", Arg.String add_opt_trans,
      " same as -a";
  "-M", Arg.String add_opt_meta,
      "<meta_name>[=<string>] add a meta to every task";
  "--meta", Arg.String add_opt_meta,
      " same as -M";
  "-D", Arg.String (fun s -> opt_driver := s::!opt_driver),
      "<file> specify a prover's driver (conflicts with -P)";
  "--driver", Arg.String (fun s -> opt_driver := s::!opt_driver),
      " same as -D";
  "-o", Arg.String (fun s -> opt_output := Some s),
      "<dir> print the selected goals to separate files in <dir>";
  "--output", Arg.String (fun s -> opt_output := Some s),
      " same as -o";
  "--print-theory", Arg.Set opt_print_theory,
      " print selected theories";
  "--print-namespace", Arg.Set opt_print_namespace,
      " print namespaces of selected theories";
  Debug.Args.desc_shortcut
    "parse_only" "--parse-only" " stop after parsing";
  Debug.Args.desc_shortcut
    "type_only" "--type-only" " stop after type checking";
  Termcode.arg_extra_expl_prefix;
  "--get-ce", Arg.Set opt_cntexmp,
      " gets the counter-example model" ]

let config, _, env =
  Whyconf.Args.initialize option_list add_opt_file usage_msg

<<<<<<< HEAD
let main = Whyconf.get_main config

let driver_file s =
  if Sys.file_exists s || String.contains s '/' || String.contains s '.' then s
  else Filename.concat (Whyconf.datadir main) (Filename.concat "drivers" (s ^ ".drv"))

let opt_driver = ref (match List.rev_map driver_file !opt_driver with
=======
let opt_driver = ref (match !opt_driver with
>>>>>>> eb751c1b
  | f::ef -> Some (f, ef)
  | [] -> None)

let () = try
  if Queue.is_empty opt_queue then
    Whyconf.Args.exit_with_usage option_list usage_msg;

  if !opt_prover <> None && !opt_driver <> None then begin
    eprintf "Options '-P'/'--prover' and \
      '-D'/'--driver' cannot be used together.@.";
    exit 1
  end;

  if !opt_output <> None && !opt_driver = None && !opt_prover = None then begin
    eprintf
      "Option '-o'/'--output' requires either a prover or a driver.@.";
    exit 1
  end;

  if !opt_prover = None then begin
    if !opt_timelimit <> None then begin
      eprintf "Option '-t'/'--timelimit' requires a prover.@.";
      exit 1
    end;
    if !opt_memlimit <> None then begin
      eprintf "Option '-m'/'--memlimit' requires a prover.@.";
      exit 1
    end;
    if !opt_driver = None && not !opt_print_namespace then
      opt_print_theory := true
  end;

  let main = Whyconf.get_main config in

  if !opt_timelimit = None then opt_timelimit := Some (Whyconf.timelimit main);
  if !opt_memlimit  = None then opt_memlimit  := Some (Whyconf.memlimit main);
  begin match !opt_prover with
  | Some s ->
    let filter_prover = Whyconf.parse_filter_prover s in
    let prover = Whyconf.filter_one_prover config filter_prover in
    opt_command :=
      Some (String.concat " " (prover.command :: prover.extra_options));
    opt_driver := Some (prover.driver, prover.extra_drivers)
  | None ->
      ()
  end;
  let add_meta task (meta,s) =
    let meta = lookup_meta meta in
    let args = match s with
      | Some s -> [MAstr s]
      | None -> []
    in
    Task.add_meta task meta args
  in
  opt_task := List.fold_left add_meta !opt_task !opt_metas

  with e when not (Debug.test_flag Debug.stack_trace) ->
    eprintf "%a@." Exn_printer.exn_printer e;
    exit 1

let timelimit = match !opt_timelimit with
  | None -> 10
  | Some i when i <= 0 -> 0
  | Some i -> i

let memlimit = match !opt_memlimit with
  | None -> 0
  | Some i when i <= 0 -> 0
  | Some i -> i

let print_th_namespace fmt th =
  Pretty.print_namespace fmt th.th_name.Ident.id_string th

let fname_printer = ref (Ident.create_ident_printer [])

let output_task drv fname _tname th task dir =
  let fname = Filename.basename fname in
  let fname =
    try Filename.chop_extension fname with _ -> fname in
  let tname = th.th_name.Ident.id_string in
  let dest = Driver.file_of_task drv fname tname task in
  (* Uniquify the filename before the extension if it exists*)
  let i = try String.rindex dest '.' with _ -> String.length dest in
  let name = Ident.string_unique !fname_printer (String.sub dest 0 i) in
  let ext = String.sub dest i (String.length dest - i) in
  let cout = open_out (Filename.concat dir (name ^ ext)) in
  (* Name tables not necessary outside of ITP *)
  Driver.print_task drv (formatter_of_out_channel cout) task;
  close_out cout

let output_task_prepared drv fname _tname th task dir =
  let fname = Filename.basename fname in
  let fname =
    try Filename.chop_extension fname with _ -> fname in
  let tname = th.th_name.Ident.id_string in
  let dest = Driver.file_of_task drv fname tname task in
  (* Uniquify the filename before the extension if it exists*)
  let i = try String.rindex dest '.' with _ -> String.length dest in
  let name = Ident.string_unique !fname_printer (String.sub dest 0 i) in
  let ext = String.sub dest i (String.length dest - i) in
  let cout = open_out (Filename.concat dir (name ^ ext)) in
  (* TODO print the counterexample *)
  (* Name tables not necessary outside ITP *)
  let _counterexample = Driver.print_task_prepared drv (formatter_of_out_channel cout) task in
  close_out cout

let output_theory drv fname _tname th task dir =
  let fname = Filename.basename fname in
  let fname =
    try Filename.chop_extension fname with _ -> fname in
  let dest = Driver.file_of_theory drv fname th in
  let file = Filename.concat dir dest in
  let old =
    if Sys.file_exists file then begin
      let backup = file ^ ".bak" in
      Sys.rename file backup;
      Some (open_in backup)
    end else None in
  let cout = open_out file in
  (* Name table is not necessary outside ITP *)
  Driver.print_task ?old drv (formatter_of_out_channel cout) task;
  close_out cout

let do_task drv fname tname (th : Theory.theory) (task : Task.task) =
  let limit =
    { Call_provers.empty_limit with
      Call_provers.limit_time = timelimit;
                   limit_mem = memlimit } in
  match !opt_output, !opt_command with
    | None, Some command ->
        (* Name tables not necessary outside ITP *)
        let call =
          Driver.prove_task ~command ~limit ~cntexample:!opt_cntexmp drv task in
        let res = Call_provers.wait_on_call call in
        printf "%s %s %s : %a@." fname tname
          (task_goal task).Decl.pr_name.Ident.id_string
          Call_provers.print_prover_result res
    | None, None ->
        (* Name tables not necessary outside ITP *)
        Driver.print_task ~cntexample:!opt_cntexmp drv std_formatter task
    | Some dir, _ -> output_task drv fname tname th task dir

let do_tasks env drv fname tname th task =
  let lookup acc t =
    (try Trans.singleton (Trans.lookup_transform t env) with
       Trans.UnknownTrans _ -> Trans.lookup_transform_l t env) :: acc
  in
  let trans = List.fold_left lookup [] !opt_trans in
  let apply tasks tr =
    List.rev (List.fold_left (fun acc task ->
      List.rev_append (Trans.apply tr task) acc) [] tasks)
  in
  let tasks = List.fold_left apply [task] trans in
  List.iter (do_task drv fname tname th) tasks

let do_theory env drv fname tname th glist elist =
  if !opt_print_theory then
    printf "%a@." Pretty.print_theory th
  else if !opt_print_namespace then
    printf "%a@." print_th_namespace th
  else begin
    let add acc (x,l) =
      let pr = try ns_find_pr th.th_export l with Not_found ->
        eprintf "Goal '%s' not found in theory '%s'.@." x tname;
        exit 1
      in
      Decl.Spr.add pr acc
    in
    let drv = Opt.get drv in
    let prs = Queue.fold add Decl.Spr.empty glist in
    let sel = if Decl.Spr.is_empty prs then None else Some prs in
    let tasks = List.rev (split_theory th sel !opt_task) in
    List.iter (do_tasks env drv fname tname th) tasks;
    let eval (x,l) =
      let ls = try ns_find_ls th.th_export l with Not_found ->
        eprintf "Declaration '%s' not found in theory '%s'.@." x tname;
        exit 1
      in
      match Decl.find_logic_definition th.th_known ls with
      | None -> eprintf "Symbol '%s' has no definition in theory '%s'.@." x tname;
        exit 1
      | Some d ->
        let l,t = Decl.open_ls_defn d in
        match l with
        | [] ->
          let t = Mlw_interp.eval_global_term env th.th_known t in
          printf "@[<hov 2>Evaluation of %s:@ %a@]@." x Mlw_interp.print_value t
        | _ ->
          eprintf "Symbol '%s' is not a constant in theory '%s'.@." x tname;
          exit 1
    in
    Queue.iter eval elist
  end

let do_global_theory env drv (tname,p,t,glist,elist) =
  let th = Env.read_theory env p t in
  do_theory env drv "lib" tname th glist elist

let do_local_theory env drv fname m (tname,_,t,glist,elist) =
  let th = try Mstr.find t m with Not_found ->
    eprintf "Theory '%s' not found in file '%s'.@." tname fname;
    exit 1
  in
  do_theory env drv fname tname th glist elist

let do_input env drv = function
  | None, _ when Debug.test_flag Typing.debug_type_only ||
                 Debug.test_flag Typing.debug_parse_only ->
      ()
  | None, tlist ->
      Queue.iter (do_global_theory env drv) tlist
  | Some f, tlist ->
      let format = !opt_parser in
      let fname, m = match f with
        | "-" -> "stdin",
            Env.read_channel Env.base_language ?format env "stdin" stdin
        | fname -> fname,
            Env.read_file Env.base_language ?format env fname
      in
      if Debug.test_flag Typing.debug_type_only then ()
      else
        if Queue.is_empty tlist then
          let glist = Queue.create () in
          let elist = Queue.create () in
          let add_th t th mi = Ident.Mid.add th.th_name (t,th) mi in
          let do_th _ (t,th) =
            do_theory env drv fname t th glist elist
          in
          Ident.Mid.iter do_th (Mstr.fold add_th m Ident.Mid.empty)
        else
          Queue.iter (do_local_theory env drv fname m) tlist

let () =
  try
    let load (f,ef) = load_driver (Whyconf.get_main config) env f ef in
    let drv = Opt.map load !opt_driver in
    Queue.iter (do_input env drv) opt_queue
  with e when not (Debug.test_flag Debug.stack_trace) ->
    eprintf "%a@." Exn_printer.exn_printer e;
    exit 1

(*
Local Variables:
compile-command: "unset LANG; make -C ../.. byte"
End:
*)<|MERGE_RESOLUTION|>--- conflicted
+++ resolved
@@ -150,17 +150,7 @@
 let config, _, env =
   Whyconf.Args.initialize option_list add_opt_file usage_msg
 
-<<<<<<< HEAD
-let main = Whyconf.get_main config
-
-let driver_file s =
-  if Sys.file_exists s || String.contains s '/' || String.contains s '.' then s
-  else Filename.concat (Whyconf.datadir main) (Filename.concat "drivers" (s ^ ".drv"))
-
-let opt_driver = ref (match List.rev_map driver_file !opt_driver with
-=======
 let opt_driver = ref (match !opt_driver with
->>>>>>> eb751c1b
   | f::ef -> Some (f, ef)
   | [] -> None)
 
@@ -247,7 +237,6 @@
   let name = Ident.string_unique !fname_printer (String.sub dest 0 i) in
   let ext = String.sub dest i (String.length dest - i) in
   let cout = open_out (Filename.concat dir (name ^ ext)) in
-  (* Name tables not necessary outside of ITP *)
   Driver.print_task drv (formatter_of_out_channel cout) task;
   close_out cout
 
@@ -263,7 +252,6 @@
   let ext = String.sub dest i (String.length dest - i) in
   let cout = open_out (Filename.concat dir (name ^ ext)) in
   (* TODO print the counterexample *)
-  (* Name tables not necessary outside ITP *)
   let _counterexample = Driver.print_task_prepared drv (formatter_of_out_channel cout) task in
   close_out cout
 
@@ -280,7 +268,6 @@
       Some (open_in backup)
     end else None in
   let cout = open_out file in
-  (* Name table is not necessary outside ITP *)
   Driver.print_task ?old drv (formatter_of_out_channel cout) task;
   close_out cout
 
@@ -291,7 +278,6 @@
                    limit_mem = memlimit } in
   match !opt_output, !opt_command with
     | None, Some command ->
-        (* Name tables not necessary outside ITP *)
         let call =
           Driver.prove_task ~command ~limit ~cntexample:!opt_cntexmp drv task in
         let res = Call_provers.wait_on_call call in
@@ -299,7 +285,6 @@
           (task_goal task).Decl.pr_name.Ident.id_string
           Call_provers.print_prover_result res
     | None, None ->
-        (* Name tables not necessary outside ITP *)
         Driver.print_task ~cntexample:!opt_cntexmp drv std_formatter task
     | Some dir, _ -> output_task drv fname tname th task dir
 
