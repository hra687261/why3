(********************************************************************)
(*                                                                  *)
(*  The Why3 Verification Platform   /   The Why3 Development Team  *)
(*  Copyright 2010-2017   --   INRIA - CNRS - Paris-Sud University  *)
(*                                                                  *)
(*  This software is distributed under the terms of the GNU Lesser  *)
(*  General Public License version 2.1, with the special exception  *)
(*  on linking described in file LICENSE.                           *)
(*                                                                  *)
(********************************************************************)

{
  open Format
  open Parser

  exception IllegalCharacter of char

  let () = Exn_printer.register (fun fmt e -> match e with
    | IllegalCharacter c -> fprintf fmt "illegal character %c" c
    | _ -> raise e)

  let keywords = Hashtbl.create 97
  let () =
    List.iter
      (fun (x,y) -> Hashtbl.add keywords x y)
      [
        "as", AS;
        "axiom", AXIOM;
        "by", BY;
        "clone", CLONE;
        "coinductive", COINDUCTIVE;
        "constant", CONSTANT;
        "else", ELSE;
        "end", END;
        "epsilon", EPSILON;
        "exists", EXISTS;
        "export", EXPORT;
        "false", FALSE;
        "float", FLOAT;
        "forall", FORALL;
        "function", FUNCTION;
        "goal", GOAL;
        "if", IF;
        "import", IMPORT;
        "in", IN;
        "inductive", INDUCTIVE;
        "lemma", LEMMA;
        "let", LET;
        "match", MATCH;
        "meta", META;
        "not", NOT;
        "predicate", PREDICATE;
        "range", RANGE;
        "scope", SCOPE;
        "so", SO;
        "then", THEN;
        "theory", THEORY;
        "true", TRUE;
        "type", TYPE;
        "use", USE;
        "with", WITH;
        (* programs *)
        "abstract", ABSTRACT;
        "absurd", ABSURD;
        "alias", ALIAS;
        "any", ANY;
        "assert", ASSERT;
        "assume", ASSUME;
        "at", AT;
        "begin", BEGIN;
        "check", CHECK;
        "diverges", DIVERGES;
        "do", DO;
        "done", DONE;
        "downto", DOWNTO;
        "ensures", ENSURES;
        "exception", EXCEPTION;
        "for", FOR;
        "fun", FUN;
        "ghost", GHOST;
        "invariant", INVARIANT;
        "label", LABEL;
        "module", MODULE;
        "mutable", MUTABLE;
        "old", OLD;
        "private", PRIVATE;
        "raise", RAISE;
        "raises", RAISES;
        "reads", READS;
        "rec", REC;
        "requires", REQUIRES;
        "returns", RETURNS;
        "to", TO;
        "try", TRY;
        "val", VAL;
        "variant", VARIANT;
        "while", WHILE;
        "writes", WRITES;
      ]
}

let space = [' ' '\t' '\r']
let lalpha = ['a'-'z' '_']
let ualpha = ['A'-'Z']
let alpha = lalpha | ualpha
let digit = ['0'-'9']
let digit_or_us = ['0'-'9' '_']
let alpha_no_us = ['a'-'z' 'A'-'Z']
let suffix = (alpha_no_us | '\''* digit_or_us)* '\''*
let lident = lalpha suffix
let uident = ualpha suffix
let lident_quote = lident ('\'' alpha_no_us suffix)+
let uident_quote = uident ('\'' alpha_no_us suffix)+
let hexadigit = ['0'-'9' 'a'-'f' 'A'-'F']

let op_char_1 = ['=' '<' '>' '~']
let op_char_2 = ['+' '-']
let op_char_3 = ['*' '/' '\\' '%']
let op_char_4 = ['!' '$' '&' '?' '@' '^' '.' ':' '|' '#']
let op_char_34 = op_char_3 | op_char_4
let op_char_234 = op_char_2 | op_char_34
let op_char_1234 = op_char_1 | op_char_234

let op_char_pref = ['!' '?']

rule token = parse
  | "##" space* ("\"" ([^ '\010' '\013' '"' ]* as file) "\"")?
    space* (digit+ as line) space* (digit+ as char) space* "##"
      { Lexlib.update_loc lexbuf file (int_of_string line) (int_of_string char);
        token lexbuf }
  | "#" space* "\"" ([^ '\010' '\013' '"' ]* as file) "\""
    space* (digit+ as line) space* (digit+ as bchar) space*
    (digit+ as echar) space* "#"
      { POSITION (Loc.user_position file (int_of_string line)
                 (int_of_string bchar) (int_of_string echar)) }
  | '\n'
      { Lexlib.newline lexbuf; token lexbuf }
  | space+
      { token lexbuf }
  | '_'
      { UNDERSCORE }
  | lident as id
      { try Hashtbl.find keywords id with Not_found -> LIDENT id }
  | lident_quote as id
      { LIDENT_QUOTE id }
  | uident as id
      { UIDENT id }
  | uident_quote as id
      { UIDENT_QUOTE id }
  | ['0'-'9'] ['0'-'9' '_']* as s
      { INTEGER (Number.int_const_dec (Lexlib.remove_underscores s)) }
  | '0' ['x' 'X'] (['0'-'9' 'A'-'F' 'a'-'f']['0'-'9' 'A'-'F' 'a'-'f' '_']* as s)
      { INTEGER (Number.int_const_hex (Lexlib.remove_underscores s)) }
  | '0' ['o' 'O'] (['0'-'7'] ['0'-'7' '_']* as s)
      { INTEGER (Number.int_const_oct (Lexlib.remove_underscores s)) }
  | '0' ['b' 'B'] (['0'-'1'] ['0'-'1' '_']* as s)
      { INTEGER (Number.int_const_bin (Lexlib.remove_underscores s)) }
  | (digit+ as i) ("" as f) ['e' 'E'] (['-' '+']? digit+ as e)
  | (digit+ as i) '.' (digit* as f) (['e' 'E'] (['-' '+']? digit+ as e))?
  | (digit* as i) '.' (digit+ as f) (['e' 'E'] (['-' '+']? digit+ as e))?
      { REAL (Number.real_const_dec i f
          (Opt.map Lexlib.remove_leading_plus e)) }
  | '0' ['x' 'X'] (hexadigit+ as i) ("" as f) ['p' 'P'] (['-' '+']? digit+ as e)
  | '0' ['x' 'X'] (hexadigit+ as i) '.' (hexadigit* as f)
        (['p' 'P'] (['-' '+']? digit+ as e))?
  | '0' ['x' 'X'] (hexadigit* as i) '.' (hexadigit+ as f)
        (['p' 'P'] (['-' '+']? digit+ as e))?
      { REAL (Number.real_const_hex i f
          (Opt.map Lexlib.remove_leading_plus e)) }
  | "(*)"
      { LEFTPAR_STAR_RIGHTPAR }
  | "(*"
      { Lexlib.comment lexbuf; token lexbuf }
  | "'" (lident as id)
      { QUOTE_LIDENT id }
  | ","
      { COMMA }
  | "("
      { LEFTPAR }
  | ")"
      { RIGHTPAR }
  | "{"
      { LEFTBRC }
  | "}"
      { RIGHTBRC }
  | ":"
      { COLON }
  | ";"
      { SEMICOLON }
  | "->"
      { ARROW }
  | "<-"
      { LARROW }
  | "<->"
      { LRARROW }
  | "&&"
      { AMPAMP }
  | "||"
      { BARBAR }
  | "/\\"
      { AND }
  | "\\/"
      { OR }
  | "."
      { DOT }
  | ".."
      { DOTDOT }
  | "|"
      { BAR }
  | "<"
      { LT }
  | ">"
      { GT }
  | "<>"
      { LTGT }
<<<<<<< HEAD
  | "~"
      { TILDE }
=======
  | "="
      { EQUAL }
>>>>>>> fca92f09
  | "["
      { LEFTSQ }
  | "]"
      { RIGHTSQ }
  | op_char_pref op_char_4* as s
      { OPPREF s }
  | op_char_1234* op_char_1 op_char_1234* as s
      { OP1 s }
  | op_char_234*  op_char_2 op_char_234*  as s
      { OP2 s }
  | op_char_34*   op_char_3 op_char_34*  as s
      { OP3 s }
  | op_char_4+ as s
      { OP4 s }
  | "\""
      { STRING (Lexlib.string lexbuf) }
  | eof
      { EOF }
  | _ as c
      { raise (IllegalCharacter c) }

{
  let debug = Debug.register_info_flag "print_modules"
    ~desc:"Print@ program@ modules@ after@ typechecking."

  open Stdlib
  open Ident
  open Theory
  open Pmodule

  let read_channel env path file c =
    let lb = Lexing.from_channel c in
    Loc.set_file file lb;
    Typing.open_file env path;
    let mm = Loc.with_location (mlw_file token) lb in
    if path = [] && Debug.test_flag debug then begin
      let print_m _ m = Format.eprintf "%a@\n@." print_module m in
      let add_m _ m mm = Mid.add m.mod_theory.th_name m mm in
      Mid.iter print_m (Mstr.fold add_m mm Mid.empty)
    end;
    mm

  let () = Env.register_format mlw_language "whyml" ["mlw";"why"] read_channel
    ~desc:"WhyML@ programming@ and@ specification@ language"
}<|MERGE_RESOLUTION|>--- conflicted
+++ resolved
@@ -213,13 +213,10 @@
       { GT }
   | "<>"
       { LTGT }
-<<<<<<< HEAD
   | "~"
       { TILDE }
-=======
   | "="
       { EQUAL }
->>>>>>> fca92f09
   | "["
       { LEFTSQ }
   | "]"
