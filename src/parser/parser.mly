(********************************************************************)
(*                                                                  *)
(*  The Why3 Verification Platform   /   The Why3 Development Team  *)
(*  Copyright 2010-2017   --   INRIA - CNRS - Paris-Sud University  *)
(*                                                                  *)
(*  This software is distributed under the terms of the GNU Lesser  *)
(*  General Public License version 2.1, with the special exception  *)
(*  on linking described in file LICENSE.                           *)
(*                                                                  *)
(********************************************************************)

%{
  open Ptree

  let infix  s = "infix "  ^ s
  let prefix s = "prefix " ^ s
  let mixfix s = "mixfix " ^ s

  let qualid_last = function Qident x | Qdot (_, x) -> x

  let use_as q = function Some x -> x | None -> qualid_last q

  let floc s e = Loc.extract (s,e)

  let model_label = Ident.create_label "model"
  let model_projected = Ident.create_label "model_projected"

  let is_model_label l = match l with
    | Lstr lab -> Ident.lab_equal lab model_label ||
                  Ident.lab_equal lab model_projected
    | Lpos _ -> false

  let model_lab_present labels = List.exists is_model_label labels

  let is_model_trace_label l = match l with
    | Lstr lab -> Strings.has_prefix "model_trace:" lab.Ident.lab_string
    | Lpos _ -> false

  let model_trace_lab_present labels = List.exists is_model_trace_label labels

  let add_model_trace name labels =
    if model_lab_present labels && not (model_trace_lab_present labels) then
      (Lstr (Ident.create_label ("model_trace:" ^ name)))::labels
    else
      labels

  let add_lab id l = { id with id_lab = add_model_trace id.id_str l }

  let id_anonymous loc = { id_str = "_"; id_lab = []; id_loc = loc }

  let mk_id id s e = { id_str = id; id_lab = []; id_loc = floc s e }

  let get_op s e = Qident (mk_id (mixfix "[]") s e)
  let set_op s e = Qident (mk_id (mixfix "[<-]") s e)
  let sub_op s e = Qident (mk_id (mixfix "[_.._]") s e)
  let above_op s e = Qident (mk_id (mixfix "[_..]") s e)
  let below_op s e = Qident (mk_id (mixfix "[.._]") s e)

  let mk_pat  d s e = { pat_desc  = d; pat_loc  = floc s e }
  let mk_term d s e = { term_desc = d; term_loc = floc s e }
  let mk_expr d s e = { expr_desc = d; expr_loc = floc s e }

  let variant_union v1 v2 = match v1, v2 with
    | _, [] -> v1
    | [], _ -> v2
    | _, ({term_loc = loc},_)::_ -> Loc.errorm ~loc
        "multiple `variant' clauses are not allowed"

  let empty_spec = {
    sp_pre     = [];
    sp_post    = [];
    sp_xpost   = [];
    sp_reads   = [];
    sp_writes  = [];
    sp_variant = [];
    sp_checkrw = false;
    sp_diverge = false;
  }

  let spec_union s1 s2 = {
    sp_pre     = s1.sp_pre @ s2.sp_pre;
    sp_post    = s1.sp_post @ s2.sp_post;
    sp_xpost   = s1.sp_xpost @ s2.sp_xpost;
    sp_reads   = s1.sp_reads @ s2.sp_reads;
    sp_writes  = s1.sp_writes @ s2.sp_writes;
    sp_variant = variant_union s1.sp_variant s2.sp_variant;
    sp_checkrw = s1.sp_checkrw || s2.sp_checkrw;
    sp_diverge = s1.sp_diverge || s2.sp_diverge;
  }

(* dead code
  let add_init_mark e =
    let init = { id_str = "Init"; id_lab = []; id_loc = e.expr_loc } in
    { e with expr_desc = Emark (init, e) }
*)

  let small_integer i =
    try match i with
      | Number.IConstDec s -> int_of_string s
      | Number.IConstHex s -> int_of_string ("0x"^s)
      | Number.IConstOct s -> int_of_string ("0o"^s)
      | Number.IConstBin s -> int_of_string ("0b"^s)
    with Failure _ -> raise Error

  let error_param loc =
    Loc.errorm ~loc "cannot determine the type of the parameter"

  let error_loc loc = Loc.error ~loc Error

  let () = Exn_printer.register (fun fmt exn -> match exn with
    | Error -> Format.fprintf fmt "syntax error"
    | _ -> raise exn)
%}

(* Tokens *)

<<<<<<< HEAD
%token <string> LIDENT UIDENT
%token <Number.integer_constant> INTEGER
%token <string> OP1 OP2 OP3 OP4 OPPREF
%token <Number.real_constant> FLOAT
=======
%token <string> LIDENT LIDENT_QUOTE UIDENT UIDENT_QUOTE
%token <Ptree.integer_constant> INTEGER
%token <string> OP1 OP2 OP3 OP4 OPPREF
%token <Ptree.real_constant> REAL
>>>>>>> 7129b259
%token <string> STRING
%token <Loc.position> POSITION
%token <string> QUOTE_LIDENT

(* keywords *)

%token AS AXIOM BY CLONE COINDUCTIVE CONSTANT
%token ELSE END EPSILON EXISTS EXPORT FALSE FLOAT FORALL FUNCTION
%token GOAL IF IMPORT IN INDUCTIVE LEMMA
<<<<<<< HEAD
%token LET MATCH META NOT PREDICATE SCOPE
=======
%token LET MATCH META NAMESPACE NOT PROP PREDICATE RANGE
>>>>>>> 7129b259
%token SO THEN THEORY TRUE TYPE USE WITH

(* program keywords *)

%token ABSTRACT ABSURD ANY ASSERT ASSUME AT BEGIN CHECK
%token DIVERGES DO DONE DOWNTO ENSURES EXCEPTION FOR
%token FUN GHOST INVARIANT LABEL MODULE MUTABLE OLD
%token PRIVATE RAISE RAISES READS REC REQUIRES RETURNS
%token TO TRY VAL VARIANT WHILE WRITES

(* symbols *)

%token AND ARROW
%token BAR
%token COLON COMMA
<<<<<<< HEAD
%token DOT DOTDOT EQUAL LTGT
=======
%token DOT DOTDOT EQUAL LAMBDA LT GT LTGT
>>>>>>> 7129b259
%token LEFTPAR LEFTPAR_STAR_RIGHTPAR LEFTSQ
%token LARROW LRARROW OR
%token RIGHTPAR RIGHTSQ
%token UNDERSCORE

%token EOF

(* program symbols *)

%token AMPAMP BARBAR LEFTBRC RIGHTBRC SEMICOLON

(* Precedences *)

%nonassoc IN
%nonassoc below_SEMI
%nonassoc SEMICOLON
%nonassoc LET VAL
%nonassoc prec_no_else
%nonassoc DOT ELSE GHOST
%nonassoc prec_named
%nonassoc COLON

%right ARROW LRARROW
%right BY SO
%right OR BARBAR
%right AND AMPAMP
%nonassoc NOT
<<<<<<< HEAD
%right EQUAL LTGT OP1
%nonassoc AT OLD
=======
%left EQUAL LTGT LT GT OP1
>>>>>>> 7129b259
%nonassoc LARROW
%nonassoc RIGHTSQ    (* stronger than <- for e1[e2 <- e3] *)
%left OP2
%left OP3
%left OP4
%nonassoc prec_prefix_op
%nonassoc LEFTSQ
%nonassoc OPPREF

(* Entry points *)

%start <Pmodule.pmodule Stdlib.Mstr.t> mlw_file
%%

(* Modules and scopes *)

mlw_file:
| mlw_module* EOF
    { Typing.close_file () }
| module_decl+ EOF
    { let loc = floc $startpos($2) $endpos($2) in
      Typing.close_module loc; Typing.close_file () }

<<<<<<< HEAD
mlw_module:
| module_head module_decl* END
    { Typing.close_module (floc $startpos($3) $endpos($3)) }

module_head:
| THEORY labels(uident)  { Typing.open_module $2 }
| MODULE labels(uident)  { Typing.open_module $2 }
=======
theory_or_module:
| theory                        { () }
| module_head module_decl* END  { Increment.close_module () }

theory_head:
| THEORY labels(uident_nq)  { Increment.open_theory $2 }

module_head:
| MODULE labels(uident_nq)  { Increment.open_module $2 }
>>>>>>> 7129b259

scope_head:
| SCOPE boption(IMPORT) uident
    { Typing.open_scope (floc $startpos $endpos) $3; $2 }

module_decl:
<<<<<<< HEAD
| scope_head module_decl* END
    { Typing.close_scope (floc $startpos($1) $endpos($1)) ~import:$1 }
| d = pure_decl | d = prog_decl | d = meta_decl
    { Typing.add_decl (floc $startpos $endpos) d }
| use_clone { () }
=======
| decl            { Increment.new_decl  (floc $startpos $endpos) $1 }
| pdecl           { Increment.new_pdecl (floc $startpos $endpos) $1 }
| use_clone       { Increment.use_clone (floc $startpos $endpos) $1 }
| namespace_head module_decl* END
    { Increment.close_namespace (floc $startpos($1) $endpos($1)) $1 }

namespace_head:
| NAMESPACE boption(IMPORT) uident_nq
   { Increment.open_namespace $3.id_str; $2 }
>>>>>>> 7129b259

(* Use and clone *)

use_clone:
| USE EXPORT tqualid
    { Typing.add_decl (floc $startpos $endpos) (Duse $3) }
| CLONE EXPORT tqualid clone_subst
    { Typing.add_decl (floc $startpos $endpos) (Dclone ($3, $4)) }
| USE boption(IMPORT) tqualid option(preceded(AS, uident))
    { let loc = floc $startpos $endpos in
      Typing.open_scope loc (use_as $3 $4);
      Typing.add_decl loc (Duse $3);
      Typing.close_scope loc ~import:$2 }
| CLONE boption(IMPORT) tqualid option(preceded(AS, uident)) clone_subst
    { let loc = floc $startpos $endpos in
      Typing.open_scope loc (use_as $3 $4);
      Typing.add_decl loc (Dclone ($3, $5));
      Typing.close_scope loc ~import:$2 }

clone_subst:
| (* epsilon *)                         { [] }
| WITH comma_list1(single_clone_subst)  { $2 }

single_clone_subst:
| TYPE qualid ty_var* EQUAL ty  { CStsym  ($2,$3,$5) }
| TYPE qualid                   { CStsym  ($2, [], PTtyapp ($2, [])) }
| CONSTANT  qualid EQUAL qualid { CSfsym  ($2,$4) }
| CONSTANT  qualid              { CSfsym  ($2,$2) }
| FUNCTION  qualid EQUAL qualid { CSfsym  ($2,$4) }
| FUNCTION  qualid              { CSfsym  ($2,$2) }
| PREDICATE qualid EQUAL qualid { CSpsym  ($2,$4) }
| PREDICATE qualid              { CSpsym  ($2,$2) }
| VAL       qualid EQUAL qualid { CSvsym  ($2,$4) }
| VAL       qualid              { CSvsym  ($2,$2) }
| EXCEPTION qualid EQUAL qualid { CSxsym  ($2,$4) }
| EXCEPTION qualid              { CSxsym  ($2,$2) }
| AXIOM     qualid              { CSaxiom ($2) }
| LEMMA     qualid              { CSlemma ($2) }
| GOAL      qualid              { CSgoal  ($2) }

(* Meta declarations *)

meta_decl:
| META sident comma_list1(meta_arg)  { Dmeta ($2, $3) }

meta_arg:
| TYPE      ty      { Mty $2 }
| CONSTANT  qualid  { Mfs $2 }
| FUNCTION  qualid  { Mfs $2 }
| PREDICATE qualid  { Mps $2 }
| AXIOM     qualid  { Max $2 }
| LEMMA     qualid  { Mlm $2 }
| GOAL      qualid  { Mgl $2 }
| STRING            { Mstr $1 }
| INTEGER           { Mint (small_integer $1) }

(* Theory declarations *)

pure_decl:
| TYPE with_list1(type_decl)                { Dtype $2 }
| CONSTANT  constant_decl                   { Dlogic [$2] }
| FUNCTION  function_decl  with_logic_decl* { Dlogic ($2::$3) }
| PREDICATE predicate_decl with_logic_decl* { Dlogic ($2::$3) }
| INDUCTIVE   with_list1(inductive_decl)    { Dind (Decl.Ind, $2) }
| COINDUCTIVE with_list1(inductive_decl)    { Dind (Decl.Coind, $2) }
<<<<<<< HEAD
| AXIOM labels(ident) COLON term            { Dprop (Decl.Paxiom, $2, $4) }
| LEMMA labels(ident) COLON term            { Dprop (Decl.Plemma, $2, $4) }
| GOAL  labels(ident) COLON term            { Dprop (Decl.Pgoal, $2, $4) }
=======
| AXIOM labels(ident_nq) COLON term         { Dprop (Decl.Paxiom, $2, $4) }
| LEMMA labels(ident_nq) COLON term         { Dprop (Decl.Plemma, $2, $4) }
| GOAL  labels(ident_nq) COLON term         { Dprop (Decl.Pgoal, $2, $4) }
| META sident comma_list1(meta_arg)         { Dmeta ($2, $3) }

meta_arg:
| TYPE      ty      { Mty $2 }
| CONSTANT  qualid  { Mfs $2 }
| FUNCTION  qualid  { Mfs $2 }
| PREDICATE qualid  { Mps $2 }
| PROP      qualid  { Mpr $2 }
| STRING            { Mstr $1 }
| INTEGER           { Mint (small_integer $1) }
>>>>>>> 7129b259

(* Type declarations *)

type_decl:
<<<<<<< HEAD
| labels(lident) ty_var* typedefn invariant*
  { let (vis, mut), def = $3 in
    { td_ident = $1; td_params = $2;
      td_vis = vis; td_mut = mut;
      td_inv = $4; td_def = def;
      td_loc = floc $startpos $endpos } }
=======
| labels(lident_nq) ty_var* typedefn
  { let model, vis, def, inv = $3 in
    let vis = if model then Abstract else vis in
    { td_ident = $1; td_params = $2;
      td_model = model; td_vis = vis; td_def = def;
      td_inv = inv; td_loc = floc $startpos $endpos } }

late_invariant:
| labels(lident_nq) ty_var* invariant+
  { { td_ident = $1; td_params = $2;
      td_model = false; td_vis = Public; td_def = TDabstract;
      td_inv = $3; td_loc = floc $startpos $endpos } }
>>>>>>> 7129b259

ty_var:
| labels(quote_lident) { $1 }

typedefn:
| (* epsilon *)
<<<<<<< HEAD
    { (Abstract, false), TDrecord [] }
| EQUAL vis_mut bar_list1(type_case)
    { $2, TDalgebraic $3 }
| EQUAL vis_mut LEFTBRC loption(semicolon_list1(type_field)) RIGHTBRC
    { $2, TDrecord $4 }
| EQUAL vis_mut ty
    { $2, TDalias $3 }

vis_mut:
| (* epsilon *)     { Public, false }
| MUTABLE           { Public, true  }
| abstract          { $1, false }
| abstract MUTABLE  { $1, true }
| MUTABLE abstract  { $2, true }
=======
    { false, Public, TDabstract, [] }
| model abstract bar_list1(type_case) invariant*
    { $1, $2, TDalgebraic $3, $4 }
| model abstract LEFTBRC semicolon_list1(type_field) RIGHTBRC invariant*
    { $1, $2, TDrecord $4, $6 }
| model abstract ty invariant*
    { $1, $2, TDalias $3, $4 }
(* FIXME: allow negative bounds *)
| EQUAL LT RANGE INTEGER INTEGER GT
    { false, Public,
      TDrange (Number.compute_int $4, Number.compute_int $5), [] }
| EQUAL LT FLOAT INTEGER INTEGER GT
    { false, Public,
      TDfloat (small_integer $4, small_integer $5), [] }

model:
| EQUAL         { false }
| MODEL         { true }
>>>>>>> 7129b259

abstract:
| PRIVATE           { Private }
| ABSTRACT          { Abstract }

type_field:
<<<<<<< HEAD
| labels(lident) cast
  { { f_ident = $1; f_mutable = false; f_ghost = false;
      f_pty = $2; f_loc = floc $startpos $endpos } }
| field_modifiers labels(lident) cast
=======
| field_modifiers labels(lident_nq) cast
>>>>>>> 7129b259
  { { f_ident = $2; f_mutable = fst $1; f_ghost = snd $1;
      f_pty = $3; f_loc = floc $startpos $endpos } }

field_modifiers:
| MUTABLE       { true,  false }
| GHOST         { false, true  }
| GHOST MUTABLE { true,  true  }
| MUTABLE GHOST { true,  true  }

type_case:
| labels(uident_nq) params { floc $startpos $endpos, $1, $2 }

(* Logic declarations *)

constant_decl:
| labels(lident_rich) cast preceded(EQUAL,term)?
  { { ld_ident = $1; ld_params = []; ld_type = Some $2;
      ld_def = $3; ld_loc = floc $startpos $endpos } }

function_decl:
| labels(lident_rich) params cast preceded(EQUAL,term)?
  { { ld_ident = $1; ld_params = $2; ld_type = Some $3;
      ld_def = $4; ld_loc = floc $startpos $endpos } }

predicate_decl:
| labels(lident_rich) params preceded(EQUAL,term)?
  { { ld_ident = $1; ld_params = $2; ld_type = None;
      ld_def = $3; ld_loc = floc $startpos $endpos } }

with_logic_decl:
| WITH labels(lident_rich) params cast? preceded(EQUAL,term)?
  { { ld_ident = $2; ld_params = $3; ld_type = $4;
      ld_def = $5; ld_loc = floc $startpos $endpos } }

(* Inductive declarations *)

inductive_decl:
| labels(lident_rich) params ind_defn
  { { in_ident = $1; in_params = $2;
      in_def = $3; in_loc = floc $startpos $endpos } }

ind_defn:
| (* epsilon *)             { [] }
| EQUAL bar_list1(ind_case) { $2 }

ind_case:
| labels(ident_nq) COLON term  { floc $startpos $endpos, $1, $3 }

(* Type expressions *)

ty:
| ty_arg          { $1 }
| lqualid ty_arg+ { PTtyapp ($1, $2) }
| ty ARROW ty     { PTarrow ($1, $3) }

ty_arg:
| lqualid                           { PTtyapp ($1, []) }
| quote_lident                      { PTtyvar $1 }
| LEFTPAR comma_list2(ty) RIGHTPAR  { PTtuple $2 }
| LEFTPAR RIGHTPAR                  { PTtuple [] }
| LEFTPAR ty RIGHTPAR               { PTparen $2 }
| LEFTBRC ty RIGHTBRC               { PTpure $2 }

cast:
| COLON ty  { $2 }

(* Parameters and binders *)

(* [param] and [binder] below must have the same grammar
   and raise [Error] in the same cases. Interpretaion of
   single-standing untyped [Qident]'s is different: [param]
   treats them as type expressions, [binder], as parameter
   names, whose type must be inferred. *)

params:  param*  { List.concat $1 }

binders: binder+ { List.concat $1 }

param:
| anon_binder
    { error_param (floc $startpos $endpos) }
| ty_arg
    { [floc $startpos $endpos, None, false, $1] }
| LEFTPAR GHOST ty RIGHTPAR
    { [floc $startpos $endpos, None, true, $3] }
| ty_arg label label*
    { match $1 with
      | PTtyapp (Qident _, []) ->
             error_param (floc $startpos $endpos)
      | _ -> error_loc (floc $startpos($2) $endpos($2)) }
| LEFTPAR binder_vars_rest RIGHTPAR
    { match $2 with [l,_] -> error_param l
      | _ -> error_loc (floc $startpos($3) $endpos($3)) }
| LEFTPAR GHOST binder_vars_rest RIGHTPAR
    { match $3 with [l,_] -> error_param l
      | _ -> error_loc (floc $startpos($4) $endpos($4)) }
| LEFTPAR binder_vars cast RIGHTPAR
    { List.map (fun (l,i) -> l, i, false, $3) $2 }
| LEFTPAR GHOST binder_vars cast RIGHTPAR
    { List.map (fun (l,i) -> l, i, true, $4) $3 }

binder:
| anon_binder
    { let l,i = $1 in [l, i, false, None] }
| ty_arg
    { match $1 with
      | PTtyapp (Qident id, [])
      | PTparen (PTtyapp (Qident id, [])) ->
             [floc $startpos $endpos, Some id, false, None]
      | _ -> [floc $startpos $endpos, None, false, Some $1] }
| LEFTPAR GHOST ty RIGHTPAR
    { match $3 with
      | PTtyapp (Qident id, []) ->
             [floc $startpos $endpos, Some id, true, None]
      | _ -> [floc $startpos $endpos, None, true, Some $3] }
| ty_arg label label*
    { match $1 with
      | PTtyapp (Qident id, []) ->
             let id = add_lab id ($2::$3) in
             [floc $startpos $endpos, Some id, false, None]
      | _ -> error_loc (floc $startpos($2) $endpos($2)) }
| LEFTPAR binder_vars_rest RIGHTPAR
    { match $2 with [l,i] -> [l, i, false, None]
      | _ -> error_loc (floc $startpos($3) $endpos($3)) }
| LEFTPAR GHOST binder_vars_rest RIGHTPAR
    { match $3 with [l,i] -> [l, i, true, None]
      | _ -> error_loc (floc $startpos($4) $endpos($4)) }
| LEFTPAR binder_vars cast RIGHTPAR
    { List.map (fun (l,i) -> l, i, false, Some $3) $2 }
| LEFTPAR GHOST binder_vars cast RIGHTPAR
    { List.map (fun (l,i) -> l, i, true, Some $4) $3 }

binder_vars:
| binder_vars_head  { List.rev $1 }
| binder_vars_rest  { $1 }

binder_vars_rest:
| binder_vars_head label label* binder_var*
    { List.rev_append (match $1 with
        | (l, Some id) :: bl ->
            let l3 = floc $startpos($3) $endpos($3) in
            (Loc.join l l3, Some (add_lab id ($2::$3))) :: bl
        | _ -> assert false) $4 }
| binder_vars_head anon_binder binder_var*
    { List.rev_append $1 ($2 :: $3) }
| anon_binder binder_var*
    { $1 :: $2 }

binder_vars_head:
| ty {
    let of_id id = id.id_loc, Some id in
    let push acc = function
      | PTtyapp (Qident id, []) -> of_id id :: acc
      | _ -> Loc.error ~loc:(floc $startpos $endpos) Error in
    match $1 with
      | PTtyapp (Qident id, l) -> List.fold_left push [of_id id] l
      | _ -> Loc.error ~loc:(floc $startpos $endpos) Error }

binder_var:
| labels(lident_nq) { floc $startpos $endpos, Some $1 }
| anon_binder       { $1 }

anon_binder:
| UNDERSCORE        { floc $startpos $endpos, None }

(* Logical terms *)

mk_term(X): d = X { mk_term d $startpos $endpos }

term: t = mk_term(term_) { t }

term_:
| term_arg_
    { match $1 with (* break the infix relation chain *)
      | Tinfix (l,o,r) -> Tinnfix (l,o,r)
      | Tbinop (l,o,r) -> Tbinnop (l,o,r)
      | d -> d }
| NOT term
    { Tnot $2 }
| OLD term
    { Tat ($2, mk_id "0" $startpos($1) $endpos($1)) }
| term AT uident
    { Tat ($1, $3) }
| prefix_op term %prec prec_prefix_op
    { Tidapp (Qident $1, [$2]) }
| l = term ; o = bin_op ; r = term
    { Tbinop (l, o, r) }
| l = term ; o = infix_op_1 ; r = term
    { Tinfix (l, o, r) }
| l = term ; o = infix_op_234 ; r = term
    { Tidapp (Qident o, [l; r]) }
| term_arg located(term_arg)+ (* FIXME/TODO: "term term_arg" *)
    { let join f (a,_,e) = mk_term (Tapply (f,a)) $startpos e in
      (List.fold_left join $1 $2).term_desc }
| IF term THEN term ELSE term
    { Tif ($2, $4, $6) }
| LET pattern EQUAL term IN term
    { let cast ty = { $4 with term_desc = Tcast ($4, ty) } in
      let pat, def = match $2.pat_desc with
        | Ptuple [] -> { $2 with pat_desc = Pwild }, cast (PTtuple [])
        | Pcast ({pat_desc = (Pvar (_,false)|Pwild)} as p, ty) -> p, cast ty
        | _ -> $2, $4 in
      match pat.pat_desc with
      | Pvar (id,false) -> Tlet (id, def, $6)
      | Pwild -> Tlet (id_anonymous pat.pat_loc, def, $6)
      | _ -> Tmatch (def, [pat, $6]) }
| LET labels(lident_op_id) EQUAL term IN term
    { Tlet ($2, $4, $6) }
| LET labels(lident) mk_term(lam_defn) IN term
    { Tlet ($2, $3, $5) }
| LET labels(lident_op_id) mk_term(lam_defn) IN term
    { Tlet ($2, $3, $5) }
| MATCH term WITH match_cases(term) END
    { Tmatch ($2, $4) }
| MATCH comma_list2(term) WITH match_cases(term) END
    { Tmatch (mk_term (Ttuple $2) $startpos($2) $endpos($2), $4) }
| quant comma_list1(quant_vars) triggers DOT term
    { Tquant ($1, List.concat $2, $3, $5) }
| FUN binders ARROW term
    { Tquant (Dterm.DTlambda, $2, [], $4) }
| EPSILON
    { Loc.errorm "Epsilon terms are currently not supported in WhyML" }
| label term %prec prec_named
    { Tnamed ($1, $2) }
| term cast
    { Tcast ($1, $2) }

lam_defn:
| binders EQUAL term  { Tquant (Dterm.DTlambda, $1, [], $3) }

term_arg: mk_term(term_arg_) { $1 }
term_dot: mk_term(term_dot_) { $1 }

term_arg_:
| qualid                    { Tident $1 }
| numeral                   { Tconst $1 }
| TRUE                      { Ttrue }
| FALSE                     { Tfalse }
| o = oppref ; a = term_arg { Tidapp (Qident o, [a]) }
| term_sub_                 { $1 }

term_dot_:
| lqualid                   { Tident $1 }
| o = oppref ; a = term_dot { Tidapp (Qident o, [a]) }
| term_sub_                 { $1 }

term_sub_:
| term_dot DOT lqualid_rich                         { Tidapp ($3,[$1]) }
| LEFTPAR term RIGHTPAR                             { $2.term_desc }
| LEFTPAR RIGHTPAR                                  { Ttuple [] }
| LEFTPAR comma_list2(term) RIGHTPAR                { Ttuple $2 }
| LEFTBRC field_list1(term) RIGHTBRC                { Trecord $2 }
| LEFTBRC term_arg WITH field_list1(term) RIGHTBRC  { Tupdate ($2,$4) }
| term_arg LEFTSQ term RIGHTSQ
    { Tidapp (get_op $startpos($2) $endpos($2), [$1;$3]) }
| term_arg LEFTSQ term LARROW term RIGHTSQ
    { Tidapp (set_op $startpos($2) $endpos($2), [$1;$3;$5]) }
| term_arg LEFTSQ term DOTDOT term RIGHTSQ
    { Tidapp (sub_op $startpos($2) $endpos($2), [$1;$3;$5]) }
| term_arg LEFTSQ term DOTDOT RIGHTSQ
    { Tidapp (above_op $startpos($2) $endpos($2), [$1;$3]) }
| term_arg LEFTSQ DOTDOT term RIGHTSQ
    { Tidapp (below_op $startpos($2) $endpos($2), [$1;$4]) }

field_list1(X):
| fl = semicolon_list1(separated_pair(lqualid, EQUAL, X)) { fl }

match_cases(X):
| cl = bar_list1(separated_pair(pattern, ARROW, X)) { cl }

quant_vars:
| binder_var+ cast? { List.map (fun (l,i) -> l, i, false, $2) $1 }

triggers:
| (* epsilon *)                                                 { [] }
| LEFTSQ separated_nonempty_list(BAR,comma_list1(term)) RIGHTSQ { $2 }

%inline bin_op:
| ARROW   { Dterm.DTimplies }
| LRARROW { Dterm.DTiff }
| OR      { Dterm.DTor }
| BARBAR  { Dterm.DTor_asym }
| AND     { Dterm.DTand }
| AMPAMP  { Dterm.DTand_asym }
| BY      { Dterm.DTby }
| SO      { Dterm.DTso }

quant:
| FORALL  { Dterm.DTforall }
| EXISTS  { Dterm.DTexists }

numeral:
| INTEGER { Number.ConstInt $1 }
| REAL    { Number.ConstReal $1 }

(* Program declarations *)

<<<<<<< HEAD
prog_decl:
| VAL ghost kind labels(lident_rich) mk_expr(val_defn) { Dlet ($4, $2, $3, $5) }
| LET ghost kind labels(lident_rich) mk_expr(fun_defn) { Dlet ($4, $2, $3, $5) }
| LET ghost kind labels(lident_rich) const_defn        { Dlet ($4, $2, $3, $5) }
| LET REC with_list1(rec_defn)                         { Drec $3 }
| EXCEPTION labels(uident)            { Dexn ($2, PTtuple [], Ity.MaskVisible) }
| EXCEPTION labels(uident) return     { Dexn ($2, fst $3, snd $3) }

ghost:
| (* epsilon *) { false }
| GHOST         { true }

kind:
| (* epsilon *) { Expr.RKnone }
| FUNCTION      { Expr.RKfunc }
| CONSTANT      { Expr.RKfunc }
| PREDICATE     { Expr.RKpred }
| LEMMA         { Expr.RKlemma }
=======
pdecl:
| VAL top_ghost labels(lident_rich) type_v          { Dval ($3, $2, $4) }
| LET top_ghost labels(lident_rich) fun_defn        { Dfun ($3, $2, $4) }
| LET top_ghost labels(lident_rich) EQUAL fun_expr  { Dfun ($3, $2, $5) }
| LET REC with_list1(rec_defn)                      { Drec $3 }
| EXCEPTION labels(uident_nq)                       { Dexn ($2, PTtuple []) }
| EXCEPTION labels(uident_nq) ty                    { Dexn ($2, $3) }

top_ghost:
| (* epsilon *) { Gnone  }
| GHOST         { Gghost }
| LEMMA         { Glemma }

(* Function declarations *)

type_v:
| arrow_type_v  { $1 }
| cast          { PTpure $1 }

arrow_type_v:
| param params tail_type_c  { PTfunc ($1 @ $2, $3) }

tail_type_c:
| single_spec spec arrow_type_v { $3, spec_union $1 $2 }
| COLON simple_type_c           { $2 }

simple_type_c:
| ty spec { PTpure $1, $2 }
>>>>>>> 7129b259

(* Function definitions *)

rec_defn:
| ghost kind labels(lident_rich) binders ret_opt spec EQUAL spec seq_expr
    { $3, $1, $2, $4, fst $5, snd $5, spec_union $6 $8, $9 }

fun_defn:
| binders ret_opt spec EQUAL spec seq_expr
    { Efun ($1, fst $2, snd $2, spec_union $3 $5, $6) }

val_defn:
| params ret_opt spec
    { Eany ($1, Expr.RKnone, fst $2, snd $2, $3) }

const_defn:
| cast EQUAL seq_expr   { { $3 with expr_desc = Ecast ($3, $1) } }
| EQUAL seq_expr        { $2 }

(* Program expressions *)

mk_expr(X): d = X { mk_expr d $startpos $endpos }

seq_expr:
| expr %prec below_SEMI   { $1 }
| expr SEMICOLON          { $1 }
| expr SEMICOLON seq_expr { mk_expr (Esequence ($1, $3)) $startpos $endpos }

expr: e = mk_expr(expr_) { e }

expr_:
| expr_arg_
    { match $1 with (* break the infix relation chain *)
      | Einfix (l,o,r) -> Einnfix (l,o,r) | d -> d }
| expr AMPAMP expr
    { Eand ($1, $3) }
| expr BARBAR expr
    { Eor ($1, $3) }
| NOT expr
    { Enot $2 }
| prefix_op expr %prec prec_prefix_op
    { Eidapp (Qident $1, [$2]) }
| l = expr ; o = infix_op_1 ; r = expr
    { Einfix (l,o,r) }
| l = expr ; o = infix_op_234 ; r = expr
    { Eidapp (Qident o, [l;r]) }
| expr_arg located(expr_arg)+ (* FIXME/TODO: "expr expr_arg" *)
    { let join f (a,_,e) = mk_expr (Eapply (f,a)) $startpos e in
      (List.fold_left join $1 $2).expr_desc }
| IF seq_expr THEN expr ELSE expr
    { Eif ($2, $4, $6) }
| IF seq_expr THEN expr %prec prec_no_else
    { Eif ($2, $4, mk_expr (Etuple []) $startpos $endpos) }
| expr LARROW expr
<<<<<<< HEAD
    { let loc = floc $startpos $endpos in
      let rec down ll rl = match ll, rl with
        | {expr_desc = Eidapp (q, [e1])}::ll, e2::rl -> (e1,q,e2) :: down ll rl
        | {expr_desc = Eidapp (Qident id, [_;_]); expr_loc = loc}::_, _::_
          when id.id_str = mixfix "[]" -> Loc.errorm ~loc
            "Parallel array assignments are not allowed"
        | {expr_loc = loc}::_, _::_ -> Loc.errorm ~loc
            "Invalid left expression in an assignment"
        | [], [] -> []
        | _ -> Loc.errorm ~loc "Invalid parallel assignment" in
      match $1.expr_desc, $3.expr_desc with
        | Eidapp (Qident id, [e1;e2]), _ when id.id_str = mixfix "[]" ->
            Eidapp (Qident {id with id_str = mixfix "[]<-"}, [e1;e2;$3])
        | Etuple ll, Etuple rl -> Eassign (down ll rl)
        | Etuple _, _ -> Loc.errorm ~loc "Invalid parallel assignment"
        | _, _ -> Eassign (down [$1] [$3]) }
| LET ghost kind let_pattern EQUAL seq_expr IN seq_expr
    { let re_pat pat d = { pat with pat_desc = d } in
      let rec ghostify pat = match pat.pat_desc with
        (* let_pattern marks the opening variable with Ptuple [_] *)
        | Ptuple [{pat_desc = Pvar (id,_)}] -> re_pat pat (Pvar (id,$2))
        | Ptuple (p::pl) -> re_pat pat (Ptuple (ghostify p :: pl))
        | Pas (p,id,gh) -> re_pat pat (Pas (ghostify p, id, gh))
        | Por (p1,p2) -> re_pat pat (Por (ghostify p1, p2))
        | Pcast (p,t) -> re_pat pat (Pcast (ghostify p, t))
        | _ when $2 -> Loc.errorm ~loc:(floc $startpos($2) $endpos($2))
            "illegal ghost qualifier" (* $4 does not start with a Pvar *)
        | _ -> pat in
      let pat = ghostify $4 in
      let kind = match pat.pat_desc with
        | _ when $3 = Expr.RKnone -> $3
        | Pvar (_,_) | Pcast ({pat_desc = Pvar (_,_)},_) -> $3
        | _ -> Loc.errorm ~loc:(floc $startpos($3) $endpos($3))
            "illegal kind qualifier" in
      let cast ty = { $6 with expr_desc = Ecast ($6, ty) } in
      let pat, def = match pat.pat_desc with
        | Ptuple [] -> re_pat pat Pwild, cast (PTtuple [])
        | Pcast ({pat_desc = (Pvar _|Pwild)} as pat, ty) -> pat, cast ty
        | _ -> pat, $6 in
      match pat.pat_desc with
      | Pvar (id, gh) -> Elet (id, gh, kind, def, $8)
      | Pwild -> Elet (id_anonymous pat.pat_loc, false, kind, def, $8)
      | _ -> Ematch (def, [pat, $8]) }
| LET ghost kind labels(lident_op_id) EQUAL seq_expr IN seq_expr
    { Elet ($4, $2, $3, $6, $8) }
| LET ghost kind labels(lident) mk_expr(fun_defn) IN seq_expr
    { Elet ($4, $2, $3, $5, $7) }
| LET ghost kind labels(lident_op_id) mk_expr(fun_defn) IN seq_expr
    { Elet ($4, $2, $3, $5, $7) }
=======
    { match $1.expr_desc with
      | Eidapp (q, [e1]) -> Eassign (e1, q, $3)
      | Eidapp (Qident id, [e1;e2]) when id.id_str = mixfix "[]" ->
          Eidapp (Qident {id with id_str = mixfix "[]<-"}, [e1;e2;$3])
      | _ -> raise Error }
| LET top_ghost pattern EQUAL seq_expr IN seq_expr
    { match $3.pat_desc with
      | Pvar id -> Elet (id, $2, $5, $7)
      | Pwild -> Elet (id_anonymous $3.pat_loc, $2, $5, $7)
      | Ptuple [] -> Elet (id_anonymous $3.pat_loc, $2,
          { $5 with expr_desc = Ecast ($5, PTtuple []) }, $7)
      | Pcast ({pat_desc = Pvar id}, ty) ->
          Elet (id, $2, { $5 with expr_desc = Ecast ($5, ty) }, $7)
      | Pcast ({pat_desc = Pwild}, ty) ->
          let id = id_anonymous $3.pat_loc in
          Elet (id, $2, { $5 with expr_desc = Ecast ($5, ty) }, $7)
      | _ ->
          let e = match $2 with
            | Glemma -> Loc.errorm ~loc:($3.pat_loc)
                "`let lemma' cannot be used with complex patterns"
            | Gghost -> { $5 with expr_desc = Eghost $5 }
            | Gnone -> $5 in
          Ematch (e, [$3, $7]) }
| LET top_ghost labels(lident_op_id) EQUAL seq_expr IN seq_expr
    { Elet ($3, $2, $5, $7) }
| LET top_ghost labels(lident_nq) fun_defn IN seq_expr
    { Efun ($3, $2, $4, $6) }
| LET top_ghost labels(lident_op_id) fun_defn IN seq_expr
    { Efun ($3, $2, $4, $6) }
>>>>>>> 7129b259
| LET REC with_list1(rec_defn) IN seq_expr
    { Erec ($3, $5) }
| FUN binders spec ARROW spec seq_expr
    { Efun ($2, None, Ity.MaskVisible, spec_union $3 $5, $6) }
| ANY return spec
    { Eany ([], Expr.RKnone, Some (fst $2), snd $2, $3) }
| VAL ghost kind labels(lident_rich) mk_expr(val_defn) IN seq_expr
    { Elet ($4, $2, $3, $5, $7) }
| MATCH seq_expr WITH match_cases(seq_expr) END
    { Ematch ($2, $4) }
| MATCH comma_list2(expr) WITH match_cases(seq_expr) END
    { Ematch (mk_expr (Etuple $2) $startpos($2) $endpos($2), $4) }
| LABEL labels(uident) IN seq_expr
    { Emark ($2, $4) }
| WHILE seq_expr DO loop_annotation seq_expr DONE
    { let inv, var = $4 in Ewhile ($2, inv, var, $5) }
| FOR lident EQUAL seq_expr for_direction seq_expr DO invariant* seq_expr DONE
    { Efor ($2, $4, $5, $6, $8, $9) }
| ABSURD
    { Eabsurd }
| RAISE uqualid expr_arg?
    { Eraise ($2, $3) }
| RAISE LEFTPAR uqualid expr_arg? RIGHTPAR
    { Eraise ($3, $4) }
| TRY seq_expr WITH bar_list1(exn_handler) END
    { Etry ($2, $4) }
| GHOST expr
    { Eghost $2 }
| assertion_kind LEFTBRC term RIGHTBRC
    { Eassert ($1, $3) }
| label expr %prec prec_named
    { Enamed ($1, $2) }
| expr cast
    { Ecast ($1, $2) }

expr_arg: e = mk_expr(expr_arg_) { e }
expr_dot: e = mk_expr(expr_dot_) { e }

expr_arg_:
| qualid                    { Eident $1 }
| numeral                   { Econst $1 }
| TRUE                      { Etrue }
| FALSE                     { Efalse }
| o = oppref ; a = expr_arg { Eidapp (Qident o, [a]) }
| expr_sub                  { $1 }

expr_dot_:
| lqualid                   { Eident $1 }
| o = oppref ; a = expr_dot { Eidapp (Qident o, [a]) }
| expr_sub                  { $1 }

expr_sub:
| BEGIN single_spec spec seq_expr END
    { Efun ([], None, Ity.MaskVisible, spec_union $2 $3, $4) }
| BEGIN single_spec spec END
    { let e = mk_expr (Etuple []) $startpos $endpos in
      Efun ([], None, Ity.MaskVisible, spec_union $2 $3, e) }
| BEGIN seq_expr END                                { $2.expr_desc }
| LEFTPAR seq_expr RIGHTPAR                         { $2.expr_desc }
| BEGIN END                                         { Etuple [] }
| LEFTPAR RIGHTPAR                                  { Etuple [] }
| LEFTPAR comma_list2(expr) RIGHTPAR                { Etuple $2 }
| LEFTBRC field_list1(expr) RIGHTBRC                { Erecord $2 }
| LEFTBRC expr_arg WITH field_list1(expr) RIGHTBRC  { Eupdate ($2, $4) }
| expr_dot DOT lqualid_rich                         { Eidapp ($3, [$1]) }
| expr_arg LEFTSQ expr RIGHTSQ
    { Eidapp (get_op $startpos($2) $endpos($2), [$1;$3]) }
| expr_arg LEFTSQ expr LARROW expr RIGHTSQ
    { Eidapp (set_op $startpos($2) $endpos($2), [$1;$3;$5]) }
| expr_arg LEFTSQ expr DOTDOT expr RIGHTSQ
    { Eidapp (sub_op $startpos($2) $endpos($2), [$1;$3;$5]) }
| expr_arg LEFTSQ expr DOTDOT RIGHTSQ
    { Eidapp (above_op $startpos($2) $endpos($2), [$1;$3]) }
| expr_arg LEFTSQ DOTDOT expr RIGHTSQ
    { Eidapp (below_op $startpos($2) $endpos($2), [$1;$4]) }

loop_annotation:
| (* epsilon *)
    { [], [] }
| invariant loop_annotation
    { let inv, var = $2 in $1 :: inv, var }
| variant loop_annotation
    { let inv, var = $2 in inv, variant_union $1 var }

exn_handler:
| uqualid pat_arg? ARROW seq_expr { $1, $2, $4 }

assertion_kind:
| ASSERT  { Expr.Assert }
| ASSUME  { Expr.Assume }
| CHECK   { Expr.Check }

for_direction:
| TO      { Expr.To }
| DOWNTO  { Expr.DownTo }

(* Specification *)

spec:
| (* epsilon *)     { empty_spec }
| single_spec spec  { spec_union $1 $2 }

single_spec:
| REQUIRES LEFTBRC term RIGHTBRC
    { { empty_spec with sp_pre = [$3] } }
| ENSURES LEFTBRC ensures RIGHTBRC
    { { empty_spec with sp_post = [floc $startpos($3) $endpos($3), $3] } }
| RETURNS LEFTBRC match_cases(term) RIGHTBRC
    { { empty_spec with sp_post = [floc $startpos($3) $endpos($3), $3] } }
| RAISES LEFTBRC bar_list1(raises) RIGHTBRC
    { { empty_spec with sp_xpost = [floc $startpos($3) $endpos($3), $3] } }
| READS  LEFTBRC comma_list0(lqualid) RIGHTBRC
    { { empty_spec with sp_reads = $3; sp_checkrw = true } }
| WRITES LEFTBRC comma_list0(term) RIGHTBRC
    { { empty_spec with sp_writes = $3; sp_checkrw = true } }
| RAISES LEFTBRC comma_list1(xsymbol) RIGHTBRC
    { { empty_spec with sp_xpost = [floc $startpos($3) $endpos($3), $3] } }
| DIVERGES
    { { empty_spec with sp_diverge = true } }
| variant
    { { empty_spec with sp_variant = $1 } }

ensures:
| term
    { let id = mk_id "result" $startpos $endpos in
      [mk_pat (Pvar (id,false)) $startpos $endpos, $1] }

raises:
| uqualid ARROW term
    { $1, Some (mk_pat (Ptuple []) $startpos($1) $endpos($1), $3) }
| uqualid pat_arg ARROW term
    { $1, Some ($2, $4) }

xsymbol:
| uqualid { $1, None }

invariant:
| INVARIANT LEFTBRC term RIGHTBRC { $3 }

variant:
| VARIANT LEFTBRC comma_list1(single_variant) RIGHTBRC { $3 }

single_variant:
| term preceded(WITH,lqualid)? { $1, $2 }

ret_opt:
| (* epsilon *)     { None, Ity.MaskVisible }
| COLON return      { Some (fst $2), snd $2 }

return:
| ret_arg           { $1 }
| lqualid ty_arg+   { PTtyapp ($1, $2), Ity.MaskVisible }
| ret_arg ARROW ty  { PTarrow (fst $1, $3),
                      if Ity.mask_ghost (snd $1) then
                        raise Error else Ity.MaskVisible }
| GHOST ty          { $2, Ity.MaskGhost }

ret_arg:
| lqualid                               { PTtyapp ($1, []), Ity.MaskVisible }
| quote_lident                          { PTtyvar $1, Ity.MaskVisible }
| LEFTPAR RIGHTPAR                      { PTtuple [], Ity.MaskVisible }
| LEFTPAR ret_sub RIGHTPAR              { PTparen (fst $2), snd $2 }
| LEFTPAR comma_list2(ret_sub) RIGHTPAR { PTtuple (List.map fst $2),
                                    Ity.MaskTuple (List.map snd $2) }

ret_sub:
| ty                { $1, Ity.MaskVisible }
| GHOST ty          { $2, Ity.MaskGhost }

(* Patterns *)

mk_pat(X): X { mk_pat $1 $startpos $endpos }

pattern: mk_pat(pattern_) { $1 }
pat_arg: mk_pat(pat_arg_) { $1 }

pattern_:
| pat_conj_                             { $1 }
| mk_pat(pat_conj_) BAR pattern         { Por ($1,$3) }

pat_conj_:
| pat_uni_                              { $1 }
| comma_list2(mk_pat(pat_uni_))         { Ptuple $1 }

pat_uni_:
| pat_arg_                              { $1 }
| uqualid pat_arg+                      { Papp ($1,$2) }
<<<<<<< HEAD
| mk_pat(pat_uni_) AS ghost labels(lident)
                                        { Pas ($1,$4,$3) }
| mk_pat(pat_uni_) cast                 { Pcast ($1,$2) }
=======
| mk_pat(pat_uni_) AS labels(lident_nq) { Pas ($1,$3) }
| mk_pat(pat_uni_) cast                 { Pcast($1,$2) }
>>>>>>> 7129b259

pat_arg_:
| pat_arg_shared_                       { $1 }
| labels(lident)                        { Pvar ($1,false) }
| GHOST labels(lident)                  { Pvar ($2,true) }

pat_arg_shared_:
| UNDERSCORE                            { Pwild }
<<<<<<< HEAD
=======
| labels(lident_nq)                     { Pvar $1 }
>>>>>>> 7129b259
| uqualid                               { Papp ($1,[]) }
| LEFTPAR RIGHTPAR                      { Ptuple [] }
| LEFTPAR pattern_ RIGHTPAR             { $2 }
| LEFTBRC field_list1(pattern) RIGHTBRC { Prec $2 }

(* let-patterns that cannot start with "ghost" *)

let_pattern: mk_pat(let_pattern_) { $1 }

let_pattern_:
| let_pat_conj_                         { $1 }
| mk_pat(let_pat_conj_) BAR pattern     { Por ($1,$3) }

let_pat_conj_:
| let_pat_uni_                          { $1 }
| mk_pat(let_pat_uni_) COMMA comma_list1(mk_pat(pat_uni_))
                                        { Ptuple ($1::$3) }

let_pat_uni_:
| let_pat_arg_                          { $1 }
| uqualid pat_arg+                      { Papp ($1,$2) }
| mk_pat(let_pat_uni_) AS ghost labels(lident)
                                        { Pas ($1,$4,$3) }
| mk_pat(let_pat_uni_) cast             { Pcast ($1,$2) }

let_pat_arg_:
| pat_arg_shared_ { $1 }
| labels(lident)  { Ptuple [{pat_desc = Pvar ($1,false); pat_loc = $1.id_loc}] }

(* Idents *)

ident:
| uident { $1 }
| lident { $1 }

ident_nq:
| uident_nq { $1 }
| lident_nq { $1 }

uident:
<<<<<<< HEAD
| UIDENT        { mk_id $1 $startpos $endpos }

lident:
| LIDENT        { mk_id $1 $startpos $endpos }
=======
| UIDENT          { mk_id $1 $startpos $endpos }
| UIDENT_QUOTE    { mk_id $1 $startpos $endpos }

uident_nq:
| UIDENT          { mk_id $1 $startpos $endpos }
| UIDENT_QUOTE    { let loc = floc $startpos($1) $endpos($1) in
                    Loc.errorm ~loc "Symbol %s cannot be user-defined" $1 }

lident:
| LIDENT          { mk_id $1 $startpos $endpos }
| lident_keyword  { mk_id $1 $startpos $endpos }
| LIDENT_QUOTE    { mk_id $1 $startpos $endpos }

lident_nq:
| LIDENT          { mk_id $1 $startpos $endpos }
| lident_keyword  { mk_id $1 $startpos $endpos }
| LIDENT_QUOTE    { let loc = floc $startpos($1) $endpos($1) in
                    Loc.errorm ~loc "Symbol %s cannot be user-defined" $1 }

lident_keyword:
| MODEL           { "model" }
| RANGE           { "range" }
| FLOAT           { "float" }

quote_uident:
| QUOTE_UIDENT  { mk_id ("'" ^ $1) $startpos $endpos }
>>>>>>> 7129b259

quote_lident:
| QUOTE_LIDENT  { mk_id $1 $startpos $endpos }

(* Idents + symbolic operation names *)

lident_rich:
| lident_nq     { $1 }
| lident_op_id  { $1 }

lident_op_id:
| LEFTPAR lident_op RIGHTPAR  { mk_id $2 $startpos $endpos }
| LEFTPAR_STAR_RIGHTPAR       { mk_id (infix "*") $startpos $endpos }

lident_op:
| op_symbol               { infix $1 }
| op_symbol UNDERSCORE    { prefix $1 }
| EQUAL                   { infix "=" }
| OPPREF                  { prefix $1 }
| LEFTSQ RIGHTSQ          { mixfix "[]" }
| LEFTSQ LARROW RIGHTSQ   { mixfix "[<-]" }
| LEFTSQ RIGHTSQ LARROW   { mixfix "[]<-" }
| LEFTSQ UNDERSCORE DOTDOT UNDERSCORE RIGHTSQ { mixfix "[_.._]" }
| LEFTSQ            DOTDOT UNDERSCORE RIGHTSQ { mixfix "[.._]" }
| LEFTSQ UNDERSCORE DOTDOT            RIGHTSQ { mixfix "[_..]" }

op_symbol:
| OP1 { $1 }
| OP2 { $1 }
| OP3 { $1 }
| OP4 { $1 }
| LT  { "<" }
| GT  { ">" }

%inline oppref:
| o = OPPREF { mk_id (prefix o)  $startpos $endpos }

prefix_op:
| op_symbol { mk_id (prefix $1)  $startpos $endpos }

%inline infix_op_1:
| o = OP1   { mk_id (infix o)    $startpos $endpos }
| EQUAL     { mk_id (infix "=")  $startpos $endpos }
| LTGT      { mk_id (infix "<>") $startpos $endpos }

%inline infix_op_234:
| o = OP2   { mk_id (infix o)    $startpos $endpos }
| o = OP3   { mk_id (infix o)    $startpos $endpos }
| o = OP4   { mk_id (infix o)    $startpos $endpos }
<<<<<<< HEAD
=======
| EQUAL     { mk_id (infix "=")  $startpos $endpos }
| LTGT      { mk_id (infix "<>") $startpos $endpos }
| LT        { mk_id (infix "<")  $startpos $endpos }
| GT        { mk_id (infix ">")  $startpos $endpos }
>>>>>>> 7129b259

(* Qualified idents *)

qualid:
| uident                    { Qident $1 }
| lident                    { Qident $1 }
| lident_op_id              { Qident $1 }
| uqualid DOT uident        { Qdot ($1, $3) }
| uqualid DOT lident        { Qdot ($1, $3) }
| uqualid DOT lident_op_id  { Qdot ($1, $3) }

lqualid_rich:
| lident                    { Qident $1 }
| lident_op_id              { Qident $1 }
| uqualid DOT lident        { Qdot ($1, $3) }
| uqualid DOT lident_op_id  { Qdot ($1, $3) }

lqualid:
| lident              { Qident $1 }
| uqualid DOT lident  { Qdot ($1, $3) }

uqualid:
| uident              { Qident $1 }
| uqualid DOT uident  { Qdot ($1, $3) }

(* Theory/Module names *)

tqualid:
| uident                { Qident $1 }
| any_qualid DOT uident { Qdot ($1, $3) }

any_qualid:
| sident                { Qident $1 }
| any_qualid DOT sident { Qdot ($1, $3) }

sident:
| ident   { $1 }
| STRING  { mk_id $1 $startpos $endpos }

(* Labels and position markers *)

labels(X): X label* { add_lab $1 $2 }

label:
| STRING    { Lstr (Ident.create_label $1) }
| POSITION  { Lpos $1 }

(* Miscellaneous *)

bar_list1(X):
| ioption(BAR) ; xl = separated_nonempty_list(BAR, X) { xl }

with_list1(X):
| separated_nonempty_list(WITH, X)  { $1 }

comma_list2(X):
| X COMMA comma_list1(X) { $1 :: $3 }

comma_list1(X):
| separated_nonempty_list(COMMA, X) { $1 }

comma_list0(X):
| xl = separated_list(COMMA, X) { xl }

semicolon_list1(X):
| x = X ; ioption(SEMICOLON)                  { [x] }
| x = X ; SEMICOLON ; xl = semicolon_list1(X) { x :: xl }

located(X): X { $1, $startpos, $endpos }<|MERGE_RESOLUTION|>--- conflicted
+++ resolved
@@ -114,17 +114,10 @@
 
 (* Tokens *)
 
-<<<<<<< HEAD
-%token <string> LIDENT UIDENT
+%token <string> LIDENT LIDENT_QUOTE UIDENT UIDENT_QUOTE
 %token <Number.integer_constant> INTEGER
 %token <string> OP1 OP2 OP3 OP4 OPPREF
-%token <Number.real_constant> FLOAT
-=======
-%token <string> LIDENT LIDENT_QUOTE UIDENT UIDENT_QUOTE
-%token <Ptree.integer_constant> INTEGER
-%token <string> OP1 OP2 OP3 OP4 OPPREF
-%token <Ptree.real_constant> REAL
->>>>>>> 7129b259
+%token <Number.real_constant> REAL
 %token <string> STRING
 %token <Loc.position> POSITION
 %token <string> QUOTE_LIDENT
@@ -134,11 +127,7 @@
 %token AS AXIOM BY CLONE COINDUCTIVE CONSTANT
 %token ELSE END EPSILON EXISTS EXPORT FALSE FLOAT FORALL FUNCTION
 %token GOAL IF IMPORT IN INDUCTIVE LEMMA
-<<<<<<< HEAD
-%token LET MATCH META NOT PREDICATE SCOPE
-=======
-%token LET MATCH META NAMESPACE NOT PROP PREDICATE RANGE
->>>>>>> 7129b259
+%token LET MATCH META NOT PREDICATE RANGE SCOPE
 %token SO THEN THEORY TRUE TYPE USE WITH
 
 (* program keywords *)
@@ -154,11 +143,7 @@
 %token AND ARROW
 %token BAR
 %token COLON COMMA
-<<<<<<< HEAD
-%token DOT DOTDOT EQUAL LTGT
-=======
-%token DOT DOTDOT EQUAL LAMBDA LT GT LTGT
->>>>>>> 7129b259
+%token DOT DOTDOT EQUAL LT GT LTGT
 %token LEFTPAR LEFTPAR_STAR_RIGHTPAR LEFTSQ
 %token LARROW LRARROW OR
 %token RIGHTPAR RIGHTSQ
@@ -186,12 +171,8 @@
 %right OR BARBAR
 %right AND AMPAMP
 %nonassoc NOT
-<<<<<<< HEAD
-%right EQUAL LTGT OP1
+%right EQUAL LTGT LT GT OP1
 %nonassoc AT OLD
-=======
-%left EQUAL LTGT LT GT OP1
->>>>>>> 7129b259
 %nonassoc LARROW
 %nonassoc RIGHTSQ    (* stronger than <- for e1[e2 <- e3] *)
 %left OP2
@@ -215,48 +196,24 @@
     { let loc = floc $startpos($2) $endpos($2) in
       Typing.close_module loc; Typing.close_file () }
 
-<<<<<<< HEAD
 mlw_module:
 | module_head module_decl* END
     { Typing.close_module (floc $startpos($3) $endpos($3)) }
 
 module_head:
-| THEORY labels(uident)  { Typing.open_module $2 }
-| MODULE labels(uident)  { Typing.open_module $2 }
-=======
-theory_or_module:
-| theory                        { () }
-| module_head module_decl* END  { Increment.close_module () }
-
-theory_head:
-| THEORY labels(uident_nq)  { Increment.open_theory $2 }
-
-module_head:
-| MODULE labels(uident_nq)  { Increment.open_module $2 }
->>>>>>> 7129b259
+| THEORY labels(uident_nq)  { Typing.open_module $2 }
+| MODULE labels(uident_nq)  { Typing.open_module $2 }
 
 scope_head:
 | SCOPE boption(IMPORT) uident
     { Typing.open_scope (floc $startpos $endpos) $3; $2 }
 
 module_decl:
-<<<<<<< HEAD
 | scope_head module_decl* END
     { Typing.close_scope (floc $startpos($1) $endpos($1)) ~import:$1 }
 | d = pure_decl | d = prog_decl | d = meta_decl
     { Typing.add_decl (floc $startpos $endpos) d }
 | use_clone { () }
-=======
-| decl            { Increment.new_decl  (floc $startpos $endpos) $1 }
-| pdecl           { Increment.new_pdecl (floc $startpos $endpos) $1 }
-| use_clone       { Increment.use_clone (floc $startpos $endpos) $1 }
-| namespace_head module_decl* END
-    { Increment.close_namespace (floc $startpos($1) $endpos($1)) $1 }
-
-namespace_head:
-| NAMESPACE boption(IMPORT) uident_nq
-   { Increment.open_namespace $3.id_str; $2 }
->>>>>>> 7129b259
 
 (* Use and clone *)
 
@@ -322,57 +279,25 @@
 | PREDICATE predicate_decl with_logic_decl* { Dlogic ($2::$3) }
 | INDUCTIVE   with_list1(inductive_decl)    { Dind (Decl.Ind, $2) }
 | COINDUCTIVE with_list1(inductive_decl)    { Dind (Decl.Coind, $2) }
-<<<<<<< HEAD
-| AXIOM labels(ident) COLON term            { Dprop (Decl.Paxiom, $2, $4) }
-| LEMMA labels(ident) COLON term            { Dprop (Decl.Plemma, $2, $4) }
-| GOAL  labels(ident) COLON term            { Dprop (Decl.Pgoal, $2, $4) }
-=======
 | AXIOM labels(ident_nq) COLON term         { Dprop (Decl.Paxiom, $2, $4) }
 | LEMMA labels(ident_nq) COLON term         { Dprop (Decl.Plemma, $2, $4) }
 | GOAL  labels(ident_nq) COLON term         { Dprop (Decl.Pgoal, $2, $4) }
-| META sident comma_list1(meta_arg)         { Dmeta ($2, $3) }
-
-meta_arg:
-| TYPE      ty      { Mty $2 }
-| CONSTANT  qualid  { Mfs $2 }
-| FUNCTION  qualid  { Mfs $2 }
-| PREDICATE qualid  { Mps $2 }
-| PROP      qualid  { Mpr $2 }
-| STRING            { Mstr $1 }
-| INTEGER           { Mint (small_integer $1) }
->>>>>>> 7129b259
 
 (* Type declarations *)
 
 type_decl:
-<<<<<<< HEAD
-| labels(lident) ty_var* typedefn invariant*
+| labels(lident_nq) ty_var* typedefn invariant*
   { let (vis, mut), def = $3 in
     { td_ident = $1; td_params = $2;
       td_vis = vis; td_mut = mut;
       td_inv = $4; td_def = def;
       td_loc = floc $startpos $endpos } }
-=======
-| labels(lident_nq) ty_var* typedefn
-  { let model, vis, def, inv = $3 in
-    let vis = if model then Abstract else vis in
-    { td_ident = $1; td_params = $2;
-      td_model = model; td_vis = vis; td_def = def;
-      td_inv = inv; td_loc = floc $startpos $endpos } }
-
-late_invariant:
-| labels(lident_nq) ty_var* invariant+
-  { { td_ident = $1; td_params = $2;
-      td_model = false; td_vis = Public; td_def = TDabstract;
-      td_inv = $3; td_loc = floc $startpos $endpos } }
->>>>>>> 7129b259
 
 ty_var:
 | labels(quote_lident) { $1 }
 
 typedefn:
 | (* epsilon *)
-<<<<<<< HEAD
     { (Abstract, false), TDrecord [] }
 | EQUAL vis_mut bar_list1(type_case)
     { $2, TDalgebraic $3 }
@@ -380,6 +305,13 @@
     { $2, TDrecord $4 }
 | EQUAL vis_mut ty
     { $2, TDalias $3 }
+(* FIXME: allow negative bounds *)
+| EQUAL LT RANGE INTEGER INTEGER GT
+    { (Public, false),
+      TDrange (Number.compute_int $4, Number.compute_int $5) }
+| EQUAL LT FLOAT INTEGER INTEGER GT
+    { (Public, false),
+      TDfloat (small_integer $4, small_integer $5) }
 
 vis_mut:
 | (* epsilon *)     { Public, false }
@@ -387,40 +319,16 @@
 | abstract          { $1, false }
 | abstract MUTABLE  { $1, true }
 | MUTABLE abstract  { $2, true }
-=======
-    { false, Public, TDabstract, [] }
-| model abstract bar_list1(type_case) invariant*
-    { $1, $2, TDalgebraic $3, $4 }
-| model abstract LEFTBRC semicolon_list1(type_field) RIGHTBRC invariant*
-    { $1, $2, TDrecord $4, $6 }
-| model abstract ty invariant*
-    { $1, $2, TDalias $3, $4 }
-(* FIXME: allow negative bounds *)
-| EQUAL LT RANGE INTEGER INTEGER GT
-    { false, Public,
-      TDrange (Number.compute_int $4, Number.compute_int $5), [] }
-| EQUAL LT FLOAT INTEGER INTEGER GT
-    { false, Public,
-      TDfloat (small_integer $4, small_integer $5), [] }
-
-model:
-| EQUAL         { false }
-| MODEL         { true }
->>>>>>> 7129b259
 
 abstract:
 | PRIVATE           { Private }
 | ABSTRACT          { Abstract }
 
 type_field:
-<<<<<<< HEAD
-| labels(lident) cast
+| labels(lident_nq) cast
   { { f_ident = $1; f_mutable = false; f_ghost = false;
       f_pty = $2; f_loc = floc $startpos $endpos } }
-| field_modifiers labels(lident) cast
-=======
 | field_modifiers labels(lident_nq) cast
->>>>>>> 7129b259
   { { f_ident = $2; f_mutable = fst $1; f_ghost = snd $1;
       f_pty = $3; f_loc = floc $startpos $endpos } }
 
@@ -629,7 +537,7 @@
       | _ -> Tmatch (def, [pat, $6]) }
 | LET labels(lident_op_id) EQUAL term IN term
     { Tlet ($2, $4, $6) }
-| LET labels(lident) mk_term(lam_defn) IN term
+| LET labels(lident_nq) mk_term(lam_defn) IN term
     { Tlet ($2, $3, $5) }
 | LET labels(lident_op_id) mk_term(lam_defn) IN term
     { Tlet ($2, $3, $5) }
@@ -718,14 +626,13 @@
 
 (* Program declarations *)
 
-<<<<<<< HEAD
 prog_decl:
 | VAL ghost kind labels(lident_rich) mk_expr(val_defn) { Dlet ($4, $2, $3, $5) }
 | LET ghost kind labels(lident_rich) mk_expr(fun_defn) { Dlet ($4, $2, $3, $5) }
 | LET ghost kind labels(lident_rich) const_defn        { Dlet ($4, $2, $3, $5) }
 | LET REC with_list1(rec_defn)                         { Drec $3 }
-| EXCEPTION labels(uident)            { Dexn ($2, PTtuple [], Ity.MaskVisible) }
-| EXCEPTION labels(uident) return     { Dexn ($2, fst $3, snd $3) }
+| EXCEPTION labels(uident_nq)         { Dexn ($2, PTtuple [], Ity.MaskVisible) }
+| EXCEPTION labels(uident_nq) return  { Dexn ($2, fst $3, snd $3) }
 
 ghost:
 | (* epsilon *) { false }
@@ -737,36 +644,6 @@
 | CONSTANT      { Expr.RKfunc }
 | PREDICATE     { Expr.RKpred }
 | LEMMA         { Expr.RKlemma }
-=======
-pdecl:
-| VAL top_ghost labels(lident_rich) type_v          { Dval ($3, $2, $4) }
-| LET top_ghost labels(lident_rich) fun_defn        { Dfun ($3, $2, $4) }
-| LET top_ghost labels(lident_rich) EQUAL fun_expr  { Dfun ($3, $2, $5) }
-| LET REC with_list1(rec_defn)                      { Drec $3 }
-| EXCEPTION labels(uident_nq)                       { Dexn ($2, PTtuple []) }
-| EXCEPTION labels(uident_nq) ty                    { Dexn ($2, $3) }
-
-top_ghost:
-| (* epsilon *) { Gnone  }
-| GHOST         { Gghost }
-| LEMMA         { Glemma }
-
-(* Function declarations *)
-
-type_v:
-| arrow_type_v  { $1 }
-| cast          { PTpure $1 }
-
-arrow_type_v:
-| param params tail_type_c  { PTfunc ($1 @ $2, $3) }
-
-tail_type_c:
-| single_spec spec arrow_type_v { $3, spec_union $1 $2 }
-| COLON simple_type_c           { $2 }
-
-simple_type_c:
-| ty spec { PTpure $1, $2 }
->>>>>>> 7129b259
 
 (* Function definitions *)
 
@@ -821,7 +698,6 @@
 | IF seq_expr THEN expr %prec prec_no_else
     { Eif ($2, $4, mk_expr (Etuple []) $startpos $endpos) }
 | expr LARROW expr
-<<<<<<< HEAD
     { let loc = floc $startpos $endpos in
       let rec down ll rl = match ll, rl with
         | {expr_desc = Eidapp (q, [e1])}::ll, e2::rl -> (e1,q,e2) :: down ll rl
@@ -867,41 +743,10 @@
       | _ -> Ematch (def, [pat, $8]) }
 | LET ghost kind labels(lident_op_id) EQUAL seq_expr IN seq_expr
     { Elet ($4, $2, $3, $6, $8) }
-| LET ghost kind labels(lident) mk_expr(fun_defn) IN seq_expr
+| LET ghost kind labels(lident_nq) mk_expr(fun_defn) IN seq_expr
     { Elet ($4, $2, $3, $5, $7) }
 | LET ghost kind labels(lident_op_id) mk_expr(fun_defn) IN seq_expr
     { Elet ($4, $2, $3, $5, $7) }
-=======
-    { match $1.expr_desc with
-      | Eidapp (q, [e1]) -> Eassign (e1, q, $3)
-      | Eidapp (Qident id, [e1;e2]) when id.id_str = mixfix "[]" ->
-          Eidapp (Qident {id with id_str = mixfix "[]<-"}, [e1;e2;$3])
-      | _ -> raise Error }
-| LET top_ghost pattern EQUAL seq_expr IN seq_expr
-    { match $3.pat_desc with
-      | Pvar id -> Elet (id, $2, $5, $7)
-      | Pwild -> Elet (id_anonymous $3.pat_loc, $2, $5, $7)
-      | Ptuple [] -> Elet (id_anonymous $3.pat_loc, $2,
-          { $5 with expr_desc = Ecast ($5, PTtuple []) }, $7)
-      | Pcast ({pat_desc = Pvar id}, ty) ->
-          Elet (id, $2, { $5 with expr_desc = Ecast ($5, ty) }, $7)
-      | Pcast ({pat_desc = Pwild}, ty) ->
-          let id = id_anonymous $3.pat_loc in
-          Elet (id, $2, { $5 with expr_desc = Ecast ($5, ty) }, $7)
-      | _ ->
-          let e = match $2 with
-            | Glemma -> Loc.errorm ~loc:($3.pat_loc)
-                "`let lemma' cannot be used with complex patterns"
-            | Gghost -> { $5 with expr_desc = Eghost $5 }
-            | Gnone -> $5 in
-          Ematch (e, [$3, $7]) }
-| LET top_ghost labels(lident_op_id) EQUAL seq_expr IN seq_expr
-    { Elet ($3, $2, $5, $7) }
-| LET top_ghost labels(lident_nq) fun_defn IN seq_expr
-    { Efun ($3, $2, $4, $6) }
-| LET top_ghost labels(lident_op_id) fun_defn IN seq_expr
-    { Efun ($3, $2, $4, $6) }
->>>>>>> 7129b259
 | LET REC with_list1(rec_defn) IN seq_expr
     { Erec ($3, $5) }
 | FUN binders spec ARROW spec seq_expr
@@ -918,7 +763,7 @@
     { Emark ($2, $4) }
 | WHILE seq_expr DO loop_annotation seq_expr DONE
     { let inv, var = $4 in Ewhile ($2, inv, var, $5) }
-| FOR lident EQUAL seq_expr for_direction seq_expr DO invariant* seq_expr DONE
+| FOR lident_nq EQUAL seq_expr for_direction seq_expr DO invariant* seq_expr DONE
     { Efor ($2, $4, $5, $6, $8, $9) }
 | ABSURD
     { Eabsurd }
@@ -1089,26 +934,17 @@
 pat_uni_:
 | pat_arg_                              { $1 }
 | uqualid pat_arg+                      { Papp ($1,$2) }
-<<<<<<< HEAD
-| mk_pat(pat_uni_) AS ghost labels(lident)
+| mk_pat(pat_uni_) AS ghost labels(lident_nq)
                                         { Pas ($1,$4,$3) }
 | mk_pat(pat_uni_) cast                 { Pcast ($1,$2) }
-=======
-| mk_pat(pat_uni_) AS labels(lident_nq) { Pas ($1,$3) }
-| mk_pat(pat_uni_) cast                 { Pcast($1,$2) }
->>>>>>> 7129b259
 
 pat_arg_:
 | pat_arg_shared_                       { $1 }
-| labels(lident)                        { Pvar ($1,false) }
-| GHOST labels(lident)                  { Pvar ($2,true) }
+| labels(lident_nq)                     { Pvar ($1,false) }
+| GHOST labels(lident_nq)               { Pvar ($2,true) }
 
 pat_arg_shared_:
 | UNDERSCORE                            { Pwild }
-<<<<<<< HEAD
-=======
-| labels(lident_nq)                     { Pvar $1 }
->>>>>>> 7129b259
 | uqualid                               { Papp ($1,[]) }
 | LEFTPAR RIGHTPAR                      { Ptuple [] }
 | LEFTPAR pattern_ RIGHTPAR             { $2 }
@@ -1130,13 +966,13 @@
 let_pat_uni_:
 | let_pat_arg_                          { $1 }
 | uqualid pat_arg+                      { Papp ($1,$2) }
-| mk_pat(let_pat_uni_) AS ghost labels(lident)
+| mk_pat(let_pat_uni_) AS ghost labels(lident_nq)
                                         { Pas ($1,$4,$3) }
 | mk_pat(let_pat_uni_) cast             { Pcast ($1,$2) }
 
 let_pat_arg_:
 | pat_arg_shared_ { $1 }
-| labels(lident)  { Ptuple [{pat_desc = Pvar ($1,false); pat_loc = $1.id_loc}] }
+| labels(lident_nq)  { Ptuple [{pat_desc = Pvar ($1,false); pat_loc = $1.id_loc}] }
 
 (* Idents *)
 
@@ -1149,12 +985,6 @@
 | lident_nq { $1 }
 
 uident:
-<<<<<<< HEAD
-| UIDENT        { mk_id $1 $startpos $endpos }
-
-lident:
-| LIDENT        { mk_id $1 $startpos $endpos }
-=======
 | UIDENT          { mk_id $1 $startpos $endpos }
 | UIDENT_QUOTE    { mk_id $1 $startpos $endpos }
 
@@ -1165,7 +995,6 @@
 
 lident:
 | LIDENT          { mk_id $1 $startpos $endpos }
-| lident_keyword  { mk_id $1 $startpos $endpos }
 | LIDENT_QUOTE    { mk_id $1 $startpos $endpos }
 
 lident_nq:
@@ -1175,13 +1004,8 @@
                     Loc.errorm ~loc "Symbol %s cannot be user-defined" $1 }
 
 lident_keyword:
-| MODEL           { "model" }
 | RANGE           { "range" }
 | FLOAT           { "float" }
-
-quote_uident:
-| QUOTE_UIDENT  { mk_id ("'" ^ $1) $startpos $endpos }
->>>>>>> 7129b259
 
 quote_lident:
 | QUOTE_LIDENT  { mk_id $1 $startpos $endpos }
@@ -1226,18 +1050,13 @@
 | o = OP1   { mk_id (infix o)    $startpos $endpos }
 | EQUAL     { mk_id (infix "=")  $startpos $endpos }
 | LTGT      { mk_id (infix "<>") $startpos $endpos }
+| LT        { mk_id (infix "<")  $startpos $endpos }
+| GT        { mk_id (infix ">")  $startpos $endpos }
 
 %inline infix_op_234:
 | o = OP2   { mk_id (infix o)    $startpos $endpos }
 | o = OP3   { mk_id (infix o)    $startpos $endpos }
 | o = OP4   { mk_id (infix o)    $startpos $endpos }
-<<<<<<< HEAD
-=======
-| EQUAL     { mk_id (infix "=")  $startpos $endpos }
-| LTGT      { mk_id (infix "<>") $startpos $endpos }
-| LT        { mk_id (infix "<")  $startpos $endpos }
-| GT        { mk_id (infix ">")  $startpos $endpos }
->>>>>>> 7129b259
 
 (* Qualified idents *)
 
