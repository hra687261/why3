(********************************************************************)
(*                                                                  *)
(*  The Why3 Verification Platform   /   The Why3 Development Team  *)
(*  Copyright 2010-2018   --   Inria - CNRS - Paris-Sud University  *)
(*                                                                  *)
(*  This software is distributed under the terms of the GNU Lesser  *)
(*  General Public License version 2.1, with the special exception  *)
(*  on linking described in file LICENSE.                           *)
(*                                                                  *)
(********************************************************************)

<<<<<<< HEAD
=======
(** Typing environments *)

open Wstdlib
open Term
open Theory

>>>>>>> c31496d6
val debug_parse_only : Debug.flag

val debug_type_only : Debug.flag

val open_file : Env.env -> Env.pathname -> unit

val close_file : unit -> Pmodule.pmodule Stdlib.Mstr.t

val open_module : Ptree.ident -> unit

val close_module : Loc.position -> unit

val open_scope : Loc.position -> Ptree.ident -> unit

val close_scope : Loc.position -> import:bool -> unit

val import_scope : Loc.position -> Ptree.qualid -> unit

val add_decl : Loc.position -> Ptree.decl -> unit



val string_list_of_qualid : Ptree.qualid -> string list

val print_qualid : Format.formatter -> Ptree.qualid -> unit

val type_term_in_namespace :
  Theory.namespace -> Decl.known_map -> Coercion.t -> Ptree.term -> Term.term

val type_fmla_in_namespace :
  Theory.namespace -> Decl.known_map -> Coercion.t -> Ptree.term -> Term.term<|MERGE_RESOLUTION|>--- conflicted
+++ resolved
@@ -9,22 +9,13 @@
 (*                                                                  *)
 (********************************************************************)
 
-<<<<<<< HEAD
-=======
-(** Typing environments *)
-
-open Wstdlib
-open Term
-open Theory
-
->>>>>>> c31496d6
 val debug_parse_only : Debug.flag
 
 val debug_type_only : Debug.flag
 
 val open_file : Env.env -> Env.pathname -> unit
 
-val close_file : unit -> Pmodule.pmodule Stdlib.Mstr.t
+val close_file : unit -> Pmodule.pmodule Wstdlib.Mstr.t
 
 val open_module : Ptree.ident -> unit
 
