--- conflicted
+++ resolved
@@ -87,43 +87,7 @@
   | Tupdate of term * (qualid * term) list
   | Tat of term * ident
 
-<<<<<<< HEAD
 (*s Program expressions *)
-=======
-(*s Declarations. *)
-
-type use = {
-  use_theory : qualid;
-  use_import : (bool (* import *) * string (* as *)) option;
-}
-
-type clone_subst =
-  | CSns    of loc * qualid option * qualid option
-  | CStsym  of loc * qualid * ident list * pty
-  | CSfsym  of loc * qualid * qualid
-  | CSpsym  of loc * qualid * qualid
-  | CSvsym  of loc * qualid * qualid
-  | CSlemma of loc * qualid
-  | CSgoal  of loc * qualid
-
-type field = {
-  f_loc     : loc;
-  f_ident   : ident;
-  f_pty     : pty;
-  f_mutable : bool;
-  f_ghost   : bool
-}
-
-type type_def =
-  | TDabstract
-  | TDalias     of pty
-  | TDalgebraic of (loc * ident * param list) list
-  | TDrecord    of field list
-  | TDrange     of BigInt.t * BigInt.t
-  | TDfloat     of int * int
-
-type visibility = Public | Private | Abstract
->>>>>>> 7129b259
 
 type invariant = term list
 type variant = (term * qualid option) list
@@ -202,6 +166,8 @@
   | TDalias     of pty
   | TDalgebraic of (Loc.position * ident * param list) list
   | TDrecord    of field list
+  | TDrange     of BigInt.t * BigInt.t
+  | TDfloat     of int * int
 
 type visibility = Public | Private | Abstract (* = Private + ghost fields *)
 
