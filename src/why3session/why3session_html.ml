(********************************************************************)
(*                                                                  *)
(*  The Why3 Verification Platform   /   The Why3 Development Team  *)
(*  Copyright 2010-2018   --   Inria - CNRS - Paris-Sud University  *)
(*                                                                  *)
(*  This software is distributed under the terms of the GNU Lesser  *)
(*  General Public License version 2.1, with the special exception  *)
(*  on linking described in file LICENSE.                           *)
(*                                                                  *)
(********************************************************************)

open Format
open Why3
open Why3session_lib

module Hprover = Whyconf.Hprover
module S = Session_itp

let output_dir = ref ""
let opt_context = ref false

type style = SimpleTree | Table

let opt_style = ref Table
let default_style = "table"

let set_opt_style = function
  | "simpletree" -> opt_style := SimpleTree
  | "table" -> opt_style := Table
  | _ ->
    eprintf "Unknown html style, ignored@."

let () = set_opt_style default_style

let opt_pp = ref []

let set_opt_pp_in,set_opt_pp_cmd,set_opt_pp_out =
  let suf = ref "" in
  let cmd = ref "" in
  (fun s -> suf := s),
  (fun s -> cmd := s),
  (fun s -> opt_pp := (!suf,(!cmd,s))::!opt_pp)

let spec =
  ("-o",
   Arg.Set_string output_dir,
   "<path> output directory ('-' for stdout)") ::
  ("--context", Arg.Set opt_context,
   " add context around the generated HTML code") ::
  ("--style", Arg.Symbol (["simpletree";"table"], set_opt_style),
   " style to use, defaults to '" ^ default_style ^ "'."
) ::
  ("--add_pp", Arg.Tuple
    [Arg.String set_opt_pp_in;
     Arg.String set_opt_pp_cmd;
     Arg.String set_opt_pp_out],
  "<suffix> <cmd> <out_suffix> declare a pretty-printer for edited proofs") ::
  ("--coqdoc",
   Arg.Unit (fun ()->
    opt_pp := (".v",("coqdoc --no-index --html -o %o %i",".html"))::!opt_pp),
  " use coqdoc to print Coq proofs") ::
  common_options

open Session_itp

type context =
    (string ->
     (formatter -> session -> unit) -> session
     -> unit, formatter, unit) format

let run_file (context : context) print_session fname =
  let ses,_ = read_session fname in
  let project_dir = get_dir ses in
  let output_dir =
    if !output_dir = "" then project_dir else !output_dir
  in
  let basename = Filename.basename project_dir in
  let cout =
    if output_dir = "-" then stdout else
      open_out (Filename.concat output_dir ("why3session.html"))
  in
  let fmt = formatter_of_out_channel cout in
  if !opt_context
  then fprintf fmt context basename (print_session basename) ses
  else print_session basename fmt ses;
  pp_print_flush fmt ();
  if output_dir <> "-" then close_out cout


module Table =
struct

  let provers_stats s provers theory =
    theory_iter_proof_attempt s (fun _ a ->
      Hprover.replace provers a.prover a.prover) theory

  let print_prover = Whyconf.print_prover


  let color_of_status ?(dark=false) fmt b =
    fprintf fmt "%s" (if b then
        if dark then "008000" else "C0FFC0"
      else "FF0000")

let print_results fmt s provers proofs =
  List.iter (fun p ->
    fprintf fmt "<td style=\"background-color:#";
    begin
      try
        let pr = get_proof_attempt_node s (Hprover.find proofs p) in
        let s = pr.proof_state in
        begin
          match s with
	  | Some res ->
	    begin
	      match res.Call_provers.pr_answer with
		| Call_provers.Valid ->
                  fprintf fmt "C0FFC0\">%.2f" res.Call_provers.pr_time
		| Call_provers.Invalid ->
                  fprintf fmt "FF0000\">Invalid"
		| Call_provers.Timeout ->
                  fprintf fmt "FF8000\">Timeout (%ds)"
                    pr.limit.Call_provers.limit_time
		| Call_provers.OutOfMemory ->
                  fprintf fmt "FF8000\">Out Of Memory (%dM)"
                    pr.limit.Call_provers.limit_mem
		| Call_provers.StepLimitExceeded ->
                  fprintf fmt "FF8000\">Step limit exceeded"
		| Call_provers.Unknown _ ->
                  fprintf fmt "FF8000\">%.2f" res.Call_provers.pr_time
		| Call_provers.Failure _ ->
                  fprintf fmt "FF8000\">Failure"
		| Call_provers.HighFailure ->
                  fprintf fmt "FF8000\">High Failure"
	    end
	  | None -> fprintf fmt "E0E0E0\">result missing"
        end;
        if pr.S.proof_obsolete then fprintf fmt " (obsolete)"
      with Not_found -> fprintf fmt "E0E0E0\">---"
    end;
    fprintf fmt "</td>") provers

let rec num_lines s acc tr =
  List.fold_left
    (fun acc g -> 1 +
      List.fold_left (fun acc tr -> 1 + num_lines s acc tr)
      acc (get_transformations s g))
    acc (get_sub_tasks s tr)

  let rec print_transf fmt s depth max_depth provers tr =
    fprintf fmt "<tr>";
    fprintf fmt "<td style=\"background-color:#%a\" colspan=\"%d\">"
      (color_of_status ~dark:false) (tn_proved s tr)
      (max_depth - depth + 1);
<<<<<<< HEAD
    (* for i=1 to depth-1 do fprintf fmt "&nbsp;&nbsp;&nbsp;&nbsp;" done; *)
    let name = (get_transf_name s tr) ^
                 (String.concat "" (get_transf_args s tr)) in
    fprintf fmt "%s</td>" name ;
    for _i=1 (* depth *) to (*max_depth - 1 + *) List.length provers do
      fprintf fmt "<td style=\"background-color:#E0E0E0\"></td>"
    done;
    fprintf fmt "</tr>@\n";
    fprintf fmt "<tr><td rowspan=\"%d\">&nbsp;&nbsp;</td>" (num_lines s 0 tr);
=======
    fprintf fmt "%s</td>" tr.transf_name ;
    for _i=1 to List.length provers do
      fprintf fmt "<td style=\"background-color:#E0E0E0\"></td>"
    done;
    fprintf fmt "</tr>@\n";
    let nl = num_lines 0 tr in
    if nl > 0 then begin
    fprintf fmt "<tr><td rowspan=\"%d\">&nbsp;&nbsp;</td>" nl;
>>>>>>> 6563fac9
    let (_:bool) = List.fold_left
      (fun needs_tr g ->
        print_goal fmt s needs_tr (depth+1) max_depth provers g;
        true)
      false (get_sub_tasks s tr)
    in ()
    end

  and print_goal fmt s needs_tr depth max_depth provers g =
    if needs_tr then fprintf fmt "<tr>";
    fprintf fmt "<td style=\"background-color:#%a\" colspan=\"%d\">"
      (color_of_status ~dark:false) (pn_proved s g)
      (max_depth - depth + 1);
<<<<<<< HEAD
    (* for i=1 to depth-1 do fprintf fmt "&nbsp;&nbsp;&nbsp;&nbsp;" done; *)
    fprintf fmt "%s</td>" (get_proof_name s g).Ident.id_string;
(*    for i=depth to max_depth-1 do fprintf fmt "<td></td>" done; *)
    print_results fmt s provers (get_proof_attempt_ids s g);
=======
    fprintf fmt "%s</td>" (S.goal_user_name g);
    print_results fmt provers (goal_external_proofs g);
>>>>>>> 6563fac9
    fprintf fmt "</tr>@\n";
    List.iter
      (print_transf fmt s depth max_depth provers)
      (get_transformations s g)

<<<<<<< HEAD
  let print_theory s fn fmt th =
    let depth = theory_depth s th in
    if depth > 0 then
    let provers = get_used_provers_theory s th in
=======
  let print_theory fn fmt th =
    let depth = theory_depth th in
    if depth > 0 then begin
    let provers = Hprover.create 9 in
    provers_stats provers th;
>>>>>>> 6563fac9
    let provers =
      Whyconf.Sprover.fold (fun pr acc -> pr :: acc) provers []
    in
    let provers = List.sort Whyconf.Prover.compare provers in
    let name =
      try
        let (l,t,_) = Theory.restore_path (theory_name th) in
        String.concat "." ([fn]@l@[t])
      with Not_found -> fn ^ "." ^ (theory_name th).Ident.id_string
    in
    fprintf fmt "<h2><span style=\"color:#%a\">Theory \"%s\": "
      (color_of_status ~dark:true) (th_proved s th)
      name;
    if th_proved s th then
      fprintf fmt "fully verified" (*TODO in %%.02f s*)
    else fprintf fmt "not fully verified";
    fprintf fmt "</span></h2>@\n";

    fprintf fmt "<table border=\"1\"><tr><td colspan=\"%d\">Obligations</td>" depth;
    List.iter
      (fun pr -> fprintf fmt "<td text-rotation=\"90\">%a</td>" print_prover pr)
      provers;
    fprintf fmt "</tr>@\n";
    List.iter (print_goal fmt s true 1 depth provers) (theory_goals th);
    fprintf fmt "</table>@\n"
    end

  let print_file s fmt f =
    (* fprintf fmt "<h1>File %s</h1>@\n" f.file_name; *)
    let fn = Filename.basename (file_name f) in
    let fn = Filename.chop_extension fn in
    fprintf fmt "%a"
      (Pp.print_list Pp.newline (print_theory s fn)) (file_theories f)

  let print_session name fmt s =
    fprintf fmt "<h1>Why3 Proof Results for Project \"%s\"</h1>@\n" name;
    fprintf fmt "%a"
      (Pp.print_iter2 Stdlib.Hstr.iter Pp.newline Pp.nothing Pp.nothing
         (print_file s)) (get_files s)


  let context : context = "<!DOCTYPE html \
PUBLIC \"-//W3C//DTD XHTML 1.0 Strict//EN\" \
\"http://www.w3.org/TR/xhtml1/DTD/xhtml1-strict.dtd\">\
\n<html xmlns=\"http://www.w3.org/1999/xhtml\">\
\n<head>\
\n  <meta http-equiv=\"Content-Type\" content=\"text/html; charset=UTF-8\" />\
\n  <title>Why3 session of %s</title>\
\n</head>\
\n<body>\
\n%a\
\n</body>\
\n</html>\
\n"

  let run_one = run_file context print_session

end



module Simple =
struct

  let print_prover = Whyconf.print_prover

  let print_proof_status fmt = function
    | None -> fprintf fmt "No result"
    | Some res -> fprintf fmt "Done: %a" Call_provers.print_prover_result res

  let print_proof_attempt s fmt pa =
    let pa = get_proof_attempt_node s pa in
    fprintf fmt "<li>%a : %a</li>"
      print_prover pa.prover
      print_proof_status pa.proof_state

  let rec print_transf s fmt tr =
    let name = (get_transf_name s tr) ^
                 (String.concat "" (get_transf_args s tr)) in
    fprintf fmt "<li>%s : <ul>%a</ul></li>"
      name
      (Pp.print_list Pp.newline (print_goal s)) (get_sub_tasks s tr)

  and print_goal s fmt g =
    fprintf fmt "<li>%s : <ul>%a%a</ul></li>"
      (get_proof_name s g).Ident.id_string
      (Pp.print_iter2 Hprover.iter Pp.newline Pp.nothing
         Pp.nothing (print_proof_attempt s))
      (get_proof_attempt_ids s g)
      (Pp.print_iter1 List.iter Pp.newline (print_transf s))
      (get_transformations s g)

  let print_theory s fmt th =
    fprintf fmt "<li>%s : <ul>%a</ul></li>"
      (theory_name th).Ident.id_string
      (Pp.print_list Pp.newline (print_goal s)) (theory_goals th)

  let print_file s fmt f =
    fprintf fmt "<li>%s : <ul>%a</ul></li>"
      (file_name f)
      (Pp.print_list Pp.newline (print_theory s)) (file_theories f)

  let print_session _name fmt s =
    fprintf fmt "<ul>%a</ul>"
      (Pp.print_iter2 Stdlib.Hstr.iter Pp.newline Pp.nothing Pp.nothing
         (print_file s)) (get_files s)


  let context : context = "<!DOCTYPE html \
PUBLIC \"-//W3C//DTD XHTML 1.0 Strict//EN\" \
\"http://www.w3.org/TR/xhtml1/DTD/xhtml1-strict.dtd\">\
\n<html xmlns=\"http://www.w3.org/1999/xhtml\">\
\n<head>\
\n  <meta http-equiv=\"Content-Type\" content=\"text/html; charset=UTF-8\" />\
\n  <title>Why3 session of %s</title>\
\n</head>\
\n<body>\
\n%a\
\n</body>\
\n</html>\
\n"

  let run_one = run_file context print_session

end


let run () =
  let _,_,should_exit1 = read_env_spec () in
  if should_exit1 then exit 1;
  match !opt_style with
    | Table -> iter_files Table.run_one
    | SimpleTree -> iter_files Simple.run_one

let cmd =
  { cmd_spec = spec;
    cmd_desc = "output session in HTML format";
    cmd_name = "html";
    cmd_run  = run;
  }


(*
Local Variables:
compile-command: "unset LANG; make -C ../.. bin/why3session.byte"
End:
*)<|MERGE_RESOLUTION|>--- conflicted
+++ resolved
@@ -11,6 +11,7 @@
 
 open Format
 open Why3
+open Wstdlib
 open Why3session_lib
 
 module Hprover = Whyconf.Hprover
@@ -152,26 +153,16 @@
     fprintf fmt "<td style=\"background-color:#%a\" colspan=\"%d\">"
       (color_of_status ~dark:false) (tn_proved s tr)
       (max_depth - depth + 1);
-<<<<<<< HEAD
-    (* for i=1 to depth-1 do fprintf fmt "&nbsp;&nbsp;&nbsp;&nbsp;" done; *)
     let name = (get_transf_name s tr) ^
                  (String.concat "" (get_transf_args s tr)) in
     fprintf fmt "%s</td>" name ;
-    for _i=1 (* depth *) to (*max_depth - 1 + *) List.length provers do
-      fprintf fmt "<td style=\"background-color:#E0E0E0\"></td>"
-    done;
-    fprintf fmt "</tr>@\n";
-    fprintf fmt "<tr><td rowspan=\"%d\">&nbsp;&nbsp;</td>" (num_lines s 0 tr);
-=======
-    fprintf fmt "%s</td>" tr.transf_name ;
     for _i=1 to List.length provers do
       fprintf fmt "<td style=\"background-color:#E0E0E0\"></td>"
     done;
     fprintf fmt "</tr>@\n";
-    let nl = num_lines 0 tr in
+    let nl = num_lines s 0 tr in
     if nl > 0 then begin
     fprintf fmt "<tr><td rowspan=\"%d\">&nbsp;&nbsp;</td>" nl;
->>>>>>> 6563fac9
     let (_:bool) = List.fold_left
       (fun needs_tr g ->
         print_goal fmt s needs_tr (depth+1) max_depth provers g;
@@ -185,32 +176,17 @@
     fprintf fmt "<td style=\"background-color:#%a\" colspan=\"%d\">"
       (color_of_status ~dark:false) (pn_proved s g)
       (max_depth - depth + 1);
-<<<<<<< HEAD
-    (* for i=1 to depth-1 do fprintf fmt "&nbsp;&nbsp;&nbsp;&nbsp;" done; *)
     fprintf fmt "%s</td>" (get_proof_name s g).Ident.id_string;
-(*    for i=depth to max_depth-1 do fprintf fmt "<td></td>" done; *)
     print_results fmt s provers (get_proof_attempt_ids s g);
-=======
-    fprintf fmt "%s</td>" (S.goal_user_name g);
-    print_results fmt provers (goal_external_proofs g);
->>>>>>> 6563fac9
     fprintf fmt "</tr>@\n";
     List.iter
       (print_transf fmt s depth max_depth provers)
       (get_transformations s g)
 
-<<<<<<< HEAD
   let print_theory s fn fmt th =
     let depth = theory_depth s th in
-    if depth > 0 then
+    if depth > 0 then begin
     let provers = get_used_provers_theory s th in
-=======
-  let print_theory fn fmt th =
-    let depth = theory_depth th in
-    if depth > 0 then begin
-    let provers = Hprover.create 9 in
-    provers_stats provers th;
->>>>>>> 6563fac9
     let provers =
       Whyconf.Sprover.fold (fun pr acc -> pr :: acc) provers []
     in
@@ -248,7 +224,7 @@
   let print_session name fmt s =
     fprintf fmt "<h1>Why3 Proof Results for Project \"%s\"</h1>@\n" name;
     fprintf fmt "%a"
-      (Pp.print_iter2 Stdlib.Hstr.iter Pp.newline Pp.nothing Pp.nothing
+      (Pp.print_iter2 Hstr.iter Pp.newline Pp.nothing Pp.nothing
          (print_file s)) (get_files s)
 
 
@@ -315,7 +291,7 @@
 
   let print_session _name fmt s =
     fprintf fmt "<ul>%a</ul>"
-      (Pp.print_iter2 Stdlib.Hstr.iter Pp.newline Pp.nothing Pp.nothing
+      (Pp.print_iter2 Hstr.iter Pp.newline Pp.nothing Pp.nothing
          (print_file s)) (get_files s)
 
 
