(********************************************************************)
(*                                                                  *)
(*  The Why3 Verification Platform   /   The Why3 Development Team  *)
(*  Copyright 2010-2017   --   INRIA - CNRS - Paris-Sud University  *)
(*                                                                  *)
(*  This software is distributed under the terms of the GNU Lesser  *)
(*  General Public License version 2.1, with the special exception  *)
(*  on linking described in file LICENSE.                           *)
(*                                                                  *)
(********************************************************************)

open Format
open Why3
open Why3session_lib

module Hprover = Whyconf.Hprover
module S = Session_itp

let output_dir = ref ""
let opt_context = ref false

type style = SimpleTree | Table

let opt_style = ref Table
let default_style = "table"

let set_opt_style = function
  | "simpletree" -> opt_style := SimpleTree
  | "table" -> opt_style := Table
  | _ ->
    eprintf "Unknown html style, ignored@."

let () = set_opt_style default_style

let opt_pp = ref []

let set_opt_pp_in,set_opt_pp_cmd,set_opt_pp_out =
  let suf = ref "" in
  let cmd = ref "" in
  (fun s -> suf := s),
  (fun s -> cmd := s),
  (fun s -> opt_pp := (!suf,(!cmd,s))::!opt_pp)

let spec =
  ("-o",
   Arg.Set_string output_dir,
   "<path> output directory ('-' for stdout)") ::
  ("--context", Arg.Set opt_context,
   " add context around the generated HTML code") ::
  ("--style", Arg.Symbol (["simpletree";"table"], set_opt_style),
   " style to use, defaults to '" ^ default_style ^ "'."
) ::
  ("--add_pp", Arg.Tuple
    [Arg.String set_opt_pp_in;
     Arg.String set_opt_pp_cmd;
     Arg.String set_opt_pp_out],
  "<suffix> <cmd> <out_suffix> declare a pretty-printer for edited proofs") ::
  ("--coqdoc",
   Arg.Unit (fun ()->
    opt_pp := (".v",("coqdoc --no-index --html -o %o %i",".html"))::!opt_pp),
  " use coqdoc to print Coq proofs") ::
  common_options

open Session_itp

type context =
    (string ->
     (formatter -> session -> unit) -> session
     -> unit, formatter, unit) format

let run_file (context : context) print_session fname =
  let ses,_ = read_session fname in
  let project_dir = get_dir ses in
  let output_dir =
    if !output_dir = "" then project_dir else !output_dir
  in
  let basename = Filename.basename project_dir in
  let cout =
    if output_dir = "-" then stdout else
      open_out (Filename.concat output_dir ("why3session.html"))
  in
  let fmt = formatter_of_out_channel cout in
  if !opt_context
  then fprintf fmt context basename (print_session basename) ses
  else print_session basename fmt ses;
  pp_print_flush fmt ();
  if output_dir <> "-" then close_out cout


module Table =
struct

  let provers_stats s provers theory =
    theory_iter_proof_attempt s (fun _ a ->
      Hprover.replace provers a.prover a.prover) theory

  let print_prover = Whyconf.print_prover


  let color_of_status ?(dark=false) fmt b =
    fprintf fmt "%s" (if b then
        if dark then "008000" else "C0FFC0"
      else "FF0000")

let print_results fmt s provers proofs =
  List.iter (fun p ->
    fprintf fmt "<td style=\"background-color:#";
    begin
      try
        let pr = get_proof_attempt_node s (Hprover.find proofs p) in
        let s = pr.proof_state in
        begin
          match s with
	  | Some res ->
	    begin
	      match res.Call_provers.pr_answer with
		| Call_provers.Valid ->
                  fprintf fmt "C0FFC0\">%.2f" res.Call_provers.pr_time
		| Call_provers.Invalid ->
                  fprintf fmt "FF0000\">Invalid"
		| Call_provers.Timeout ->
                  fprintf fmt "FF8000\">Timeout (%ds)"
                    pr.limit.Call_provers.limit_time
		| Call_provers.OutOfMemory ->
                  fprintf fmt "FF8000\">Out Of Memory (%dM)"
                    pr.limit.Call_provers.limit_mem
		| Call_provers.StepLimitExceeded ->
                  fprintf fmt "FF8000\">Step limit exceeded"
		| Call_provers.Unknown _ ->
                  fprintf fmt "FF8000\">%.2f" res.Call_provers.pr_time
		| Call_provers.Failure _ ->
                  fprintf fmt "FF8000\">Failure"
		| Call_provers.HighFailure ->
                  fprintf fmt "FF8000\">High Failure"
	    end
	  | None -> fprintf fmt "E0E0E0\">result missing"
        end;
        if pr.S.proof_obsolete then fprintf fmt " (obsolete)"
      with Not_found -> fprintf fmt "E0E0E0\">---"
    end;
    fprintf fmt "</td>") provers

let rec num_lines s acc tr =
  List.fold_left
    (fun acc g -> 1 +
      List.fold_left (fun acc tr -> 1 + num_lines s acc tr)
      acc (get_transformations s g))
    acc (get_sub_tasks s tr)

  let rec print_transf fmt s depth max_depth provers tr =
    fprintf fmt "<tr>";
    for _i=1 to 0 (* depth-1 *) do fprintf fmt "<td></td>" done;
<<<<<<< HEAD
    fprintf fmt "<td bgcolor=\"#%a\" colspan=\"%d\">"
      (color_of_status ~dark:false) (tn_proved s tr)
=======
    fprintf fmt "<td style=\"background-color:#%a\" colspan=\"%d\">"
      (color_of_status ~dark:false) (Opt.inhabited tr.S.transf_verified)
>>>>>>> 560b2b5d
      (max_depth - depth + 1);
    (* for i=1 to depth-1 do fprintf fmt "&nbsp;&nbsp;&nbsp;&nbsp;" done; *)
    let name = (get_transf_name s tr) ^
                 (String.concat "" (get_transf_args s tr)) in
    fprintf fmt "%s</td>" name ;
    for _i=1 (* depth *) to (*max_depth - 1 + *) List.length provers do
      fprintf fmt "<td style=\"background-color:#E0E0E0\"></td>"
    done;
    fprintf fmt "</tr>@\n";
<<<<<<< HEAD
    fprintf fmt "<td rowspan=\"%d\">&nbsp;&nbsp;</td>" (num_lines s 0 tr);
    let (_:bool) = List.fold_left
      (fun is_first g ->
        print_goal fmt s is_first (depth+1) max_depth provers g;
        false)
      true (get_sub_tasks s tr)
    in ()

  and print_goal fmt s is_first depth max_depth provers g =
    if not is_first then fprintf fmt "<tr>";
    (* for i=1 to 0 (\* depth-1 *\) do fprintf fmt "<td></td>" done; *)
    fprintf fmt "<td bgcolor=\"#%a\" colspan=\"%d\">"
      (color_of_status ~dark:false) (pn_proved s g)
=======
    fprintf fmt "<tr><td rowspan=\"%d\">&nbsp;&nbsp;</td>" (num_lines 0 tr);
    let (_:bool) = List.fold_left
      (fun needs_tr g ->
        print_goal fmt needs_tr (depth+1) max_depth provers g;
        true)
      false tr.transf_goals
    in ()

  and print_goal fmt needs_tr depth max_depth provers g =
    if needs_tr then fprintf fmt "<tr>";
    (* for i=1 to 0 (\* depth-1 *\) do fprintf fmt "<td></td>" done; *)
    fprintf fmt "<td style=\"background-color:#%a\" colspan=\"%d\">"
      (color_of_status ~dark:false) (Opt.inhabited (S.goal_verified g))
>>>>>>> 560b2b5d
      (max_depth - depth + 1);
    (* for i=1 to depth-1 do fprintf fmt "&nbsp;&nbsp;&nbsp;&nbsp;" done; *)
    fprintf fmt "%s</td>" (get_proof_name s g).Ident.id_string;
(*    for i=depth to max_depth-1 do fprintf fmt "<td></td>" done; *)
    print_results fmt s provers (get_proof_attempt_ids s g);
    fprintf fmt "</tr>@\n";
    List.iter
      (print_transf fmt s depth max_depth provers)
      (get_transformations s g)

  let print_theory s fn fmt th =
    let depth = theory_depth s th in
    if depth > 0 then
    let provers = get_used_provers_theory s th in
    let provers =
      Whyconf.Sprover.fold (fun pr acc -> pr :: acc) provers []
    in
    let provers = List.sort Whyconf.Prover.compare provers in
    let name =
      try
        let (l,t,_) = Theory.restore_path (theory_name th) in
        String.concat "." ([fn]@l@[t])
      with Not_found -> fn ^ "." ^ (theory_name th).Ident.id_string
    in
<<<<<<< HEAD
    fprintf fmt "<h2><font color=\"#%a\">Theory \"%s\": "
      (color_of_status ~dark:true) (th_proved s th)
      name;
    if th_proved s th then
      fprintf fmt "fully verified in %%.02f s"
    else fprintf fmt "not fully verified";
    fprintf fmt "</font></h2>@\n";
=======
    fprintf fmt "<h2><span style=\"color:#%a\">Theory \"%s\": "
      (color_of_status ~dark:true) (Opt.inhabited th.S.theory_verified)
      name;
    begin match th.S.theory_verified with
    | Some t -> fprintf fmt "fully verified in %.02f s" t
    | None -> fprintf fmt "not fully verified"
    end;
    fprintf fmt "</span></h2>@\n";
>>>>>>> 560b2b5d

    fprintf fmt "<table border=\"1\"><tr><td colspan=\"%d\">Obligations</td>" depth;
    (* fprintf fmt "<table border=\"1\"><tr><td>Obligations</td>"; *)
    List.iter
      (fun pr -> fprintf fmt "<td text-rotation=\"90\">%a</td>" print_prover pr)
      provers;
<<<<<<< HEAD
    fprintf fmt "</td></tr>@\n";
    List.iter (print_goal fmt s true 1 depth provers) (theory_goals th);
=======
    fprintf fmt "</tr>@\n";
    List.iter (print_goal fmt true 1 depth provers) th.theory_goals;
>>>>>>> 560b2b5d
    fprintf fmt "</table>@\n"

  let print_file s fmt f =
    (* fprintf fmt "<h1>File %s</h1>@\n" f.file_name; *)
    let fn = Filename.basename (file_name f) in
    let fn = Filename.chop_extension fn in
    fprintf fmt "%a"
      (Pp.print_list Pp.newline (print_theory s fn)) (file_theories f)

  let print_session name fmt s =
    fprintf fmt "<h1>Why3 Proof Results for Project \"%s\"</h1>@\n" name;
    fprintf fmt "%a"
      (Pp.print_iter2 Stdlib.Hstr.iter Pp.newline Pp.nothing Pp.nothing
         (print_file s)) (get_files s)


  let context : context = "<!DOCTYPE html \
PUBLIC \"-//W3C//DTD XHTML 1.0 Strict//EN\" \
\"http://www.w3.org/TR/xhtml1/DTD/xhtml1-strict.dtd\">\
\n<html xmlns=\"http://www.w3.org/1999/xhtml\">\
\n<head>\
\n  <meta http-equiv=\"Content-Type\" content=\"text/html; charset=UTF-8\" />\
\n  <title>Why3 session of %s</title>\
\n</head>\
\n<body>\
\n%a\
\n</body>\
\n</html>\
\n"

  let run_one = run_file context print_session

end



module Simple =
struct

  let print_prover = Whyconf.print_prover

  let print_proof_status fmt = function
    | None -> fprintf fmt "No result"
    | Some res -> fprintf fmt "Done: %a" Call_provers.print_prover_result res

  let print_proof_attempt s fmt pa =
    let pa = get_proof_attempt_node s pa in
    fprintf fmt "<li>%a : %a</li>"
      print_prover pa.prover
      print_proof_status pa.proof_state

  let rec print_transf s fmt tr =
    let name = (get_transf_name s tr) ^
                 (String.concat "" (get_transf_args s tr)) in
    fprintf fmt "<li>%s : <ul>%a</ul></li>"
      name
      (Pp.print_list Pp.newline (print_goal s)) (get_sub_tasks s tr)

  and print_goal s fmt g =
    fprintf fmt "<li>%s : <ul>%a%a</ul></li>"
      (get_proof_name s g).Ident.id_string
      (Pp.print_iter2 Hprover.iter Pp.newline Pp.nothing
         Pp.nothing (print_proof_attempt s))
      (get_proof_attempt_ids s g)
      (Pp.print_iter1 List.iter Pp.newline (print_transf s))
      (get_transformations s g)

  let print_theory s fmt th =
    fprintf fmt "<li>%s : <ul>%a</ul></li>"
      (theory_name th).Ident.id_string
      (Pp.print_list Pp.newline (print_goal s)) (theory_goals th)

  let print_file s fmt f =
    fprintf fmt "<li>%s : <ul>%a</ul></li>"
      (file_name f)
      (Pp.print_list Pp.newline (print_theory s)) (file_theories f)

  let print_session _name fmt s =
    fprintf fmt "<ul>%a</ul>"
      (Pp.print_iter2 Stdlib.Hstr.iter Pp.newline Pp.nothing Pp.nothing
         (print_file s)) (get_files s)


  let context : context = "<!DOCTYPE html \
PUBLIC \"-//W3C//DTD XHTML 1.0 Strict//EN\" \
\"http://www.w3.org/TR/xhtml1/DTD/xhtml1-strict.dtd\">\
\n<html xmlns=\"http://www.w3.org/1999/xhtml\">\
\n<head>\
\n  <meta http-equiv=\"Content-Type\" content=\"text/html; charset=UTF-8\" />\
\n  <title>Why3 session of %s</title>\
\n</head>\
\n<body>\
\n%a\
\n</body>\
\n</html>\
\n"

  let run_one = run_file context print_session

end


let run () =
  let _,_,should_exit1 = read_env_spec () in
  if should_exit1 then exit 1;
  match !opt_style with
    | Table -> iter_files Table.run_one
    | SimpleTree -> iter_files Simple.run_one

let cmd =
  { cmd_spec = spec;
    cmd_desc = "output session in HTML format";
    cmd_name = "html";
    cmd_run  = run;
  }


(*
Local Variables:
compile-command: "unset LANG; make -C ../.. bin/why3session.byte"
End:
*)<|MERGE_RESOLUTION|>--- conflicted
+++ resolved
@@ -150,13 +150,8 @@
   let rec print_transf fmt s depth max_depth provers tr =
     fprintf fmt "<tr>";
     for _i=1 to 0 (* depth-1 *) do fprintf fmt "<td></td>" done;
-<<<<<<< HEAD
-    fprintf fmt "<td bgcolor=\"#%a\" colspan=\"%d\">"
+    fprintf fmt "<td style=\"background-color:#%a\" colspan=\"%d\">"
       (color_of_status ~dark:false) (tn_proved s tr)
-=======
-    fprintf fmt "<td style=\"background-color:#%a\" colspan=\"%d\">"
-      (color_of_status ~dark:false) (Opt.inhabited tr.S.transf_verified)
->>>>>>> 560b2b5d
       (max_depth - depth + 1);
     (* for i=1 to depth-1 do fprintf fmt "&nbsp;&nbsp;&nbsp;&nbsp;" done; *)
     let name = (get_transf_name s tr) ^
@@ -166,35 +161,19 @@
       fprintf fmt "<td style=\"background-color:#E0E0E0\"></td>"
     done;
     fprintf fmt "</tr>@\n";
-<<<<<<< HEAD
-    fprintf fmt "<td rowspan=\"%d\">&nbsp;&nbsp;</td>" (num_lines s 0 tr);
-    let (_:bool) = List.fold_left
-      (fun is_first g ->
-        print_goal fmt s is_first (depth+1) max_depth provers g;
-        false)
-      true (get_sub_tasks s tr)
-    in ()
-
-  and print_goal fmt s is_first depth max_depth provers g =
-    if not is_first then fprintf fmt "<tr>";
-    (* for i=1 to 0 (\* depth-1 *\) do fprintf fmt "<td></td>" done; *)
-    fprintf fmt "<td bgcolor=\"#%a\" colspan=\"%d\">"
-      (color_of_status ~dark:false) (pn_proved s g)
-=======
-    fprintf fmt "<tr><td rowspan=\"%d\">&nbsp;&nbsp;</td>" (num_lines 0 tr);
+    fprintf fmt "<tr><td rowspan=\"%d\">&nbsp;&nbsp;</td>" (num_lines s 0 tr);
     let (_:bool) = List.fold_left
       (fun needs_tr g ->
-        print_goal fmt needs_tr (depth+1) max_depth provers g;
+        print_goal fmt s needs_tr (depth+1) max_depth provers g;
         true)
-      false tr.transf_goals
+      false (get_sub_tasks s tr)
     in ()
 
-  and print_goal fmt needs_tr depth max_depth provers g =
+  and print_goal fmt s needs_tr depth max_depth provers g =
     if needs_tr then fprintf fmt "<tr>";
     (* for i=1 to 0 (\* depth-1 *\) do fprintf fmt "<td></td>" done; *)
     fprintf fmt "<td style=\"background-color:#%a\" colspan=\"%d\">"
-      (color_of_status ~dark:false) (Opt.inhabited (S.goal_verified g))
->>>>>>> 560b2b5d
+      (color_of_status ~dark:false) (pn_proved s g)
       (max_depth - depth + 1);
     (* for i=1 to depth-1 do fprintf fmt "&nbsp;&nbsp;&nbsp;&nbsp;" done; *)
     fprintf fmt "%s</td>" (get_proof_name s g).Ident.id_string;
@@ -219,37 +198,21 @@
         String.concat "." ([fn]@l@[t])
       with Not_found -> fn ^ "." ^ (theory_name th).Ident.id_string
     in
-<<<<<<< HEAD
-    fprintf fmt "<h2><font color=\"#%a\">Theory \"%s\": "
+    fprintf fmt "<h2><span style=\"color:#%a\">Theory \"%s\": "
       (color_of_status ~dark:true) (th_proved s th)
       name;
     if th_proved s th then
       fprintf fmt "fully verified in %%.02f s"
     else fprintf fmt "not fully verified";
-    fprintf fmt "</font></h2>@\n";
-=======
-    fprintf fmt "<h2><span style=\"color:#%a\">Theory \"%s\": "
-      (color_of_status ~dark:true) (Opt.inhabited th.S.theory_verified)
-      name;
-    begin match th.S.theory_verified with
-    | Some t -> fprintf fmt "fully verified in %.02f s" t
-    | None -> fprintf fmt "not fully verified"
-    end;
     fprintf fmt "</span></h2>@\n";
->>>>>>> 560b2b5d
 
     fprintf fmt "<table border=\"1\"><tr><td colspan=\"%d\">Obligations</td>" depth;
     (* fprintf fmt "<table border=\"1\"><tr><td>Obligations</td>"; *)
     List.iter
       (fun pr -> fprintf fmt "<td text-rotation=\"90\">%a</td>" print_prover pr)
       provers;
-<<<<<<< HEAD
-    fprintf fmt "</td></tr>@\n";
+    fprintf fmt "</tr>@\n";
     List.iter (print_goal fmt s true 1 depth provers) (theory_goals th);
-=======
-    fprintf fmt "</tr>@\n";
-    List.iter (print_goal fmt true 1 depth provers) th.theory_goals;
->>>>>>> 560b2b5d
     fprintf fmt "</table>@\n"
 
   let print_file s fmt f =
