--- conflicted
+++ resolved
@@ -99,14 +99,8 @@
 syn keyword  whyType     bool int list map option real
 syn keyword  whyType     array ref unit
 
-<<<<<<< HEAD
-syn keyword  whySpec     absurd alias assert assume check diverges ensures
-syn keyword  whySpec     invariant raises reads requires returns variant writes
-syn keyword  whySpec     at old
-=======
-syn keyword  whySpec     absurd assert assume check diverges ensures invariant
+syn keyword  whySpec     absurd alias assert assume check diverges ensures invariant
 syn keyword  whySpec     pure raises reads requires returns variant writes at old
->>>>>>> 54e5a079
 
 syn match    whyConstructor  "(\s*)"
 syn match    whyConstructor  "\u\(\w\|'\)*\>"
