--- conflicted
+++ resolved
@@ -159,7 +159,6 @@
           <keyword>abstract</keyword>
           <keyword>as</keyword>
           <keyword>axiom</keyword>
-          <keyword>by</keyword>
           <keyword>clone</keyword>
           <keyword>coinductive</keyword>
           <keyword>constant</keyword>
@@ -177,11 +176,7 @@
           <keyword>module</keyword>
           <keyword>predicate</keyword>
           <keyword>private</keyword>
-<<<<<<< HEAD
           <keyword>scope</keyword>
-=======
-          <keyword>so</keyword>
->>>>>>> 2411344a
           <keyword>theory</keyword>
           <keyword>type</keyword>
           <keyword>use</keyword>
@@ -191,6 +186,7 @@
 	<context id="meta-words" style-ref="keyword">
           <keyword>any</keyword>
           <keyword>begin</keyword>
+          <keyword>by</keyword>
           <keyword>do</keyword>
           <keyword>done</keyword>
           <keyword>downto</keyword>
@@ -208,6 +204,7 @@
           <keyword>not</keyword>
           <keyword>raise</keyword>
           <keyword>rec</keyword>
+          <keyword>so</keyword>
           <keyword>then</keyword>
           <keyword>to</keyword>
           <keyword>try</keyword>
