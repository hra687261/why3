--- conflicted
+++ resolved
@@ -128,13 +128,8 @@
 		introduction abstraction close_epsilon lift_epsilon \
 		eval_match instantiate_predicate smoke_detector
 
-<<<<<<< HEAD
-LIB_PRINTER = alt_ergo why3printer smtv1 smtv2 coq pvs \
+LIB_PRINTER = alt_ergo why3printer smtv1 smtv2 coq pvs isabelle \
 	      simplify gappa cvc3 yices mathematica
-=======
-LIB_PRINTER = alt_ergo why3printer smtv1 smtv2 coq pvs isabelle \
-		simplify gappa cvc3 yices mathematica
->>>>>>> 629e530a
 
 LIB_SESSION = xml termcode session session_tools session_scheduler
 
