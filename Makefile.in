####################################################################
#                                                                  #
#  The Why3 Verification Platform   /   The Why3 Development Team  #
#  Copyright 2010-2020   --   Inria - CNRS - Paris-Sud University  #
#                                                                  #
#  This software is distributed under the terms of the GNU Lesser  #
#  General Public License version 2.1, with the special exception  #
#  on linking described in file LICENSE.                           #
#                                                                  #
####################################################################

VERBOSEMAKE ?= @enable_verbose_make@

ifeq ($(VERBOSEMAKE),yes)
  SHOW = @true
  HIDE =
else
  SHOW = @echo
  HIDE = @
endif

# install the binaries
DESTDIR =

prefix	    = @prefix@
exec_prefix = @exec_prefix@
datarootdir = @datarootdir@

BINDIR  = $(DESTDIR)@bindir@
LIBDIR  = $(DESTDIR)@libdir@
DATADIR = $(DESTDIR)@datarootdir@
MANDIR  = $(DESTDIR)@mandir@
TOOLDIR = $(LIBDIR)/why3/commands

# OS specific stuff
EXE   = @EXE@

# other variables
CC        = @CC@
MKDIR_P   = @MKDIR_P@
INSTALL   = @INSTALL@
INSTALL_DATA = @INSTALL_DATA@

ifeq (@enable_ocamlfind@,yes)
OCAMLC    = @OCAMLFIND@ ocamlc
OCAMLOPT  = @OCAMLFIND@ ocamlopt
OCAMLDEP  = @OCAMLFIND@ ocamldep
OCAMLDOC  = @OCAMLFIND@ ocamldoc
else
OCAMLC    = @OCAMLC@
OCAMLOPT  = @OCAMLOPT@
OCAMLDEP  = @OCAMLDEP@
OCAMLDOC  = @OCAMLDOC@
endif

OCAMLFIND = @OCAMLFIND@
OCAMLLEX  = @OCAMLLEX@
OCAMLYACC = @OCAMLYACC@
OCAMLLIB  = @OCAMLLIB@
OCAMLINSTALLLIB  = $(DESTDIR)@OCAMLINSTALLLIB@
OCAMLBEST = @OCAMLBEST@
OCAMLVERSION = @OCAMLVERSION@
COQC      = @COQC@
COQDEP    = @COQDEP@
FRAMAC_LIBDIR = $(DESTDIR)@FRAMAC_LIBDIR@
MENHIR	  = @MENHIR@

DEPFLAGS = -slash

ifeq (@enable_why3_lib@,yes)
INCLUDES += -I lib/why3
endif
ifeq (@OCAMLBEST@,opt)
# the semantics of the -native flag changed in ocaml 4.03.0
#DEPFLAGS += -native
endif

ifeq (@OCAMLBEST@,opt)
SHAREDBEST=cmxs
else
SHAREDBEST=cma
endif

ifeq (@LATEX@,rubber)
   LATEXCOMP=rubber --warn all --pdf
   LATEXCLEAN=rubber --pdf --clean
endif

ifeq (@LATEX@,latexmk)
   LATEXCOMP=LATEXOPTS= latexmk --pdf
   LATEXCLEAN=LATEXOPTS= latexmk --pdf -C
endif

ifeq (@LATEX@,pdflatex)
   LATEXCOMP=pdflatex
   LATEXCLEAN=true
endif

SPHINX = @SPHINX@

EMACS = @EMACS@

#PSVIEWER  = @PSVIEWER@
#PDFVIEWER = @PDFVIEWER@

EXTINCLUDES = @WHY3INCLUDE@ @SEQINCLUDE@ @REINCLUDE@ @ZIPINCLUDE@ @MENHIRINCLUDE@ @NUMINCLUDE@ @MLMPFRINCLUDE@ @INFERINCLUDE@

# warnings are enabled and non fatal by default, except:
# - disabled:
#   4    Fragile pattern matching: matching that will remain complete even
#        if additional constructors are added to one of the variant types
#        matched.
#   9    Missing fields in a record pattern.
#   41   Ambiguous constructor or label name.
#   44   Open statement shadows an already defined identifier.
#   45   Open statement shadows an already defined label or constructor.
#   50   Unexpected documentation comment.
#   52   The argument of this constructor should not be matched against a
#        constant pattern; the actual value of the argument could change
#        in the future.
# - fatal:
#   5    Partially applied function: expression whose result has function
#        type and is ignored.
#   8    Partial match: missing cases in pattern-matching.
#   48   Implicit elimination of optional arguments.

WARNINGS = A-4-9-41-44-45-50-52@5@8@48

FLAGS = -w $(WARNINGS) -safe-string -keep-locs -bin-annot -dtypes -g -thread $(INCLUDES)
OFLAGS = $(FLAGS)
BFLAGS = $(FLAGS)

ifeq (@enable_ocamlfind@,yes)
FLAGS += $(addprefix -package ,$(EXTPKGS))
OLINKFLAGS += -linkpkg -linkall
BLINKFLAGS += -linkpkg -linkall
else
FLAGS += $(EXTINCLUDES)
OLINKFLAGS = -linkall @MLMPFR_LINK@ $(EXTCMXA)
BLINKFLAGS = -linkall @MLMPFR_LINK@ $(EXTCMA)
endif

ifeq (@enable_profiling@,yes)
OFLAGS += -g -p
endif

# see http://caml.inria.fr/mantis/view.php?id=4991
CMIHACK = -intf-suffix .cmi

# external libraries common to all binaries

EXTOBJS = menhirLib
EXTLIBS = @SEQLIB@ @RELIB@ unix nums dynlink @ZIPLIB@ @MLMPFR@ @WHY3LIB@ @INFERLIB@
EXTPKGS = menhirLib @SEQLIB@ @RELIB@ unix num dynlink @ZIPLIB@ @WHY3LIB@ @INFERPKG@ @SEXPLIB@ @SEXPLIBPPX@

EXTCMA	= $(addsuffix .cmo,$(EXTOBJS)) $(addsuffix .cma,$(EXTLIBS))
EXTCMXA = $(addsuffix .cmx,$(EXTOBJS)) $(addsuffix .cmxa,$(EXTLIBS))

INSTALLED_LIB_EXTS = a cma cmx cmi cmxa cmxs
COMPILED_LIB_EXTS = $(INSTALLED_LIB_EXTS) o cmo cmt cmti annot dep conflicts

TOTARGET = > "$@" || (RV=$$?; rm -f "$@"; exit $${RV})

# Variables added for checking realizations
GENERATED_PREFIX_COQ="lib/coq"
GENERATED_PREFIX_ISABELLE=lib/isabelle

ifeq (@enable_why3_lib@,yes)
WHY3CMA  = lib/why3/why3.cma
WHY3CMXA = lib/why3/why3.cmxa
else
WHY3CMA  =
WHY3CMXA =
endif

###############
# main target
###############

ifeq (@enable_why3_lib@,yes)
all: @OCAMLBEST@
else
all:
endif

plugins: plugins.@OCAMLBEST@
opt: plugins.opt
byte: plugins.byte

ifeq (@enable_local@,yes)
all: install_local
endif

.PHONY: byte opt clean depend all install install-lib uninstall
.PHONY: install-bin install-data uninstall-bin uninstall-data
.PHONY: install-bash install-emacs install-framac
.PHONY: uninstall-bash uninstall-emacs uninstall-framac
.PHONY: ide install-ide uninstall-ide
.PHONY: coq install-coq uninstall-coq clean-coq
.PHONY: pvs install-pvs uninstall-pvs clean-pvs
.PHONY: install-isabelle
.PHONY: plugins plugins.byte plugins.opt

CLEANDIRS =
CLEANLIBS =
GENERATED =

##############
# Why3 library
##############

LIBGENERATED = src/util/config.ml \
	       src/util/rc.ml src/util/lexlib.ml src/util/mysexplib.ml \
	       src/util/json_parser.mli src/util/json_parser.ml \
	       src/util/json_lexer.ml src/util/mlmpfr_wrapper.ml \
	       src/parser/lexer.ml \
	       src/parser/parser.mli src/parser/parser.ml \
	       src/parser/parser_messages.ml \
	       src/driver/driver_parser.mli src/driver/driver_parser.ml \
	       src/driver/driver_lexer.ml \
         src/driver/sexp.ml \
				 src/session/compress.ml src/session/xml.ml \
	       src/session/strategy_parser.ml

LIB_UTIL = mysexplib config bigInt mlmpfr_wrapper util opt lists strings \
	   pp extmap extset exthtbl weakhtbl diffmap \
	   hashcons wstdlib exn_printer getopt \
	   json_base json_parser json_lexer \
	   debug loc lexlib print_tree \
	   cmdline warning sysutil rc plugin bigInt number constant vector pqueue

ifeq (@enable_re@,no)
LIB_UTIL += re
endif

LIB_CORE = ident ty term pattern decl coercion theory \
	   task pretty dterm env trans printer model_parser

LIB_DRIVER = prove_client call_provers driver_ast driver_parser driver_lexer driver \
		whyconf autodetection smtv2_model_defs collect_data_model sexp smtv2_model_parser

LIB_MLW = ity expr pdecl eval_match typeinv vc pmodule dexpr big_real \
          pinterp counterexample

ifeq (@enable_infer@,yes)
LIB_INFER = o2oterm domain infer_why3 quant_domain union_find disjunctive_term_domain uf_domain infer_cfg infer_loop
endif

LIB_EXTRACT = mltree compile mlinterp pdriver ml_printer \
              c ocaml cakeml

LIB_PARSER = ptree ptree_helpers glob typing \
		parser_messages parser typing report lexer mlw_printer

LIB_TRANSFORM = simplify_formula inlining split_goal \
		args_wrapper detect_polymorphism reduction_engine compute \
		eliminate_definition eliminate_algebraic \
		abstract_quantifiers eliminate_unknown_types \
		eliminate_unknown_lsymbols eliminate_symbol \
		eliminate_inductive eliminate_let eliminate_if \
		libencoding discriminate encoding encoding_select \
		encoding_guards_full encoding_tags_full \
		encoding_guards encoding_tags encoding_twin \
		encoding_sort simplify_array filter_trigger \
		abstraction close_epsilon lift_epsilon \
		eliminate_epsilon intro_projections_counterexmp \
		instantiate_predicate smoke_detector \
		prop_curry eliminate_literal \
		generic_arg_trans_utils case apply subst \
		introduction ind_itp destruct cut congruence \
		intro_vc_vars_counterexmp prepare_for_counterexmp \
		induction induction_pr matching reflection

LIB_PRINTER = cntexmp_printer alt_ergo why3printer smtv1 smtv2 coq\
	      pvs isabelle \
	      simplify gappa cvc3 yices mathematica

LIB_SESSION = compress xml termcode session_itp \
              strategy strategy_parser controller_itp \
	      server_utils itp_communication \
	      itp_server json_util unix_scheduler

LIBMODULES =  $(addprefix src/util/, $(LIB_UTIL)) \
	      $(addprefix src/core/, $(LIB_CORE)) \
	      $(addprefix src/driver/, $(LIB_DRIVER)) \
	      $(addprefix src/mlw/, $(LIB_MLW)) \
	      $(addprefix src/infer/, $(LIB_INFER)) \
	      $(addprefix src/extract/, $(LIB_EXTRACT)) \
	      $(addprefix src/parser/, $(LIB_PARSER)) \
	      $(addprefix src/transform/, $(LIB_TRANSFORM)) \
	      $(addprefix src/printer/, $(LIB_PRINTER)) \
	      $(addprefix src/session/, $(LIB_SESSION))

LIBDIRS = util core driver mlw extract parser transform printer session

ifeq (@enable_infer@,yes)
	LIBDIRS += infer
endif

LIBINCLUDES = $(addprefix -I src/, $(LIBDIRS))

LIBDEP = $(addsuffix .dep, $(LIBMODULES))
LIBCMO = $(addsuffix .cmo, $(LIBMODULES))
LIBCMX = $(addsuffix .cmx, $(LIBMODULES))

$(LIBDEP) $(LIBCMO) $(LIBCMX): INCLUDES += $(LIBINCLUDES)
$(LIBCMX): OFLAGS += -for-pack Why3

$(LIBDEP): $(LIBGENERATED)

# Mlmpfr

ifeq (@found_mlmpfr@,yes)
src/util/mlmpfr_wrapper.ml: src/util/mlmpfr_real.ml Makefile
	cp $< $@
else
src/util/mlmpfr_wrapper.ml: src/util/mlmpfr_dummy.ml Makefile
	cp $< $@
endif

# Ocamlzip

ifeq (@enable_zip@,yes)
src/session/compress.ml: src/session/compress_z.ml Makefile
	cp $< $@
else
src/session/compress.ml: src/session/compress_none.ml Makefile
	cp $< $@
endif

# pp_sexp_conv

ifeq (@enable_pp_sexp@, yes)
src/util/mysexplib.ml: src/util/mysexplib-real.ml Makefile
	cp $< $@
src/tools/why3pp_sexp.ml: src/tools/why3pp_sexp-real.ml Makefile
	cp $< $@
else
src/util/mysexplib.ml: src/util/mysexplib-dummy.ml Makefile
	cp $< $@
src/tools/why3pp_sexp.ml: src/tools/why3pp_sexp-dummy.ml Makefile
	cp $< $@
endif

.PHONY: initialize_messages update-parsing-error-handling

PARSERS=src/parser/parser_common.mly src/parser/parser.mly

src/parser/parser_messages.ml: src/parser/handcrafted.messages
	@rm -f src/parser/parser_messages.ml src/parser/parser_messages.ml.tmp
	@$(MENHIR) --explain --strict $(PARSERS) --base src/parser/parser --update-errors \
		src/parser/handcrafted.messages > src/parser/handcrafted.messages.temp
	@if  ! diff -b src/parser/handcrafted.messages src/parser/handcrafted.messages.temp > /dev/null; then \
			echo "Parsing error handling must be updated, the file 'src/parser/handcrafted.messages.temp' \
contains an updated version that must be checked before replacing 'src/parser/handcrafted.messages'"; \
		exit 1; \
	fi
	@rm -f src/parser/handcrafted.messages.temp
	$(MENHIR) --explain --strict $(PARSERS) --base src/parser/parser --compile-errors \
		src/parser/handcrafted.messages > src/parser/parser_messages.ml

clean::
	rm -f src/parser/parser_messages.ml.tmp src/parser/handcrafted.messages.temp

# debug optimisation ppx

ifeq (@enable_ppx@,yes)
src/util/ppx_debug_optim: src/util/debug_optim.ml
	$(SHOW) 'Linking $@'
	$(HIDE) $(OCAMLFIND) opt -package compiler-libs.common -linkpkg src/util/debug_optim.ml -o $@

src/transform/reflection.cmx: src/util/ppx_debug_optim
src/transform/reflection.cmx: OFLAGS += -ppx src/util/ppx_debug_optim
src/extract/mlinterp.cmx: src/util/ppx_debug_optim
src/extract/mlinterp.cmx: OFLAGS += -ppx src/util/ppx_debug_optim

clean::
	rm -f src/util/ppx_debug_optim
endif

# Re

ifeq (@enable_re@,no)
src/util/re.ml: src/util/recompat.ml Makefile
	cp $< $@
GENERATED += src/util/re.ml
endif

# build targets

byte: lib/why3/why3.cma
opt:  lib/why3/why3.cmxa lib/why3/why3.cmxs

lib/why3/why3.cma: lib/why3/why3.cmo
lib/why3/why3.cmxa: lib/why3/why3.cmx
lib/why3/why3.cmxs: lib/why3/why3.cmx

lib/why3/why3.cmo: $(LIBCMO)
	$(SHOW) 'Linking  $@'
	$(HIDE)$(OCAMLC) $(BFLAGS) -pack -o $@ $^

lib/why3/why3.cmx: $(LIBCMX) lib/why3/why3.cmo
	$(SHOW) 'Linking  $@'
	$(HIDE)$(OCAMLOPT) $(OFLAGS) $(CMIHACK) -pack -o $@ $(filter %.cmx, $^)

# clean and depend

ifneq "$(MAKECMDGOALS:clean%=clean)" "clean"
-include $(LIBDEP)
endif

depend: $(LIBDEP)

CLEANDIRS += src $(addprefix src/, $(LIBDIRS))
CLEANLIBS += lib/why3/why3
GENERATED += $(LIBGENERATED)

###############
# installation
###############

uninstall-data::
	rm -rf $(DATADIR)/why3

install-data::
	$(MKDIR_P) $(DATADIR)/why3
	$(MKDIR_P) $(DATADIR)/why3/vim
	$(MKDIR_P) $(DATADIR)/why3/vim/ftdetect
	$(MKDIR_P) $(DATADIR)/why3/vim/syntax
	$(MKDIR_P) $(DATADIR)/why3/lang
	$(MKDIR_P) $(DATADIR)/why3/stdlib
	$(MKDIR_P) $(DATADIR)/why3/stdlib/mach
	$(MKDIR_P) $(DATADIR)/why3/drivers
	$(INSTALL_DATA) stdlib/*.mlw $(DATADIR)/why3/stdlib
	$(INSTALL_DATA) stdlib/mach/*.mlw $(DATADIR)/why3/stdlib/mach
	$(INSTALL_DATA) drivers/*.drv drivers/*.gen $(DATADIR)/why3/drivers
	$(INSTALL_DATA) LICENSE $(DATADIR)/why3/
	$(INSTALL_DATA) share/provers-detection-data.conf $(DATADIR)/why3/
	$(INSTALL_DATA) share/why3session.dtd $(DATADIR)/why3
	$(INSTALL_DATA) share/Makefile.config $(DATADIR)/why3
	$(INSTALL_DATA) share/vim/ftdetect/why3.vim $(DATADIR)/why3/vim/ftdetect/why3.vim
	$(INSTALL_DATA) share/vim/syntax/why3.vim $(DATADIR)/why3/vim/syntax/why3.vim
	$(INSTALL_DATA) share/lang/why3.lang $(DATADIR)/why3/lang/why3.lang
	$(INSTALL_DATA) share/lang/why3c.lang $(DATADIR)/why3/lang/why3c.lang
	$(INSTALL_DATA) share/lang/why3py.lang $(DATADIR)/why3/lang/why3py.lang

ifeq (@enable_local@,yes)
else
install:: install-bin install-data

uninstall:: uninstall-bin uninstall-data
	rm -rf $(LIBDIR)/why3
endif

uninstall-lib:
	if test -d $(OCAMLINSTALLLIB) -a -w $(OCAMLINSTALLLIB); then \
	  rm -rf $(OCAMLINSTALLLIB)/why3; \
	fi

uninstall:: uninstall-lib

install-lib::
	$(MKDIR_P) $(OCAMLINSTALLLIB)/why3
	$(INSTALL_DATA) $(wildcard $(addprefix lib/why3/why3., $(INSTALLED_LIB_EXTS))) \
		lib/why3/META $(OCAMLINSTALLLIB)/why3

##################
# Why3 emacs mode
##################

%.elc: %.el
	$(EMACS) --batch --no-init-file -f batch-byte-compile $<

uninstall-emacs:
	rm -f $(DATADIR)/emacs/site-lisp/why3.el
	rm -f $(DATADIR)/emacs/site-lisp/why3.elc

uninstall:: uninstall-emacs

install-emacs:
	$(MKDIR_P) $(DATADIR)/emacs/site-lisp/
	$(INSTALL_DATA) share/emacs/why3.el $(DATADIR)/emacs/site-lisp/why3.el
ifeq (@enable_emacs_compilation@,yes)
	$(INSTALL_DATA) share/emacs/why3.elc $(DATADIR)/emacs/site-lisp/why3.elc
endif

install:: install-emacs

ifeq (@enable_emacs_compilation@,yes)
all: share/emacs/why3.elc
endif


##################
# Why3 plugins
##################

PLUGGENERATED = plugins/tptp/tptp_lexer.ml \
		plugins/tptp/tptp_parser.ml plugins/tptp/tptp_parser.mli \
		plugins/python/py_lexer.ml \
		plugins/python/py_parser.ml plugins/python/py_parser.mli \
		plugins/microc/mc_lexer.ml \
		plugins/microc/mc_parser.ml plugins/microc/mc_parser.mli \
		plugins/cfg/cfg_lexer.ml \
		plugins/cfg/cfg_parser.ml plugins/cfg/cfg_parser.mli \
		plugins/parser/dimacs.ml

PLUG_PARSER = genequlin dimacs
PLUG_PRINTER =
PLUG_TRANSFORM =
PLUG_TPTP = tptp_ast tptp_parser tptp_typing tptp_lexer tptp_printer
PLUG_PYTHON = py_ast py_parser py_lexer py_main
PLUG_MICROC = mc_ast mc_parser mc_lexer mc_printer mc_main
PLUG_CFG = cfg_ast cfg_tokens cfg_parser cfg_lexer cfg_main

PLUGINS = genequlin dimacs tptp python microc cfg

TPTPMODULES = $(addprefix plugins/tptp/, $(PLUG_TPTP))
PYTHONMODULES = $(addprefix plugins/python/, $(PLUG_PYTHON))
MICROCMODULES = $(addprefix plugins/microc/, $(PLUG_MICROC))
CFGMODULES = $(addprefix plugins/cfg/, $(PLUG_CFG))

TPTPCMO = $(addsuffix .cmo, $(TPTPMODULES))
TPTPCMX = $(addsuffix .cmx, $(TPTPMODULES))

PYTHONCMO = $(addsuffix .cmo, $(PYTHONMODULES))
PYTHONCMX = $(addsuffix .cmx, $(PYTHONMODULES))

MICROCCMO = $(addsuffix .cmo, $(MICROCMODULES))
MICROCCMX = $(addsuffix .cmx, $(MICROCMODULES))

ifeq (@enable_hypothesis_selection@,yes)
PLUG_TRANSFORM += hypothesis_selection
PLUGINS += hypothesis_selection

lib/plugins/hypothesis_selection.cmxs: EXTINCLUDES += -I @OCAMLGRAPHLIB@
lib/plugins/hypothesis_selection.cmo:  EXTINCLUDES += -I @OCAMLGRAPHLIB@
lib/plugins/hypothesis_selection.cmxs: EXTLIBS += graph.cmxa
lib/plugins/hypothesis_selection.cmo:  EXTOBJS += graph.cmo
lib/plugins/hypothesis_selection.cmxs: EXTPKGS += ocamlgraph
lib/plugins/hypothesis_selection.cmo:  EXTPKGS += ocamlgraph
endif

PLUGMODULES = $(addprefix plugins/parser/, $(PLUG_PARSER)) \
	      $(addprefix plugins/printer/, $(PLUG_PRINTER)) \
	      $(addprefix plugins/transform/, $(PLUG_TRANSFORM)) \
	      $(TPTPMODULES) $(PYTHONMODULES) $(MICROCMODULES) \
	      $(CFGMODULES)

PLUGDEP = $(addsuffix .dep, $(PLUGMODULES))
PLUGCMO = $(addsuffix .cmo, $(PLUGMODULES))
PLUGCMX = $(addsuffix .cmx, $(PLUGMODULES))

PLUGDIRS = parser printer transform tptp python microc cfg
PLUGINCLUDES = $(addprefix -I plugins/, $(PLUGDIRS))

$(PLUGDEP) $(PLUGCMO) $(PLUGCMX): INCLUDES += $(PLUGINCLUDES)

$(PLUGDEP): $(PLUGGENERATED)

LIBPLUGCMO =  $(PLUGINS:%=lib/plugins/%.cmo)
LIBPLUGCMXS = $(PLUGINS:%=lib/plugins/%.cmxs)

plugins.byte: $(LIBPLUGCMO)
plugins.opt : $(LIBPLUGCMXS)

lib/plugins:
	mkdir lib/plugins

lib/plugins/%.cmxs: | lib/plugins
	$(SHOW) 'Linking  $@'
	$(HIDE)$(OCAMLOPT) $(OFLAGS) -shared -o $@ $^

lib/plugins/%.cmo: | lib/plugins
	$(SHOW) 'Linking  $@'
	$(HIDE)$(OCAMLC) $(BFLAGS) -pack -o $@ $^

$(PLUG_PARSER:%=lib/plugins/%.cmxs): lib/plugins/%.cmxs: plugins/parser/%.cmx
$(PLUG_PARSER:%=lib/plugins/%.cmo): lib/plugins/%.cmo: plugins/parser/%.cmo
$(PLUG_PRINTER:%=lib/plugins/%.cmxs): lib/plugins/%.cmxs: plugins/printer/%.cmx
$(PLUG_PRINTER:%=lib/plugins/%.cmo): lib/plugins/%.cmo: plugins/printer/%.cmo
$(PLUG_TRANSFORM:%=lib/plugins/%.cmxs): lib/plugins/%.cmxs: plugins/transform/%.cmx
$(PLUG_TRANSFORM:%=lib/plugins/%.cmo): lib/plugins/%.cmo: plugins/transform/%.cmo
lib/plugins/tptp.cmxs: $(TPTPCMX)
lib/plugins/tptp.cmo: $(TPTPCMO)
lib/plugins/python.cmxs: $(PYTHONCMX)
lib/plugins/python.cmo: $(PYTHONCMO)
lib/plugins/microc.cmxs: $(MICROCCMX)
lib/plugins/microc.cmo: $(MICROCCMO)
lib/plugins/cfg.cmxs: $(addsuffix .cmx, $(CFGMODULES))
lib/plugins/cfg.cmo: $(addsuffix .cmo, $(CFGMODULES))

# depend and clean targets

ifneq "$(MAKECMDGOALS:clean%=clean)" "clean"
-include $(PLUGDEP)
endif

depend: $(PLUGDEP)

CLEANDIRS += plugins $(addprefix plugins/, $(PLUGDIRS)) lib/plugins
GENERATED += $(PLUGGENERATED)

uninstall-bin::
	rm -f $(PLUGINS:%=$(LIBDIR)/why3/plugins/%.cmo)
	rm -f $(PLUGINS:%=$(LIBDIR)/why3/plugins/%.cmxs)

install-bin::
	$(MKDIR_P) $(LIBDIR)/why3/plugins
	$(INSTALL_DATA) $(wildcard $(LIBPLUGCMO) $(LIBPLUGCMXS)) $(LIBDIR)/why3/plugins

###############
# Why3 commands
###############

TOOLSGENERATED = src/tools/why3wc.ml

TOOLS_BIN = why3config why3execute why3extract why3prove \
	    why3realize why3replay why3wc

TOOLS_FILES = main $(TOOLS_BIN)

TOOLSMODULES = $(addprefix src/tools/, $(TOOLS_FILES))

TOOLSDEP = $(addsuffix .dep, $(TOOLSMODULES))
TOOLSCMO = $(addsuffix .cmo, $(TOOLSMODULES))
TOOLSCMX = $(addsuffix .cmx, $(TOOLSMODULES))

$(TOOLSDEP) $(TOOLSCMO) $(TOOLSCMX): INCLUDES += -I src/tools

$(TOOLSDEP): $(TOOLSGENERATED)

byte: bin/why3.byte $(TOOLS_BIN:%=bin/%.cma)
opt:  bin/why3.opt  $(TOOLS_BIN:%=bin/%.cmxs)

bin/why3.opt: $(WHY3CMXA) src/tools/main.cmx
bin/why3.byte: $(WHY3CMA) src/tools/main.cmo

$(TOOLS_BIN:%=bin/%.cma):  bin/%.cma:  src/tools/%.cmo
$(TOOLS_BIN:%=bin/%.cmxs): bin/%.cmxs: src/tools/%.cmx

uninstall-bin::
	rm -f $(BINDIR)/why3$(EXE)
	rm -f $(TOOLS_BIN:%=bin/%.$(SHAREDBEST))

install-bin::
	$(MKDIR_P) $(BINDIR)
	$(INSTALL) bin/why3.@OCAMLBEST@ $(BINDIR)/why3$(EXE)
	$(MKDIR_P) $(TOOLDIR)
	$(INSTALL_DATA) $(TOOLS_BIN:%=bin/%.$(SHAREDBEST)) $(TOOLDIR)

install_local:: bin/why3 $(TOOLS_BIN:%=bin/%.$(SHAREDBEST))

bin/%:	bin/%.@OCAMLBEST@
	ln -sf $(notdir $<) $@

install_local:: share/drivers share/stdlib

share/drivers:
	ln -snf ../drivers share/drivers

share/stdlib:
	ln -snf ../stdlib share/stdlib

ifneq "$(MAKECMDGOALS:clean%=clean)" "clean"
-include $(TOOLSDEP)
endif

depend: $(TOOLSDEP)

CLEANDIRS += src/tools
GENERATED += $(TOOLSGENERATED)

clean::
	rm -f bin/why3*

##############
# Why3server #
##############

SERVER_MODULES := logging arraylist options queue readbuf request \
		  proc writebuf server-unix server-win

CPULIM_MODULES := cpulimit-unix cpulimit-win

SERVER_O := $(SERVER_MODULES:%=src/server/%.o)

CPULIM_O := $(CPULIM_MODULES:%=src/server/%.o)

TOOLS = lib/why3server$(EXE) lib/why3cpulimit$(EXE)

all: $(TOOLS)

lib/why3server$(EXE): $(SERVER_O)
	$(CC) -Wall -o $@ $^

lib/why3cpulimit$(EXE): $(CPULIM_O)
	$(CC) -Wall -o $@ $^

%.o: %.c
	$(CC) -Wall -O -g -o $@ -c $<

uninstall-bin::
	rm -f $(LIBDIR)/why3/why3server$(EXE) $(LIBDIR)/why3/why3cpulimit$(EXE)
	rm -f $(LIBDIR)/why3/why3-call-pvs

install-bin::
	$(MKDIR_P) $(LIBDIR)/why3
	$(INSTALL) lib/why3server$(EXE) $(LIBDIR)/why3/why3server$(EXE)
	$(INSTALL) lib/why3cpulimit$(EXE) $(LIBDIR)/why3/why3cpulimit$(EXE)
	$(INSTALL) lib/why3-call-pvs $(LIBDIR)/why3/why3-call-pvs

clean::
	rm -f $(SERVER_O) $(CPULIM_O) $(TOOLS)

##########
# gallery
##########

# we export exactly the programs that have a why3session.xml file

.PHONY: gallery gallery-simple gallery-subs

gallery: gallery-simple gallery-subs

gallery-simple:
	@if test "$(GALLERYDIR)" = ""; then echo "set GALLERYDIR first"; exit 1; fi
	@cd examples/; \
	for x in `git ls-files */why3session.xml` ; do \
	  f=`dirname $$x`; \
	  if echo $$f | grep -q -e '\(_vc_sp\|^bignum\)$$'; then continue; fi; \
	  echo "exporting $$f"; \
	  mkdir -p $(GALLERYDIR)/$$f; \
	  WHY3CONFIG="" ../bin/why3.@OCAMLBEST@ session html $$x -o $(GALLERYDIR)/$$f; \
	  cp $$f.mlw $(GALLERYDIR)/$$f/; \
	  rm -f $(GALLERYDIR)/$$f/$$f.zip; \
	  git archive --format=zip -o $(GALLERYDIR)/$$f/$$f.zip HEAD $$f.mlw $$f; \
	done

GALLERYSUBS=WP_revisited verifythis_2016_matrix_multiplication avl double_wp prover multiprecision

gallery-subs:
	@if test "$(GALLERYDIR)" = ""; then echo "set GALLERYDIR first"; exit 1; fi
	@for d in $(GALLERYSUBS) ; do \
	  echo "exporting examples/$$d"; \
	  mkdir -p $(GALLERYDIR)/$$d; \
	  cd examples/$$d; \
	  WHY3CONFIG="" ../../bin/why3.@OCAMLBEST@ doc --no-stdlib --no-load-default-plugins -L ../../stdlib -L . --stdlib-url http://why3.lri.fr/stdlib/ --debug ignore_unused_vars *.mlw -o $(GALLERYDIR)/$$d; \
	  cd ..; \
	  rm -f $(GALLERYDIR)/$$d/$$d.zip; \
	  git archive --format=zip -o $(GALLERYDIR)/$$d/$$d.zip HEAD $$d; \
	  cd ..; \
	done

########
# XML DTD validation
########

.PHONY: xml-validate

xml-validate:
	@for x in `find examples/ -name why3session.xml`; do \
	  xmllint --noout --valid $$x 2>&1 | head -1; \
	done

xml-validate-local:
	@for x in `find examples/ -path examples/in_progress -prune -o -name why3session.xml -print`; do \
	  xmllint --noout --dtdvalid share/why3session.dtd $$x 2>&1 | head -1; \
	done

###############
# IDE
###############

ifeq (@enable_ide@,yes)

IDEGENERATED = src/ide/gtkcompat.ml

IDE_FILES = gtkcompat

ifeq (@enable_statmemprof@,yes)
IDE_FILES += statmemprof

bin/why3ide.cmxs bin/why3ide.cma: EXTPKGS += @STATMEMPROFPKG@
endif

IDE_FILES += gconfig ide_utils why3ide

IDEMODULES = $(addprefix src/ide/, $(IDE_FILES))

IDEDEP = $(addsuffix .dep, $(IDEMODULES))
IDECMO = $(addsuffix .cmo, $(IDEMODULES))
IDECMX = $(addsuffix .cmx, $(IDEMODULES))

$(IDEDEP) $(IDECMO) $(IDECMX): INCLUDES += -I src/ide

$(IDEDEP): $(IDEGENERATED)

# build targets

byte: bin/why3ide.cma
opt:  bin/why3ide.cmxs

bin/why3ide.cmxs bin/why3ide.cma: FLAGS += $(addprefix -package ,@LABLGTKPKG@) -dontlink "$(EXTPKGS)" -linkpkg

bin/why3ide.cmxs: $(IDECMX)
bin/why3ide.cma:  $(IDECMO)

# depend and clean targets

ifneq "$(MAKECMDGOALS:clean%=clean)" "clean"
-include $(IDEDEP)
endif

depend: $(IDEDEP)

CLEANDIRS += src/ide

ide: bin/why3ide.$(SHAREDBEST)

uninstall-ide:
	rm -f $(TOOLDIR)/why3ide.$(SHAREDBEST)
	rm -rf $(DATADIR)/why3/images

uninstall:: uninstall-ide

install-ide:
	$(MKDIR_P) $(TOOLDIR)
	$(INSTALL_DATA) bin/why3ide.$(SHAREDBEST) $(TOOLDIR)
	$(MKDIR_P) $(DATADIR)/why3/images
	for i in share/images/*.rc; do \
	     d=`basename $$i .rc`; \
	     $(INSTALL_DATA) $$i $(DATADIR)/why3/images; \
	     $(MKDIR_P) $(DATADIR)/why3/images/$$d; \
	     $(INSTALL_DATA) share/images/$$d/* $(DATADIR)/why3/images/$$d; \
	done
	$(INSTALL_DATA) share/images/*.png $(DATADIR)/why3/images

install:: install-ide

install_local:: bin/why3ide.$(SHAREDBEST)

ifeq (@GTKVERSION@,2)
src/ide/gtkcompat.ml: src/ide/gtkcompat2.ml Makefile
	cp $< $@
else
src/ide/gtkcompat.ml: src/ide/gtkcompat3.ml Makefile
	cp $< $@
endif

GENERATED += $(IDEGENERATED)

endif

###############
# WEBSERV
###############

WEBSERV_FILES = wserver why3web

WEBSERVMODULES = $(addprefix src/ide/, $(WEBSERV_FILES))

WEBSERVDEP = $(addsuffix .dep, $(WEBSERVMODULES))
WEBSERVCMO = $(addsuffix .cmo, $(WEBSERVMODULES))
WEBSERVCMX = $(addsuffix .cmx, $(WEBSERVMODULES))

$(WEBSERVDEP) $(WEBSERVCMO) $(WEBSERVCMX): INCLUDES += -I src/ide

# build targets

byte: bin/why3webserver.cma
opt:  bin/why3webserver.cmxs

bin/why3webserver.cmxs: $(WEBSERVCMX)
bin/why3webserver.cma:  $(WEBSERVCMO)

# depend and clean targets

ifneq "$(MAKECMDGOALS:clean%=clean)" "clean"
-include $(WEBSERVDEP)
endif

depend: $(WEBSERVDEP)

CLEANDIRS += src/ide

uninstall-bin::
	rm -f $(TOOLDIR)/why3webserver.$(SHAREDBEST)

install-bin::
	$(MKDIR_P) $(TOOLDIR)
	$(INSTALL_DATA) bin/why3webserver.$(SHAREDBEST) $(TOOLDIR)

install_local:: bin/why3webserver.$(SHAREDBEST)


###############
# Session
###############

SESSION_FILES = why3session_lib why3session_info \
		why3session_html why3session_latex why3session_update \
		why3session_main
# TODO: why3session_copy why3session_rm why3session_csv why3session_run
#       why3session_output

SESSIONMODULES = $(addprefix src/why3session/, $(SESSION_FILES))

SESSIONDEP = $(addsuffix .dep, $(SESSIONMODULES))
SESSIONCMO = $(addsuffix .cmo, $(SESSIONMODULES))
SESSIONCMX = $(addsuffix .cmx, $(SESSIONMODULES))

$(SESSIONDEP) $(SESSIONCMO) $(SESSIONCMX): INCLUDES += -I src/why3session

# build targets

byte: bin/why3session.cma
opt:  bin/why3session.cmxs

bin/why3session.cmxs: $(SESSIONCMX)
bin/why3session.cma:  $(SESSIONCMO)

# depend and clean targets

ifneq "$(MAKECMDGOALS:clean%=clean)" "clean"
-include $(SESSIONDEP)
endif

depend: $(SESSIONDEP)

CLEANDIRS += src/why3session

uninstall-bin::
	rm -f $(TOOLDIR)/why3session.$(SHAREDBEST)

install-bin::
	$(MKDIR_P) $(TOOLDIR)
	$(INSTALL_DATA) bin/why3session.$(SHAREDBEST) $(TOOLDIR)

install_local:: bin/why3session.$(SHAREDBEST)

###############
# Why3 Shell
###############

SHELL_FILES = why3shell

SHELLMODULES = $(addprefix src/tools/, $(SHELL_FILES))

SHELLDEP = $(addsuffix .dep, $(SHELLMODULES))
SHELLCMO = $(addsuffix .cmo, $(SHELLMODULES))
SHELLCMX = $(addsuffix .cmx, $(SHELLMODULES))

$(SHELLDEP) $(SHELLCMO) $(SHELLCMX): INCLUDES += -I src/tools

# build targets

byte: bin/why3shell.cma
opt:  bin/why3shell.cmxs

bin/why3shell.cmxs: $(SHELLCMX)
bin/why3shell.cma:  $(SHELLCMO)

# depend and clean targets

ifneq "$(MAKECMDGOALS:clean%=clean)" "clean"
-include $(SHELLDEP)
endif

depend: $(SHELLDEP)

uninstall-bin::
	rm -f $(TOOLDIR)/why3shell.$(SHAREDBEST)

install-bin::
	$(MKDIR_P) $(TOOLDIR)
	$(INSTALL_DATA) bin/why3shell.$(SHAREDBEST) $(TOOLDIR)

install_local:: bin/why3shell.$(SHAREDBEST)

####################
# Coq realizations
####################

COQVERSIONSPECIFIC=

COQVERSIONSPECIFICTARGETS=$(addprefix lib/coq/, $(COQVERSIONSPECIFIC))

$(COQVERSIONSPECIFICTARGETS): %: %.@coq_compat_version@
	cp $< $@

clean::
	rm -f $(COQVERSIONSPECIFICTARGETS)


COQLIBS_INT_FILES = Abs ComputerDivision Div2 EuclideanDivision Int MinMax Power NumOf
COQLIBS_INT_ALL_FILES = Exponentiation $(COQLIBS_INT_FILES)
COQLIBS_INT = $(addprefix lib/coq/int/, $(COQLIBS_INT_ALL_FILES))

COQLIBS_BOOL_FILES = Bool
COQLIBS_BOOL = $(addprefix lib/coq/bool/, $(COQLIBS_BOOL_FILES))

ifeq (@enable_coq_fp_libs@,yes)
COQLIBS_REAL_FILES = Abs ExpLog FromInt MinMax PowerInt PowerReal Real RealInfix Square Trigonometry Truncate
else
COQLIBS_REAL_FILES = Abs ExpLog FromInt MinMax PowerInt PowerReal Real RealInfix Square Trigonometry
endif
COQLIBS_REAL = $(addprefix lib/coq/real/, $(COQLIBS_REAL_FILES))

COQLIBS_NUMBER_FILES = Divisibility Gcd Parity Prime Coprime
COQLIBS_NUMBER = $(addprefix lib/coq/number/, $(COQLIBS_NUMBER_FILES))

COQLIBS_SET_FILES = Set Cardinal Fset FsetInduction FsetInt FsetSum SetApp SetAppInt SetImp SetImpInt
COQLIBS_SET = $(addprefix lib/coq/set/, $(COQLIBS_SET_FILES))

COQLIBS_MAP_FILES = Map Const Occ MapPermut MapInjection
COQLIBS_MAP = $(addprefix lib/coq/map/, $(COQLIBS_MAP_FILES))

COQLIBS_LIST_FILES = List Length Mem Nth NthLength HdTl NthHdTl Append NthLengthAppend Reverse HdTlNoOpt NthNoOpt RevAppend Combine Distinct NumOcc Permut
COQLIBS_LIST = $(addprefix lib/coq/list/, $(COQLIBS_LIST_FILES))

COQLIBS_OPTION_FILES = Option
COQLIBS_OPTION = $(addprefix lib/coq/option/, $(COQLIBS_OPTION_FILES))

COQLIBS_BV_FILES = Pow2int BV_Gen
COQLIBS_BV = $(addprefix lib/coq/bv/, $(COQLIBS_BV_FILES))

ifeq (@enable_coq_fp_libs@,yes)
COQLIBS_FP_FILES = Rounding SingleFormat Single DoubleFormat Double
COQLIBS_FP_ALL_FILES = GenFloat $(COQLIBS_FP_FILES)
COQLIBS_FP = $(addprefix lib/coq/floating_point/, $(COQLIBS_FP_ALL_FILES))

COQLIBS_IEEEFLOAT_FILES = RoundingMode GenericFloat Float32 Float64
COQLIBS_IEEEFLOAT = $(addprefix lib/coq/ieee_float/, $(COQLIBS_IEEEFLOAT_FILES))
endif

COQLIBS_FOR_DRIVERS_FILES = ComputerOfEuclideanDivision
COQLIBS_FOR_DRIVERS = $(addprefix lib/coq/for_drivers/, $(COQLIBS_FOR_DRIVERS_FILES))

COQLIBS_FILES = lib/coq/BuiltIn lib/coq/HighOrd $(COQLIBS_INT) $(COQLIBS_BOOL) $(COQLIBS_REAL) $(COQLIBS_NUMBER) $(COQLIBS_SET) $(COQLIBS_MAP) $(COQLIBS_LIST) $(COQLIBS_OPTION) $(COQLIBS_FP)  $(COQLIBS_BV) $(COQLIBS_IEEEFLOAT) $(COQLIBS_FOR_DRIVERS)

%.vo: %.v
	$(SHOW) 'Coqc     $<'
	$(HIDE)$(COQC) -R lib/coq Why3 $<

%.vd: %.v
	$(SHOW) 'Coqdep   $<'
	$(HIDE)$(COQDEP) -R lib/coq Why3 $< $(TOTARGET)

COQV  = $(addsuffix .v,  $(COQLIBS_FILES))
COQVO = $(addsuffix .vo, $(COQLIBS_FILES))
COQVD = $(addsuffix .vd, $(COQLIBS_FILES))

coq: $(COQVO) drivers/coq-realizations.aux lib/coq/version

clean-coq:
	rm -f $(COQVO) $(COQVD) $(addsuffix .glob, $(COQLIBS_FILES)) lib/coq/version

clean:: clean-coq

drivers/coq-realizations.aux: Makefile
	$(SHOW) 'Generate $@'
	$(HIDE)(echo "(* generated automatically at compilation time *)"; \
	echo 'theory BuiltIn meta "realized_theory" "BuiltIn", "" end'; \
	echo 'theory HighOrd meta "realized_theory" "HighOrd", "" end'; \
	for f in $(COQLIBS_INT_FILES); do \
	echo 'theory int.'"$$f"' meta "realized_theory" "int.'"$$f"'", "" end'; done; \
	for f in $(COQLIBS_BOOL_FILES); do \
	echo 'theory bool.'"$$f"' meta "realized_theory" "bool.'"$$f"'", "" end'; done; \
	for f in $(COQLIBS_REAL_FILES); do \
	echo 'theory real.'"$$f"' meta "realized_theory" "real.'"$$f"'", "" end'; done; \
	for f in $(COQLIBS_NUMBER_FILES); do \
	echo 'theory number.'"$$f"' meta "realized_theory" "number.'"$$f"'", "" end'; done; \
	for f in $(COQLIBS_SET_FILES); do \
	echo 'theory set.'"$$f"' meta "realized_theory" "set.'"$$f"'", "" end'; done; \
	for f in $(COQLIBS_MAP_FILES); do \
	echo 'theory map.'"$$f"' meta "realized_theory" "map.'"$$f"'", "" end'; done; \
	for f in $(COQLIBS_LIST_FILES); do \
	echo 'theory list.'"$$f"' meta "realized_theory" "list.'"$$f"'", "" end'; done; \
	for f in $(COQLIBS_OPTION_FILES); do \
	echo 'theory option.'"$$f"' meta "realized_theory" "option.'"$$f"'", "" end'; done; \
	for f in $(COQLIBS_BV_FILES); do \
	echo 'theory bv.'"$$f"' meta "realized_theory" "bv.'"$$f"'", "" end'; done; \
	for f in $(COQLIBS_IEEEFLOAT_FILES); do \
	echo 'theory ieee_float.'"$$f"' meta "realized_theory" "ieee_float.'"$$f"'", "" end'; done; \
	for f in $(COQLIBS_FP_FILES); do \
	echo 'theory floating_point.'"$$f"' meta "realized_theory" "floating_point.'"$$f"'", "" end'; done; \
	for f in $(COQLIBS_FOR_DRIVERS_FILES); do \
	echo 'theory for_drivers.'"$$f"' meta "realized_theory" "for_drivers.'"$$f"'", "" end'; done; \
	) > $@

update-coq: update-coq-int update-coq-bool update-coq-real update-coq-number update-coq-set update-coq-map update-coq-list update-coq-option update-coq-fp update-coq-bv update-coq-ieee_float update-coq-for-drivers

LOCAL_STDLIB=-L stdlib --no-stdlib --no-load-default-plugins

update-coq-int: bin/why3.@OCAMLBEST@ bin/why3realize.$(SHAREDBEST) drivers/coq-realizations.aux stdlib/int.mlw
	for f in $(COQLIBS_INT_ALL_FILES); do WHY3CONFIG="" bin/why3.@OCAMLBEST@ realize $(LOCAL_STDLIB) -D drivers/coq-realize.drv -T int.$$f -o $(GENERATED_PREFIX_COQ)/int/; done

update-coq-bool: bin/why3.@OCAMLBEST@ bin/why3realize.$(SHAREDBEST) drivers/coq-realizations.aux stdlib/bool.mlw
	for f in $(COQLIBS_BOOL_FILES); do WHY3CONFIG="" bin/why3.@OCAMLBEST@ realize $(LOCAL_STDLIB) -D drivers/coq-realize.drv -T bool.$$f -o $(GENERATED_PREFIX_COQ)/bool/; done

update-coq-real: bin/why3.@OCAMLBEST@ bin/why3realize.$(SHAREDBEST) drivers/coq-realizations.aux stdlib/real.mlw
	for f in $(COQLIBS_REAL_FILES); do WHY3CONFIG="" bin/why3.@OCAMLBEST@ realize $(LOCAL_STDLIB) -D drivers/coq-realize.drv -T real.$$f -o $(GENERATED_PREFIX_COQ)/real/; done

update-coq-number: bin/why3.@OCAMLBEST@ bin/why3realize.$(SHAREDBEST) drivers/coq-realizations.aux stdlib/number.mlw
	for f in $(COQLIBS_NUMBER_FILES); do WHY3CONFIG="" bin/why3.@OCAMLBEST@ realize $(LOCAL_STDLIB) -D drivers/coq-realize.drv -T number.$$f -o $(GENERATED_PREFIX_COQ)/number/; done

update-coq-set: bin/why3.@OCAMLBEST@ bin/why3realize.$(SHAREDBEST) drivers/coq-realizations.aux stdlib/set.mlw
	for f in $(COQLIBS_SET_FILES); do WHY3CONFIG="" bin/why3.@OCAMLBEST@ realize $(LOCAL_STDLIB) -D drivers/coq-realize.drv -T set.$$f -o $(GENERATED_PREFIX_COQ)/set/; done

update-coq-map: bin/why3.@OCAMLBEST@ bin/why3realize.$(SHAREDBEST) drivers/coq-realizations.aux stdlib/map.mlw
	for f in $(COQLIBS_MAP_FILES); do WHY3CONFIG="" bin/why3.@OCAMLBEST@ realize $(LOCAL_STDLIB) -D drivers/coq-realize.drv -T map.$$f -o $(GENERATED_PREFIX_COQ)/map/; done

update-coq-list: bin/why3.@OCAMLBEST@ bin/why3realize.$(SHAREDBEST) drivers/coq-realizations.aux stdlib/list.mlw
	for f in $(COQLIBS_LIST_FILES); do WHY3CONFIG="" bin/why3.@OCAMLBEST@ realize $(LOCAL_STDLIB) -D drivers/coq-realize.drv -T list.$$f -o $(GENERATED_PREFIX_COQ)/list/; done

update-coq-option: bin/why3.@OCAMLBEST@ bin/why3realize.$(SHAREDBEST) drivers/coq-realizations.aux stdlib/option.mlw
	for f in $(COQLIBS_OPTION_FILES); do WHY3CONFIG="" bin/why3.@OCAMLBEST@ realize $(LOCAL_STDLIB) -D drivers/coq-realize.drv -T option.$$f -o $(GENERATED_PREFIX_COQ)/option/; done

update-coq-bv: bin/why3.@OCAMLBEST@ bin/why3realize.$(SHAREDBEST) drivers/coq-realizations.aux stdlib/bv.mlw
	for f in $(COQLIBS_BV_FILES); do WHY3CONFIG="" bin/why3.@OCAMLBEST@ realize $(LOCAL_STDLIB) -D drivers/coq-realize.drv -T bv.$$f -o $(GENERATED_PREFIX_COQ)/bv/; done

update-coq-for-drivers: bin/why3.@OCAMLBEST@ bin/why3realize.$(SHAREDBEST) drivers/coq-realizations.aux stdlib/for_drivers.mlw
	for f in $(COQLIBS_FOR_DRIVERS_FILES); do WHY3CONFIG="" bin/why3.@OCAMLBEST@ realize $(LOCAL_STDLIB) -D drivers/coq-realize.drv -T for_drivers.$$f -o $(GENERATED_PREFIX_COQ)/for_drivers/; done

update-coq-ieee_float: bin/why3.@OCAMLBEST@ bin/why3realize.$(SHAREDBEST) drivers/coq-realizations.aux stdlib/ieee_float.mlw
	for f in $(COQLIBS_IEEEFLOAT_FILES); do WHY3CONFIG="" bin/why3.@OCAMLBEST@ realize $(LOCAL_STDLIB) -D drivers/coq-realize.drv -T ieee_float.$$f -o $(GENERATED_PREFIX_COQ)/ieee_float/; done

update-coq-fp: bin/why3.@OCAMLBEST@ bin/why3realize.$(SHAREDBEST) drivers/coq-realizations.aux stdlib/floating_point.mlw
	for f in $(COQLIBS_FP_FILES); do WHY3CONFIG="" bin/why3.@OCAMLBEST@ realize $(LOCAL_STDLIB) -D drivers/coq-realize.drv -T floating_point.$$f -o $(GENERATED_PREFIX_COQ)/floating_point/; done

ifeq (@enable_coq_libs@,yes)

uninstall-coq:
	rm -rf $(LIBDIR)/why3/coq

install-coq:
	$(MKDIR_P) $(LIBDIR)/why3/coq
	$(INSTALL_DATA) lib/coq/version $(LIBDIR)/why3/coq/
	$(INSTALL_DATA) lib/coq/BuiltIn.vo lib/coq/HighOrd.vo $(LIBDIR)/why3/coq/
	$(MKDIR_P) $(LIBDIR)/why3/coq/int
	$(INSTALL_DATA) $(addsuffix .vo, $(COQLIBS_INT)) $(LIBDIR)/why3/coq/int/
	$(MKDIR_P) $(LIBDIR)/why3/coq/bool
	$(INSTALL_DATA) $(addsuffix .vo, $(COQLIBS_BOOL)) $(LIBDIR)/why3/coq/bool/
	$(MKDIR_P) $(LIBDIR)/why3/coq/real
	$(INSTALL_DATA) $(addsuffix .vo, $(COQLIBS_REAL)) $(LIBDIR)/why3/coq/real/
	$(MKDIR_P) $(LIBDIR)/why3/coq/number
	$(INSTALL_DATA) $(addsuffix .vo, $(COQLIBS_NUMBER)) $(LIBDIR)/why3/coq/number/
	$(MKDIR_P) $(LIBDIR)/why3/coq/set
	$(INSTALL_DATA) $(addsuffix .vo, $(COQLIBS_SET)) $(LIBDIR)/why3/coq/set/
	$(MKDIR_P) $(LIBDIR)/why3/coq/map
	$(INSTALL_DATA) $(addsuffix .vo, $(COQLIBS_MAP)) $(LIBDIR)/why3/coq/map/
	$(MKDIR_P) $(LIBDIR)/why3/coq/list
	$(INSTALL_DATA) $(addsuffix .vo, $(COQLIBS_LIST)) $(LIBDIR)/why3/coq/list/
	$(MKDIR_P) $(LIBDIR)/why3/coq/option
	$(INSTALL_DATA) $(addsuffix .vo, $(COQLIBS_OPTION)) $(LIBDIR)/why3/coq/option/
	$(MKDIR_P) $(LIBDIR)/why3/coq/bv
	$(INSTALL_DATA) $(addsuffix .vo, $(COQLIBS_BV)) $(LIBDIR)/why3/coq/bv/
ifeq (@enable_coq_fp_libs@,yes)
	$(MKDIR_P) $(LIBDIR)/why3/coq/floating_point
	$(INSTALL_DATA) $(addsuffix .vo, $(COQLIBS_FP)) $(LIBDIR)/why3/coq/floating_point/
	$(MKDIR_P) $(LIBDIR)/why3/coq/ieee_float
	$(INSTALL_DATA) $(addsuffix .vo, $(COQLIBS_IEEEFLOAT)) $(LIBDIR)/why3/coq/ieee_float/
endif
	$(MKDIR_P) $(LIBDIR)/why3/coq/for_drivers
	$(INSTALL_DATA) $(addsuffix .vo, $(COQLIBS_FOR_DRIVERS)) $(LIBDIR)/why3/coq/for_drivers/
	$(MKDIR_P) $(DATADIR)/why3/drivers
	$(INSTALL_DATA) drivers/coq-realizations.aux $(DATADIR)/why3/drivers/

install:: install-coq

all: coq

ifneq "$(MAKECMDGOALS:clean%=clean)" "clean"
ifneq "$(MAKECMDGOALS:update-coq%=update-coq)" "update-coq"
-include $(COQVD)
endif
endif

depend: $(COQVD)

endif

install-data::
	$(MKDIR_P) $(DATADIR)/why3/drivers
	$(INSTALL_DATA) drivers/coq-realizations.aux $(DATADIR)/why3/drivers/

all: drivers/coq-realizations.aux

clean::
	rm -f drivers/coq-realizations.aux

####################
# PVS realizations
####################

PVSLIBS_INT_FILES = Int Abs MinMax ComputerDivision EuclideanDivision
PVSLIBS_INT = $(addprefix lib/pvs/int/, $(PVSLIBS_INT_FILES))

PVSLIBS_REAL_FILES = Abs FromInt MinMax Real Square ExpLog Trigonometry \
                     PowerInt
 # RealInfix
PVSLIBS_REAL = $(addprefix lib/pvs/real/, $(PVSLIBS_REAL_FILES))

PVSLIBS_LIST_FILES =
  # Nth
PVSLIBS_LIST = $(addprefix lib/pvs/int/, $(PVSLIBS_LIST_FILES))

PVSLIBS_NUMBER_FILES = # Divisibility Gcd Parity Prime
PVSLIBS_NUMBER = $(addprefix lib/pvs/number/, $(PVSLIBS_NUMBER_FILES))

PVSLIBS_FP_FILES = Rounding SingleFormat Single DoubleFormat Double
PVSLIBS_FP_ALL_FILES = $(PVSLIBS_FP_FILES)
PVSLIBS_FP = $(addprefix lib/pvs/floating_point/, $(PVSLIBS_FP_ALL_FILES))

PVSLIBS_FILES = $(PVSLIBS_INT) $(PVSLIBS_REAL) $(PVSLIBS_LIST) \
                $(PVSLIBS_NUMBER) $(PVSLIBS_FP)

update-pvs: bin/why3.@OCAMLBEST@ bin/why3realize.$(SHAREDBEST) drivers/pvs-realizations.aux
	for f in $(PVSLIBS_INT_FILES); do WHY3CONFIG="" bin/why3.@OCAMLBEST@ realize $(LOCAL_STDLIB) -D drivers/pvs-realize.drv -T int.$$f -o lib/pvs/int/; done
	for f in $(PVSLIBS_REAL_FILES); do WHY3CONFIG="" bin/why3.@OCAMLBEST@ realize $(LOCAL_STDLIB) -D drivers/pvs-realize.drv -T real.$$f -o lib/pvs/real/; done
	for f in $(PVSLIBS_LIST_FILES); do WHY3CONFIG="" bin/why3.@OCAMLBEST@ realize $(LOCAL_STDLIB) -D drivers/pvs-realize.drv -T list.$$f -o lib/pvs/list/; done
	for f in $(PVSLIBS_NUMBER_FILES); do WHY3CONFIG="" bin/why3.@OCAMLBEST@ realize $(LOCAL_STDLIB) -D drivers/pvs-realize.drv -T number.$$f -o lib/pvs/number/; done
	for f in $(PVSLIBS_FP_FILES); do WHY3CONFIG="" bin/why3.@OCAMLBEST@ realize $(LOCAL_STDLIB) -D drivers/pvs-realize.drv -T floating_point.$$f -o lib/pvs/floating_point/; done

drivers/pvs-realizations.aux: Makefile
	$(SHOW) 'Generate $@'
	$(HIDE)(echo "(* generated automatically at compilation time *)"; \
	for f in $(PVSLIBS_INT_FILES); do \
	echo 'theory int.'"$$f"' meta "realized_theory" "int.'"$$f"'", "" end'; done; \
	for f in $(PVSLIBS_REAL_FILES); do \
	echo 'theory real.'"$$f"' meta "realized_theory" "real.'"$$f"'", "" end'; done; \
	for f in $(PVSLIBS_LIST_FILES); do \
	echo 'theory list.'"$$f"' meta "realized_theory" "list.'"$$f"'", "" end'; done; \
	for f in $(PVSLIBS_NUMBER_FILES); do \
	echo 'theory number.'"$$f"' meta "realized_theory" "number.'"$$f"'", "" end'; done; \
	for f in $(PVSLIBS_FP_FILES); do \
	echo 'theory floating_point.'"$$f"' meta "realized_theory" "floating_point.'"$$f"'", "" end'; done; \
	) > $@

pvs: lib/pvs/version

clean-pvs:
	rm -f lib/pvs/version

clean:: clean-pvs

ifeq (@enable_pvs_libs@,yes)

uninstall-pvs:
	rm -rf $(LIBDIR)/why3/pvs

install-pvs:
	$(MKDIR_P) $(LIBDIR)/why3/pvs
	$(INSTALL_DATA) lib/pvs/version $(LIBDIR)/why3/pvs/
	$(MKDIR_P) $(LIBDIR)/why3/pvs/int
	$(INSTALL_DATA) $(addsuffix .pvs, $(PVSLIBS_INT)) $(LIBDIR)/why3/pvs/int/
	$(INSTALL_DATA) $(addsuffix .prf, $(PVSLIBS_INT)) $(LIBDIR)/why3/pvs/int/
	$(MKDIR_P) $(LIBDIR)/why3/pvs/real
	$(INSTALL_DATA) $(addsuffix .pvs, $(PVSLIBS_REAL)) $(LIBDIR)/why3/pvs/real/
	$(INSTALL_DATA) $(addsuffix .prf, $(PVSLIBS_REAL)) $(LIBDIR)/why3/pvs/real/
	$(MKDIR_P) $(LIBDIR)/why3/pvs/floating_point/
	$(INSTALL_DATA) $(addsuffix .pvs, $(PVSLIBS_FP)) $(LIBDIR)/why3/pvs/floating_point/
	$(MKDIR_P) $(DATADIR)/why3/drivers/
	$(INSTALL_DATA) drivers/pvs-realizations.aux $(DATADIR)/why3/drivers/

install:: install-pvs

all: pvs

endif

install-data::
	$(MKDIR_P) $(DATADIR)/why3/drivers/
	$(INSTALL_DATA) drivers/pvs-realizations.aux $(DATADIR)/why3/drivers/

all: drivers/pvs-realizations.aux

clean::
	rm -f drivers/pvs-realizations.aux

#######################
# Isabelle realizations
#######################


ISABELLEVERSIONSPECIFIC=why3.ML Why3_BV.thy Why3_Map.thy

ISABELLEVERSIONSPECIFICTARGETS=$(addprefix lib/isabelle/, $(ISABELLEVERSIONSPECIFIC))

ISABELLEREALIZEDRV=drivers/isabelle@ISABELLEVERSION@-realize.drv

$(ISABELLEVERSIONSPECIFICTARGETS): %: %.@ISABELLEVERSION@
	cp $< $@

clean::
	rm -f $(ISABELLEVERSIONSPECIFICTARGETS)

ISABELLELIBS_INT_FILES = Abs ComputerDivision Div2 EuclideanDivision Int MinMax Power
ISABELLELIBS_INT = $(addsuffix .xml, $(addprefix $(GENERATED_PREFIX_ISABELLE)/int/, $(ISABELLELIBS_INT_FILES)))

ISABELLELIBS_BOOL_FILES = Bool
ISABELLELIBS_BOOL = $(addsuffix .xml, $(addprefix $(GENERATED_PREFIX_ISABELLE)/bool/, $(ISABELLELIBS_BOOL_FILES)))

ISABELLELIBS_REAL_FILES = Real RealInfix Abs MinMax FromInt Truncate Square ExpLog Trigonometry PowerInt # not yet realized : PowerReal Hyperbolic Polar
ISABELLELIBS_REAL = $(addsuffix .xml, $(addprefix $(GENERATED_PREFIX_ISABELLE)/real/, $(ISABELLELIBS_REAL_FILES)))

ISABELLELIBS_NUMBER_FILES = Divisibility Gcd Parity Prime Coprime
ISABELLELIBS_NUMBER = $(addsuffix .xml, $(addprefix $(GENERATED_PREFIX_ISABELLE)/number/, $(ISABELLELIBS_NUMBER_FILES)))

ISABELLELIBS_SET_FILES = Set Fset
ISABELLELIBS_SET = $(addsuffix .xml, $(addprefix $(GENERATED_PREFIX_ISABELLE)/set/, $(ISABELLELIBS_SET_FILES)))

ISABELLELIBS_MAP_FILES = Map Const Occ MapPermut MapInjection
ISABELLELIBS_MAP = $(addsuffix .xml, $(addprefix $(GENERATED_PREFIX_ISABELLE)/map/, $(ISABELLELIBS_MAP_FILES)))

ISABELLELIBS_LIST_FILES = List Length Mem Nth NthNoOpt NthLength HdTl NthHdTl Append NthLengthAppend Reverse HdTlNoOpt RevAppend Combine Distinct NumOcc Permut
ISABELLELIBS_LIST = $(addsuffix .xml, $(addprefix $(GENERATED_PREFIX_ISABELLE)/list/, $(ISABELLELIBS_LIST_FILES)))

ISABELLELIBS_BV_FILES = Pow2int BV8 BV16 BV32 BV64 BVConverter_32_64 BVConverter_16_64 BVConverter_8_64 BVConverter_16_32 BVConverter_8_32 BVConverter_8_16
ISABELLELIBS_BV = $(addsuffix .xml, $(addprefix $(GENERATED_PREFIX_ISABELLE)/bv/, $(ISABELLELIBS_BV_FILES)))

ISABELLELIBS = $(ISABELLELIBS_INT) $(ISABELLELIBS_BOOL) $(ISABELLELIBS_REAL) $(ISABELLELIBS_NUMBER) $(ISABELLELIBS_SET) $(ISABELLELIBS_MAP) $(ISABELLELIBS_LIST) $(ISABELLELIBS_OPTION) $(ISABELLELIBS_BV)

drivers/isabelle-realizations.aux: Makefile
	$(SHOW) 'Generate $@'
	$(HIDE)(echo "(* generated automatically at compilation time *)"; \
	echo 'theory BuiltIn meta "realized_theory" "BuiltIn", "" end'; \
	for f in $(ISABELLELIBS_INT_FILES); do \
	echo 'theory int.'"$$f"' meta "realized_theory" "int.'"$$f"'", "" end'; done; \
	for f in $(ISABELLELIBS_BOOL_FILES); do \
	echo 'theory bool.'"$$f"' meta "realized_theory" "bool.'"$$f"'", "" end'; done; \
	for f in $(ISABELLELIBS_REAL_FILES); do \
	echo 'theory real.'"$$f"' meta "realized_theory" "real.'"$$f"'", "" end'; done; \
	for f in $(ISABELLELIBS_NUMBER_FILES); do \
	echo 'theory number.'"$$f"' meta "realized_theory" "number.'"$$f"'", "" end'; done; \
	for f in $(ISABELLELIBS_SET_FILES); do \
	echo 'theory set.'"$$f"' meta "realized_theory" "set.'"$$f"'", "" end'; done; \
	for f in $(ISABELLELIBS_MAP_FILES); do \
	echo 'theory map.'"$$f"' meta "realized_theory" "map.'"$$f"'", "" end'; done; \
	for f in $(ISABELLELIBS_LIST_FILES); do \
	echo 'theory list.'"$$f"' meta "realized_theory" "list.'"$$f"'", "" end'; done; \
	for f in $(ISABELLELIBS_OPTION_FILES); do \
	echo 'theory option.'"$$f"' meta "realized_theory" "option.'"$$f"'", "" end'; done; \
	for f in $(ISABELLELIBS_BV_FILES); do \
	echo 'theory bv.'"$$f"' meta "realized_theory" "bv.'"$$f"'", "" end'; done; \
	) > $@

ifeq (@enable_local@,yes)
  ISABELLE_TARGET_DIR=`pwd`/lib/isabelle
else
  ISABELLE_TARGET_DIR=$(LIBDIR)/why3/isabelle
endif

$(GENERATED_PREFIX_ISABELLE)/realizations.@ISABELLEVERSION@: $(ISABELLELIBS)
	$(HIDE)sha1sum $^ | sed -e "s,$(GENERATED_PREFIX_ISABELLE)/,," > $@

update-isabelle: $(GENERATED_PREFIX_ISABELLE)/realizations.@ISABELLEVERSION@

$(ISABELLELIBS_INT): bin/why3.@OCAMLBEST@ bin/why3realize.$(SHAREDBEST) drivers/isabelle-realizations.aux \
  $(ISABELLEREALIZEDRV) drivers/isabelle-common.gen stdlib/int.mlw
	$(SHOW) "Generating Isabelle realization for int.$(notdir $(basename $@))"
	$(HIDE)mkdir -p $(GENERATED_PREFIX_ISABELLE)/int
	$(HIDE)WHY3CONFIG="" bin/why3.@OCAMLBEST@ realize $(LOCAL_STDLIB) -D $(ISABELLEREALIZEDRV) -T int.$(notdir $(basename $@)) -o $(GENERATED_PREFIX_ISABELLE)/int/

$(ISABELLELIBS_BOOL): bin/why3.@OCAMLBEST@ bin/why3realize.$(SHAREDBEST) drivers/isabelle-realizations.aux \
  $(ISABELLEREALIZEDRV) drivers/isabelle-common.gen stdlib/bool.mlw
	$(SHOW) "Generating Isabelle realization for bool.$(notdir $(basename $@))"
	$(HIDE)mkdir -p $(GENERATED_PREFIX_ISABELLE)/bool
	$(HIDE)WHY3CONFIG="" bin/why3.@OCAMLBEST@ realize $(LOCAL_STDLIB) -D $(ISABELLEREALIZEDRV) -T bool.$(notdir $(basename $@)) -o $(GENERATED_PREFIX_ISABELLE)/bool/

$(ISABELLELIBS_REAL): bin/why3.@OCAMLBEST@ bin/why3realize.$(SHAREDBEST) drivers/isabelle-realizations.aux \
  $(ISABELLEREALIZEDRV) drivers/isabelle-common.gen stdlib/real.mlw
	$(SHOW) "Generating Isabelle realization for real.$(notdir $(basename $@))"
	$(HIDE)mkdir -p $(GENERATED_PREFIX_ISABELLE)/real
	$(HIDE)WHY3CONFIG="" bin/why3.@OCAMLBEST@ realize $(LOCAL_STDLIB) -D $(ISABELLEREALIZEDRV) -T real.$(notdir $(basename $@)) -o $(GENERATED_PREFIX_ISABELLE)/real/

$(ISABELLELIBS_NUMBER): bin/why3.@OCAMLBEST@ bin/why3realize.$(SHAREDBEST) drivers/isabelle-realizations.aux \
  $(ISABELLEREALIZEDRV) drivers/isabelle-common.gen stdlib/number.mlw
	$(SHOW) "Generating Isabelle realization for number.$(notdir $(basename $@))"
	$(HIDE)mkdir -p $(GENERATED_PREFIX_ISABELLE)/number
	$(HIDE)WHY3CONFIG="" bin/why3.@OCAMLBEST@ realize $(LOCAL_STDLIB) -D $(ISABELLEREALIZEDRV) -T number.$(notdir $(basename $@)) -o $(GENERATED_PREFIX_ISABELLE)/number/

$(ISABELLELIBS_SET): bin/why3.@OCAMLBEST@ bin/why3realize.$(SHAREDBEST) drivers/isabelle-realizations.aux \
  $(ISABELLEREALIZEDRV) drivers/isabelle-common.gen stdlib/set.mlw
	$(SHOW) "Generating Isabelle realization for set.$(notdir $(basename $@))"
	$(HIDE)mkdir -p $(GENERATED_PREFIX_ISABELLE)/set
	$(HIDE)WHY3CONFIG="" bin/why3.@OCAMLBEST@ realize $(LOCAL_STDLIB) -D $(ISABELLEREALIZEDRV) -T set.$(notdir $(basename $@)) -o $(GENERATED_PREFIX_ISABELLE)/set/

$(ISABELLELIBS_MAP): bin/why3.@OCAMLBEST@ bin/why3realize.$(SHAREDBEST) drivers/isabelle-realizations.aux \
  $(ISABELLEREALIZEDRV) drivers/isabelle-common.gen stdlib/map.mlw
	$(SHOW) "Generating Isabelle realization for map.$(notdir $(basename $@))"
	$(HIDE)mkdir -p $(GENERATED_PREFIX_ISABELLE)/map
	$(HIDE)WHY3CONFIG="" bin/why3.@OCAMLBEST@ realize $(LOCAL_STDLIB) -D $(ISABELLEREALIZEDRV) -T map.$(notdir $(basename $@)) -o $(GENERATED_PREFIX_ISABELLE)/map/

$(ISABELLELIBS_LIST): bin/why3.@OCAMLBEST@ bin/why3realize.$(SHAREDBEST) drivers/isabelle-realizations.aux \
  $(ISABELLEREALIZEDRV) drivers/isabelle-common.gen stdlib/list.mlw
	$(SHOW) "Generating Isabelle realization for list.$(notdir $(basename $@))"
	$(HIDE)mkdir -p $(GENERATED_PREFIX_ISABELLE)/list
	$(HIDE)WHY3CONFIG="" bin/why3.@OCAMLBEST@ realize $(LOCAL_STDLIB) -D $(ISABELLEREALIZEDRV) -T list.$(notdir $(basename $@)) -o $(GENERATED_PREFIX_ISABELLE)/list/

$(ISABELLELIBS_OPTION): bin/why3.@OCAMLBEST@ bin/why3realize.$(SHAREDBEST) drivers/isabelle-realizations.aux \
  $(ISABELLEREALIZEDRV) drivers/isabelle-common.gen stdlib/option.mlw
	$(SHOW) "Generating Isabelle realization for option.$(notdir $(basename $@))"
	$(HIDE)mkdir -p $(GENERATED_PREFIX_ISABELLE)/option
	$(HIDE)WHY3CONFIG="" bin/why3.@OCAMLBEST@ realize $(LOCAL_STDLIB) -D $(ISABELLEREALIZEDRV) -T option.$(notdir $(basename $@)) -o $(GENERATED_PREFIX_ISABELLE)/option/

$(ISABELLELIBS_BV): bin/why3.@OCAMLBEST@ bin/why3realize.$(SHAREDBEST) drivers/isabelle-realizations.aux \
  $(ISABELLEREALIZEDRV) drivers/isabelle-common.gen stdlib/bv.mlw
	$(SHOW) "Generating Isabelle realization for bv.$(notdir $(basename $@))"
	$(HIDE)mkdir -p $(GENERATED_PREFIX_ISABELLE)/bv
	$(HIDE)WHY3CONFIG="" bin/why3.@OCAMLBEST@ realize $(LOCAL_STDLIB) -D $(ISABELLEREALIZEDRV) -T bv.$(notdir $(basename $@)) -o $(GENERATED_PREFIX_ISABELLE)/bv/

ifeq (@enable_isabelle_libs@,yes)

$(GENERATED_PREFIX_ISABELLE)/last_build: $(ISABELLEVERSIONSPECIFICTARGETS) $(ISABELLELIBS)
ifneq (@enable_local@,yes)
	cp -r $(GENERATED_PREFIX_ISABELLE) "$(LIBDIR)/why3"
endif
	@(if isabelle components -l | grep -q "$(ISABELLE_TARGET_DIR)$$"; then \
	    echo "Building the Why3 heap for Isabelle/HOL:"; \
	    isabelle build -bc Why3; \
	    touch $@; \
	  else \
	    echo "[Warning] Cannot pre-build the Isabelle heap because"; \
	    echo "  the Isabelle component configuration does not contain"; \
	    echo "  [$(ISABELLE_TARGET_DIR)]"; \
	  fi)

install-isabelle: $(GENERATED_PREFIX_ISABELLE)/last_build

install_local:: install-isabelle
install:: install-isabelle

clean::
	rm -f $(GENERATED_PREFIX_ISABELLE)/*/*.xml

endif

all: drivers/isabelle-realizations.aux

install-data::
	$(INSTALL_DATA) drivers/isabelle-realizations.aux $(DATADIR)/why3/drivers/

clean::
	rm -f drivers/isabelle-realizations.aux

#######################
# Isabelle client
#######################

ISABELLEC_FILES := isabelle_client_main

ISABELLECMODULES := $(addprefix src/isabelle-client/, $(ISABELLEC_FILES))
ISABELLECDEP = $(addsuffix .dep, $(ISABELLECMODULES))
ISABELLECCMO = $(addsuffix .cmo, $(ISABELLECMODULES))
ISABELLECCMX = $(addsuffix .cmx, $(ISABELLECMODULES))

$(ISABELLECDEP) $(ISABELLECCMO) $(ISABELLECCMX): INCLUDES += -I src/isabelle-client -I src/util

depend: $(ISABELLECDEP)
CLEANDIRS += src/isabelle-client

# build targets

byte: bin/isabelle_client.byte
opt:  bin/isabelle_client.opt

bin/isabelle_client.opt: lib/why3/why3.cmxa $(ISABELLECCMX)

bin/isabelle_client.byte: lib/why3/why3.cma $(ISABELLECCMO)

install_no_local::
	cp -f bin/isabelle_client.@OCAMLBEST@ $(BINDIR)/isabelle_client$(EXE)

ifneq "$(MAKECMDGOALS:clean%=clean)" "clean"
-include $(ISABELLECDEP)
endif

clean::
	rm -f bin/isabelle_client.byte bin/isabelle_client.opt bin/isabelle_client

################
# Jessie3 plugin
################

ifeq (@enable_frama_c@,yes)

nobyte: jessie.byte
noopt: jessie.opt

jessie.byte: src/jessie/Makefile $(WHY3CMA)
	@$(MAKE) -C src/jessie Jessie3.cma

jessie.opt: src/jessie/Makefile $(WHY3CMXA)
	@$(MAKE) -C src/jessie Jessie3.cmxs

uninstall-framac:
	rm -f $(FRAMAC_LIBDIR)/plugins/Jessie3.*

uninstall:: uninstall-framac

install-framac:
	$(MKDIR_P) $(FRAMAC_LIBDIR)/plugins/
	$(INSTALL_DATA) $(wildcard $(addprefix src/jessie/Jessie3., $(INSTALLED_LIB_EXTS))) \
	  $(FRAMAC_LIBDIR)/plugins/

install:: install-framac

clean::
	$(MAKE) -C src/jessie clean

endif

###############
# Why3 pp
###############

PRETTYPRINT_FILES = why3pp_sexp why3pp

PRETTYPRINTMODULES = $(addprefix src/tools/, $(PRETTYPRINT_FILES))

PRETTYPRINTDEP = $(addsuffix .dep, $(PRETTYPRINTMODULES))
PRETTYPRINTCMO = $(addsuffix .cmo, $(PRETTYPRINTMODULES))
PRETTYPRINTCMX = $(addsuffix .cmx, $(PRETTYPRINTMODULES))

$(PRETTYPRINTDEP) $(PRETTYPRINTCMO) $(PRETTYPRINTCMX): INCLUDES += -I src/tools

PRETTYPRINTGENERATED = src/tools/why3pp_sexp.ml
$(PRETTYPRINTDEP): $(PRETTYPRINTGENERATED)
GENERATED += $(PRETTYPRINTGENERATED)

# build targets

byte: bin/why3pp.cma
opt:  bin/why3pp.cmxs

bin/why3pp.cmxs: $(PRETTYPRINTCMX)
bin/why3pp.cma:  $(PRETTYPRINTCMO)

# depend and clean targets

ifneq "$(MAKECMDGOALS:clean%=clean)" "clean"
-include $(PRETTYPRINTDEP)
endif

depend: $(PRETTYPRINTDEP)

uninstall-bin::
	rm -f $(TOOLDIR)/why3pp.$(SHAREDBEST)

install-bin::
	$(MKDIR_P) $(TOOLDIR)
	$(INSTALL_DATA) bin/why3pp.$(SHAREDBEST) $(TOOLDIR)

install_local:: bin/why3pp.$(SHAREDBEST)

#########
# why3doc
#########

WHY3DOCGENERATED = src/why3doc/doc_lexer.ml

WHY3DOC_FILES = doc_html doc_def doc_lexer doc_main

WHY3DOCMODULES = $(addprefix src/why3doc/, $(WHY3DOC_FILES))

WHY3DOCDEP = $(addsuffix .dep, $(WHY3DOCMODULES))
WHY3DOCCMO = $(addsuffix .cmo, $(WHY3DOCMODULES))
WHY3DOCCMX = $(addsuffix .cmx, $(WHY3DOCMODULES))

$(WHY3DOCDEP) $(WHY3DOCCMO) $(WHY3DOCCMX): INCLUDES += -I src/why3doc

$(WHY3DOCDEP): $(WHY3DOCGENERATED)

# build targets

byte: bin/why3doc.cma
opt:  bin/why3doc.cmxs

bin/why3doc.cmxs: $(WHY3DOCCMX)
bin/why3doc.cma:  $(WHY3DOCCMO)

# depend and clean targets

ifneq "$(MAKECMDGOALS:clean%=clean)" "clean"
-include $(WHY3DOCDEP)
endif

depend: $(WHY3DOCDEP)

CLEANDIRS += src/why3doc
GENERATED += $(WHY3DOCGENERATED)

uninstall-bin::
	rm -f $(TOOLDIR)/why3doc.$(SHAREDBEST)

install-bin::
	$(MKDIR_P) $(TOOLDIR)
	$(INSTALL_DATA) bin/why3doc.$(SHAREDBEST) $(TOOLDIR)

install_local:: bin/why3doc.$(SHAREDBEST)

#########
# trywhy3
#########

.PHONY: trywhy3

ifeq ($(DEBUGJS),yes)
 JSOO_DEBUG=--pretty --debug-info --source-map
 JS_MAPS=alt_ergo_worker.map  trywhy3.map  why3_worker.map
else
 JSOO_DEBUG=
 JS_MAPS=
endif

TRYWHY3_FILES = alt_ergo_worker bindings trywhy3 why3_worker worker_proto

TRYWHY3MODULES = $(addprefix src/trywhy3/, $(TRYWHY3_FILES))

TRYWHY3DEP = $(addsuffix .dep, $(TRYWHY3MODULES))
TRYWHY3CMO = $(addsuffix .cmo, $(TRYWHY3MODULES))

$(TRYWHY3DEP) $(TRYWHY3CMO): INCLUDES += -I src/trywhy3

ALTERGODIR=src/trywhy3/alt-ergo

ALTERGOINCLUDES = $(addprefix -I $(ALTERGODIR)/, lib/util lib/structures lib/parsing lib/frontend lib/reasoners parsers/why)

ALTERGOLIBS = \
	util/config \
	util/version \
	util/emap \
	util/myUnix \
	util/myDynlink \
	util/myZip \
	util/util \
	util/lists \
	util/numsNumbers \
	util/numbers \
	util/options \
	util/cmdline_parser \
	util/timers \
	util/gc_debug \
	util/loc \
	util/hconsing \
	util/hstring \
	structures/exception \
	structures/symbols \
	structures/ty \
	structures/parsed \
	structures/errors \
	structures/typed \
	structures/term \
	structures/fpa_rounding \
	structures/literal \
	structures/formula \
	structures/explanation \
	structures/commands \
	structures/profiling \
	reasoners/matching \
	reasoners/instances \
	reasoners/polynome \
	reasoners/ac \
	reasoners/uf \
	reasoners/use \
	reasoners/intervals \
	reasoners/inequalities \
	reasoners/intervalCalculus \
	reasoners/arith \
	reasoners/records \
	reasoners/bitv \
	reasoners/arrays \
	reasoners/sum \
	reasoners/combine \
	reasoners/ccx \
	reasoners/theory \
	reasoners/fun_sat \
	reasoners/sat_solver \
	frontend/triggers \
	frontend/typechecker \
	frontend/cnf \
	frontend/parsed_interface \
	frontend/frontend \
	frontend/parsers

ALTERGOPARSERS = \
	why/why_parser \
	why/why_lexer

ALTERGOCMO = \
	$(addprefix $(ALTERGODIR)/lib/, $(addsuffix .cmo,$(ALTERGOLIBS))) \
	$(addprefix $(ALTERGODIR)/parsers/, $(addsuffix .cmo,$(ALTERGOPARSERS)))

TRYWHY3_PACK = \
	trywhy3.js trywhy3.html trywhy3.css \
	why3_worker.js alt_ergo_worker.js \
	README.md examples/ \
	trywhy3_custom.css gen_index.sh \
	ace-builds/src-min-noconflict/ace.js \
	ace-builds/src-min-noconflict/mode-why3.js \
	ace-builds/src-min-noconflict/mode-python.js \
	ace-builds/src-min-noconflict/mode-c_cpp.js \
	ace-builds/src-min-noconflict/theme-chrome.js $(JS_MAPS)

trywhy3.tar.gz: $(addprefix src/trywhy3/, $(TRYWHY3_PACK))
	tar czf trywhy3.tar.gz -C src $(addprefix trywhy3/, $(TRYWHY3_PACK))

trywhy3: src/trywhy3/trywhy3.js src/trywhy3/why3_worker.js src/trywhy3/alt_ergo_worker.js

src/trywhy3/trywhy3.js: src/trywhy3/trywhy3.byte
	js_of_ocaml $(JSOO_DEBUG) $<

src/trywhy3/trywhy3.byte: $(addprefix src/trywhy3/, bindings.cmo worker_proto.cmo trywhy3.cmo)
	$(OCAMLFIND) ocamlc -o $@ -package js_of_ocaml -linkpkg $^

src/trywhy3/why3_worker.js: src/trywhy3/why3_worker.byte src/trywhy3/trywhy3.conf src/trywhy3/try_alt_ergo.drv
	js_of_ocaml $(JSOO_DEBUG) --extern-fs -I . -I src/trywhy3 \
		--file=trywhy3.conf:/ \
		--file=try_alt_ergo.drv:/ \
		`find stdlib -name "*.mlw" -printf " --file=%p:/%p"` \
	+dynlink.js +toplevel.js $<

src/trywhy3/why3_worker.byte: $(WHY3CMA) lib/plugins/python.cmo lib/plugins/microc.cmo \
		$(addprefix src/trywhy3/, bindings.cmo worker_proto.cmo why3_worker.cmo)
	$(OCAMLFIND) ocamlc $(BFLAGS) -package js_of_ocaml -o $@ $(BLINKFLAGS) $^

src/trywhy3/alt_ergo_worker.js: src/trywhy3/alt_ergo_worker.byte
	js_of_ocaml $(JSOO_DEBUG) +dynlink.js +toplevel.js $<

src/trywhy3/alt_ergo_worker.byte: $(ALTERGOCMO) $(addprefix src/trywhy3/, worker_proto.cmo alt_ergo_worker.cmo)
	$(OCAMLFIND) ocamlc -o $@ -package num -package dynlink -package str -package unix -package camlzip -package ocplib-simplex -package js_of_ocaml -linkpkg $^

src/trywhy3/alt_ergo_worker.cmo: BFLAGS += $(ALTERGOINCLUDES)

src/trywhy3/%.cmo: src/trywhy3/%.ml
	$(OCAMLFIND) ocamlc $(BFLAGS) -c $<

src/trywhy3/%.cmi: src/trywhy3/%.mli
	$(OCAMLFIND) ocamlc $(BFLAGS) -c $<

$(addprefix src/trywhy3/, worker_proto.cmo why3_worker.cmo alt_ergo_worker.cmo): BFLAGS += -package js_of_ocaml

$(addprefix src/trywhy3/, bindings.cmo trywhy3.cmo): BFLAGS += -package js_of_ocaml -package js_of_ocaml-ppx

ifneq "$(MAKECMDGOALS:clean%=clean)" "clean"
-include $(TRYWHY3DEP)
endif

depend: $(TRYWHY3DEP)

clean::
	rm -f src/trywhy3/trywhy3.js src/trywhy3/trywhy3.byte \
	  src/trywhy3/why3_worker.js src/trywhy3/why3_worker.byte \
	  src/trywhy3/alt_ergo_worker.js src/trywhy3/alt_ergo_worker.byte \
	  trywhy3.tar.gz

CLEANDIRS += src/trywhy3


#########
# why3webserver and full web/js interface
#########

ifeq (@enable_web_ide@,yes)

JSOCAMLCW=$(OCAMLFIND) ocamlc -package js_of_ocaml -package js_of_ocaml-ppx \
        -I src/ide

src/ide/why3_js.cmo: src/ide/why3_js.ml lib/why3/why3.cma
	$(JSOCAMLCW) $(BFLAGS) -c $<

src/ide/why3_js.byte: lib/why3/why3.cma src/ide/why3_js.cmo
	$(JSOCAMLCW) $(BFLAGS) -o $@ -linkpkg $(BLINKFLAGS) $^

src/ide/why3_js.js: src/ide/why3_js.byte
	js_of_ocaml +nat.js +dynlink.js +toplevel.js $<

web_ide: src/ide/why3_js.js

opt: bin/why3webserver.cmxs
byte: bin/why3webserver.cma src/ide/why3_js.cmo

endif

########
# bench
########

.PHONY: bench test

bench:: bin/why3.@OCAMLBEST@ bin/why3config.$(SHAREDBEST) plugins $(TOOLS) \
  share/Makefile.config bin/why3extract.$(SHAREDBEST)
	@echo "=== Check API examples ==="
	$(MAKE) bench-api
	@echo "=== Check examples ==="
	bash bench/bench -suffix ".@OCAMLBEST@"
	@echo "=== Check parsing messages ==="
	bench/parsing-bench
	@echo ""
	@echo "=== Checking extraction ==="
	$(MAKE) test-ocaml-extraction

APITESTS=logic transform clone mlw_tree mlw_expr create_session counterexample

ifeq (@enable_infer@,yes)
<<<<<<< HEAD
	APITESTS += mlw_tree_infer_invs
endif
=======
APITESTS += mlw_tree1
endif

>>>>>>> da4c768f

bench-api: $(addprefix test-api-, $(APITESTS))

clean::
<<<<<<< HEAD
	rm -rf bench/infer/*.out
=======
	rm -rf bench/check-ce/*.out
>>>>>>> da4c768f

###############
# test targets
###############

test-itp.opt: src/printer/itp.ml lib/why3/why3.cmxa
	$(if $(QUIET),@echo 'Ocamlopt $<' &&) \
	$(OCAMLOPT) -o $@ -I lib/why3 $(INCLUDES) $(OLINKFLAGS) lib/why3/why3.cmxa $<

test-api-%.byte: examples/use_api/%.ml lib/why3/why3.cma
	$(SHOW) 'Ocaml    $<'
	$(HIDE)($(OCAMLC) -o $@ -I lib/why3 $(BFLAGS) $(BLINKFLAGS) lib/why3/why3.cma $<) \
		|| (printf "Compilation failed for API test $@. Please fix it.\n"; exit 2)

test-api-%.opt: examples/use_api/%.ml lib/why3/why3.cmxa
	$(SHOW) 'Ocamlopt $<'
	$(HIDE)($(OCAMLOPT) -o $@ -I lib/why3 $(OFLAGS) $(OLINKFLAGS) lib/why3/why3.cmxa $<) \
		|| (printf "Compilation failed for API test $@. Please fix it.\n"; exit 2)

test-api-%: test-api-%.@OCAMLBEST@
	$(HIDE)mkdir -p examples/use_api/results
	$(HIDE)(./$< | sed -e 's/^\(Versions of Alt-Ergo found: \).*$$/\1<hidden>/' \
		  	   -e 's/0\.0[0-9]/0.0x/' \
			    > examples/use_api/results/$@.stdout ) \
		|| (printf "Execution failed for API test $<. Please fix it.\n"; exit 2)
	$(HIDE)(diff examples/use_api/oracles/$@.stdout examples/use_api/results/$@.stdout) \
		|| (printf "Oracle failed for API test $<. Please fix it.\n"; exit 2)
	$(HIDE)rm -f $< why3session.xml why3shapes why3shapes.gz


#test-shape: lib/why3/why3.cma
#	ocaml -I lib/why3 $(INCLUDES) $(BLINKFLAGS) $? examples/test_shape.ml


test-ocaml-extraction: bin/why3.opt bin/why3extract.cmxs
	@echo "driver ocaml64"
	@bin/why3.opt extract -D ocaml64 -L tests \
	  test_extraction.TestExtraction -o tests/test-extraction/test.ml
ifeq (@enable_zarith@,yes)
	@$(OCAMLOPT) @BIGINTINCLUDE@ -I tests/test-extraction/ zarith.cmxa \
	  tests/test-extraction/test.ml tests/test-extraction/main.ml \
          -o tests/test-extraction/a.out
	@tests/test-extraction/a.out
endif

################
# documentation
################

.PHONY: doc

ifeq (@enable_doc@,yes)

doc: doc/html/index.html

include doc.Makefile

update-doc-png:
	export UBUNTU_MENUPROXY=0; \
	export WHY3CONFIG=doc/why3ide-doc.conf; \
	export WHY3LOADPATH=stdlib; \
	export GTK_THEME=Adwaita; \
	sed -n -e 's/^.. %EXECUTE \(.*\)/\1/p' $(DOCRST) | $(SHELL) -e

TESTSAPIDOC = $(addsuffix .ml, $(addprefix examples/use_api/, $(APITESTS)))

doc/html/index.html: $(DOCRST) $(DRVDOT) $(LIBDOT) $(TESTSAPIDOC) doc/conf.py
	$(SPHINX) -b html -d doc/.doctrees doc doc/html

doc/latex/manual.tex: $(DOCRST) $(DRVDOT) $(LIBDOT) $(TESTSAPIDOC) doc/conf.py
	$(SPHINX) -b latex -d doc/.doctrees doc doc/latex

ifeq (@enable_pdf_doc@,yes)

doc: doc/latex/manual.pdf

doc/latex/manual.pdf: doc/latex/manual.tex
	@echo "running LaTeX compilation..."
	cd doc/latex; $(LATEXCOMP) manual.tex >/dev/null
ifeq (@LATEX@,pdflatex)
	@cd doc/latex; if grep 'may have changed. Rerun to get' manual.log; then \
	  makeindex manual; \
	  echo "running LaTeX again to try to fix references..."; \
	  pdflatex manual >/dev/null; \
	fi
	@cd doc/latex; if grep 'may have changed. Rerun to get' manual.log; then \
	  echo "running LaTeX again to try to fix references..."; \
	  pdflatex manual >/dev/null; \
	fi
endif

endif

clean::
	rm -rf doc/html doc/latex; \
	rm -rf doc/generated/drivers-*.dot

else

doc:

endif

##########
# API DOC
##########

.PHONY: apidoc apidot

MODULESTODOC = \
	util/util util/opt util/lists util/strings util/getopt \
	util/extmap util/extset util/exthtbl \
	util/weakhtbl util/wstdlib util/rc util/debug \
	util/loc util/pp util/bigInt util/number \
	util/mlmpfr_wrapper \
	core/ident core/ty core/term core/decl core/coercion core/theory \
	core/env core/task core/trans core/pretty core/printer \
	core/model_parser \
	parser/ptree_helpers parser/typing parser/mlw_printer \
	driver/whyconf driver/call_provers driver/driver \
	transform/args_wrapper \
	session/session_itp session/controller_itp \
	session/itp_communication session/itp_server \
	mlw/counterexample mlw/pinterp mlw/ity mlw/expr mlw/pdecl mlw/pmodule mlw/vc

MODULESMLTODOC = parser/ptree

FILESTODOC = $(MODULESTODOC:%=src/%.mli) $(MODULESMLTODOC:%=src/%.ml)

doc/apidoc:
	mkdir -p doc/apidoc

apidoc: doc/apidoc $(FILESTODOC)
	$(OCAMLDOC) -d doc/apidoc -html -t "Why3 API documentation" \
		-keep-code $(INCLUDES) $(LIBINCLUDES) $(EXTINCLUDES) $(FILESTODOC)

# could we include also the dependency graph ? -- someone
# At least we can give a way to create it -- francois

apidot: doc/apidoc/dg.svg doc/apidoc/dg.png

#The sed remove configuration for dot that gives bad result
doc/apidoc/dg.dot: doc/apidoc $(FILESTODOC)
	$(OCAMLDOC) -o doc/apidoc/dg.dot.tmp -dot $(INCLUDES) \
		$(LIBINCLUDES) -I lib/why3 $(FILESTODOC)
	sed -e "s/  \(size\|ratio\|rotate\|fontsize\).*$$//" doc/apidoc/dg.dot.tmp \
	  | tred > doc/apidoc/dg.dot
	rm -f doc/apidoc/dg.dot.tmp

doc/apidoc/dg.svg: doc/apidoc/dg.dot
	dot -T svg $< > $@

doc/apidoc/dg.png: doc/apidoc/dg.dot
	dot -T png $< > $@

doc/apidoc.tex: $(FILESTODOC)
	$(OCAMLDOC) -o doc/apidoc.tex -latex -noheader -notrailer $(INCLUDES) \
		$(LIBINCLUDES) $(EXTINCLUDES) $(FILESTODOC)

clean::
	rm -f doc/apidoc/*

##########
# Install rules for bash completions
##########

uninstall-bash:
	if test -d /etc/bash_completion.d -a -w /etc/bash_completion.d; then \
	  rm -f /etc/bash_completion.d/why3; \
	fi

uninstall:: uninstall-bash

install-bash::
	if test -d /etc/bash_completion.d -a -w /etc/bash_completion.d; then \
	  $(INSTALL) share/bash/why3 /etc/bash_completion.d; \
	fi

install:: install-bash

##########
# Stdlib formatted with why3doc
##########

.PHONY: stdlibdoc

STDMACHLIBS = \
	array bv c float fxp int matrix onetime peano tagset

STDLIBS = \
	algebra array \
	bag bintree bool bv \
	cursor \
	exn \
	floating_point fmap function \
	graph hashtbl \
	ieee_float int \
	list \
	map matrix \
	null number option ocaml \
	pigeon pqueue \
	queue \
	random real ref regexp relations \
	seq set stack string \
	tree \
	witness \
	$(addprefix mach/, $(STDMACHLIBS))

# NO NEED DOC:
# debug: too basic, needs large improvement
# io: too basic, needs large improvement
# tptp: for TPTP provers ?
# for_drivers: used only in drivers

STDLIBFILES = $(patsubst %,stdlib/%.mlw, $(STDLIBS))

# TODO: remove the hack about int.mlw once it has become builtin
stdlibdoc: $(STDLIBFILES) bin/why3.@OCAMLBEST@ bin/why3doc.$(SHAREDBEST)
	mkdir -p doc/stdlibdoc
	sed -e "s/use Int/use int.Int/" stdlib/int.mlw > int.mlw
	rm -f doc/stdlibdoc/style.css
	WHY3CONFIG="" bin/why3.@OCAMLBEST@ doc $(LOCAL_STDLIB) \
          -o doc/stdlibdoc --title="Why3 Standard Library" \
	  $(subst stdlib/int.mlw,int.mlw,$(STDLIBFILES))
	rm int.mlw
	cd doc/stdlibdoc; \
	  for f in stdlib.*.html; \
	    do mv "$$f" "$${f#stdlib.}"; done
	sed -i -e "s#stdlib.##g" doc/stdlibdoc/index.html
	sed -i -e "s#int\.\(<a href=\"int\.html\)#\1#g" doc/stdlibdoc/int.html

clean::
	rm -f doc/stdlibdoc/*

################
# generic rules
################

%.cmi: %.mli
	$(SHOW) 'Ocamlc   $<'
	$(HIDE)$(OCAMLC) -c $(BFLAGS) $<

# suppress "unused rec" warning for Menhir-produced files
%.cmo: %.ml %.mly
	$(SHOW) 'Ocamlc   $<'
	$(HIDE)$(OCAMLC) -c $(BFLAGS) -w -39 $<

# suppress "unused rec" warning for Menhir-produced files
%.cmx: %.ml %.mly
	$(SHOW) 'Ocamlopt $<'
	$(HIDE)$(OCAMLOPT) -c $(OFLAGS) -w -39 $(CMIHACK) $<

%.cmo: %.ml
	$(SHOW) 'Ocamlc   $<'
	$(HIDE)$(OCAMLC) -c $(BFLAGS) $<

%.cmx: %.ml %.mli
	$(SHOW) 'Ocamlopt $<'
	$(HIDE)$(OCAMLOPT) -c $(OFLAGS) $<

%.cmx: %.ml
	$(SHOW) 'Ocamlopt $<'
	$(HIDE)$(OCAMLOPT) -c $(OFLAGS) $(CMIHACK) $<

%.cma:
	$(SHOW) 'Linking  $@'
	$(HIDE)$(OCAMLC) -a $(BFLAGS) -o $@ $^

%.cmxa:
	$(SHOW) 'Linking  $@'
	$(HIDE)$(OCAMLOPT) -a $(OFLAGS) -o $@ $^

%.cmxs:
	$(SHOW) 'Linking  $@'
	$(HIDE)$(OCAMLOPT) -shared $(OFLAGS) -o $@ $^

%.ml: %.mll
	$(SHOW) 'Ocamllex $<'
	$(HIDE)$(OCAMLLEX) $<

%.ml %.mli: %.mly
	$(SHOW) 'Menhir $<'
	$(HIDE)$(MENHIR) --table --explain --strict $<

src/parser/parser.ml src/parser/parser.mli: $(PARSERS)
	$(SHOW) 'Menhir $^'
	$(HIDE)$(MENHIR) --table --explain --strict --base src/parser/parser $^

plugins/cfg/cfg_parser.ml plugins/cfg/cfg_parser.mli: src/parser/parser_common.mly plugins/cfg/cfg_parser.mly
	$(SHOW) 'Menhir $^'
	$(HIDE)$(MENHIR) --table --explain --base plugins/cfg/cfg_parser \
		--external-tokens Cfg_tokens $^


%.dep: %.ml %.mli
	$(SHOW) 'Ocamldep $<'
	$(HIDE)$(OCAMLDEP) $(DEPFLAGS) $(INCLUDES) $< $<i $(TOTARGET)

%.dep: %.ml
	$(SHOW) 'Ocamldep $<'
	$(HIDE)($(OCAMLDEP) $(DEPFLAGS) $(INCLUDES) $<; \
	        echo '$*.cmx : $*.cmi'; \
	        echo '$*.cmi : $*.cmo') $(TOTARGET)

bin/%.opt:
	$(SHOW) 'Linking  $@'
	$(HIDE)$(OCAMLOPT) $(OFLAGS) -o $@ $(OLINKFLAGS) $^

bin/%.byte:
	$(SHOW) 'Linking  $@'
	$(HIDE)$(OCAMLC) $(BFLAGS) -o $@ $(BLINKFLAGS) $^

# .ml4.ml:
# 	$(CAMLP4) pr_o.cmo -impl $< > $@

# jc/jc_ai.ml: jc/jc_annot_inference.ml jc/jc_annot_fail.ml Makefile
# 	if test "@enable_apron@" = "yes" ; then \
# 	  echo "# 1 \"jc/jc_annot_inference.ml\"" > jc/jc_ai.ml; \
# 	  cat jc/jc_annot_inference.ml >> jc/jc_ai.ml; \
# 	else \
# 	  echo "# 1 \"jc/jc_annot_fail.ml\"" > jc/jc_ai.ml; \
# 	  cat jc/jc_annot_fail.ml >> jc/jc_ai.ml; \
# 	fi

# %_why.v: %.mlw $(BINARY)
# 	$(BINARY) -coq $*.mlw

# %_why.pvs: %.mlw $(BINARY)
# 	$(BINARY) -pvs $*.mlw

# Emacs tags
############

tags:
	find src -regex ".*\.ml[^#]*" | grep -v ".svn" | sort -r | xargs \
	etags "--regex-ocaml=/let[ \t]+\([^ \t]+\)/\1/" \
	      "--regex-ocaml=/let[ \t]+rec[ \t]+\([^ \t]+\)/\1/" \
	      "--regex-ocaml=/and[ \t]+\([^ \t]+\)/\1/" \
	      "--regex-ocaml=/type[ \t]+\([^ \t]+\)/\1/" \
	      "--regex-ocaml=/exception[ \t]+\([^ \t]+\)/\1/" \
	      "--regex-ocaml=/val[ \t]+\([^ \t]+\)/\1/" \
	      "--regex-ocaml=/module[ \t]+\([^ \t]+\)/\1/"

otags:
	find \( -name '*.ml' -or -name '*.mli' \) -print0 | xargs -0 otags
#	otags src/*.mli src/*.ml c/*.mli c/*.ml intf/*.mli intf/*.ml

# the previous seems broken. This one is intented for vi(m) users, but could
# be adapted for emacs (remove the -vi option ?)
otags-vi:
	find \( -name '*.ml' -or -name '*.mli' \) -print0 | xargs -0 otags -vi

wc:
	ocamlwc -p src/*.ml* src/*/*.ml*

#dep: depend
#	cat .depend* | ocamldot | dot -Tpdf > dep.pdf
#	$(PDFVIEWER) dep.pdf

# distrib
#########

NAME = why3-@VERSION@
# see .gitattributes for the list of files that are not distributed
MORE_DIST = configure

dist: $(MORE_DIST)
	rm -f distrib/$(NAME).tar.gz
	mkdir -p distrib/
	git archive --format=tar --prefix=$(NAME)/ -o distrib/$(NAME).tar HEAD
	tar rf distrib/$(NAME).tar --transform="s,^,$(NAME)/," --mtime="`git show -s --format=%ci`" $(MORE_DIST)
	gzip -n -f --best distrib/$(NAME).tar


###############
# file headers
###############

headers:
	headache -c misc/headache_config.txt -h misc/header.txt \
		Makefile.in configure.in \
		src/*/*.ml src/*/*.ml[iyl4] \
		plugins/*/*.ml plugins/*/*.ml[ily] \
		lib/coq/*.v lib/coq/*/*.v \
		src/server/*.c src/server/*.h \
		src/ide/resetgc.c \
		examples/use_api/*.ml

#########
# myself
#########

AUTOCONF_FILES = \
	Makefile \
	src/jessie/Makefile \
	src/config.sh \
	.merlin \
	src/jessie/.merlin \
	lib/why3/META \
	lib/coq/version \
	lib/pvs/version

$(AUTOCONF_FILES): %: %.in config.status
	./config.status chmod --file $@

src/util/config.ml share/Makefile.config: src/config.sh
	$(SHOW) 'Generate $@'
	$(HIDE)BINDIR=$(BINDIR) LIBDIR=$(LIBDIR) DATADIR=$(DATADIR) src/config.sh

clean::
	rm -f share/Makefile.config

config.status: configure
	./config.status --recheck

configure: configure.in
	autoconf -f

###################
# clean and depend
###################

.PHONY: distclean

distclean: clean
	rm -f config.status config.cache config.log \
	    src/util/config.ml $(AUTOCONF_FILES)

depend:
	rm -f $^
	$(MAKE) $^

clean::
	rm -f $(GENERATED)
	$(foreach d,$(CLEANDIRS),rm -f $(addprefix $(d)/*.,$(COMPILED_LIB_EXTS));)
	$(foreach p,$(CLEANLIBS),rm -f $(addprefix $(p).,$(COMPILED_LIB_EXTS));)

detect-unused:
	@L1=$$(mktemp); \
	L2=$$(mktemp); \
	for d in `find examples/ -name 'why3session.xml' -printf '%h\n'`; do \
	  sed -n -e 's/.*proof.*name="\([^"]*\)".*/\1/p' $$d/why3session.xml | sort > $$L1; \
	  (cd $$d; git ls-files) | grep -v -e '^why3session.xml' -e '^why3shapes' -e '^[.]gitignore' -e '^Makefile' -e '[.]ml$$' -e '[.]html$$' | sed -e 's/[.]prf$$/.pvs/;s/[.]thy$$/.xml/' | sort -u > $$L2; \
	  diff -u --label="$$d/why3session.xml" --label="$$d/" $$L1 $$L2 || echo; \
	done; \
	rm $$L1 $$L2

##################################################################
# Building the Why3 platform with ocamlbuild (OCaml 3.10 needed) #
##################################################################

# There used to be targets here but they are no longer useful.

# To build using Ocamlbuild:
# 1) Run "make Makefile" to ensure that the generated files (config.ml, ...)
# are generated.
# 2) Run Ocamlbuild with any target to generate the sanitization script.
# 3) Run ./sanitize to delete the generated files that shouldn't be generated
# (i.e. all lexers and parsers).
# 4) Run Ocamlbuild with the target you need, for example:
# ocamlbuild jc/jc_main.native

# You can also use the Makefile ./build.makefile which has some handy targets.<|MERGE_RESOLUTION|>--- conflicted
+++ resolved
@@ -1805,23 +1805,14 @@
 APITESTS=logic transform clone mlw_tree mlw_expr create_session counterexample
 
 ifeq (@enable_infer@,yes)
-<<<<<<< HEAD
 	APITESTS += mlw_tree_infer_invs
 endif
-=======
-APITESTS += mlw_tree1
-endif
-
->>>>>>> da4c768f
 
 bench-api: $(addprefix test-api-, $(APITESTS))
 
 clean::
-<<<<<<< HEAD
 	rm -rf bench/infer/*.out
-=======
 	rm -rf bench/check-ce/*.out
->>>>>>> da4c768f
 
 ###############
 # test targets
