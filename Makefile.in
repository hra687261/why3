####################################################################
#                                                                  #
#  The Why3 Verification Platform   /   The Why3 Development Team  #
#  Copyright 2010-2017   --   INRIA - CNRS - Paris-Sud University  #
#                                                                  #
#  This software is distributed under the terms of the GNU Lesser  #
#  General Public License version 2.1, with the special exception  #
#  on linking described in file LICENSE.                           #
#                                                                  #
####################################################################

VERBOSEMAKE ?= @enable_verbose_make@

ifeq ($(VERBOSEMAKE),yes)
  SHOW = @true
  HIDE =
else
  SHOW = @echo
  HIDE = @
endif

# install the binaries
DESTDIR =

prefix	    = @prefix@
exec_prefix = @exec_prefix@
datarootdir = @datarootdir@

BINDIR  = $(DESTDIR)@bindir@
LIBDIR  = $(DESTDIR)@libdir@
DATADIR = $(DESTDIR)@datarootdir@
MANDIR  = $(DESTDIR)@mandir@
TOOLDIR = $(LIBDIR)/why3/commands

# OS specific stuff
EXE   = @EXE@

# other variables
CC        = @CC@
MKDIR_P   = @MKDIR_P@
INSTALL   = @INSTALL@
INSTALL_DATA = @INSTALL_DATA@
OCAMLC    = @OCAMLC@
OCAMLOPT  = @OCAMLOPT@
OCAMLDEP  = @OCAMLDEP@
OCAMLLEX  = @OCAMLLEX@
OCAMLYACC = @OCAMLYACC@
OCAMLDOC  = @OCAMLDOC@
OCAMLLIB  = @OCAMLLIB@
OCAMLINSTALLLIB  = $(DESTDIR)@OCAMLINSTALLLIB@
OCAMLBEST = @OCAMLBEST@
OCAMLVERSION = @OCAMLVERSION@
COQC      = @COQC@
COQDEP    = @COQDEP@
COQCAMLP  = @COQCAMLP@
COQCAMLPLIB = @COQCAMLPLIB@
FRAMAC_LIBDIR = $(DESTDIR)@FRAMAC_LIBDIR@

ifeq (@enable_menhirLib@,yes)
MENHIR	  = @MENHIR@ --table
else
MENHIR	  = @MENHIR@
endif

DEPFLAGS  = -slash -I lib/why3
ifeq (@OCAMLBEST@,opt)
# the semantics of the -native flag changed in ocaml 4.03.0
#DEPFLAGS += -native
endif

RUBBER = @RUBBER@
HEVEA = @HEVEA@
HACHA = @HACHA@
EMACS = @EMACS@

#PSVIEWER  = @PSVIEWER@
#PDFVIEWER = @PDFVIEWER@

INCLUDES = @ZIPINCLUDE@ @MENHIRINCLUDE@

# warnings are enabled and non fatal by default, except:
# - disabled:
#   4    Fragile pattern matching: matching that will remain complete even
#        if additional constructors are added to one of the variant types
#        matched.
#   9    Missing fields in a record pattern.
#   41   Ambiguous constructor or label name.
#   44   Open statement shadows an already defined identifier.
#   45   Open statement shadows an already defined label or constructor.
#   50   Unexpected documentation comment.
#   52   The argument of this constructor should not be matched against a
#        constant pattern; the actual value of the argument could change
#        in the future.
# - fatal:
#   5    Partially applied function: expression whose result has function
#        type and is ignored.
#   48   Implicit elimination of optional arguments.

WARNINGS = A-4-9-41-44-45-50-52@5@48

OFLAGS = -w $(WARNINGS) -safe-string -keep-locs -bin-annot -dtypes -g -I lib/why3 $(INCLUDES)
BFLAGS = -w $(WARNINGS) -safe-string -keep-locs -bin-annot -dtypes -g -I lib/why3 $(INCLUDES)

OLINKFLAGS = -linkall $(EXTCMXA)
BLINKFLAGS = -linkall $(EXTCMA)

ifeq (@enable_profiling@,yes)
OFLAGS += -g -p
endif

# see http://caml.inria.fr/mantis/view.php?id=4991
CMIHACK = -intf-suffix .cmi

# external libraries common to all binaries

EXTOBJS = @MENHIRLIB@
EXTLIBS = str unix nums dynlink @ZIPLIB@

EXTCMA	= $(addsuffix .cma,$(EXTLIBS)) $(addsuffix .cmo,$(EXTOBJS))
EXTCMXA = $(addsuffix .cmxa,$(EXTLIBS)) $(addsuffix .cmx,$(EXTOBJS))

INSTALLED_LIB_EXTS = a cma cmx cmi cmxa cmxs
COMPILED_LIB_EXTS = $(INSTALLED_LIB_EXTS) o cmo cmt cmti annot dep conflicts

TOTARGET = > "$@" || (RV=$$?; rm -f "$@"; exit $${RV})

###############
# main target
###############

all: @OCAMLBEST@
plugins: plugins.@OCAMLBEST@
opt: plugins.opt
byte: plugins.byte

ifeq (@enable_local@,yes)
all: install_local
endif

.PHONY: byte opt clean depend all install install_local install_no_local
.PHONY: plugins plugins.byte plugins.opt

CLEANDIRS =
CLEANLIBS =
GENERATED =

##############
# Why3 library
##############

LIBGENERATED = src/util/config.ml \
	       src/util/rc.ml src/util/lexlib.ml \
	       src/util/json_parser.mli src/util/json_parser.ml \
	       src/util/json_lexer.ml \
	       src/parser/lexer.ml \
	       src/parser/parser.mli src/parser/parser.ml \
	       src/driver/driver_parser.mli src/driver/driver_parser.ml \
	       src/driver/driver_lexer.ml \
	       src/driver/parse_smtv2_model_parser.mli src/driver/parse_smtv2_model_parser.ml \
	       src/driver/parse_smtv2_model_lexer.ml \
	       src/session/compress.ml src/session/xml.ml \
	       src/session/strategy_parser.ml \
	       lib/ocaml/why3__BigInt_compat.ml

LIB_UTIL = config bigInt util opt lists strings \
	   pp extmap extset exthtbl weakhtbl \
	   hashcons stdlib exn_printer \
	   json_base json_parser json_lexer \
	   debug loc lexlib print_tree \
	   cmdline warning sysutil rc plugin bigInt number pqueue

LIB_CORE = ident ty term pattern decl coercion theory \
	   task pretty_sig pretty dterm env trans printer model_parser

LIB_DRIVER = prove_client call_provers driver_ast driver_parser driver_lexer driver \
		whyconf autodetection \
		smt2_model_defs parse_smtv2_model_parser \
		collect_data_model parse_smtv2_model_lexer parse_smtv2_model \
		parse_smtv2_model

LIB_MLW = ity expr pdecl eval_match typeinv vc pmodule dexpr \
          pinterp mltree compile pdriver cprinter ocaml_printer

LIB_PARSER = ptree glob typing parser lexer

LIB_TRANSFORM = simplify_formula inlining split_goal induction \
		detect_polymorphism reduction_engine compute \
		eliminate_definition eliminate_algebraic \
		eliminate_inductive eliminate_let eliminate_if \
		libencoding discriminate encoding encoding_select \
		encoding_guards_full encoding_tags_full \
		encoding_guards encoding_tags encoding_twin \
		encoding_sort simplify_array filter_trigger \
		introduction abstraction close_epsilon lift_epsilon \
		eliminate_epsilon intro_projections_counterexmp \
		intro_vc_vars_counterexmp prepare_for_counterexmp \
		instantiate_predicate smoke_detector \
		induction_pr prop_curry eliminate_literal \
		args_wrapper generic_arg_trans_utils case apply \
		ind_itp destruct cut

LIB_PRINTER = cntexmp_printer alt_ergo why3printer smtv1 smtv2 coq\
	      pvs isabelle \
	      simplify gappa cvc3 yices mathematica

LIB_SESSION = compress xml termcode session_itp \
              strategy strategy_parser controller_itp \
	      server_utils itp_communication \
	      itp_server json_util

LIBMODULES =  $(addprefix src/util/, $(LIB_UTIL)) \
	      $(addprefix src/core/, $(LIB_CORE)) \
	      $(addprefix src/driver/, $(LIB_DRIVER)) \
	      $(addprefix src/mlw/, $(LIB_MLW)) \
	      $(addprefix src/parser/, $(LIB_PARSER)) \
	      $(addprefix src/transform/, $(LIB_TRANSFORM)) \
	      $(addprefix src/printer/, $(LIB_PRINTER)) \
	      $(addprefix src/session/, $(LIB_SESSION))

LIBDIRS = util core driver mlw parser transform printer session
LIBINCLUDES = $(addprefix -I src/, $(LIBDIRS))

LIBDEP = $(addsuffix .dep, $(LIBMODULES))
LIBCMO = $(addsuffix .cmo, $(LIBMODULES))
LIBCMX = $(addsuffix .cmx, $(LIBMODULES))

$(LIBDEP): DEPFLAGS += $(LIBINCLUDES)
$(LIBCMO) $(LIBCMX): INCLUDES += $(LIBINCLUDES)
$(LIBCMX): OFLAGS += -for-pack Why3

$(LIBDEP): $(LIBGENERATED)

# Zarith

ifeq (@enable_zarith@,yes)
lib/ocaml/why3__BigInt_compat.ml: config.status lib/ocaml/why3__BigInt_zarith.ml
	cp lib/ocaml/why3__BigInt_zarith.ml $@
else
lib/ocaml/why3__BigInt_compat.ml: config.status lib/ocaml/why3__BigInt_num.ml
	cp lib/ocaml/why3__BigInt_num.ml $@
endif

# Ocamlzip

ifeq (@enable_zip@,yes)
src/session/compress.ml: config.status src/session/compress_z.ml
	cp src/session/compress_z.ml $@
else
src/session/compress.ml: config.status src/session/compress_none.ml
	cp src/session/compress_none.ml $@
endif

# hide deprecated warnings for strings

src/util/strings.cmo:: WARNINGS:=$(WARNINGS)-3
src/util/strings.cmx:: WARNINGS:=$(WARNINGS)-3

# hide warning 'no cmx file was found in path for module ..., and its interface was not compiled with -opaque' for the coq tactic

src/coq-tactic/why3tac.cmx:: WARNINGS:=$(WARNINGS)-58

# build targets

byte: lib/why3/why3.cma
opt:  lib/why3/why3.cmxa

lib/why3/why3.cma: lib/why3/why3.cmo
lib/why3/why3.cmxa: lib/why3/why3.cmx

lib/why3/why3.cmo: $(LIBCMO)
	$(SHOW) 'Linking  $@'
	$(HIDE)$(OCAMLC) $(BFLAGS) -pack -o $@ $^

lib/why3/why3.cmx: $(LIBCMX) lib/why3/why3.cmo
	$(SHOW) 'Linking  $@'
	$(HIDE)$(OCAMLOPT) $(OFLAGS) $(CMIHACK) -pack -o $@ $(filter %.cmx, $^)

# clean and depend

ifneq "$(MAKECMDGOALS:clean%=clean)" "clean"
-include $(LIBDEP)
endif

depend: $(LIBDEP)

CLEANDIRS += src $(addprefix src/, $(LIBDIRS))
CLEANLIBS += lib/why3/why3session lib/why3/why3
GENERATED += $(LIBGENERATED)

###############
# installation
###############

clean_old_install::
	rm -rf $(LIBDIR)/why3
	rm -rf $(DATADIR)/why3
	rm -rf $(OCAMLINSTALLLIB)/why3


install_no_local:: clean_old_install
	$(MKDIR_P) $(BINDIR)
	$(MKDIR_P) $(LIBDIR)/why3
	$(MKDIR_P) $(TOOLDIR)
	$(MKDIR_P) $(DATADIR)/why3
	$(MKDIR_P) $(DATADIR)/why3/images
	$(MKDIR_P) $(DATADIR)/why3/vim
	$(MKDIR_P) $(DATADIR)/why3/vim/ftdetect
	$(MKDIR_P) $(DATADIR)/why3/vim/syntax
	$(MKDIR_P) $(DATADIR)/why3/lang
	$(MKDIR_P) $(DATADIR)/why3/theories
	$(MKDIR_P) $(DATADIR)/why3/modules/mach
	$(MKDIR_P) $(DATADIR)/why3/drivers
	$(INSTALL_DATA) theories/*.why $(DATADIR)/why3/theories
	$(INSTALL_DATA) modules/*.mlw $(DATADIR)/why3/modules
	$(INSTALL_DATA) modules/mach/*.mlw $(DATADIR)/why3/modules/mach
	$(INSTALL_DATA) drivers/*.drv drivers/*.gen $(DATADIR)/why3/drivers
	$(INSTALL_DATA) LICENSE $(DATADIR)/why3/
	$(INSTALL_DATA) share/provers-detection-data.conf $(DATADIR)/why3/
	for i in share/images/*.rc; do \
	     d=`basename $$i .rc`; \
	     $(INSTALL_DATA) $$i $(DATADIR)/why3/images; \
	     $(MKDIR_P) $(DATADIR)/why3/images/$$d; \
	     $(INSTALL_DATA) share/images/$$d/* $(DATADIR)/why3/images/$$d; \
	done
	$(INSTALL_DATA) share/images/*.png $(DATADIR)/why3/images
	$(INSTALL_DATA) share/why3session.dtd $(DATADIR)/why3
	$(INSTALL_DATA) share/Makefile.config $(DATADIR)/why3
	$(INSTALL_DATA) share/vim/ftdetect/why3.vim $(DATADIR)/why3/vim/ftdetect/why3.vim
	$(INSTALL_DATA) share/vim/syntax/why3.vim $(DATADIR)/why3/vim/syntax/why3.vim
	$(INSTALL_DATA) share/lang/why3.lang $(DATADIR)/why3/lang/why3.lang

install_no_local_lib::
	$(MKDIR_P) $(OCAMLINSTALLLIB)/why3
	$(INSTALL_DATA) $(wildcard $(addprefix lib/why3/why3., $(INSTALLED_LIB_EXTS))) \
		lib/why3/META $(OCAMLINSTALLLIB)/why3

ifeq (@enable_local@,yes)
install install-lib:
	@echo "Why3 is configured in local installation mode."
	@echo "To install Why3, run ./configure --disable-local ; make ; make install"
else
install: clean_old_install install_no_local
install-lib: install_no_local_lib
endif

install-all: install install-lib

##################
# Uninstallation
##################

uninstall: clean_old_install

##################
# Why3 emacs mode
##################

%.elc: %.el
	$(EMACS) --batch --no-init-file -f batch-byte-compile $<

clean_old_install::
	rm -f $(DATADIR)/emacs/site-lisp/why3.el
	rm -f $(DATADIR)/emacs/site-lisp/why3.elc

install_no_local::
	$(MKDIR_P) $(DATADIR)/emacs/site-lisp/
	$(INSTALL_DATA) share/emacs/why3.el $(DATADIR)/emacs/site-lisp/why3.el
ifeq (@enable_emacs_compilation@,yes)
	$(INSTALL_DATA) share/emacs/why3.elc $(DATADIR)/emacs/site-lisp/why3.elc
endif

ifeq (@enable_emacs_compilation@,yes)
all: share/emacs/why3.elc
endif


##################
# Why3 plugins
##################

PLUGGENERATED = plugins/tptp/tptp_lexer.ml \
		plugins/tptp/tptp_parser.ml plugins/tptp/tptp_parser.mli \
		plugins/python/py_lexer.ml \
		plugins/python/py_parser.ml plugins/python/py_parser.mli \
		plugins/parser/dimacs.ml \

PLUG_PARSER = genequlin dimacs
PLUG_PRINTER =
PLUG_TRANSFORM =
PLUG_TPTP = tptp_ast tptp_parser tptp_typing tptp_lexer tptp_printer
PLUG_PYTHON = py_ast py_parser py_lexer py_main

PLUGINS = genequlin dimacs tptp python

TPTPMODULES = $(addprefix plugins/tptp/, $(PLUG_TPTP))
PYTHONMODULES = $(addprefix plugins/python/, $(PLUG_PYTHON))

TPTPCMO = $(addsuffix .cmo, $(TPTPMODULES))
TPTPCMX = $(addsuffix .cmx, $(TPTPMODULES))

PYTHONCMO = $(addsuffix .cmo, $(PYTHONMODULES))
PYTHONCMX = $(addsuffix .cmx, $(PYTHONMODULES))

ifeq (@enable_hypothesis_selection@,yes)
PLUG_TRANSFORM += hypothesis_selection
PLUGINS += hypothesis_selection

lib/plugins/hypothesis_selection.cmxs: INCLUDES += -I @OCAMLGRAPHLIB@
lib/plugins/hypothesis_selection.cmo:  INCLUDES += -I @OCAMLGRAPHLIB@
lib/plugins/hypothesis_selection.cmxs: OFLAGS += graph.cmxa
lib/plugins/hypothesis_selection.cmo:  BFLAGS += graph.cmo
endif

PLUGMODULES = $(addprefix plugins/parser/, $(PLUG_PARSER)) \
	      $(addprefix plugins/printer/, $(PLUG_PRINTER)) \
	      $(addprefix plugins/transform/, $(PLUG_TRANSFORM)) \
	      $(TPTPMODULES) $(PYTHONMODULES)

PLUGDEP = $(addsuffix .dep, $(PLUGMODULES))
PLUGCMO = $(addsuffix .cmo, $(PLUGMODULES))
PLUGCMX = $(addsuffix .cmx, $(PLUGMODULES))

PLUGDIRS = parser printer transform tptp python
PLUGINCLUDES = $(addprefix -I plugins/, $(PLUGDIRS))

$(PLUGDEP): DEPFLAGS += $(PLUGINCLUDES)
$(PLUGCMO) $(PLUGCMX): INCLUDES += $(PLUGINCLUDES)

$(PLUGDEP): $(PLUGGENERATED)

LIBPLUGCMO =  $(addsuffix .cmo,  $(addprefix lib/plugins/, $(PLUGINS)))
LIBPLUGCMXS = $(addsuffix .cmxs, $(addprefix lib/plugins/, $(PLUGINS)))

plugins.byte: $(LIBPLUGCMO)
plugins.opt : $(LIBPLUGCMXS)

lib/plugins/%.cmxs: plugins/parser/%.cmx
	$(SHOW) 'Linking  $@'
	$(HIDE)$(OCAMLOPT) $(OFLAGS) -shared -o $@ $<

lib/plugins/%.cmo: plugins/parser/%.cmo
	$(SHOW) 'Linking  $@'
	$(HIDE)$(OCAMLC) $(BFLAGS) -pack -o $@ $<

lib/plugins/%.cmxs: plugins/printer/%.cmx
	$(SHOW) 'Linking  $@'
	$(HIDE)$(OCAMLOPT) $(OFLAGS) -shared -o $@ $<

lib/plugins/%.cmo: plugins/printer/%.cmo
	$(SHOW) 'Linking  $@'
	$(HIDE)$(OCAMLC) $(BFLAGS) -pack -o $@ $<

lib/plugins/%.cmxs: plugins/transform/%.cmx
	$(SHOW) 'Linking  $@'
	$(HIDE)$(OCAMLOPT) $(OFLAGS) -shared -o $@ $<

lib/plugins/%.cmo: plugins/transform/%.cmo
	$(SHOW) 'Linking  $@'
	$(HIDE)$(OCAMLC) $(BFLAGS) -pack -o $@ $<

lib/plugins/tptp.cmxs: $(TPTPCMX)
	$(SHOW) 'Linking  $@'
	$(HIDE)$(OCAMLOPT) $(OFLAGS) -shared -o $@ $^

lib/plugins/tptp.cmo: $(TPTPCMO)
	$(SHOW) 'Linking  $@'
	$(HIDE)$(OCAMLC) $(BFLAGS) -pack -o $@ $^

lib/plugins/python.cmxs: $(PYTHONCMX)
	$(SHOW) 'Linking  $@'
	$(HIDE)$(OCAMLOPT) $(OFLAGS) -shared -o $@ $^

lib/plugins/python.cmo: $(PYTHONCMO)
	$(SHOW) 'Linking  $@'
	$(HIDE)$(OCAMLC) $(BFLAGS) -pack -o $@ $^

# depend and clean targets

ifneq "$(MAKECMDGOALS:clean%=clean)" "clean"
-include $(PLUGDEP)
endif

depend: $(PLUGDEP)

CLEANDIRS += plugins $(addprefix plugins/, $(PLUGDIRS)) lib/plugins
GENERATED += $(PLUGGENERATED)

install_no_local::
	$(MKDIR_P) $(LIBDIR)/why3/plugins
	$(INSTALL_DATA) $(wildcard $(LIBPLUGCMO) $(LIBPLUGCMXS)) $(LIBDIR)/why3/plugins

###############
# Why3 commands
###############

TOOLSGENERATED = src/tools/why3wc.ml

TOOLS_BIN = why3config why3execute why3extract why3prove \
	    why3realize why3replay why3wc

TOOLS_FILES = main $(TOOLS_BIN)

TOOLSMODULES = $(addprefix src/tools/, $(TOOLS_FILES))

TOOLSDEP = $(addsuffix .dep, $(TOOLSMODULES))
TOOLSCMO = $(addsuffix .cmo, $(TOOLSMODULES))
TOOLSCMX = $(addsuffix .cmx, $(TOOLSMODULES))

$(TOOLSDEP): DEPFLAGS += -I src/tools
$(TOOLSCMO) $(TOOLSCMX): INCLUDES += -I src/tools

$(TOOLSDEP): $(TOOLSGENERATED)

byte: bin/why3.byte $(TOOLS_BIN:%=bin/%.byte)
opt:  bin/why3.opt  $(TOOLS_BIN:%=bin/%.opt)

bin/why3.opt: lib/why3/why3.cmxa src/tools/main.cmx
bin/why3.byte: lib/why3/why3.cma src/tools/main.cmo
bin/why3config.opt: lib/why3/why3.cmxa src/tools/why3config.cmx
bin/why3config.byte: lib/why3/why3.cma src/tools/why3config.cmo
bin/why3execute.opt: lib/why3/why3.cmxa src/tools/why3execute.cmx
bin/why3execute.byte: lib/why3/why3.cma src/tools/why3execute.cmo
bin/why3extract.opt: lib/why3/why3.cmxa src/tools/why3extract.cmx
bin/why3extract.byte: lib/why3/why3.cma src/tools/why3extract.cmo
bin/why3prove.opt: lib/why3/why3.cmxa src/tools/why3prove.cmx
bin/why3prove.byte: lib/why3/why3.cma src/tools/why3prove.cmo
bin/why3realize.opt: lib/why3/why3.cmxa src/tools/why3realize.cmx
bin/why3realize.byte: lib/why3/why3.cma src/tools/why3realize.cmo
bin/why3replay.opt: lib/why3/why3.cmxa src/tools/unix_scheduler.cmx src/tools/why3replay.cmx
bin/why3replay.byte: lib/why3/why3.cma src/tools/unix_scheduler.cmo src/tools/why3replay.cmo
bin/why3wc.opt: src/tools/why3wc.cmx
bin/why3wc.byte: src/tools/why3wc.cmo

clean_old_install::
	rm -f $(TOOLS_BIN:%=$(TOOLDIR)/%$(EXE)) $(BINDIR)/why3$(EXE)
	rm -f $(BINDIR)/why3bench$(EXE) $(BINDIR)/why3replayer$(EXE)

install_no_local::
	$(INSTALL) bin/why3.@OCAMLBEST@ $(BINDIR)/why3$(EXE)
	$(INSTALL) bin/why3config.@OCAMLBEST@  $(TOOLDIR)/why3config$(EXE)
	$(INSTALL) bin/why3execute.@OCAMLBEST@ $(TOOLDIR)/why3execute$(EXE)
	$(INSTALL) bin/why3extract.@OCAMLBEST@ $(TOOLDIR)/why3extract$(EXE)
	$(INSTALL) bin/why3prove.@OCAMLBEST@   $(TOOLDIR)/why3prove$(EXE)
	$(INSTALL) bin/why3realize.@OCAMLBEST@ $(TOOLDIR)/why3realize$(EXE)
	$(INSTALL) bin/why3replay.@OCAMLBEST@  $(TOOLDIR)/why3replay$(EXE)
	$(INSTALL) bin/why3wc.@OCAMLBEST@      $(TOOLDIR)/why3wc$(EXE)

install_local:: bin/why3 $(addprefix bin/,$(TOOLS_BIN))

bin/%:	bin/%.@OCAMLBEST@
	ln -sf $(notdir $<) $@

install_local:: share/drivers share/modules share/theories

share/drivers:
	ln -snf ../drivers share/drivers

share/modules:
	ln -snf ../modules share/modules

share/theories:
	ln -snf ../theories share/theories

ifneq "$(MAKECMDGOALS:clean%=clean)" "clean"
-include $(TOOLSDEP)
endif

depend: $(TOOLSDEP)

CLEANDIRS += src/tools
GENERATED += $(TOOLSGENERATED)

clean::
	rm -f bin/why3*

##############
# test targets
##############

%.gui: %.why bin/why3ide.opt
	bin/why3ide.opt $*.why

%: %.mlw bin/why3.opt
	bin/why3.opt $*.mlw

%: %.why bin/why3.opt
	bin/why3.opt $*.why

%.gui: %.mlw bin/why3ide.opt
	bin/why3ide.opt $*.mlw

%.type: %.mlw bin/why3ide.opt
	bin/why3.opt --type-only $*.mlw

##############
# Why3server #
##############

SERVER_MODULES := logging arraylist options queue readbuf request \
		  writebuf server-unix server-win

CPULIM_MODULES := cpulimit-unix cpulimit-win

SERVER_O := $(addprefix src/server/, $(addsuffix .o, $(SERVER_MODULES)))

CPULIM_O := $(addprefix src/server/, $(addsuffix .o, $(CPULIM_MODULES)))

TOOLS = lib/why3server$(EXE) lib/why3cpulimit$(EXE)

all: $(TOOLS)

lib/why3server$(EXE): $(SERVER_O)
	$(CC) -Wall -o $@ $^

lib/why3cpulimit$(EXE): $(CPULIM_O)
	$(CC) -Wall -o $@ $^

%.o: %.c
	$(CC) -Wall -O -g -o $@ -c $<

install_no_local::
	$(MKDIR_P) $(LIBDIR)/why3
	$(INSTALL) lib/why3server$(EXE) $(LIBDIR)/why3/why3server$(EXE)
	$(INSTALL) lib/why3cpulimit$(EXE) $(LIBDIR)/why3/why3cpulimit$(EXE)
	$(INSTALL) lib/why3-call-pvs $(LIBDIR)/why3/why3-call-pvs

clean::
	rm -f $(SERVER_O) $(CPULIM_O) $(TOOLS)

##########
# gallery
##########

# we export exactly the programs that have a why3session.xml file

.PHONY: gallery

gallery:: gallery-simple gallery-subs

.PHONY: gallery-simple

gallery-simple::
	@if test "$(GALLERYDIR)" = ""; then echo "set GALLERYDIR first"; exit 1; fi
	@for x in examples/*/why3session.xml ; do \
	  d=`dirname $$x`; \
	  f=`basename $$d`; \
	  echo "exporting $$f"; \
	  mkdir -p $(GALLERYDIR)/$$f; \
	  WHY3CONFIG="" bin/why3session.@OCAMLBEST@ html $$x -o $(GALLERYDIR)/$$f; \
	  cp examples/$$f.mlw $(GALLERYDIR)/$$f/; \
	  cd examples/; \
	  rm -f $(GALLERYDIR)/$$f/$$f.zip; \
	  zip -q -r $(GALLERYDIR)/$$f/$$f.zip $$f.mlw $$f; \
	  cd ..; \
	done

.PHONY: gallery-subs

GALLERYSUBS=WP_revisited verifythis_2016_matrix_multiplication avl double_wp

gallery-subs::
	@if test "$(GALLERYDIR)" = ""; then echo "set GALLERYDIR first"; exit 1; fi
	@for d in $(GALLERYSUBS) ; do \
	  echo "exporting examples/$$d"; \
	  mkdir -p $(GALLERYDIR)/$$d; \
	  cd examples/$$d; \
	  WHY3CONFIG="" ../../bin/why3doc.@OCAMLBEST@ -L ../../theories -L ../../modules -L . --stdlib-url http://why3.lri.fr/stdlib/ *.mlw -o $(GALLERYDIR)/$$d; \
	  cd ..; \
	  rm -f $(GALLERYDIR)/$$d/$$d.zip; \
	  zip -q -r $(GALLERYDIR)/$$d/$$d.zip $$d; \
	  cd ..; \
	done


%-gallery::
	@if test "$(GALLERYDIR)" = ""; then echo "set GALLERYDIR first"; exit 1; fi
	x=$*/why3session.xml; \
	d=`dirname $$x`; \
	f=`basename $$d`; \
	echo "exporting $$f"; \
	rm $$d/*.bak; \
	mkdir -p $(GALLERYDIR)/$$f; \
	WHY3CONFIG="" bin/why3session.@OCAMLBEST@ html $$d -o $(GALLERYDIR)/$$f; \
	if test -f examples/$$f.mlw; then cp examples/$$f.mlw $(GALLERYDIR)/$$f/; fi; \
	if test -f examples/$$f.why; then cp examples/$$f.why $(GALLERYDIR)/$$f/; fi; \
	cd examples/; \
	rm -f $(GALLERYDIR)/$$f/$$f.zip; \
	zip -q -r $(GALLERYDIR)/$$f/$$f.zip $$f.mlw $$f

########
# XML DTD validation
########

.PHONY: xml-validate

xml-validate:
	@for x in `find examples/ -name why3session.xml`; do \
	  xmllint --noout --valid $$x 2>&1 | head -1; \
	done

xml-validate-local:
	@for x in `find examples/ -name why3session.xml`; do \
	  xmllint --noout --dtdvalid share/why3session.dtd $$x 2>&1 | head -1; \
	done

###############
# IDE
###############

ifeq (@enable_ide@,yes)

IDE_FILES = gconfig ide_utils why3ide

IDEMODULES = $(addprefix src/ide/, $(IDE_FILES))

IDEDEP = $(addsuffix .dep, $(IDEMODULES))
IDECMO = $(addsuffix .cmo, $(IDEMODULES))
IDECMX = $(addsuffix .cmx, $(IDEMODULES))

$(IDEDEP): DEPFLAGS += -I src/ide
$(IDECMO) $(IDECMX): INCLUDES += -I src/ide

# build targets

byte: bin/why3ide.byte
opt:  bin/why3ide.opt

bin/why3ide.opt bin/why3ide.byte: INCLUDES += -I @LABLGTK2LIB@
bin/why3ide.opt bin/why3ide.byte: EXTLIBS += lablgtk lablgtksourceview2

bin/why3ide.opt: lib/why3/why3.cmxa src/ide/resetgc.o $(IDECMX)
	$(SHOW) 'Linking  $@'
	$(HIDE)$(OCAMLOPT) $(OFLAGS) -o $@ $(OLINKFLAGS) $^

bin/why3ide.byte: lib/why3/why3.cma src/ide/resetgc.o $(IDECMO)
	$(SHOW) 'Linking  $@'
	$(HIDE)$(OCAMLC) $(BFLAGS) -o $@ $(BLINKFLAGS) -custom $^

src/ide/resetgc.o: src/ide/resetgc.c
	$(SHOW) 'Ocamlc   $<'
	$(HIDE)$(OCAMLC) -c -ccopt "-Wall -o $@" $<

# depend and clean targets

ifneq "$(MAKECMDGOALS:clean%=clean)" "clean"
-include $(IDEDEP)
endif

depend: $(IDEDEP)

CLEANDIRS += src/ide

clean_old_install::
	rm -f $(BINDIR)/why3ide$(EXE)

install_no_local::
	$(INSTALL) bin/why3ide.@OCAMLBEST@ $(TOOLDIR)/why3ide$(EXE)

install_local:: bin/why3ide

endif


###############
# WEBSERV
###############

WEBSERV_FILES = wserver why3web

WEBSERVMODULES = $(addprefix src/ide/, $(WEBSERV_FILES))

WEBSERVDEP = $(addsuffix .dep, $(WEBSERVMODULES))
WEBSERVCMO = $(addsuffix .cmo, $(WEBSERVMODULES))
WEBSERVCMX = $(addsuffix .cmx, $(WEBSERVMODULES))

$(WEBSERVDEP): DEPFLAGS += -I src/ide
$(WEBSERVCMO) $(WEBSERVCMX): INCLUDES += -I src/ide

# build targets

byte: bin/why3webserver.byte
opt:  bin/why3webserver.opt

bin/why3webserver.opt: lib/why3/why3.cmxa $(WEBSERVCMX)
	$(SHOW) 'Linking  $@'
	$(HIDE)$(OCAMLOPT) $(OFLAGS) -o $@ $(OLINKFLAGS) $^

bin/why3webserver.byte: lib/why3/why3.cma $(WEBSERVCMO)
	$(SHOW) 'Linking  $@'
	$(HIDE)$(OCAMLC) $(BFLAGS) -o $@ $(BLINKFLAGS) -custom $^

# depend and clean targets

ifneq "$(MAKECMDGOALS:clean%=clean)" "clean"
-include $(WEBSERVDEP)
endif

depend: $(WEBSERVDEP)

CLEANDIRS += src/ide

clean_old_install::
	rm -f $(BINDIR)/why3webserver$(EXE)

install_no_local::
	$(INSTALL) bin/why3webserver.@OCAMLBEST@ $(TOOLDIR)/why3webserver$(EXE)

install_local:: bin/why3webserver


###############
# Session
###############

SESSION_FILES = why3session_lib why3session_info \
		why3session_html why3session_latex \
		why3session_main
# TODO: why3session_copy why3session_rm why3session_csv why3session_run
#       why3session_output

SESSIONMODULES = $(addprefix src/why3session/, $(SESSION_FILES))

SESSIONDEP = $(addsuffix .dep, $(SESSIONMODULES))
SESSIONCMO = $(addsuffix .cmo, $(SESSIONMODULES))
SESSIONCMX = $(addsuffix .cmx, $(SESSIONMODULES))

$(SESSIONDEP): DEPFLAGS += -I src/why3session
$(SESSIONCMO) $(SESSIONCMX): INCLUDES += -I src/why3session

# build targets

byte: bin/why3session.byte
opt:  bin/why3session.opt

bin/why3session.opt: lib/why3/why3.cmxa $(SESSIONCMX)
	$(SHOW) 'Linking  $@'
	$(HIDE)$(OCAMLOPT) $(OFLAGS) -o $@ $(OLINKFLAGS) $^

bin/why3session.byte: lib/why3/why3.cma $(SESSIONCMO)
	$(SHOW) 'Linking  $@'
	$(HIDE)$(OCAMLC) $(BFLAGS) -o $@ $(BLINKFLAGS) $^

# depend and clean targets

ifneq "$(MAKECMDGOALS:clean%=clean)" "clean"
-include $(SESSIONDEP)
endif

depend: $(SESSIONDEP)

CLEANDIRS += src/why3session

clean_old_install::
	rm -f $(BINDIR)/why3session$(EXE)

install_no_local::
	$(INSTALL) bin/why3session.@OCAMLBEST@ $(TOOLDIR)/why3session$(EXE)

install_local:: bin/why3session

###############
# Why3 Shell
###############

SHELL_FILES = unix_scheduler why3shell

SHELLMODULES = $(addprefix src/tools/, $(SHELL_FILES))

SHELLDEP = $(addsuffix .dep, $(SHELLMODULES))
SHELLCMO = $(addsuffix .cmo, $(SHELLMODULES))
SHELLCMX = $(addsuffix .cmx, $(SHELLMODULES))

$(SHELLDEP): DEPFLAGS += -I src/tools
$(SHELLCMO) $(SHELLCMX): INCLUDES += -I src/tools

# build targets

byte: bin/why3shell.byte
opt:  bin/why3shell.opt

bin/why3shell.opt: lib/why3/why3.cmxa $(SHELLCMX)
	$(SHOW) 'Linking  $@'
	$(HIDE)$(OCAMLOPT) $(OFLAGS) -o $@ $(OLINKFLAGS) $^

bin/why3shell.byte: lib/why3/why3.cma $(SHELLCMO)
	$(SHOW) 'Linking  $@'
	$(HIDE)$(OCAMLC) $(BFLAGS) -o $@ $(BLINKFLAGS) $^

# depend and clean targets

ifneq "$(MAKECMDGOALS:clean%=clean)" "clean"
-include $(SHELLDEP)
endif

depend: $(SHELLDEP)

clean_old_install::
	rm -f $(BINDIR)/why3shell$(EXE)

install_no_local::
	$(INSTALL) bin/why3shell.@OCAMLBEST@ $(TOOLDIR)/why3shell$(EXE)

install_local:: bin/why3shell


##############
# Coq plugin
##############

ifeq (@enable_coq_tactic@,yes)

COQPGENERATED = src/coq-tactic/why3tac.ml

COQP_FILES = why3tac

COQPMODULES = $(addprefix src/coq-tactic/, $(COQP_FILES))

COQPDEP = $(addsuffix .dep, $(COQPMODULES))
COQPCMO = $(addsuffix .cmo, $(COQPMODULES))
COQPCMX = $(addsuffix .cmx, $(COQPMODULES))

COQPTREES = engine interp intf kernel lib library ltac parsing pretyping printing proofs tactics toplevel vernac plugins/ltac
COQPINCLUDES = -I src/coq-tactic -I $(COQCAMLPLIB) $(addprefix -I @COQLIB@/, $(COQPTREES)) @ZIPINCLUDE@

$(COQPDEP): DEPFLAGS += -I src/coq-tactic
$(COQPCMO) $(COQPCMX): INCLUDES += $(COQPINCLUDES)
$(COQPCMO) $(COQPCMX): BFLAGS += -rectypes
$(COQPCMX): OFLAGS += -rectypes

$(COQPDEP): $(COQPGENERATED)

byte: lib/coq-tactic/why3tac.cma
opt:  lib/coq-tactic/why3tac.cmxs

lib/coq-tactic/why3tac.cmxs: OFLAGS += $(addsuffix .cmxa, @ZIPLIB@)
lib/coq-tactic/why3tac.cmxs: OFLAGS += $(addsuffix .cmx,  @MENHIRLIB@)

lib/coq-tactic/why3tac.cma:  BFLAGS += $(addsuffix .cma,  @ZIPLIB@)
lib/coq-tactic/why3tac.cma:  BFLAGS += $(addsuffix .cmo,  @MENHIRLIB@)

lib/coq-tactic/why3tac.cmxs: lib/why3/why3.cmxa $(COQPCMX)
lib/coq-tactic/why3tac.cma: lib/why3/why3.cma $(COQPCMO)

src/coq-tactic/why3tac.ml: src/coq-tactic/why3tac.ml4
	$(SHOW) 'Camlp    $<'
	$(HIDE)$(COQCAMLP) pr_dump.cmo @COQPPLIBS@ pa_macro.cmo -D@coq_compat_version@ -impl $^ -o $@

COQRTAC = -R lib/coq-tactic Why3 -R lib/coq Why3 -I lib/coq-tactic

ifeq "$(OCAMLBEST)" "opt"
COQTACEXT = cmxs
else
COQTACEXT = cma
COQRTAC += -byte
endif

lib/coq-tactic/Why3.vo: lib/coq-tactic/Why3.v lib/coq/BuiltIn.vo lib/coq-tactic/why3tac.$(COQTACEXT)
	$(SHOW) 'Coqc     $<'
	$(HIDE)WHY3CONFIG="" $(COQC) $(COQRTAC) $<

all: lib/coq-tactic/Why3.vo

# depend and clean targets

ifneq "$(MAKECMDGOALS:clean%=clean)" "clean"
-include $(COQPDEP)
endif

depend: $(COQPDEP)

CLEANDIRS += src/coq-tactic
CLEANLIBS += lib/coq-tactic/why3tac
GENERATED += $(COQPGENERATED)

clean::
	rm -f lib/coq-tactic/*.vo lib/coq-tactic/*.glob

install_no_local::
	$(MKDIR_P) $(LIBDIR)/why3/coq-tactic
	$(INSTALL_DATA) lib/coq-tactic/* $(LIBDIR)/why3/coq-tactic

endif

####################
# Coq realizations
####################

ifeq (@enable_coq_support@,yes)

ifeq (@enable_coq_libs@,yes)


COQVERSIONSPECIFIC=

COQVERSIONSPECIFICTARGETS=$(addprefix lib/coq/, $(COQVERSIONSPECIFIC))
COQVERSIONSPECIFICSOURCES=$(addsuffix .@coq_compat_version@, $(COQVERSIONSPECIFICTARGETS))

$(COQVERSIONSPECIFICTARGETS): $(COQVERSIONSPECIFICSOURCES)
	for i in $(COQVERSIONSPECIFIC); do \
		cp lib/coq/$$i.@coq_compat_version@ lib/coq/$$i ; \
	done

clean::
	rm -f $(COQVERSIONSPECIFICTARGETS)


COQLIBS_INT_FILES = Abs ComputerDivision Div2 EuclideanDivision Int MinMax Power NumOf
COQLIBS_INT_ALL_FILES = Exponentiation $(COQLIBS_INT_FILES)
COQLIBS_INT = $(addprefix lib/coq/int/, $(COQLIBS_INT_ALL_FILES))

COQLIBS_BOOL_FILES = Bool
COQLIBS_BOOL = $(addprefix lib/coq/bool/, $(COQLIBS_BOOL_FILES))

ifeq (@enable_coq_fp_libs@,yes)
COQLIBS_REAL_FILES = Abs ExpLog FromInt MinMax PowerInt PowerReal Real RealInfix Square Trigonometry Truncate
else
COQLIBS_REAL_FILES = Abs ExpLog FromInt MinMax PowerInt PowerReal Real RealInfix Square Trigonometry
endif
COQLIBS_REAL = $(addprefix lib/coq/real/, $(COQLIBS_REAL_FILES))

COQLIBS_NUMBER_FILES = Divisibility Gcd Parity Prime Coprime
COQLIBS_NUMBER = $(addprefix lib/coq/number/, $(COQLIBS_NUMBER_FILES))

COQLIBS_SET_FILES = Set
COQLIBS_SET = $(addprefix lib/coq/set/, $(COQLIBS_SET_FILES))

COQLIBS_MAP_FILES = Map Const Occ MapPermut MapInjection
COQLIBS_MAP = $(addprefix lib/coq/map/, $(COQLIBS_MAP_FILES))

COQLIBS_LIST_FILES = List Length Mem Nth NthLength HdTl NthHdTl Append NthLengthAppend Reverse HdTlNoOpt NthNoOpt RevAppend Combine Distinct NumOcc Permut
COQLIBS_LIST = $(addprefix lib/coq/list/, $(COQLIBS_LIST_FILES))

COQLIBS_OPTION_FILES = Option
COQLIBS_OPTION = $(addprefix lib/coq/option/, $(COQLIBS_OPTION_FILES))

COQLIBS_SEQ_FILES = Seq
COQLIBS_SEQ = $(addprefix lib/coq/seq/, $(COQLIBS_SEQ_FILES))

ifeq (@coq_compat_version@,COQ84)
COQLIBS_BV_FILES = Pow2int
else
COQLIBS_BV_FILES = Pow2int BV_Gen
endif
COQLIBS_BV = $(addprefix lib/coq/bv/, $(COQLIBS_BV_FILES))

ifeq (@enable_coq_fp_libs@,yes)
COQLIBS_FP_FILES = Rounding SingleFormat Single DoubleFormat Double
COQLIBS_FP_ALL_FILES = GenFloat $(COQLIBS_FP_FILES)
COQLIBS_FP = $(addprefix lib/coq/floating_point/, $(COQLIBS_FP_ALL_FILES))

COQLIBS_IEEEFLOAT_FILES = RoundingMode GenericFloat Float32 Float64
COQLIBS_IEEEFLOAT = $(addprefix lib/coq/ieee_float/, $(COQLIBS_IEEEFLOAT_FILES))
endif

COQLIBS_FILES = lib/coq/BuiltIn lib/coq/HighOrd $(COQLIBS_INT) $(COQLIBS_BOOL) $(COQLIBS_REAL) $(COQLIBS_NUMBER) $(COQLIBS_SET) $(COQLIBS_MAP) $(COQLIBS_LIST) $(COQLIBS_OPTION) $(COQLIBS_SEQ) $(COQLIBS_FP)  $(COQLIBS_BV) $(COQLIBS_IEEEFLOAT)

drivers/coq-realizations.aux: Makefile
	$(SHOW) 'Generate $@'
	$(HIDE)(echo "(* generated automatically at compilation time *)"; \
	echo 'theory BuiltIn meta "realized_theory" "BuiltIn", "" end'; \
	echo 'theory HighOrd meta "realized_theory" "HighOrd", "" end'; \
	for f in $(COQLIBS_INT_FILES); do \
	echo 'theory int.'"$$f"' meta "realized_theory" "int.'"$$f"'", "" end'; done; \
	for f in $(COQLIBS_BOOL_FILES); do \
	echo 'theory bool.'"$$f"' meta "realized_theory" "bool.'"$$f"'", "" end'; done; \
	for f in $(COQLIBS_REAL_FILES); do \
	echo 'theory real.'"$$f"' meta "realized_theory" "real.'"$$f"'", "" end'; done; \
	for f in $(COQLIBS_NUMBER_FILES); do \
	echo 'theory number.'"$$f"' meta "realized_theory" "number.'"$$f"'", "" end'; done; \
	for f in $(COQLIBS_SET_FILES); do \
	echo 'theory set.'"$$f"' meta "realized_theory" "set.'"$$f"'", "" end'; done; \
	for f in $(COQLIBS_MAP_FILES); do \
	echo 'theory map.'"$$f"' meta "realized_theory" "map.'"$$f"'", "" end'; done; \
	for f in $(COQLIBS_LIST_FILES); do \
	echo 'theory list.'"$$f"' meta "realized_theory" "list.'"$$f"'", "" end'; done; \
	for f in $(COQLIBS_OPTION_FILES); do \
	echo 'theory option.'"$$f"' meta "realized_theory" "option.'"$$f"'", "" end'; done; \
	for f in $(COQLIBS_SEQ_FILES); do \
	echo 'theory seq.'"$$f"' meta "realized_theory" "seq.'"$$f"'", "" end'; done; \
	for f in $(COQLIBS_BV_FILES); do \
	echo 'theory bv.'"$$f"' meta "realized_theory" "bv.'"$$f"'", "" end'; done; \
	for f in $(COQLIBS_IEEEFLOAT_FILES); do \
	echo 'theory ieee_float.'"$$f"' meta "realized_theory" "ieee_float.'"$$f"'", "" end'; done; \
	for f in $(COQLIBS_FP_FILES); do \
	echo 'theory floating_point.'"$$f"' meta "realized_theory" "floating_point.'"$$f"'", "" end'; done; \
	) > $@

install_no_local::
	$(MKDIR_P) $(LIBDIR)/why3/coq
	$(INSTALL_DATA) lib/coq/BuiltIn.vo lib/coq/HighOrd.vo $(LIBDIR)/why3/coq/
	$(MKDIR_P) $(LIBDIR)/why3/coq/int
	$(INSTALL_DATA) $(addsuffix .vo, $(COQLIBS_INT)) $(LIBDIR)/why3/coq/int/
	$(MKDIR_P) $(LIBDIR)/why3/coq/bool
	$(INSTALL_DATA) $(addsuffix .vo, $(COQLIBS_BOOL)) $(LIBDIR)/why3/coq/bool/
	$(MKDIR_P) $(LIBDIR)/why3/coq/real
	$(INSTALL_DATA) $(addsuffix .vo, $(COQLIBS_REAL)) $(LIBDIR)/why3/coq/real/
	$(MKDIR_P) $(LIBDIR)/why3/coq/number
	$(INSTALL_DATA) $(addsuffix .vo, $(COQLIBS_NUMBER)) $(LIBDIR)/why3/coq/number/
	$(MKDIR_P) $(LIBDIR)/why3/coq/set
	$(INSTALL_DATA) $(addsuffix .vo, $(COQLIBS_SET)) $(LIBDIR)/why3/coq/set/
	$(MKDIR_P) $(LIBDIR)/why3/coq/map
	$(INSTALL_DATA) $(addsuffix .vo, $(COQLIBS_MAP)) $(LIBDIR)/why3/coq/map/
	$(MKDIR_P) $(LIBDIR)/why3/coq/list
	$(INSTALL_DATA) $(addsuffix .vo, $(COQLIBS_LIST)) $(LIBDIR)/why3/coq/list/
	$(MKDIR_P) $(LIBDIR)/why3/coq/option
	$(INSTALL_DATA) $(addsuffix .vo, $(COQLIBS_OPTION)) $(LIBDIR)/why3/coq/option/
	$(MKDIR_P) $(LIBDIR)/why3/coq/seq
	$(INSTALL_DATA) $(addsuffix .vo, $(COQLIBS_SEQ)) $(LIBDIR)/why3/coq/seq/
	$(MKDIR_P) $(LIBDIR)/why3/coq/bv
	$(INSTALL_DATA) $(addsuffix .vo, $(COQLIBS_BV)) $(LIBDIR)/why3/coq/bv/
ifeq (@enable_coq_fp_libs@,yes)
	$(MKDIR_P) $(LIBDIR)/why3/coq/floating_point
	$(INSTALL_DATA) $(addsuffix .vo, $(COQLIBS_FP)) $(LIBDIR)/why3/coq/floating_point/
	$(MKDIR_P) $(LIBDIR)/why3/coq/ieee_float
	$(INSTALL_DATA) $(addsuffix .vo, $(COQLIBS_IEEEFLOAT)) $(LIBDIR)/why3/coq/ieee_float/
endif

update-coq: update-coq-int update-coq-bool update-coq-real update-coq-number update-coq-set update-coq-map update-coq-list update-coq-option update-coq-fp update-coq-seq update-coq-bv update-coq-ieee_float

update-coq-int: bin/why3realize.@OCAMLBEST@ drivers/coq-realizations.aux theories/int.why
	for f in $(COQLIBS_INT_ALL_FILES); do WHY3CONFIG="" bin/why3realize.@OCAMLBEST@ -L theories -D drivers/coq-realize.drv -T int.$$f -o lib/coq/int/; done

update-coq-bool: bin/why3realize.@OCAMLBEST@ drivers/coq-realizations.aux theories/bool.why
	for f in $(COQLIBS_BOOL_FILES); do WHY3CONFIG="" bin/why3realize.@OCAMLBEST@ -L theories -D drivers/coq-realize.drv -T bool.$$f -o lib/coq/bool/; done

update-coq-real: bin/why3realize.@OCAMLBEST@ drivers/coq-realizations.aux theories/real.why
	for f in $(COQLIBS_REAL_FILES); do WHY3CONFIG="" bin/why3realize.@OCAMLBEST@ -L theories -D drivers/coq-realize.drv -T real.$$f -o lib/coq/real/; done

update-coq-number: bin/why3realize.@OCAMLBEST@ drivers/coq-realizations.aux theories/number.why
	for f in $(COQLIBS_NUMBER_FILES); do WHY3CONFIG="" bin/why3realize.@OCAMLBEST@ -L theories -D drivers/coq-realize.drv -T number.$$f -o lib/coq/number/; done

update-coq-set: bin/why3realize.@OCAMLBEST@ drivers/coq-realizations.aux theories/set.why
	for f in $(COQLIBS_SET_FILES); do WHY3CONFIG="" bin/why3realize.@OCAMLBEST@ -L theories -D drivers/coq-realize.drv -T set.$$f -o lib/coq/set/; done

update-coq-map: bin/why3realize.@OCAMLBEST@ drivers/coq-realizations.aux theories/map.why
	for f in $(COQLIBS_MAP_FILES); do WHY3CONFIG="" bin/why3realize.@OCAMLBEST@ -L theories -D drivers/coq-realize.drv -T map.$$f -o lib/coq/map/; done

update-coq-list: bin/why3realize.@OCAMLBEST@ drivers/coq-realizations.aux theories/list.why
	for f in $(COQLIBS_LIST_FILES); do WHY3CONFIG="" bin/why3realize.@OCAMLBEST@ -L theories -D drivers/coq-realize.drv -T list.$$f -o lib/coq/list/; done

update-coq-option: bin/why3realize.@OCAMLBEST@ drivers/coq-realizations.aux theories/option.why
	for f in $(COQLIBS_OPTION_FILES); do WHY3CONFIG="" bin/why3realize.@OCAMLBEST@ -L theories -D drivers/coq-realize.drv -T option.$$f -o lib/coq/option/; done

update-coq-seq: bin/why3realize.@OCAMLBEST@ drivers/coq-realizations.aux theories/seq.why
	for f in $(COQLIBS_SEQ_FILES); do WHY3CONFIG="" bin/why3realize.@OCAMLBEST@ -L theories -D drivers/coq-realize.drv -T seq.$$f -o lib/coq/seq/; done

update-coq-bv: bin/why3realize.@OCAMLBEST@ drivers/coq-realizations.aux theories/bv.why
	for f in $(COQLIBS_BV_FILES); do WHY3CONFIG="" bin/why3realize.@OCAMLBEST@ -L theories -D drivers/coq-realize.drv -T bv.$$f -o lib/coq/bv/; done

update-coq-ieee_float: bin/why3realize.@OCAMLBEST@ drivers/coq-realizations.aux theories/ieee_float.why
	for f in $(COQLIBS_IEEEFLOAT_FILES); do WHY3CONFIG="" bin/why3realize.@OCAMLBEST@ -L theories -D drivers/coq-realize.drv -T ieee_float.$$f -o lib/coq/ieee_float/; done

update-coq-fp: bin/why3realize.@OCAMLBEST@ drivers/coq-realizations.aux theories/floating_point.why
	for f in $(COQLIBS_FP_FILES); do WHY3CONFIG="" bin/why3realize.@OCAMLBEST@ -L theories -D drivers/coq-realize.drv -T floating_point.$$f -o lib/coq/floating_point/; done

else

drivers/coq-realizations.aux: Makefile
	$(SHOW) 'Generate $@'
	$(HIDE)echo "(* generated automatically at compilation time *)" > $@

COQLIBS_FILES = lib/coq/BuiltIn lib/coq/HighOrd

endif

COQV  = $(addsuffix .v,  $(COQLIBS_FILES))
COQVO = $(addsuffix .vo, $(COQLIBS_FILES))
COQVD = $(addsuffix .vd, $(COQLIBS_FILES))

%.vo: %.v
	$(SHOW) 'Coqc     $<'
	$(HIDE)$(COQC) -R lib/coq Why3 $<

%.vd: %.v
	$(SHOW) 'Coqdep   $<'
	$(HIDE)$(COQDEP) -R lib/coq Why3 $< $(TOTARGET)

all: $(COQVO)

ifneq "$(MAKECMDGOALS:clean%=clean)" "clean"
ifneq "$(MAKECMDGOALS:update-coq%=update-coq)" "update-coq"
-include $(COQVD)
endif
endif

depend: $(COQVD)

clean-coq:
	rm -f $(COQVO) $(COQVD) $(addsuffix .glob, $(COQLIBS_FILES))

clean:: clean-coq

else

drivers/coq-realizations.aux: Makefile
	$(SHOW) 'Generate $@'
	$(HIDE)echo "(* generated automatically at compilation time *)" > $@

endif

all: drivers/coq-realizations.aux

install_no_local::
	$(INSTALL_DATA) drivers/coq-realizations.aux $(DATADIR)/why3/drivers/

clean::
	rm -f drivers/coq-realizations.aux

####################
# PVS realizations
####################

ifeq (@enable_pvs_libs@,yes)

PVSLIBS_INT_FILES = Int Abs MinMax ComputerDivision EuclideanDivision
PVSLIBS_INT = $(addprefix lib/pvs/int/, $(PVSLIBS_INT_FILES))

PVSLIBS_REAL_FILES = Abs FromInt MinMax Real Square ExpLog Trigonometry \
                     PowerInt
 # RealInfix
PVSLIBS_REAL = $(addprefix lib/pvs/real/, $(PVSLIBS_REAL_FILES))

PVSLIBS_LIST_FILES =
  # Nth
PVSLIBS_LIST = $(addprefix lib/pvs/int/, $(PVSLIBS_LIST_FILES))

PVSLIBS_NUMBER_FILES = # Divisibility Gcd Parity Prime
PVSLIBS_NUMBER = $(addprefix lib/pvs/number/, $(PVSLIBS_NUMBER_FILES))

PVSLIBS_FP_FILES = Rounding SingleFormat Single DoubleFormat Double
PVSLIBS_FP_ALL_FILES = $(PVSLIBS_FP_FILES)
PVSLIBS_FP = $(addprefix lib/pvs/floating_point/, $(PVSLIBS_FP_ALL_FILES))

PVSLIBS_FILES = $(PVSLIBS_INT) $(PVSLIBS_REAL) $(PVSLIBS_LIST) \
                $(PVSLIBS_NUMBER) $(PVSLIBS_FP)

drivers/pvs-realizations.aux: Makefile
	$(SHOW) 'Generate $@'
	$(HIDE)(echo "(* generated automatically at compilation time *)"; \
	for f in $(PVSLIBS_INT_FILES); do \
	echo 'theory int.'"$$f"' meta "realized_theory" "int.'"$$f"'", "" end'; done; \
	for f in $(PVSLIBS_REAL_FILES); do \
	echo 'theory real.'"$$f"' meta "realized_theory" "real.'"$$f"'", "" end'; done; \
	for f in $(PVSLIBS_LIST_FILES); do \
	echo 'theory list.'"$$f"' meta "realized_theory" "list.'"$$f"'", "" end'; done; \
	for f in $(PVSLIBS_NUMBER_FILES); do \
	echo 'theory number.'"$$f"' meta "realized_theory" "number.'"$$f"'", "" end'; done; \
	for f in $(PVSLIBS_FP_FILES); do \
	echo 'theory floating_point.'"$$f"' meta "realized_theory" "floating_point.'"$$f"'", "" end'; done; \
	) > $@

install_no_local::
	$(MKDIR_P) $(LIBDIR)/why3/pvs/int
	$(INSTALL_DATA) $(addsuffix .pvs, $(PVSLIBS_INT)) $(LIBDIR)/why3/pvs/int/
	$(INSTALL_DATA) $(addsuffix .prf, $(PVSLIBS_INT)) $(LIBDIR)/why3/pvs/int/
	$(MKDIR_P) $(LIBDIR)/why3/pvs/real
	$(INSTALL_DATA) $(addsuffix .pvs, $(PVSLIBS_REAL)) $(LIBDIR)/why3/pvs/real/
	$(INSTALL_DATA) $(addsuffix .prf, $(PVSLIBS_REAL)) $(LIBDIR)/why3/pvs/real/
	$(MKDIR_P) $(LIBDIR)/why3/pvs/floating_point/
	$(INSTALL_DATA) $(addsuffix .pvs, $(PVSLIBS_FP)) $(LIBDIR)/why3/pvs/floating_point/
	$(INSTALL_DATA) drivers/pvs-realizations.aux $(DATADIR)/why3/drivers/

update-pvs: bin/why3realize.@OCAMLBEST@ drivers/pvs-realizations.aux
	for f in $(PVSLIBS_INT_FILES); do WHY3CONFIG="" bin/why3realize.@OCAMLBEST@ -L theories -D drivers/pvs-realize.drv -T int.$$f -o lib/pvs/int/; done
	for f in $(PVSLIBS_REAL_FILES); do WHY3CONFIG="" bin/why3realize.@OCAMLBEST@ -L theories -D drivers/pvs-realize.drv -T real.$$f -o lib/pvs/real/; done
	for f in $(PVSLIBS_LIST_FILES); do WHY3CONFIG="" bin/why3realize.@OCAMLBEST@ -L theories -D drivers/pvs-realize.drv -T list.$$f -o lib/pvs/list/; done
	for f in $(PVSLIBS_NUMBER_FILES); do WHY3CONFIG="" bin/why3realize.@OCAMLBEST@ -L theories -D drivers/pvs-realize.drv -T number.$$f -o lib/pvs/number/; done
	for f in $(PVSLIBS_FP_FILES); do WHY3CONFIG="" bin/why3realize.@OCAMLBEST@ -L theories -D drivers/pvs-realize.drv -T floating_point.$$f -o lib/pvs/floating_point/; done

else

drivers/pvs-realizations.aux: Makefile
	$(SHOW) 'Generate $@'
	$(HIDE)echo "(* generated automatically at compilation time *)" > $@

install_no_local::
	$(INSTALL_DATA) drivers/pvs-realizations.aux $(DATADIR)/why3/drivers/

endif

all: drivers/pvs-realizations.aux

clean::
	rm -f drivers/pvs-realizations.aux

#######################
# Isabelle realizations
#######################

ifeq (@enable_isabelle_libs@,yes)

ISABELLEVERSIONSPECIFIC=ROOT why3.ML Why3_BV.thy Why3_Number.thy Why3_Real.thy Why3_Set.thy

ISABELLEVERSIONSPECIFICTARGETS=$(addprefix lib/isabelle/, $(ISABELLEVERSIONSPECIFIC))
ISABELLEVERSIONSPECIFICSOURCES=$(addsuffix .@ISABELLEVERSION@, $(ISABELLEVERSIONSPECIFICTARGETS))

ISABELLEREALIZEDRV=drivers/isabelle@ISABELLEVERSION@-realize.drv

$(ISABELLEVERSIONSPECIFICTARGETS): $(ISABELLEVERSIONSPECIFICSOURCES)
	for i in $(ISABELLEVERSIONSPECIFIC); do \
		cp lib/isabelle/$$i.@ISABELLEVERSION@ lib/isabelle/$$i ; \
	done

clean::
	rm -f $(ISABELLEVERSIONSPECIFICTARGETS)

ISABELLELIBS_INT_FILES = Abs ComputerDivision Div2 EuclideanDivision Int MinMax Power
ISABELLELIBS_INT = $(addsuffix .xml, $(addprefix lib/isabelle/int/, $(ISABELLELIBS_INT_FILES)))

ISABELLELIBS_BOOL_FILES = Bool
ISABELLELIBS_BOOL = $(addsuffix .xml, $(addprefix lib/isabelle/bool/, $(ISABELLELIBS_BOOL_FILES)))

ISABELLELIBS_REAL_FILES = Real RealInfix Abs MinMax FromInt Truncate Square ExpLog Trigonometry PowerInt # not yet realized : PowerReal Hyperbolic Polar
ISABELLELIBS_REAL = $(addsuffix .xml, $(addprefix lib/isabelle/real/, $(ISABELLELIBS_REAL_FILES)))

ISABELLELIBS_NUMBER_FILES = Divisibility Gcd Parity Prime Coprime
ISABELLELIBS_NUMBER = $(addsuffix .xml, $(addprefix lib/isabelle/number/, $(ISABELLELIBS_NUMBER_FILES)))

ISABELLELIBS_SET_FILES = Set Fset
ISABELLELIBS_SET = $(addsuffix .xml, $(addprefix lib/isabelle/set/, $(ISABELLELIBS_SET_FILES)))

ISABELLELIBS_MAP_FILES = Map Const Occ MapPermut MapInjection
ISABELLELIBS_MAP = $(addsuffix .xml, $(addprefix lib/isabelle/map/, $(ISABELLELIBS_MAP_FILES)))

ISABELLELIBS_LIST_FILES = List Length Mem Nth NthNoOpt NthLength HdTl NthHdTl Append NthLengthAppend Reverse HdTlNoOpt RevAppend Combine Distinct NumOcc Permut
ISABELLELIBS_LIST = $(addsuffix .xml, $(addprefix lib/isabelle/list/, $(ISABELLELIBS_LIST_FILES)))

ISABELLELIBS_BV_FILES = Pow2int BV8 BV16 BV32 BV64 BVConverter_32_64 BVConverter_16_64 BVConverter_8_64 BVConverter_16_32 BVConverter_8_32 BVConverter_8_16
ISABELLELIBS_BV = $(addsuffix .xml, $(addprefix lib/isabelle/bv/, $(ISABELLELIBS_BV_FILES)))

drivers/isabelle-realizations.aux: Makefile
	$(SHOW) 'Generate $@'
	$(HIDE)(echo "(* generated automatically at compilation time *)"; \
	echo 'theory BuiltIn meta "realized_theory" "BuiltIn", "" end'; \
	for f in $(ISABELLELIBS_INT_FILES); do \
	echo 'theory int.'"$$f"' meta "realized_theory" "int.'"$$f"'", "" end'; done; \
	for f in $(ISABELLELIBS_BOOL_FILES); do \
	echo 'theory bool.'"$$f"' meta "realized_theory" "bool.'"$$f"'", "" end'; done; \
	for f in $(ISABELLELIBS_REAL_FILES); do \
	echo 'theory real.'"$$f"' meta "realized_theory" "real.'"$$f"'", "" end'; done; \
	for f in $(ISABELLELIBS_NUMBER_FILES); do \
	echo 'theory number.'"$$f"' meta "realized_theory" "number.'"$$f"'", "" end'; done; \
	for f in $(ISABELLELIBS_SET_FILES); do \
	echo 'theory set.'"$$f"' meta "realized_theory" "set.'"$$f"'", "" end'; done; \
	for f in $(ISABELLELIBS_MAP_FILES); do \
	echo 'theory map.'"$$f"' meta "realized_theory" "map.'"$$f"'", "" end'; done; \
	for f in $(ISABELLELIBS_LIST_FILES); do \
	echo 'theory list.'"$$f"' meta "realized_theory" "list.'"$$f"'", "" end'; done; \
	for f in $(ISABELLELIBS_OPTION_FILES); do \
	echo 'theory option.'"$$f"' meta "realized_theory" "option.'"$$f"'", "" end'; done; \
	for f in $(ISABELLELIBS_BV_FILES); do \
	echo 'theory bv.'"$$f"' meta "realized_theory" "bv.'"$$f"'", "" end'; done; \
	) > $@

ifeq (@enable_local@,yes)
  ISABELLE_TARGET_DIR=`pwd`/lib/isabelle
else
  ISABELLE_TARGET_DIR=$(LIBDIR)/why3/isabelle
endif

lib/isabelle/last_build: $(ISABELLEVERSIONSPECIFICTARGETS) $(ISABELLELIBS_INT) $(ISABELLELIBS_BOOL) $(ISABELLELIBS_REAL) $(ISABELLELIBS_NUMBER) $(ISABELLELIBS_SET) $(ISABELLELIBS_MAP) $(ISABELLELIBS_LIST) $(ISABELLELIBS_OPTION) $(ISABELLELIBS_BV)
ifneq (@enable_local@,yes)
	cp -r lib/isabelle "$(LIBDIR)/why3"
endif
	@(if isabelle components -l | grep -q "$(ISABELLE_TARGET_DIR)$$"; then \
	    echo "Building the Why3 heap for Isabelle/HOL:"; \
	    isabelle build -bc Why3; \
	    touch $@; \
	  else \
	    echo "[Warning] Cannot pre-build the Isabelle heap because"; \
	    echo "  the Isabelle component configuration does not contain"; \
	    echo "  [$(ISABELLE_TARGET_DIR)]"; \
	  fi)

install_no_local::
	$(INSTALL_DATA) drivers/isabelle-realizations.aux $(DATADIR)/why3/drivers/

install_no_local:: lib/isabelle/last_build

install_local:: lib/isabelle/last_build

update-isabelle: $(ISABELLELIBS_INT) $(ISABELLELIBS_BOOL) $(ISABELLELIBS_REAL) $(ISABELLELIBS_NUMBER) $(ISABELLELIBS_SET) $(ISABELLELIBS_MAP) $(ISABELLELIBS_LIST) $(ISABELLELIBS_OPTION) $(ISABELLELIBS_BV)

$(ISABELLELIBS_INT): bin/why3realize.@OCAMLBEST@ drivers/isabelle-realizations.aux \
  $(ISABELLEREALIZEDRV) drivers/isabelle-common.gen theories/int.why
	$(SHOW) "Generating Isabelle realization for int.$(notdir $(basename $@))"
	$(HIDE)mkdir -p lib/isabelle/int
	$(HIDE)WHY3CONFIG="" bin/why3realize.@OCAMLBEST@ -L theories -D $(ISABELLEREALIZEDRV) -T int.$(notdir $(basename $@)) -o lib/isabelle/int/

$(ISABELLELIBS_BOOL): bin/why3realize.@OCAMLBEST@ drivers/isabelle-realizations.aux \
  $(ISABELLEREALIZEDRV) drivers/isabelle-common.gen theories/bool.why
	$(SHOW) "Generating Isabelle realization for bool.$(notdir $(basename $@))"
	$(HIDE)mkdir -p lib/isabelle/bool
	$(HIDE)WHY3CONFIG="" bin/why3realize.@OCAMLBEST@ -L theories -D $(ISABELLEREALIZEDRV) -T bool.$(notdir $(basename $@)) -o lib/isabelle/bool/

$(ISABELLELIBS_REAL): bin/why3realize.@OCAMLBEST@ drivers/isabelle-realizations.aux \
  $(ISABELLEREALIZEDRV) drivers/isabelle-common.gen theories/real.why
	$(SHOW) "Generating Isabelle realization for real.$(notdir $(basename $@))"
	$(HIDE)mkdir -p lib/isabelle/real
	$(HIDE)WHY3CONFIG="" bin/why3realize.@OCAMLBEST@ -L theories -D $(ISABELLEREALIZEDRV) -T real.$(notdir $(basename $@)) -o lib/isabelle/real/

$(ISABELLELIBS_NUMBER): bin/why3realize.@OCAMLBEST@ drivers/isabelle-realizations.aux \
  $(ISABELLEREALIZEDRV) drivers/isabelle-common.gen theories/number.why
	$(SHOW) "Generating Isabelle realization for number.$(notdir $(basename $@))"
	$(HIDE)mkdir -p lib/isabelle/number
	$(HIDE)WHY3CONFIG="" bin/why3realize.@OCAMLBEST@ -L theories -D $(ISABELLEREALIZEDRV) -T number.$(notdir $(basename $@)) -o lib/isabelle/number/

$(ISABELLELIBS_SET): bin/why3realize.@OCAMLBEST@ drivers/isabelle-realizations.aux \
  $(ISABELLEREALIZEDRV) drivers/isabelle-common.gen theories/set.why
	$(SHOW) "Generating Isabelle realization for set.$(notdir $(basename $@))"
	$(HIDE)mkdir -p lib/isabelle/set
	$(HIDE)WHY3CONFIG="" bin/why3realize.@OCAMLBEST@ -L theories -D $(ISABELLEREALIZEDRV) -T set.$(notdir $(basename $@)) -o lib/isabelle/set/

$(ISABELLELIBS_MAP): bin/why3realize.@OCAMLBEST@ drivers/isabelle-realizations.aux \
  $(ISABELLEREALIZEDRV) drivers/isabelle-common.gen theories/map.why
	$(SHOW) "Generating Isabelle realization for map.$(notdir $(basename $@))"
	$(HIDE)mkdir -p lib/isabelle/map
	$(HIDE)WHY3CONFIG="" bin/why3realize.@OCAMLBEST@ -L theories -D $(ISABELLEREALIZEDRV) -T map.$(notdir $(basename $@)) -o lib/isabelle/map/

$(ISABELLELIBS_LIST): bin/why3realize.@OCAMLBEST@ drivers/isabelle-realizations.aux \
  $(ISABELLEREALIZEDRV) drivers/isabelle-common.gen theories/list.why
	$(SHOW) "Generating Isabelle realization for list.$(notdir $(basename $@))"
	$(HIDE)mkdir -p lib/isabelle/list
	$(HIDE)WHY3CONFIG="" bin/why3realize.@OCAMLBEST@ -L theories -D $(ISABELLEREALIZEDRV) -T list.$(notdir $(basename $@)) -o lib/isabelle/list/

$(ISABELLELIBS_OPTION): bin/why3realize.@OCAMLBEST@ drivers/isabelle-realizations.aux \
  $(ISABELLEREALIZEDRV) drivers/isabelle-common.gen theories/option.why
	$(SHOW) "Generating Isabelle realization for option.$(notdir $(basename $@))"
	$(HIDE)mkdir -p lib/isabelle/option
	$(HIDE)WHY3CONFIG="" bin/why3realize.@OCAMLBEST@ -L theories -D $(ISABELLEREALIZEDRV) -T option.$(notdir $(basename $@)) -o lib/isabelle/option/

$(ISABELLELIBS_BV): bin/why3realize.@OCAMLBEST@ drivers/isabelle-realizations.aux \
  $(ISABELLEREALIZEDRV) drivers/isabelle-common.gen theories/bv.why
	$(SHOW) "Generating Isabelle realization for bv.$(notdir $(basename $@))"
	$(HIDE)mkdir -p lib/isabelle/bv
	$(HIDE)WHY3CONFIG="" bin/why3realize.@OCAMLBEST@ -L theories -D $(ISABELLEREALIZEDRV) -T bv.$(notdir $(basename $@)) -o lib/isabelle/bv/

# do not update isabelle realizations systematically
# all: update-isabelle

clean::
	rm -f lib/isabelle/*/*.xml

else

drivers/isabelle-realizations.aux: Makefile
	$(SHOW) 'Generate $@'
	$(HIDE)echo "(* generated automatically at compilation time *)" > $@

install_no_local::
	$(INSTALL_DATA) drivers/isabelle-realizations.aux $(DATADIR)/why3/drivers/

endif

all: drivers/isabelle-realizations.aux

clean::
	rm -f drivers/isabelle-realizations.aux

#######################
# Ocaml realizations
#######################

OCAMLLIBS_FILES = why3__BigInt_compat why3__BigInt why3__IntAux why3__Array \
	          why3__Matrix

OCAMLLIBS_MODULES := $(addprefix lib/ocaml/, $(OCAMLLIBS_FILES))

OCAMLLIBS_DEP = $(addsuffix .dep, $(OCAMLLIBS_MODULES))
OCAMLLIBS_CMO = $(addsuffix .cmo, $(OCAMLLIBS_MODULES))
OCAMLLIBS_CMX = $(addsuffix .cmx, $(OCAMLLIBS_MODULES))

$(OCAMLLIBS_DEP): DEPFLAGS += -I src/util -I lib/ocaml @BIGINTINCLUDE@
$(OCAMLLIBS_CMO) $(OCAMLLIBS_CMX): INCLUDES += -I src/util -I lib/ocaml @BIGINTINCLUDE@
$(OCAMLLIBS_CMX): OFLAGS += -for-pack Why3extract

byte: $(OCAMLLIBS_CMO)
opt:  $(OCAMLLIBS_CMX)

byte: lib/why3/why3extract.cma
opt:  lib/why3/why3extract.cmxa

lib/why3/why3extract.cma: lib/why3/why3extract.cmo
lib/why3/why3extract.cmxa: lib/why3/why3extract.cmx

lib/why3/why3extract.cmo: $(OCAMLLIBS_CMO)
	$(SHOW) 'Linking  $@'
	$(HIDE)$(OCAMLC) $(BFLAGS) -pack -o $@ $^

lib/why3/why3extract.cmx: $(OCAMLLIBS_CMX) lib/why3/why3extract.cmo
	$(SHOW) 'Linking  $@'
	$(HIDE)$(OCAMLOPT) $(OFLAGS) $(CMIHACK) -pack -o $@ $(filter %.cmx, $^)

install_no_local_lib::
	$(MKDIR_P) $(OCAMLINSTALLLIB)/why3
	$(INSTALL_DATA) $(wildcard $(addprefix lib/why3/why3extract., $(INSTALLED_LIB_EXTS))) \
	  $(OCAMLINSTALLLIB)/why3

ifneq "$(MAKECMDGOALS:clean%=clean)" "clean"
-include $(OCAMLLIBS_DEP)
endif

$(OCAMLLIBS_DEP): lib/ocaml/why3__BigInt_compat.ml

depend: $(OCAMLLIBS_DEP)

CLEANDIRS += lib/ocaml
CLEANLIBS += lib/why3/why3extract

################
# Jessie3 plugin
################

ifeq (@enable_frama_c@,yes)

nobyte: jessie.byte
noopt: jessie.opt

jessie.byte: src/jessie/Makefile lib/why3/why3.cma
	@$(MAKE) -C src/jessie Jessie3.cma

jessie.opt: src/jessie/Makefile lib/why3/why3.cmxa
	@$(MAKE) -C src/jessie Jessie3.cmxs

install_no_local::
	$(MKDIR_P) $(FRAMAC_LIBDIR)/plugins/
	$(INSTALL_DATA) $(wildcard $(addprefix src/jessie/Jessie3., $(INSTALLED_LIB_EXTS))) \
	  $(FRAMAC_LIBDIR)/plugins/

clean::
	$(MAKE) -C src/jessie clean

endif

#########
# why3doc
#########

WHY3DOCGENERATED = src/why3doc/doc_lexer.ml

WHY3DOC_FILES = doc_html doc_def doc_lexer doc_main

WHY3DOCMODULES = $(addprefix src/why3doc/, $(WHY3DOC_FILES))

WHY3DOCDEP = $(addsuffix .dep, $(WHY3DOCMODULES))
WHY3DOCCMO = $(addsuffix .cmo, $(WHY3DOCMODULES))
WHY3DOCCMX = $(addsuffix .cmx, $(WHY3DOCMODULES))

$(WHY3DOCDEP): DEPFLAGS += -I src/why3doc
$(WHY3DOCCMO) $(WHY3DOCCMX): INCLUDES += -I src/why3doc

$(WHY3DOCDEP): $(WHY3DOCGENERATED)

# build targets

byte: bin/why3doc.byte
opt:  bin/why3doc.opt

bin/why3doc.opt: lib/why3/why3.cmxa $(WHY3DOCCMX)
	$(SHOW) 'Linking  $@'
	$(HIDE)$(OCAMLOPT) $(OFLAGS) -o $@ $(OLINKFLAGS) $^

bin/why3doc.byte: lib/why3/why3.cma $(WHY3DOCCMO)
	$(SHOW) 'Linking  $@'
	$(HIDE)$(OCAMLC) $(BFLAGS) -o $@ $(BLINKFLAGS) $^

# depend and clean targets

ifneq "$(MAKECMDGOALS:clean%=clean)" "clean"
-include $(WHY3DOCDEP)
endif

depend: $(WHY3DOCDEP)

CLEANDIRS += src/why3doc
GENERATED += $(WHY3DOCGENERATED)

clean_old_install::
	rm -f $(BINDIR)/why3doc$(EXE)

install_no_local::
	$(INSTALL) bin/why3doc.@OCAMLBEST@ $(TOOLDIR)/why3doc$(EXE)

install_local:: bin/why3doc

#########
# trywhy3
#########

ifeq ($(DEBUGJS),yes)
 JSOO_DEBUG=--pretty --debug-info --source-map
 JS_MAPS=alt_ergo_worker.map  trywhy3.map  why3_worker.map
else
 JSOO_DEBUG=
 JS_MAPS=
endif

ALTERGODIR=src/trywhy3/alt-ergo

JSOCAMLC=ocamlfind ocamlc -package js_of_ocaml -g -package js_of_ocaml.syntax \
        -package ocplib-simplex -syntax camlp4o -I src/trywhy3 \
	-I $(ALTERGODIR)/src/util \
	-I $(ALTERGODIR)/src/structures \
	-I $(ALTERGODIR)/src/parsing \
	-I $(ALTERGODIR)/src/preprocess \
	-I $(ALTERGODIR)/src/theories \
	-I $(ALTERGODIR)/src/instances \
	-I $(ALTERGODIR)/src/sat \
	-I $(ALTERGODIR)/src/main

ALTERGOMODS=util/config util/version util/emap util/myUnix util/myDynlink \
	util/myZip util/util util/lists util/numsNumbers util/numbers \
	util/timers util/options util/gc_debug util/loc util/hashcons \
	util/hstring \
	structures/exception structures/symbols structures/ty \
	structures/parsed structures/typed structures/term structures/literal \
	structures/formula structures/explanation structures/errors \
	util/profiling_default util/profiling \
	parsing/why_parser parsing/why_lexer \
	preprocess/existantial preprocess/triggers preprocess/why_typing \
	preprocess/cnf \
	instances/matching instances/instances \
	theories/polynome theories/ac theories/uf theories/use \
	theories/intervals theories/inequalities theories/intervalCalculus \
	theories/arith theories/records theories/bitv theories/arrays \
	theories/sum theories/combine theories/ccx theories/theory \
	sat/sat_solvers \
	main/frontend

ALTERGOCMO=$(addprefix $(ALTERGODIR)/src/, $(addsuffix .cmo,$(ALTERGOMODS)))
TRYWHY3CMO=lib/why3/why3.cma
TRYWHY3FILES=trywhy3.js trywhy3.html trywhy3.css \
	README examples/ \
	trywhy3_custom.css gen_index.sh fontawesome/css/font-awesome.min.css \
	fontawesome/fonts/FontAwesome.otf fontawesome/fonts/fontawesome-webfont.svg \
	fontawesome/fonts/fontawesome-webfont.woff fontawesome/fonts/fontawesome-webfont.eot \
	fontawesome/fonts/fontawesome-webfont.ttf  fontawesome/fonts/fontawesome-webfont.woff2 \
	ace-builds/src-min-noconflict/ace.js ace-builds/src-min-noconflict/mode-why3.js \
	ace-builds/src-min-noconflict/theme-chrome.js $(JS_MAPS)

trywhy3_package: trywhy3
	tar czf trywhy3.tar.gz -C src $(addprefix trywhy3/, $(TRYWHY3FILES))

trywhy3: src/trywhy3/trywhy3.js src/trywhy3/why3_worker.js src/trywhy3/alt_ergo_worker.js

src/trywhy3/trywhy3.js: src/trywhy3/trywhy3.byte src/trywhy3/why3_worker.js src/trywhy3/alt_ergo_worker.js src/trywhy3/examples/*.mlw
	js_of_ocaml --extern-fs $(JSOO_DEBUG) -I src/trywhy3 \
		--file=why3_worker.js:/ \
		--file=alt_ergo_worker.js:/ \
	        --file=examples/index.txt:/examples/index.txt \
		`find src/trywhy3/examples \( -name "*.mlw" -o -name "*.why" \) -printf " --file=examples/%P:/examples/%P"` \
	+weak.js +nat.js $<

src/trywhy3/trywhy3.byte: src/trywhy3/worker_proto.cmo src/trywhy3/trywhy3.cmo
	$(JSOCAMLC) $(BFLAGS) -o $@ -linkpkg $(BLINKFLAGS) $^

src/trywhy3/why3_worker.js: src/trywhy3/why3_worker.byte
	js_of_ocaml $(JSOO_DEBUG) --extern-fs -I . -I src/trywhy3 --file=trywhy3.conf:/ \
		--file=try_alt_ergo.drv:/ \
		`find theories modules \( -name "*.mlw" -o -name "*.why" \) -printf " --file=%p:/%p"` \
	+weak.js +nat.js $<

src/trywhy3/why3_worker.byte: $(TRYWHY3CMO) src/trywhy3/worker_proto.cmo src/trywhy3/why3_worker.cmo
	$(JSOCAMLC) $(BFLAGS) -o $@ -linkpkg $(BLINKFLAGS) $^

src/trywhy3/alt_ergo_worker.js: src/trywhy3/alt_ergo_worker.byte
	js_of_ocaml $(JSOO_DEBUG) +weak.js +nat.js +dynlink.js +toplevel.js $<

src/trywhy3/alt_ergo_worker.byte: $(ALTERGOCMO) src/trywhy3/worker_proto.cmo src/trywhy3/alt_ergo_worker.cmo
	$(JSOCAMLC) $(BFLAGS) -o $@ -linkpkg $(BLINKFLAGS) $^

src/trywhy3/alt_ergo_worker.cmo: src/trywhy3/worker_proto.cmo
src/trywhy3/why3_worker.cmo: src/trywhy3/worker_proto.cmo
src/trywhy3/trywhy3.cmo: src/trywhy3/worker_proto.cmo

src/trywhy3/%.cmo: src/trywhy3/%.ml
	$(JSOCAMLC) $(BFLAGS) -c $<

src/trywhy3/%.cmi: src/trywhy3/%.mli
	$(JSOCAMLC) $(BFLAGS) -c $<

clean::
	rm -f src/trywhy3/trywhy3.js src/trywhy3/trywhy3.byte src/trywhy3/trywhy3.cm* \
	 src/trywhy3/why3_worker.js src/trywhy3/why3_worker.byte src/trywhy3/why3_worker.cm* \
         src/trywhy3/alt_ergo_worker.js src/trywhy3/alt_ergo_worker.byte src/trywhy3/alt_ergo_worker.cm* \
         src/trywhy3/worker_proto.cm* trywhy3.tar.gz

CLEANDIRS += src/trywhy3


#########
# why3webserver and full web/js interface
#########

ifeq (@HASJSOFOCAML@,yes)

JSOCAMLCW=ocamlfind ocamlc -package js_of_ocaml -package js_of_ocaml.ppx \
        -I src/ide

src/ide/why3_js.cmo: src/ide/why3_js.ml lib/why3/why3.cma
	$(JSOCAMLCW) $(BFLAGS) -c $<

src/ide/why3_js.byte: lib/why3/why3.cma src/ide/why3_js.cmo
	$(JSOCAMLCW) $(BFLAGS) -o $@ -linkpkg $(BLINKFLAGS) $^

src/ide/why3_js.js: src/ide/why3_js.byte
	js_of_ocaml +weak.js +nat.js +dynlink.js +toplevel.js $<

opt: lib/why3/why3.cma bin/why3webserver.opt src/ide/why3_js.js
byte: lib/why3/why3.cma bin/why3webserver.byte src/ide/why3_js.js

endif

########
# bench
########

.PHONY: bench test

bench:: bin/why3.@OCAMLBEST@ bin/why3config.@OCAMLBEST@ plugins $(TOOLS) \
  share/Makefile.config bin/why3extract.@OCAMLBEST@
	bash bench/bench ".@OCAMLBEST@"
	@echo "=== Checking Why3 API ==="
	$(MAKE) test-api-logic.@OCAMLBEST@
#	$(MAKE) test-api-mlw-tree.@OCAMLBEST@
#	$(MAKE) test-api-mlw.@OCAMLBEST@
	$(MAKE) test-session.@OCAMLBEST@
	$(MAKE) test-ocaml-extraction
	# desactivé car requiert findlib
	# if test -d examples/runstrat ; then \
	#  $(MAKE) test-runstrat.@OCAMLBEST@ ; fi
	@if test "@enable_coq_tactic@" = "yes"; then \
<<<<<<< HEAD
	   echo ; \
	   echo "=== Checking the Coq tactic ==="; \
	   $(MAKE) test-coq-tactic.@OCAMLBEST@; fi
=======
	   echo "=== checking the Coq tactic ==="; \
	   $(MAKE) test-coq-tactic; fi
>>>>>>> 8f582bcb

###############
# test targets
###############

test-itp.opt: src/printer/itp.ml lib/why3/why3.cmxa
	$(if $(QUIET),@echo 'Ocamlopt $<' &&) \
	$(OCAMLOPT) -o $@ -I lib/why3 $(INCLUDES) $(EXTCMXA) lib/why3/why3.cmxa $<

test-api-logic.byte: examples/use_api/logic.ml lib/why3/why3.cma
	$(SHOW) 'Ocaml    $<'
	$(HIDE)ocaml -I lib/why3 $(INCLUDES) $(EXTCMA) lib/why3/why3.cma $< > /dev/null \
	|| (rm -f test-api-logic.byte; printf "Test of Why3 API calls failed. Please fix it"; exit 2)
	@rm -f test-api-logic.byte;

test-api-logic.opt: examples/use_api/logic.ml lib/why3/why3.cmxa
	$(SHOW) 'Ocamlopt $<'
	$(HIDE)($(OCAMLOPT) -o $@ -I lib/why3 $(INCLUDES) $(EXTCMXA) lib/why3/why3.cmxa $< \
	&& ./test-api-logic.opt > /dev/null) \
	|| (rm -f test-api-logic.opt; printf "Test of Why3 API calls failed. Please fix it"; exit 2)
	@rm -f test-api-logic.opt

test-api-mlw-tree.byte: examples/use_api/mlw_tree.ml lib/why3/why3.cma
	$(SHOW) 'Ocaml    $<'
	$(HIDE)ocaml -I lib/why3 $(INCLUDES) $(EXTCMA) lib/why3/why3.cma $< > /dev/null\
	|| (rm -f test-api-mlw-tree.byte; printf "Test of Why3 API calls failed. Please fix it"; exit 2)
	@rm -f test-api-mlw-tree.byte;

test-api-mlw-tree.opt: examples/use_api/mlw_tree.ml lib/why3/why3.cmxa
	$(SHOW) 'Ocamlopt $<'
	$(HIDE)($(OCAMLOPT) -o $@ -I lib/why3 $(INCLUDES) $(EXTCMXA) lib/why3/why3.cmxa $< \
	&& ./test-api-mlw-tree.opt > /dev/null) \
	|| (rm -f test-api-mlw-tree.opt; printf "Test of Why3 API calls failed. Please fix it"; exit 2)
	@rm -f test-api-mlw-tree.opt

test-api-mlw.byte: examples/use_api/mlw.ml lib/why3/why3.cma
	$(SHOW) 'Ocaml    $<'
	$(HIDE)ocaml -I lib/why3 $(INCLUDES) $(EXTCMA) lib/why3/why3.cma $< \
	|| (rm -f test-api-mlw.byte; printf "Test of Why3 API calls failed. Please fix it"; exit 2)
	@rm -f test-api-mlw.byte;

test-api-mlw.opt: examples/use_api/mlw.ml lib/why3/why3.cmxa
	$(SHOW) 'Ocamlopt $<'
	$(HIDE)($(OCAMLOPT) -o $@ -I lib/why3 $(INCLUDES) $(EXTCMXA) lib/why3/why3.cmxa $< \
	&& ./test-api-mlw.opt > /dev/null) \
	|| (rm -f test-api-mlw.opt; printf "Test of Why3 API calls failed. Please fix it"; exit 2)
	@rm -f test-api-mlw.opt

#test-shape: lib/why3/why3.cma
#	ocaml -I lib/why3 $(INCLUDES) $(EXTCMA) $? examples/test_shape.ml

test-session.byte: examples/use_api/create_session.ml lib/why3/why3.cma
	$(SHOW) 'Ocaml    $<'
	$(HIDE)ocaml -I lib/why3 $(INCLUDES) $(EXTCMA) lib/why3/why3.cma $< > /dev/null\
	|| (rm -f why3session.xml why3shapes why3shapes.gz;  \
	printf "Test of Why3 API calls for Session module failed. Please fix it"; exit 2)
	@rm -f why3session.xml why3shapes why3shapes.gz

test-session.opt: examples/use_api/create_session.ml lib/why3/why3.cmxa
	$(SHOW) 'Ocamlopt $<'
	$(HIDE)($(OCAMLOPT) -o $@ -I lib/why3 $(INCLUDES) $(EXTCMXA) lib/why3/why3.cmxa  $< \
	&& ./test-session.opt > /dev/null) \
	|| (rm -f test-session.opt why3session.xml why3shapes why3shapes.gz; \
	printf "Test of Why3 API calls for Session module failed. Please fix it"; exit 2)
	@rm -f test-session.opt why3session.xml why3shapes why3shapes.gz

test-coq-tactic: lib/coq-tactic/Why3.vo
	$(COQC) $(COQRTAC) bench/coq-tactic/test.v

#only test the compilation of runstrat
test-runstrat.byte: lib/why3/why3.cma lib/why3/META
	OCAMLPATH=$(PWD)/lib $(MAKE) -C examples/use_api/runstrat clean
	OCAMLPATH=$(PWD)/lib $(MAKE) -C examples/use_api/runstrat byte

test-runstrat.opt: lib/why3/why3.cmxa lib/why3/META
	OCAMLPATH=$(PWD)/lib $(MAKE) -C examples/use_api/runstrat clean
	OCAMLPATH=$(PWD)/lib $(MAKE) -C examples/use_api/runstrat opt

test-runstrat: test-runstrat.@OCAMLBEST@

test-ocaml-extraction: bin/why3.opt bin/why3extract.opt
	@echo "driver ocaml64"
	@bin/why3extract.opt -D ocaml64 -L tests \
	  test_extraction.TestExtraction -o tests/test-extraction/test.ml
	@ocamlfind ocamlopt -package zarith -linkpkg -I tests/test-extraction/ \
	  tests/test-extraction/test.ml tests/test-extraction/main.ml \
          -o tests/test-extraction/a.out
	@tests/test-extraction/a.out

################
# documentation
################

.PHONY: doc

ifeq (@enable_doc@,yes)

doc: doc/manual.pdf doc/html/index.html

BNF = qualid label constant operator term type formula theory theory2 \
	why_file spec expr expr2 module whyml_file term_old_at
BNFTEX = $(addprefix doc/, $(addsuffix _bnf.tex, $(BNF)))

doc/%_bnf.tex: doc/%.bnf doc/bnf$(EXE)
	doc/bnf$(EXE) $< > $@

doc/bnf$(EXE): doc/bnf.mll
	$(OCAMLLEX) $<
	$(OCAMLC) -o $@ doc/bnf.ml

DOC = api glossary ide intro exec macros manpages install \
      manual starting syntax syntaxref technical version whyml \
      itp pvs coq coq_tactic isabelle

DOCTEX = $(addprefix doc/, $(addsuffix .tex, $(DOC)))

doc/manual.pdf: $(BNFTEX) $(DOCTEX) doc/manual.bib share/provers-detection-data.conf
	cd doc; $(RUBBER) --warn all --pdf manual.tex

CLEANDIRS += doc
GENERATED += doc/bnf.ml

ifeq (@enable_html_doc@,yes)

# the dependency on the pdf ensures the bbl was built
doc/html/manual.html: doc/manual.pdf doc/fix.hva
	cd doc; rm -rf html; mkdir -p html
	cp doc/*.png doc/manual.bbl doc/html/
	cd doc; $(HEVEA) -o html/manual.html -fix -O fix.hva makeidx.hva manual.tex

doc/html/index.html: doc/html/manual.html
	cd doc; $(HACHA) -tocbis -o html/index.html html/manual.html

else

doc/html/index.html:

endif

clean::
	rm -rf doc/bnf$(EXE) $(BNFTEX) doc/html doc/manual.image.out; \
	cd doc; $(RUBBER) --pdf --clean manual.tex

else

doc:

endif

##########
# API DOC
##########

.PHONY: apidoc apidot

MODULESTODOC = \
	util/util util/opt util/lists util/strings \
	util/extmap util/extset util/exthtbl \
	util/weakhtbl util/stdlib util/rc util/debug \
	core/ident core/ty core/term core/decl core/coercion core/theory \
	core/env core/task core/trans \
	driver/whyconf driver/call_provers driver/driver \
	transform/args_wrapper \
	session/session_itp session/controller_itp \
	session/itp_communication session/itp_server \
	whyml/mlw_ty whyml/mlw_expr whyml/mlw_decl whyml/mlw_module \
	whyml/mlw_wp

FILESTODOC = $(addsuffix .mli, $(addprefix src/, $(MODULESTODOC)))

doc/apidoc:
	mkdir -p doc/apidoc

apidoc: doc/apidoc $(FILESTODOC)
	$(OCAMLDOC) -d doc/apidoc -html -t "Why3 API documentation" \
		-keep-code $(INCLUDES) $(LIBINCLUDES) -I lib/why3 $(FILESTODOC)

# could we include also the dependency graph ? -- someone
# At least we can give a way to create it -- francois

apidot: doc/apidoc/dg.svg doc/apidoc/dg.png

#The sed remove configuration for dot that gives bad result
doc/apidoc/dg.dot: doc/apidoc $(FILESTODOC)
	$(OCAMLDOC) -o doc/apidoc/dg.dot.tmp -dot $(INCLUDES) \
		$(LIBINCLUDES) -I lib/why3 $(FILESTODOC)
	sed -e "s/  \(size\|ratio\|rotate\|fontsize\).*$$//" doc/apidoc/dg.dot.tmp > doc/apidoc/dg.dot
	rm -f doc/apidoc/dg.dot.tmp

doc/apidoc/dg.svg: doc/apidoc/dg.dot
	dot -T svg $< > $@

doc/apidoc/dg.png: doc/apidoc/dg.dot
	dot -T png $< > $@

# what is this ? api doc is in why3.lri.fr/api instead...
# install_apidoc: apidoc
# 	rsync -av doc/apidoc/ marche@scm.gforge.inria.fr:/home/groups/why3/htdocs/apidoc/

doc/apidoc.tex: $(FILESTODOC)
	$(OCAMLDOC) -o doc/apidoc.tex -latex -noheader -notrailer $(INCLUDES) \
		$(LIBINCLUDES) -I lib/why3 $(FILESTODOC)

clean::
	rm -f doc/apidoc/*

##########
# Install rules that require root, and thus appear last in the file!
##########

clean_old_install::
	if test -d /etc/bash_completion.d -a -w /etc/bash_completion.d; then rm -f /etc/bash_completion.d/why3; fi

install_no_local::
	if test -d /etc/bash_completion.d -a -w /etc/bash_completion.d; then \
	  $(INSTALL_DATA) share/bash/why3 /etc/bash_completion.d; \
	fi


##########
# Stdlib formatted with why3doc
##########

.PHONY: stdlibdoc

STDLIBS = algebra \
	bag \
	bintree \
	bool \
	bv \
	floating_point \
	graph \
	int \
	ieee_float \
	list \
	map \
	number \
	option \
	pigeon \
	real \
	relations \
	seq \
	set \
	sum
# function ? tptp ?

STDMODS = array \
	hashtbl \
	impset \
	matrix \
	pqueue \
	queue \
	random \
	ref \
	stack \
	string

STDMACS = array int

STDLIBFILES = $(addsuffix .why, $(addprefix theories/, $(STDLIBS)))
STDMODFILES = $(addsuffix .mlw, $(addprefix modules/, $(STDMODS)))
STDMACFILES = $(addsuffix .mlw, $(addprefix modules/mach/, $(STDMACS)))

stdlibdoc: $(STDLIBFILES) $(STDMODFILES) bin/why3doc.@OCAMLBEST@
	mkdir -p doc/stdlibdoc
	rm -f doc/stdlibdoc/style.css
	WHY3CONFIG="" bin/why3doc.@OCAMLBEST@ -L theories -L modules \
          -o doc/stdlibdoc --title "Why3 Standard Library" \
	  $(STDLIBFILES) $(STDMODFILES) $(STDMACFILES)
	cd doc/stdlibdoc; \
	  for f in theories.*.html; \
	    do mv "$$f" "$${f#theories.}"; done; \
	  for f in modules.*.html; \
	    do mv "$$f" "$${f#modules.}"; done
	sed -i -e "s#theories.##g" -e "s#modules.##g" doc/stdlibdoc/index.html


clean::
	rm -f doc/stdlibdoc/*

################
# generic rules
################

%.cmi: %.mli
	$(SHOW) 'Ocamlc   $<'
	$(HIDE)$(OCAMLC) -c $(BFLAGS) $<

# suppress "unused rec" warning for Menhir-produced files
%.cmo: %.ml %.mly
	$(SHOW) 'Ocamlc   $<'
	$(HIDE)$(OCAMLC) -c $(BFLAGS) -w -39 $<

# suppress "unused rec" warning for Menhir-produced files
%.cmx: %.ml %.mly
	$(SHOW) 'Ocamlopt $<'
	$(HIDE)$(OCAMLOPT) -c $(OFLAGS) -w -39 $(CMIHACK) $<

%.cmo: %.ml
	$(SHOW) 'Ocamlc   $<'
	$(HIDE)$(OCAMLC) -c $(BFLAGS) $<

%.cmx: %.ml %.mli
	$(SHOW) 'Ocamlopt $<'
	$(HIDE)$(OCAMLOPT) -c $(OFLAGS) $<

# the generic rule cannot be applied since ocaml would confuse
# lib/why3/why3extract.cmi for the interface (!!!)
# same for ocaml/lablgtk2/gMain.cmi on case-insensitive filesystems
src/tools/why3extract.cmx: %.cmx: %.ml
	$(SHOW) 'Ocamlopt $<'
	$(HIDE)$(OCAMLOPT) -c $(OFLAGS) $<

%.cmx: %.ml
	$(SHOW) 'Ocamlopt $<'
	$(HIDE)$(OCAMLOPT) -c $(OFLAGS) $(CMIHACK) $<

%.cma:
	$(SHOW) 'Linking  $@'
	$(HIDE)$(OCAMLC) -a $(BFLAGS) -o $@ $^

%.cmxa:
	$(SHOW) 'Linking  $@'
	$(HIDE)$(OCAMLOPT) -a $(OFLAGS) -o $@ $^

%.cmxs:
	$(SHOW) 'Linking  $@'
	$(HIDE)$(OCAMLOPT) -shared $(OFLAGS) -o $@ $^

%.ml: %.mll
	$(SHOW) 'Ocamllex $<'
	$(HIDE)$(OCAMLLEX) $<

%.ml %.mli: %.mly
	$(SHOW) 'Menhir $<'
	$(HIDE)$(MENHIR) --explain --strict $<

%.dep: %.ml %.mli
	$(SHOW) 'Ocamldep $<'
	$(HIDE)$(OCAMLDEP) $(DEPFLAGS) $< $<i $(TOTARGET)

%.dep: %.ml
	$(SHOW) 'Ocamldep $<'
	$(HIDE)($(OCAMLDEP) $(DEPFLAGS) $<; \
	        echo '$*.cmx : $*.cmi'; \
	        echo '$*.cmi : $*.cmo') $(TOTARGET)

%.opt:
	$(SHOW) 'Linking  $@'
	$(HIDE)$(OCAMLOPT) $(OFLAGS) -o $@ $(OLINKFLAGS) $^

%.byte:
	$(SHOW) 'Linking  $@'
	$(HIDE)$(OCAMLC) $(BFLAGS) -o $@ $(BLINKFLAGS) $^

# .ml4.ml:
# 	$(CAMLP4) pr_o.cmo -impl $< > $@

# jc/jc_ai.ml: jc/jc_annot_inference.ml jc/jc_annot_fail.ml Makefile
# 	if test "@enable_apron@" = "yes" ; then \
# 	  echo "# 1 \"jc/jc_annot_inference.ml\"" > jc/jc_ai.ml; \
# 	  cat jc/jc_annot_inference.ml >> jc/jc_ai.ml; \
# 	else \
# 	  echo "# 1 \"jc/jc_annot_fail.ml\"" > jc/jc_ai.ml; \
# 	  cat jc/jc_annot_fail.ml >> jc/jc_ai.ml; \
# 	fi

# %_why.v: %.mlw $(BINARY)
# 	$(BINARY) -coq $*.mlw

# %_why.pvs: %.mlw $(BINARY)
# 	$(BINARY) -pvs $*.mlw

# Emacs tags
############

tags:
	find src -regex ".*\.ml[^#]*" | grep -v ".svn" | sort -r | xargs \
	etags "--regex-ocaml=/let[ \t]+\([^ \t]+\)/\1/" \
	      "--regex-ocaml=/let[ \t]+rec[ \t]+\([^ \t]+\)/\1/" \
	      "--regex-ocaml=/and[ \t]+\([^ \t]+\)/\1/" \
	      "--regex-ocaml=/type[ \t]+\([^ \t]+\)/\1/" \
	      "--regex-ocaml=/exception[ \t]+\([^ \t]+\)/\1/" \
	      "--regex-ocaml=/val[ \t]+\([^ \t]+\)/\1/" \
	      "--regex-ocaml=/module[ \t]+\([^ \t]+\)/\1/"

otags:
	find \( -name '*.ml' -or -name '*.mli' \) -print0 | xargs -0 otags
#	otags src/*.mli src/*.ml c/*.mli c/*.ml intf/*.mli intf/*.ml

# the previous seems broken. This one is intented for vi(m) users, but could
# be adapted for emacs (remove the -vi option ?)
otags-vi:
	find \( -name '*.ml' -or -name '*.mli' \) -print0 | xargs -0 otags -vi

wc:
	ocamlwc -p src/*.ml* src/*/*.ml*

#dep: depend
#	cat .depend* | ocamldot | dot -Tpdf > dep.pdf
#	$(PDFVIEWER) dep.pdf

# distrib
#########

NAME = why3-@VERSION@
# see .gitattributes for the list of files that are not distributed
MORE_DIST = configure install-sh doc/manual.pdf

dist: $(MORE_DIST)
	rm -rf distrib/$(NAME)/ distrib/$(NAME).tar.gz
	mkdir -p distrib/
	git archive --format tar --prefix $(NAME)/ HEAD | tar x -C distrib/
	for f in $(MORE_DIST); do cp $$f distrib/$(NAME)/$$f; done
	cd distrib; tar cf $(NAME).tar $(NAME); gzip -f --best $(NAME).tar


###############
# file headers
###############

headers:
	headache -c misc/headache_config.txt -h misc/header.txt \
		Makefile.in configure.in \
		src/*/*.ml src/*/*.ml[iyl4] \
		plugins/*/*.ml plugins/*/*.ml[ily] \
		lib/coq-tactic/*.v lib/coq/*.v lib/coq/*/*.v \
		src/server/*.c src/server/*.h \
		src/ide/resetgc.c \
		examples/use_api/*.ml

#########
# myself
#########

Makefile: Makefile.in config.status
	./config.status chmod --file $@

src/jessie/Makefile: src/jessie/Makefile.in config.status
	./config.status chmod --file $@

src/config.sh: src/config.sh.in config.status
	./config.status chmod --file $@

.merlin: .merlin.in config.status
	./config.status chmod --file $@

src/util/config.ml share/Makefile.config: src/config.sh
	$(SHOW) 'Generate $@'
	$(HIDE)BINDIR=$(BINDIR) LIBDIR=$(LIBDIR) DATADIR=$(DATADIR) src/config.sh

clean::
	rm -f share/Makefile.config

doc/version.tex: doc/version.tex.in config.status
	./config.status chmod --file $@

config.status: configure
	./config.status --recheck

all: lib/why3/META .merlin

lib/why3/META: lib/why3/META.in config.status
	./config.status chmod --file $@

configure: configure.in Version
	autoconf -f

###################
# clean and depend
###################

.PHONY: distclean

distclean: clean
	rm -f config.status config.cache config.log .merlin \
	    Makefile src/util/config.ml doc/version.tex \
	    src/jessie/Makefile src/config.sh lib/why3/META

depend:
	rm -f $^
	$(MAKE) $^

clean::
	rm -f $(GENERATED)
	$(foreach d,$(CLEANDIRS),rm -f $(addprefix $(d)/*.,$(COMPILED_LIB_EXTS));)
	$(foreach p,$(CLEANLIBS),rm -f $(addprefix $(p).,$(COMPILED_LIB_EXTS));)

detect-unused:
	@L1=$$(mktemp); \
	L2=$$(mktemp); \
	for d in `find examples/ -name 'why3session.xml' -printf '%h\n'`; do \
	  sed -n -e 's/.*edited="\([^"]*\)".*/\1/p' $$d/why3session.xml | sort > $$L1; \
	  (cd $$d; git ls-files) | grep -v -e '^why3session.xml' -e '^why3shapes' -e '^[.]gitignore' -e '^Makefile' -e '[.]ml$$' -e '[.]html$$' | sed -e 's/[.]prf$$/.pvs/;s/[.]thy$$/.xml/' | sort -u > $$L2; \
	  diff -u --label="$$d/why3session.xml" --label="$$d/" $$L1 $$L2 || echo; \
	done; \
	rm $$L1 $$L2

##################################################################
# Building the Why3 platform with ocamlbuild (OCaml 3.10 needed) #
##################################################################

# There used to be targets here but they are no longer useful.

# To build using Ocamlbuild:
# 1) Run "make Makefile" to ensure that the generated files (config.ml, ...)
# are generated.
# 2) Run Ocamlbuild with any target to generate the sanitization script.
# 3) Run ./sanitize to delete the generated files that shouldn't be generated
# (i.e. all lexers and parsers).
# 4) Run Ocamlbuild with the target you need, for example:
# ocamlbuild jc/jc_main.native

# You can also use the Makefile ./build.makefile which has some handy targets.<|MERGE_RESOLUTION|>--- conflicted
+++ resolved
@@ -1730,14 +1730,9 @@
 	# if test -d examples/runstrat ; then \
 	#  $(MAKE) test-runstrat.@OCAMLBEST@ ; fi
 	@if test "@enable_coq_tactic@" = "yes"; then \
-<<<<<<< HEAD
 	   echo ; \
 	   echo "=== Checking the Coq tactic ==="; \
 	   $(MAKE) test-coq-tactic.@OCAMLBEST@; fi
-=======
-	   echo "=== checking the Coq tactic ==="; \
-	   $(MAKE) test-coq-tactic; fi
->>>>>>> 8f582bcb
 
 ###############
 # test targets
