--- conflicted
+++ resolved
@@ -461,11 +461,7 @@
 	cp -f bin/why3.@OCAMLBEST@ $(BINDIR)/why3$(EXE)
 	cp -f bin/why3contraption.@OCAMLBEST@ $(BINDIR)/why3contraption$(EXE)
 
-<<<<<<< HEAD
-install_local:: bin/why3
-=======
-install_local: bin/why3 bin/why3contraption bin/why3prove
->>>>>>> 01cafd39
+install_local:: bin/why3 bin/why3contraption
 
 ifneq "$(MAKECMDGOALS)" "clean"
 include src/tools/main.dep
@@ -565,7 +561,7 @@
 	cp -f bin/why3realize.@OCAMLBEST@ $(TOOLDIR)/why3realize$(EXE)
 	cp -f bin/why3replay.@OCAMLBEST@ $(TOOLDIR)/why3replay$(EXE)
 
-install_local: $(addprefix bin/,$(TOOLS_BIN))
+install_local:: $(addprefix bin/,$(TOOLS_BIN))
 
 ifneq "$(MAKECMDGOALS)" "clean"
 include $(TOOLSDEP)
@@ -776,63 +772,6 @@
 
 endif
 
-<<<<<<< HEAD
-
-###############
-# Replayer
-###############
-
-REPLAYER_FILES = replay
-
-REPLAYERMODULES = $(addprefix src/why3replayer/, $(REPLAYER_FILES))
-
-REPLAYERDEP = $(addsuffix .dep, $(REPLAYERMODULES))
-REPLAYERCMO = $(addsuffix .cmo, $(REPLAYERMODULES))
-REPLAYERCMX = $(addsuffix .cmx, $(REPLAYERMODULES))
-
-$(REPLAYERDEP): DEPFLAGS += -I src/why3replayer
-$(REPLAYERCMO) $(REPLAYERCMX): INCLUDES += -I src/why3replayer
-
-# build targets
-
-byte: bin/why3replayer.byte
-opt:  bin/why3replayer.opt
-
-bin/why3replayer.opt: lib/why3/why3.cmxa $(REPLAYERCMX)
-	$(if $(QUIET),@echo 'Linking  $@' &&) \
-	    $(OCAMLOPT) $(OFLAGS) -o $@ $(OLINKFLAGS) $^
-
-bin/why3replayer.byte: lib/why3/why3.cma $(REPLAYERCMO)
-	$(if $(QUIET),@echo 'Linking  $@' &&) \
-	    $(OCAMLC) $(BFLAGS) -o $@ $(BLINKFLAGS) $^
-
-bin/why3replayer: bin/why3replayer.@OCAMLBEST@
-	ln -sf why3replayer.@OCAMLBEST@ $@
-
-# depend and clean targets
-
-ifneq "$(MAKECMDGOALS)" "clean"
-include $(REPLAYERDEP)
-endif
-
-depend: $(REPLAYERDEP)
-
-clean::
-	rm -f src/why3replayer/*.cm[iox] src/why3replayer/*.o
-	rm -f src/why3replayer/*.annot src/why3replayer/*.dep src/why3replayer/*~
-	rm -f bin/why3replayer.byte bin/why3replayer.opt bin/why3replayer
-
-clean_old_install::
-	rm -f $(BINDIR)/why3replayer$(EXE)
-
-install_no_local::
-	cp -f bin/why3replayer.@OCAMLBEST@ $(BINDIR)/why3replayer$(EXE)
-
-install_local:: bin/why3replayer
-
-
-=======
->>>>>>> 01cafd39
 ###############
 # Session
 ###############
