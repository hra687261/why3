--- conflicted
+++ resolved
@@ -108,11 +108,7 @@
 %BEGIN LATEX
 \begin{LARGE}
 %END LATEX
-<<<<<<< HEAD
-  Version \whyversion{}, Month? 2016
-=======
   Version \whyversion{}, September 2016
->>>>>>> a5d0aa0b
 %BEGIN LATEX
 \end{LARGE}
 %END LATEX
