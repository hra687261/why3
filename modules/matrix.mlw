(** {1 Matrices} *)

module Matrix

  use import int.Int
  use import map.Map as M

  type matrix 'a = private {
    ghost mutable elts: map int (map int 'a);
                  rows: int;
               columns: int
  } invariant { 0 <= rows /\ 0 <= columns }

  function get (a: matrix 'a) (r c: int) : 'a =
    M.get (M.get a.elts r) c

<<<<<<< HEAD
  val ghost function get_unsafe (a: matrix 'a) (i: index) : 'a
    ensures { result = let r,c = i in M.get (M.get a.elts r) c }

  val ghost function set_unsafe (a: matrix 'a) (i: index) (v: 'a) : matrix 'a
    ensures {
      result.rows = a.rows /\ result.columns = a.columns /\
      result.elts = let r,c = i in M.set a.elts r (M.set (M.get a.elts r) c v) }
=======
  function set (a: matrix 'a) (r c: int) (v: 'a) : matrix 'a =
    { a with elts = M.set a.elts r (M.set (M.get a.elts r) c v) }
>>>>>>> 2411344a

  predicate valid_index (a: matrix 'a) (r c: int) =
    0 <= r < a.rows /\ 0 <= c < a.columns

<<<<<<< HEAD
  val get (a: matrix 'a) (i: index) : 'a
    requires { valid_index a i }
    ensures  { result = get_unsafe a i }

  val set (a: matrix 'a) (i: index) (v: 'a) : unit writes {a}
    requires { let r,c = i in 0 <= r < a.rows /\ 0 <= c < a.columns }
    ensures  { let r,c = i in
      a.elts = M.set (old a.elts) r (M.set (M.get (old a.elts) r) c v) }
=======
  val get (a: matrix 'a) (r c: int) : 'a
    requires { "expl:index in array bounds" valid_index a r c }
    ensures  { result = get a r c }

  val set (a: matrix 'a) (r c: int) (v: 'a) : unit
    requires { "expl:index in array bounds" valid_index a r c }
    writes   { a }
    ensures  { a.elts = M.set (old a.elts) r (M.set (M.get (old a.elts) r) c v)}

  val rows    (a: matrix 'a) : int ensures { result = a.rows    }
  val columns (a: matrix 'a) : int ensures { result = a.columns }
>>>>>>> 2411344a

  (** unsafe get/set operations with no precondition *)
  exception OutOfBounds

<<<<<<< HEAD
  let defensive_get (a: matrix 'a) (i: index)
    ensures { valid_index a i /\ result = get_unsafe a i }
    raises  { OutOfBounds -> not (valid_index a i) }
  = let r,c = i in
    if r < 0 || r >= a.rows || c < 0 || c >= a.columns then raise OutOfBounds;
    get a i

  let defensive_set (a: matrix 'a) (i: index) (v: 'a)
    ensures { valid_index a i /\ a = set_unsafe (old a) i v }
    raises  { OutOfBounds -> not (valid_index a i) /\ a = old a }
  = let r,c = i in
    if r < 0 || r >= a.rows || c < 0 || c >= a.columns then raise OutOfBounds;
    set a i v

  val function make (r c: int) (v: 'a) : matrix 'a
    requires { r >= 0 /\ c >= 0 }
    ensures  { result.elts = M.const (M.const v) /\
               result.rows = r /\ result.columns = c }
=======
  let defensive_get (a: matrix 'a) (r c: int) : 'a
    ensures { "expl:index in array bounds" valid_index a r c }
    ensures { result = get a r c }
    raises  { OutOfBounds -> not (valid_index a r c) }
  = if r < 0 || r >= a.rows || c < 0 || c >= a.columns then raise OutOfBounds;
    get a r c

  let defensive_set (a: matrix 'a) (r c: int) (v: 'a) : unit
    ensures { "expl:index in array bounds" valid_index a r c }
    ensures { a.elts = M.set (old a.elts) r (M.set (M.get (old a.elts) r) c v)}
    raises  { OutOfBounds -> not (valid_index a r c) /\ a = old a }
  = if r < 0 || r >= a.rows || c < 0 || c >= a.columns then raise OutOfBounds;
    set a r c v

  val make (r c: int) (v: 'a) : matrix 'a
    requires { r >= 0 /\ c >= 0 }
    ensures  { result.rows = r }
    ensures  { result.columns = c }
    ensures  { forall i j. 0 <= i < r /\ 0 <= j < c -> get result i j = v }
>>>>>>> 2411344a

  val copy (a: matrix 'a) : matrix 'a
    ensures  { result.rows = a.rows /\ result.columns = a.columns }
    ensures  { forall r:int. 0 <= r < result.rows ->
               forall c:int. 0 <= c < result.columns ->
<<<<<<< HEAD
                 get_unsafe result (r,c) = get_unsafe a (r,c) }

end

(* {2 Square bracket syntax in both logic and programs} *)

module Syntax

  use import int.Int
  use export Matrix

  function ([]) (a: matrix 'a) (i: index) : 'a = get_unsafe a i

  function ([<-]) (a: matrix 'a) (i: index) (v: 'a) : matrix 'a =
    set_unsafe a i v

  val ([]) (a: matrix 'a) (i: index) : 'a
    requires { valid_index a i }
    ensures  { result = get_unsafe a i }

  val ([]<-) (a: matrix 'a) (i: index) (v: 'a) : unit writes {a}
    requires { let r,c = i in 0 <= r < a.rows /\ 0 <= c < a.columns }
    ensures  { let r,c = i in
      a.elts = M.set (old a.elts) r (M.set (M.get (old a.elts) r) c v) }
=======
               get result r c = get a r c }
>>>>>>> 2411344a

end<|MERGE_RESOLUTION|>--- conflicted
+++ resolved
@@ -11,74 +11,32 @@
                columns: int
   } invariant { 0 <= rows /\ 0 <= columns }
 
-  function get (a: matrix 'a) (r c: int) : 'a =
-    M.get (M.get a.elts r) c
+  val ghost function get_unsafe (a: matrix 'a) (r c: int) : 'a
+    ensures { result = M.get (M.get a.elts r) c }
 
-<<<<<<< HEAD
-  val ghost function get_unsafe (a: matrix 'a) (i: index) : 'a
-    ensures { result = let r,c = i in M.get (M.get a.elts r) c }
-
-  val ghost function set_unsafe (a: matrix 'a) (i: index) (v: 'a) : matrix 'a
+  val ghost function set_unsafe (a: matrix 'a) (r c: int) (v: 'a) : matrix 'a
     ensures {
       result.rows = a.rows /\ result.columns = a.columns /\
-      result.elts = let r,c = i in M.set a.elts r (M.set (M.get a.elts r) c v) }
-=======
-  function set (a: matrix 'a) (r c: int) (v: 'a) : matrix 'a =
-    { a with elts = M.set a.elts r (M.set (M.get a.elts r) c v) }
->>>>>>> 2411344a
+      result.elts = M.set a.elts r (M.set (M.get a.elts r) c v) }
 
   predicate valid_index (a: matrix 'a) (r c: int) =
     0 <= r < a.rows /\ 0 <= c < a.columns
 
-<<<<<<< HEAD
-  val get (a: matrix 'a) (i: index) : 'a
-    requires { valid_index a i }
-    ensures  { result = get_unsafe a i }
-
-  val set (a: matrix 'a) (i: index) (v: 'a) : unit writes {a}
-    requires { let r,c = i in 0 <= r < a.rows /\ 0 <= c < a.columns }
-    ensures  { let r,c = i in
-      a.elts = M.set (old a.elts) r (M.set (M.get (old a.elts) r) c v) }
-=======
   val get (a: matrix 'a) (r c: int) : 'a
     requires { "expl:index in array bounds" valid_index a r c }
-    ensures  { result = get a r c }
+    ensures  { result = get_unsafe a r c }
 
   val set (a: matrix 'a) (r c: int) (v: 'a) : unit
     requires { "expl:index in array bounds" valid_index a r c }
     writes   { a }
     ensures  { a.elts = M.set (old a.elts) r (M.set (M.get (old a.elts) r) c v)}
 
-  val rows    (a: matrix 'a) : int ensures { result = a.rows    }
-  val columns (a: matrix 'a) : int ensures { result = a.columns }
->>>>>>> 2411344a
-
   (** unsafe get/set operations with no precondition *)
   exception OutOfBounds
 
-<<<<<<< HEAD
-  let defensive_get (a: matrix 'a) (i: index)
-    ensures { valid_index a i /\ result = get_unsafe a i }
-    raises  { OutOfBounds -> not (valid_index a i) }
-  = let r,c = i in
-    if r < 0 || r >= a.rows || c < 0 || c >= a.columns then raise OutOfBounds;
-    get a i
-
-  let defensive_set (a: matrix 'a) (i: index) (v: 'a)
-    ensures { valid_index a i /\ a = set_unsafe (old a) i v }
-    raises  { OutOfBounds -> not (valid_index a i) /\ a = old a }
-  = let r,c = i in
-    if r < 0 || r >= a.rows || c < 0 || c >= a.columns then raise OutOfBounds;
-    set a i v
-
-  val function make (r c: int) (v: 'a) : matrix 'a
-    requires { r >= 0 /\ c >= 0 }
-    ensures  { result.elts = M.const (M.const v) /\
-               result.rows = r /\ result.columns = c }
-=======
   let defensive_get (a: matrix 'a) (r c: int) : 'a
     ensures { "expl:index in array bounds" valid_index a r c }
-    ensures { result = get a r c }
+    ensures { result = get_unsafe a r c }
     raises  { OutOfBounds -> not (valid_index a r c) }
   = if r < 0 || r >= a.rows || c < 0 || c >= a.columns then raise OutOfBounds;
     get a r c
@@ -94,40 +52,13 @@
     requires { r >= 0 /\ c >= 0 }
     ensures  { result.rows = r }
     ensures  { result.columns = c }
-    ensures  { forall i j. 0 <= i < r /\ 0 <= j < c -> get result i j = v }
->>>>>>> 2411344a
+    ensures  {
+      forall i j. 0 <= i < r /\ 0 <= j < c -> get_unsafe result i j = v }
 
   val copy (a: matrix 'a) : matrix 'a
     ensures  { result.rows = a.rows /\ result.columns = a.columns }
     ensures  { forall r:int. 0 <= r < result.rows ->
                forall c:int. 0 <= c < result.columns ->
-<<<<<<< HEAD
-                 get_unsafe result (r,c) = get_unsafe a (r,c) }
-
-end
-
-(* {2 Square bracket syntax in both logic and programs} *)
-
-module Syntax
-
-  use import int.Int
-  use export Matrix
-
-  function ([]) (a: matrix 'a) (i: index) : 'a = get_unsafe a i
-
-  function ([<-]) (a: matrix 'a) (i: index) (v: 'a) : matrix 'a =
-    set_unsafe a i v
-
-  val ([]) (a: matrix 'a) (i: index) : 'a
-    requires { valid_index a i }
-    ensures  { result = get_unsafe a i }
-
-  val ([]<-) (a: matrix 'a) (i: index) (v: 'a) : unit writes {a}
-    requires { let r,c = i in 0 <= r < a.rows /\ 0 <= c < a.columns }
-    ensures  { let r,c = i in
-      a.elts = M.set (old a.elts) r (M.set (M.get (old a.elts) r) c v) }
-=======
-               get result r c = get a r c }
->>>>>>> 2411344a
+               get_unsafe result r c = get_unsafe a r c }
 
 end