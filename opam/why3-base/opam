opam-version: "1.2"
maintainer: "guillaume.melquiond@inria.fr"
authors: [
  "François Bobot"
  "Jean-Christophe Filliâtre"
  "Claude Marché"
  "Guillaume Melquiond"
  "Andrei Paskevich"
]

homepage: "http://why3.lri.fr/"
license: "GNU Lesser General Public License version 2.1"
doc: "http://why3.lri.fr/doc/"
bug-reports: "https://gitlab.inria.fr/why3/why3/issues"
dev-repo: "https://gitlab.inria.fr/why3/why3.git"

tags: [
  "deductive"
  "program verification"
  "formal specification"
  "automated theorem prover"
  "interactive theorem prover"
]
available: [ ocaml-version >= "4.02.3" ]

# Jessie3 (frama-c plugin) is *disabled* because it is not ready
build: [
  ["./configure" "--prefix" prefix "--disable-frama-c"
                 "--disable-ide" { !conf-gtksourceview:installed }]
  [make "-j%{jobs}%" "all" "opt" "byte"]
]

install: [make "install_no_local" "install_no_local_lib"]

remove: [
  ["rm" "%{bin}%/why3"]
  ["rm" "-r" "%{lib}%/why3"]
  ["rm" "-r" "%{share}%/why3"]
]

build-doc: [
  [make "doc" "stdlibdoc" "apidoc"]
  [make "DOCDIR=%{doc}%/why3" "install-doc"]
]

depends: [
<<<<<<< HEAD
  "ocamlfind"
  "menhir" {>= 20150629}
=======
  "ocamlfind" {build}
  "menhir"
>>>>>>> 96f69b5e
  "num"
]

depopts: [
  "lablgtk"
  "conf-gtksourceview"
  "zarith"
  "camlzip"
  "ocamlgraph"
  "coq"
]

conflicts: [
  "lablgtk" {< "2.14.2"}
  "ocamlgraph" {< "1.8.2"}
  "coq" {< "8.4"}
  "coq" {>= "8.8"}
]<|MERGE_RESOLUTION|>--- conflicted
+++ resolved
@@ -44,13 +44,8 @@
 ]
 
 depends: [
-<<<<<<< HEAD
-  "ocamlfind"
+  "ocamlfind" {build}
   "menhir" {>= 20150629}
-=======
-  "ocamlfind" {build}
-  "menhir"
->>>>>>> 96f69b5e
   "num"
 ]
 
