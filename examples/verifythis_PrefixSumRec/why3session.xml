--- conflicted
+++ resolved
@@ -23,15 +23,9 @@
  <proof prover="1"><result status="valid" time="0.02"/></proof>
  <proof prover="6"><result status="valid" time="0.01" steps="12"/></proof>
  </goal>
-<<<<<<< HEAD
  <goal name="VC phase1_frame" expl="VC for phase1_frame" proved="true">
- <transf name="split_goal_wp" proved="true" >
+ <transf name="split_goal_right" proved="true" >
   <goal name="VC phase1_frame.0" expl="variant decrease" proved="true">
-=======
- <goal name="WP_parameter phase1_frame" expl="VC for phase1_frame" proved="true">
- <transf name="split_goal_right" proved="true" >
-  <goal name="WP_parameter phase1_frame.0" expl="variant decrease" proved="true">
->>>>>>> 8e560e42
   <proof prover="1" timelimit="5"><result status="valid" time="0.02"/></proof>
   <proof prover="6"><result status="valid" time="0.01" steps="4"/></proof>
   <proof prover="7" timelimit="5"><result status="valid" time="0.01"/></proof>
@@ -69,15 +63,9 @@
   </goal>
  </transf>
  </goal>
-<<<<<<< HEAD
  <goal name="VC phase1_frame2" expl="VC for phase1_frame2" proved="true">
- <transf name="split_goal_wp" proved="true" >
+ <transf name="split_goal_right" proved="true" >
   <goal name="VC phase1_frame2.0" expl="variant decrease" proved="true">
-=======
- <goal name="WP_parameter phase1_frame2" expl="VC for phase1_frame2" proved="true">
- <transf name="split_goal_right" proved="true" >
-  <goal name="WP_parameter phase1_frame2.0" expl="variant decrease" proved="true">
->>>>>>> 8e560e42
   <proof prover="1" timelimit="5"><result status="valid" time="0.02"/></proof>
   <proof prover="6"><result status="valid" time="0.01" steps="5"/></proof>
   <proof prover="7" timelimit="5"><result status="valid" time="0.01"/></proof>
@@ -111,17 +99,10 @@
   </goal>
  </transf>
  </goal>
-<<<<<<< HEAD
  <goal name="VC upsweep" expl="VC for upsweep" proved="true">
- <transf name="split_goal_wp" proved="true" >
+ <transf name="split_goal_right" proved="true" >
   <goal name="VC upsweep.0" expl="precondition" proved="true">
   <proof prover="4"><result status="valid" time="0.03"/></proof>
-=======
- <goal name="WP_parameter upsweep" expl="VC for upsweep" proved="true">
- <transf name="split_goal_right" proved="true" >
-  <goal name="WP_parameter upsweep.0" expl="variant decrease" proved="true">
-  <proof prover="2"><result status="valid" time="0.02" steps="11"/></proof>
->>>>>>> 8e560e42
   </goal>
   <goal name="VC upsweep.1" expl="variant decrease" proved="true">
   <proof prover="6"><result status="valid" time="0.02" steps="9"/></proof>
@@ -270,25 +251,14 @@
   </goal>
  </transf>
  </goal>
-<<<<<<< HEAD
  <goal name="VC downsweep" expl="VC for downsweep" proved="true">
- <transf name="split_goal_wp" proved="true" >
+ <transf name="split_goal_right" proved="true" >
   <goal name="VC downsweep.0" expl="index in array bounds" proved="true">
   <proof prover="0"><result status="valid" time="0.02"/></proof>
   <proof prover="1"><result status="valid" time="0.02"/></proof>
   <proof prover="3"><result status="valid" time="0.03"/></proof>
   <proof prover="6"><result status="valid" time="0.01" steps="7"/></proof>
   <proof prover="7"><result status="valid" time="0.03"/></proof>
-=======
- <goal name="WP_parameter downsweep" expl="VC for downsweep" proved="true">
- <transf name="split_goal_right" proved="true" >
-  <goal name="WP_parameter downsweep.0" expl="index in array bounds" proved="true">
-  <proof prover="0"><result status="valid" time="0.03"/></proof>
-  <proof prover="1"><result status="valid" time="0.03"/></proof>
-  <proof prover="2"><result status="valid" time="0.03" steps="10"/></proof>
-  <proof prover="3"><result status="valid" time="0.04"/></proof>
-  <proof prover="7"><result status="valid" time="0.04"/></proof>
->>>>>>> 8e560e42
   </goal>
   <goal name="VC downsweep.1" expl="assertion" proved="true">
   <proof prover="0"><result status="valid" time="0.06"/></proof>
@@ -466,18 +436,12 @@
   </goal>
  </transf>
  </goal>
-<<<<<<< HEAD
  <goal name="VC compute_sums" expl="VC for compute_sums" proved="true">
- <transf name="split_goal_wp" proved="true" >
+ <transf name="split_goal_right" proved="true" >
   <goal name="VC compute_sums.0" expl="precondition" proved="true">
   <proof prover="4"><result status="valid" time="0.02"/></proof>
   </goal>
   <goal name="VC compute_sums.1" expl="precondition" proved="true">
-=======
- <goal name="WP_parameter compute_sums" expl="VC for compute_sums" proved="true">
- <transf name="split_goal_right" proved="true" >
-  <goal name="WP_parameter compute_sums.0" expl="precondition" proved="true">
->>>>>>> 8e560e42
   <proof prover="0"><result status="valid" time="0.01"/></proof>
   <proof prover="1"><result status="valid" time="0.01"/></proof>
   <proof prover="3"><result status="valid" time="1.12"/></proof>
@@ -550,15 +514,9 @@
   </goal>
  </transf>
  </goal>
-<<<<<<< HEAD
  <goal name="VC test_harness" expl="VC for test_harness" proved="true">
- <transf name="split_goal_wp" proved="true" >
+ <transf name="split_goal_right" proved="true" >
   <goal name="VC test_harness.0" expl="array creation size" proved="true">
-=======
- <goal name="WP_parameter test_harness" expl="VC for test_harness" proved="true">
- <transf name="split_goal_right" proved="true" >
-  <goal name="WP_parameter test_harness.0" expl="array creation size" proved="true">
->>>>>>> 8e560e42
   <proof prover="0"><result status="valid" time="0.01"/></proof>
   <proof prover="1"><result status="valid" time="0.01"/></proof>
   <proof prover="3"><result status="valid" time="0.00"/></proof>
