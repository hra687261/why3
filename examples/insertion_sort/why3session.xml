<?xml version="1.0" encoding="UTF-8"?>
<!DOCTYPE why3session PUBLIC "-//Why3//proof session v2//EN" "http://why3.lri.fr/why3session.dtd">
<why3session shape_version="4">
 <prover
  id="0"
  name="Alt-Ergo"
  version="0.95.1"/>
 <prover
  id="1"
  name="Alt-Ergo"
  version="0.95.2"/>
 <prover
  id="2"
  name="CVC3"
  version="2.2"/>
 <prover
  id="3"
  name="CVC3"
  version="2.4.1"/>
 <prover
  id="4"
  name="CVC4"
  version="1.1"/>
 <prover
  id="5"
  name="Coq"
  version="8.4pl2"/>
 <prover
  id="6"
  name="Z3"
  version="2.19"/>
 <file
  name="../insertion_sort.mlw"
  verified="true"
  expanded="true">
  <theory
   name="InsertionSort"
   locfile="../insertion_sort.mlw"
   loclnum="4" loccnumb="7" loccnume="20"
   verified="true"
   expanded="true">
   <goal
    name="WP_parameter insertion_sort"
    locfile="../insertion_sort.mlw"
    loclnum="13" loccnumb="6" loccnume="20"
    expl="VC for insertion_sort"
    sum="3fc50e074be6ca360fd1b29fa80aac3c"
    proved="true"
    expanded="false"
    shape="apermutV2V5Aasorted_subV4c0V0Aainfix &lt;=c0V0IapermutV2V5Aasorted_subV4c0ainfix +V3c1AiapermutV2amk arrayV0V10Aasorted_subV10c0ainfix +V6c1Iainfix =V10asetV9V8V7Aainfix &lt;=c0V0FAainfix &lt;V8V0Aainfix &lt;=c0V8Aainfix &lt;=c0V0Aainfix &lt;=agetV9V11V7Iainfix &lt;V11V8Aainfix &lt;=c0V11FiapermutV2amk arrayV0V13Aasorted_subV13c0ainfix +V6c1Iainfix =V13asetV9V8V7Aainfix &lt;=c0V0FAainfix &lt;V8V0Aainfix &lt;=c0V8Aainfix &lt;=agetV9V14V7Iainfix &lt;V14V8Aainfix &lt;=c0V14Fainfix &lt;V17V8Aainfix &lt;=c0V8Aainfix &lt;V7agetV16V18Iainfix &lt;=V18V6Aainfix &lt;=ainfix +V17c1V18FAainfix &lt;=agetV16V19agetV16V20INainfix =V20V17INainfix =V19V17Iainfix &lt;=V20V6Aainfix &lt;=V19V20Aainfix &lt;=c0V19FAapermutV2amk arrayV0asetV16V17V7Aainfix &lt;=V17V6Aainfix &lt;=c0V17Iainfix =V17ainfix -V8c1FAaexchangeasetV9V8V7asetV16ainfix -V8c1V7ainfix -V8c1V8Iainfix =V16asetV9V8agetV9V15Aainfix &lt;=c0V0FAainfix &lt;V8V0Aainfix &lt;=c0V8Aainfix &lt;V15V0Aainfix &lt;=c0V15Lainfix -V8c1ainfix &gt;agetV9V12V7Aainfix &lt;V12V0Aainfix &lt;=c0V12Aainfix &lt;=c0V0Lainfix -V8c1ainfix &gt;V8c0Iainfix &lt;V7agetV9V21Iainfix &lt;=V21V6Aainfix &lt;=ainfix +V8c1V21FAainfix &lt;=agetV9V22agetV9V23INainfix =V23V8INainfix =V22V8Iainfix &lt;=V23V6Aainfix &lt;=V22V23Aainfix &lt;=c0V22FAapermutV2amk arrayV0asetV9V8V7Aainfix &lt;=V8V6Aainfix &lt;=c0V8FAainfix &lt;V7agetV4V24Iainfix &lt;=V24V6Aainfix &lt;=ainfix +V6c1V24FAainfix &lt;=agetV4V25agetV4V26INainfix =V26V6INainfix =V25V6Iainfix &lt;=V26V6Aainfix &lt;=V25V26Aainfix &lt;=c0V25FAapermutV2amk arrayV0asetV4V6V7Aainfix &lt;=V6V6Aainfix &lt;=c0V6LagetV4V6Aainfix &lt;V6V0Aainfix &lt;=c0V6Aainfix &lt;=c0V0IapermutV2V5Aasorted_subV4c0V6Iainfix &lt;=V6V3Aainfix &lt;=c1V6FLamk arrayV0V4FAapermutV2V2Aasorted_subV1c0c1Iainfix &lt;=c1V3AapermutV2V2Aasorted_subV1c0V0Iainfix &gt;c1V3Lainfix -V0c1Iainfix &lt;=c0V0Lamk arrayV0V1F">
    <label
     name="expl:VC for insertion_sort"/>
    <transf
     name="split_goal"
     proved="true"
     expanded="false">
     <goal
      name="WP_parameter insertion_sort.1"
      locfile="../insertion_sort.mlw"
      loclnum="13" loccnumb="6" loccnume="20"
      expl="1. postcondition"
      sum="22dd727a9e65dc4d8d45e5d01fbe35b8"
      proved="true"
      expanded="false"
      shape="postconditionapermutV2V2Aasorted_subV1c0V0Iainfix &gt;c1V3Lainfix -V0c1Iainfix &lt;=c0V0Lamk arrayV0V1F">
      <label
       name="expl:VC for insertion_sort"/>
      <proof
       prover="0"
       timelimit="5"
       memlimit="1000"
       obsolete="false"
       archived="false">
       <result status="valid" time="0.02"/>
      </proof>
      <proof
       prover="6"
       timelimit="10"
       memlimit="0"
       obsolete="false"
       archived="false">
       <result status="valid" time="0.03"/>
      </proof>
     </goal>
     <goal
      name="WP_parameter insertion_sort.2"
      locfile="../insertion_sort.mlw"
      loclnum="13" loccnumb="6" loccnume="20"
      expl="2. loop invariant init"
      sum="bf2b2338a657277d8302be14df58a1e1"
      proved="true"
      expanded="false"
      shape="loop invariant initapermutV2V2Aasorted_subV1c0c1Iainfix &lt;=c1V3Lainfix -V0c1Iainfix &lt;=c0V0Lamk arrayV0V1F">
      <label
       name="expl:VC for insertion_sort"/>
      <proof
       prover="0"
       timelimit="5"
       memlimit="1000"
       obsolete="false"
       archived="false">
       <result status="valid" time="0.02"/>
      </proof>
     </goal>
     <goal
      name="WP_parameter insertion_sort.3"
      locfile="../insertion_sort.mlw"
      loclnum="13" loccnumb="6" loccnume="20"
      expl="3. type invariant"
      sum="5d862de55c069871dab099c465b2611c"
      proved="true"
      expanded="false"
      shape="type invariantainfix &lt;=c0V0IapermutV2V5Aasorted_subV4c0V6Iainfix &lt;=V6V3Aainfix &lt;=c1V6FLamk arrayV0V4FIainfix &lt;=c1V3Lainfix -V0c1Iainfix &lt;=c0V0Lamk arrayV0V1F">
      <label
       name="expl:VC for insertion_sort"/>
      <proof
       prover="0"
       timelimit="5"
       memlimit="1000"
       obsolete="false"
       archived="false">
       <result status="valid" time="0.01"/>
      </proof>
     </goal>
     <goal
      name="WP_parameter insertion_sort.4"
      locfile="../insertion_sort.mlw"
      loclnum="13" loccnumb="6" loccnume="20"
      expl="4. precondition"
      sum="3e8313293b6417162db0b889295fb2a9"
      proved="true"
      expanded="false"
      shape="preconditionainfix &lt;V6V0Aainfix &lt;=c0V6Iainfix &lt;=c0V0IapermutV2V5Aasorted_subV4c0V6Iainfix &lt;=V6V3Aainfix &lt;=c1V6FLamk arrayV0V4FIainfix &lt;=c1V3Lainfix -V0c1Iainfix &lt;=c0V0Lamk arrayV0V1F">
      <label
       name="expl:VC for insertion_sort"/>
      <proof
       prover="0"
       timelimit="5"
       memlimit="1000"
       obsolete="false"
       archived="false">
       <result status="valid" time="0.02"/>
      </proof>
     </goal>
     <goal
      name="WP_parameter insertion_sort.5"
      locfile="../insertion_sort.mlw"
      loclnum="13" loccnumb="6" loccnume="20"
      expl="5. loop invariant init"
      sum="432a071bcdd1d52198283b8b7ddc0298"
      proved="true"
      expanded="false"
      shape="loop invariant initainfix &lt;=V6V6Aainfix &lt;=c0V6LagetV4V6Iainfix &lt;V6V0Aainfix &lt;=c0V6Aainfix &lt;=c0V0IapermutV2V5Aasorted_subV4c0V6Iainfix &lt;=V6V3Aainfix &lt;=c1V6FLamk arrayV0V4FIainfix &lt;=c1V3Lainfix -V0c1Iainfix &lt;=c0V0Lamk arrayV0V1F">
      <label
       name="expl:VC for insertion_sort"/>
      <proof
       prover="0"
       timelimit="5"
       memlimit="1000"
       obsolete="false"
       archived="false">
       <result status="valid" time="0.01"/>
      </proof>
     </goal>
     <goal
      name="WP_parameter insertion_sort.6"
      locfile="../insertion_sort.mlw"
      loclnum="13" loccnumb="6" loccnume="20"
      expl="6. loop invariant init"
      sum="bdb11a2e8f7d6a6ac069098a38bb5883"
      proved="true"
      expanded="false"
      shape="loop invariant initapermutV2amk arrayV0asetV4V6V7LagetV4V6Iainfix &lt;V6V0Aainfix &lt;=c0V6Aainfix &lt;=c0V0IapermutV2V5Aasorted_subV4c0V6Iainfix &lt;=V6V3Aainfix &lt;=c1V6FLamk arrayV0V4FIainfix &lt;=c1V3Lainfix -V0c1Iainfix &lt;=c0V0Lamk arrayV0V1F">
      <label
       name="expl:VC for insertion_sort"/>
      <proof
       prover="3"
       timelimit="5"
       memlimit="1000"
       obsolete="false"
       archived="false">
       <result status="valid" time="0.02"/>
      </proof>
     </goal>
     <goal
      name="WP_parameter insertion_sort.7"
      locfile="../insertion_sort.mlw"
      loclnum="13" loccnumb="6" loccnume="20"
      expl="7. loop invariant init"
      sum="b1fb7293f958d36ff17b3a87e403cb6a"
      proved="true"
      expanded="false"
      shape="loop invariant initainfix &lt;=agetV4V8agetV4V9INainfix =V9V6INainfix =V8V6Iainfix &lt;=V9V6Aainfix &lt;=V8V9Aainfix &lt;=c0V8FLagetV4V6Iainfix &lt;V6V0Aainfix &lt;=c0V6Aainfix &lt;=c0V0IapermutV2V5Aasorted_subV4c0V6Iainfix &lt;=V6V3Aainfix &lt;=c1V6FLamk arrayV0V4FIainfix &lt;=c1V3Lainfix -V0c1Iainfix &lt;=c0V0Lamk arrayV0V1F">
      <label
       name="expl:VC for insertion_sort"/>
      <proof
       prover="0"
       timelimit="5"
       memlimit="1000"
       obsolete="false"
       archived="false">
       <result status="valid" time="0.01"/>
      </proof>
     </goal>
     <goal
      name="WP_parameter insertion_sort.8"
      locfile="../insertion_sort.mlw"
      loclnum="13" loccnumb="6" loccnume="20"
      expl="8. loop invariant init"
      sum="afc0c6f142f28aa23540d3565942d67d"
      proved="true"
      expanded="false"
      shape="loop invariant initainfix &lt;V7agetV4V8Iainfix &lt;=V8V6Aainfix &lt;=ainfix +V6c1V8FLagetV4V6Iainfix &lt;V6V0Aainfix &lt;=c0V6Aainfix &lt;=c0V0IapermutV2V5Aasorted_subV4c0V6Iainfix &lt;=V6V3Aainfix &lt;=c1V6FLamk arrayV0V4FIainfix &lt;=c1V3Lainfix -V0c1Iainfix &lt;=c0V0Lamk arrayV0V1F">
      <label
       name="expl:VC for insertion_sort"/>
      <proof
       prover="0"
       timelimit="5"
       memlimit="1000"
       obsolete="false"
       archived="false">
       <result status="valid" time="0.02"/>
      </proof>
      <proof
       prover="3"
       timelimit="5"
       memlimit="1000"
       obsolete="false"
       archived="false">
       <result status="valid" time="0.02"/>
      </proof>
     </goal>
     <goal
      name="WP_parameter insertion_sort.9"
      locfile="../insertion_sort.mlw"
      loclnum="13" loccnumb="6" loccnume="20"
      expl="9. type invariant"
      sum="74f15cc6b9bc4c7a3173c4b383df8048"
      proved="true"
      expanded="false"
      shape="type invariantainfix &lt;=c0V0Lainfix -V8c1Iainfix &gt;V8c0Iainfix &lt;V7agetV9V11Iainfix &lt;=V11V6Aainfix &lt;=ainfix +V8c1V11FAainfix &lt;=agetV9V12agetV9V13INainfix =V13V8INainfix =V12V8Iainfix &lt;=V13V6Aainfix &lt;=V12V13Aainfix &lt;=c0V12FAapermutV2amk arrayV0asetV9V8V7Aainfix &lt;=V8V6Aainfix &lt;=c0V8FLagetV4V6Iainfix &lt;V6V0Aainfix &lt;=c0V6Aainfix &lt;=c0V0IapermutV2V5Aasorted_subV4c0V6Iainfix &lt;=V6V3Aainfix &lt;=c1V6FLamk arrayV0V4FIainfix &lt;=c1V3Lainfix -V0c1Iainfix &lt;=c0V0Lamk arrayV0V1F">
      <label
       name="expl:VC for insertion_sort"/>
      <proof
       prover="0"
       timelimit="5"
       memlimit="1000"
       obsolete="false"
       archived="false">
       <result status="valid" time="0.01"/>
      </proof>
     </goal>
     <goal
      name="WP_parameter insertion_sort.10"
      locfile="../insertion_sort.mlw"
      loclnum="13" loccnumb="6" loccnume="20"
      expl="10. precondition"
      sum="ea88fccf3550dcf878dd26fc5608cac2"
      proved="true"
      expanded="false"
      shape="preconditionainfix &lt;V10V0Aainfix &lt;=c0V10Iainfix &lt;=c0V0Lainfix -V8c1Iainfix &gt;V8c0Iainfix &lt;V7agetV9V11Iainfix &lt;=V11V6Aainfix &lt;=ainfix +V8c1V11FAainfix &lt;=agetV9V12agetV9V13INainfix =V13V8INainfix =V12V8Iainfix &lt;=V13V6Aainfix &lt;=V12V13Aainfix &lt;=c0V12FAapermutV2amk arrayV0asetV9V8V7Aainfix &lt;=V8V6Aainfix &lt;=c0V8FLagetV4V6Iainfix &lt;V6V0Aainfix &lt;=c0V6Aainfix &lt;=c0V0IapermutV2V5Aasorted_subV4c0V6Iainfix &lt;=V6V3Aainfix &lt;=c1V6FLamk arrayV0V4FIainfix &lt;=c1V3Lainfix -V0c1Iainfix &lt;=c0V0Lamk arrayV0V1F">
      <label
       name="expl:VC for insertion_sort"/>
      <proof
       prover="0"
       timelimit="5"
       memlimit="1000"
       obsolete="false"
       archived="false">
       <result status="valid" time="0.02"/>
      </proof>
     </goal>
     <goal
      name="WP_parameter insertion_sort.11"
      locfile="../insertion_sort.mlw"
      loclnum="13" loccnumb="6" loccnume="20"
      expl="11. precondition"
      sum="b87a9e4d67de6029ce7a8be753e37f5f"
      proved="true"
      expanded="false"
      shape="preconditionainfix &lt;V11V0Aainfix &lt;=c0V11Lainfix -V8c1Iainfix &gt;agetV9V10V7Iainfix &lt;V10V0Aainfix &lt;=c0V10Aainfix &lt;=c0V0Lainfix -V8c1Iainfix &gt;V8c0Iainfix &lt;V7agetV9V12Iainfix &lt;=V12V6Aainfix &lt;=ainfix +V8c1V12FAainfix &lt;=agetV9V13agetV9V14INainfix =V14V8INainfix =V13V8Iainfix &lt;=V14V6Aainfix &lt;=V13V14Aainfix &lt;=c0V13FAapermutV2amk arrayV0asetV9V8V7Aainfix &lt;=V8V6Aainfix &lt;=c0V8FLagetV4V6Iainfix &lt;V6V0Aainfix &lt;=c0V6Aainfix &lt;=c0V0IapermutV2V5Aasorted_subV4c0V6Iainfix &lt;=V6V3Aainfix &lt;=c1V6FLamk arrayV0V4FIainfix &lt;=c1V3Lainfix -V0c1Iainfix &lt;=c0V0Lamk arrayV0V1F">
      <label
       name="expl:VC for insertion_sort"/>
      <proof
       prover="0"
       timelimit="5"
       memlimit="1000"
       obsolete="false"
       archived="false">
       <result status="valid" time="0.01"/>
      </proof>
     </goal>
     <goal
      name="WP_parameter insertion_sort.12"
      locfile="../insertion_sort.mlw"
      loclnum="13" loccnumb="6" loccnume="20"
      expl="12. precondition"
      sum="133f099ef6f45f972c936b5c512b4b9a"
      proved="true"
      expanded="false"
      shape="preconditionainfix &lt;V8V0Aainfix &lt;=c0V8Iainfix &lt;V11V0Aainfix &lt;=c0V11Lainfix -V8c1Iainfix &gt;agetV9V10V7Iainfix &lt;V10V0Aainfix &lt;=c0V10Aainfix &lt;=c0V0Lainfix -V8c1Iainfix &gt;V8c0Iainfix &lt;V7agetV9V12Iainfix &lt;=V12V6Aainfix &lt;=ainfix +V8c1V12FAainfix &lt;=agetV9V13agetV9V14INainfix =V14V8INainfix =V13V8Iainfix &lt;=V14V6Aainfix &lt;=V13V14Aainfix &lt;=c0V13FAapermutV2amk arrayV0asetV9V8V7Aainfix &lt;=V8V6Aainfix &lt;=c0V8FLagetV4V6Iainfix &lt;V6V0Aainfix &lt;=c0V6Aainfix &lt;=c0V0IapermutV2V5Aasorted_subV4c0V6Iainfix &lt;=V6V3Aainfix &lt;=c1V6FLamk arrayV0V4FIainfix &lt;=c1V3Lainfix -V0c1Iainfix &lt;=c0V0Lamk arrayV0V1F">
      <label
       name="expl:VC for insertion_sort"/>
      <proof
       prover="0"
       timelimit="5"
       memlimit="1000"
       obsolete="false"
       archived="false">
       <result status="valid" time="0.01"/>
      </proof>
     </goal>
     <goal
      name="WP_parameter insertion_sort.13"
      locfile="../insertion_sort.mlw"
      loclnum="13" loccnumb="6" loccnume="20"
      expl="13. assertion"
      sum="c342505a60c8db0082c5630048b4aab8"
      proved="true"
      expanded="false"
      shape="assertionaexchangeasetV9V8V7asetV12ainfix -V8c1V7ainfix -V8c1V8Iainfix =V12asetV9V8agetV9V11Aainfix &lt;=c0V0FIainfix &lt;V8V0Aainfix &lt;=c0V8Iainfix &lt;V11V0Aainfix &lt;=c0V11Lainfix -V8c1Iainfix &gt;agetV9V10V7Iainfix &lt;V10V0Aainfix &lt;=c0V10Aainfix &lt;=c0V0Lainfix -V8c1Iainfix &gt;V8c0Iainfix &lt;V7agetV9V13Iainfix &lt;=V13V6Aainfix &lt;=ainfix +V8c1V13FAainfix &lt;=agetV9V14agetV9V15INainfix =V15V8INainfix =V14V8Iainfix &lt;=V15V6Aainfix &lt;=V14V15Aainfix &lt;=c0V14FAapermutV2amk arrayV0asetV9V8V7Aainfix &lt;=V8V6Aainfix &lt;=c0V8FLagetV4V6Iainfix &lt;V6V0Aainfix &lt;=c0V6Aainfix &lt;=c0V0IapermutV2V5Aasorted_subV4c0V6Iainfix &lt;=V6V3Aainfix &lt;=c1V6FLamk arrayV0V4FIainfix &lt;=c1V3Lainfix -V0c1Iainfix &lt;=c0V0Lamk arrayV0V1F">
      <label
       name="expl:VC for insertion_sort"/>
      <proof
       prover="0"
       timelimit="5"
       memlimit="1000"
       obsolete="false"
       archived="false">
       <result status="valid" time="0.02"/>
      </proof>
     </goal>
     <goal
      name="WP_parameter insertion_sort.14"
      locfile="../insertion_sort.mlw"
      loclnum="13" loccnumb="6" loccnume="20"
      expl="14. loop invariant preservation"
      sum="086621bd6fe3a357363c51d39242aee1"
      proved="true"
      expanded="false"
      shape="loop invariant preservationainfix &lt;=V13V6Aainfix &lt;=c0V13Iainfix =V13ainfix -V8c1FIaexchangeasetV9V8V7asetV12ainfix -V8c1V7ainfix -V8c1V8Iainfix =V12asetV9V8agetV9V11Aainfix &lt;=c0V0FIainfix &lt;V8V0Aainfix &lt;=c0V8Iainfix &lt;V11V0Aainfix &lt;=c0V11Lainfix -V8c1Iainfix &gt;agetV9V10V7Iainfix &lt;V10V0Aainfix &lt;=c0V10Aainfix &lt;=c0V0Lainfix -V8c1Iainfix &gt;V8c0Iainfix &lt;V7agetV9V14Iainfix &lt;=V14V6Aainfix &lt;=ainfix +V8c1V14FAainfix &lt;=agetV9V15agetV9V16INainfix =V16V8INainfix =V15V8Iainfix &lt;=V16V6Aainfix &lt;=V15V16Aainfix &lt;=c0V15FAapermutV2amk arrayV0asetV9V8V7Aainfix &lt;=V8V6Aainfix &lt;=c0V8FLagetV4V6Iainfix &lt;V6V0Aainfix &lt;=c0V6Aainfix &lt;=c0V0IapermutV2V5Aasorted_subV4c0V6Iainfix &lt;=V6V3Aainfix &lt;=c1V6FLamk arrayV0V4FIainfix &lt;=c1V3Lainfix -V0c1Iainfix &lt;=c0V0Lamk arrayV0V1F">
      <label
       name="expl:VC for insertion_sort"/>
      <proof
       prover="0"
       timelimit="5"
       memlimit="1000"
       obsolete="false"
       archived="false">
       <result status="valid" time="0.00"/>
      </proof>
     </goal>
     <goal
      name="WP_parameter insertion_sort.15"
      locfile="../insertion_sort.mlw"
      loclnum="13" loccnumb="6" loccnume="20"
      expl="15. loop invariant preservation"
      sum="0a8fa42e3bfbe1bbabab7174220fa4e4"
      proved="true"
      expanded="false"
      shape="loop invariant preservationapermutV2amk arrayV0asetV12V13V7Iainfix =V13ainfix -V8c1FIaexchangeasetV9V8V7asetV12ainfix -V8c1V7ainfix -V8c1V8Iainfix =V12asetV9V8agetV9V11Aainfix &lt;=c0V0FIainfix &lt;V8V0Aainfix &lt;=c0V8Iainfix &lt;V11V0Aainfix &lt;=c0V11Lainfix -V8c1Iainfix &gt;agetV9V10V7Iainfix &lt;V10V0Aainfix &lt;=c0V10Aainfix &lt;=c0V0Lainfix -V8c1Iainfix &gt;V8c0Iainfix &lt;V7agetV9V14Iainfix &lt;=V14V6Aainfix &lt;=ainfix +V8c1V14FAainfix &lt;=agetV9V15agetV9V16INainfix =V16V8INainfix =V15V8Iainfix &lt;=V16V6Aainfix &lt;=V15V16Aainfix &lt;=c0V15FAapermutV2amk arrayV0asetV9V8V7Aainfix &lt;=V8V6Aainfix &lt;=c0V8FLagetV4V6Iainfix &lt;V6V0Aainfix &lt;=c0V6Aainfix &lt;=c0V0IapermutV2V5Aasorted_subV4c0V6Iainfix &lt;=V6V3Aainfix &lt;=c1V6FLamk arrayV0V4FIainfix &lt;=c1V3Lainfix -V0c1Iainfix &lt;=c0V0Lamk arrayV0V1F">
      <label
       name="expl:VC for insertion_sort"/>
      <proof
       prover="5"
       timelimit="5"
       memlimit="1000"
       edited="insertion_sort_WP_InsertionSort_WP_parameter_insertion_sort_1.v"
       obsolete="false"
       archived="false">
       <result status="valid" time="1.06"/>
      </proof>
     </goal>
     <goal
      name="WP_parameter insertion_sort.16"
      locfile="../insertion_sort.mlw"
      loclnum="13" loccnumb="6" loccnume="20"
      expl="16. loop invariant preservation"
      sum="001f007574f976391772eb7dbe43334d"
      proved="true"
      expanded="false"
      shape="loop invariant preservationainfix &lt;=agetV12V14agetV12V15INainfix =V15V13INainfix =V14V13Iainfix &lt;=V15V6Aainfix &lt;=V14V15Aainfix &lt;=c0V14FIainfix =V13ainfix -V8c1FIaexchangeasetV9V8V7asetV12ainfix -V8c1V7ainfix -V8c1V8Iainfix =V12asetV9V8agetV9V11Aainfix &lt;=c0V0FIainfix &lt;V8V0Aainfix &lt;=c0V8Iainfix &lt;V11V0Aainfix &lt;=c0V11Lainfix -V8c1Iainfix &gt;agetV9V10V7Iainfix &lt;V10V0Aainfix &lt;=c0V10Aainfix &lt;=c0V0Lainfix -V8c1Iainfix &gt;V8c0Iainfix &lt;V7agetV9V16Iainfix &lt;=V16V6Aainfix &lt;=ainfix +V8c1V16FAainfix &lt;=agetV9V17agetV9V18INainfix =V18V8INainfix =V17V8Iainfix &lt;=V18V6Aainfix &lt;=V17V18Aainfix &lt;=c0V17FAapermutV2amk arrayV0asetV9V8V7Aainfix &lt;=V8V6Aainfix &lt;=c0V8FLagetV4V6Iainfix &lt;V6V0Aainfix &lt;=c0V6Aainfix &lt;=c0V0IapermutV2V5Aasorted_subV4c0V6Iainfix &lt;=V6V3Aainfix &lt;=c1V6FLamk arrayV0V4FIainfix &lt;=c1V3Lainfix -V0c1Iainfix &lt;=c0V0Lamk arrayV0V1F">
      <label
       name="expl:VC for insertion_sort"/>
      <proof
       prover="0"
       timelimit="5"
       memlimit="1000"
       obsolete="false"
       archived="false">
       <result status="valid" time="0.33"/>
      </proof>
     </goal>
     <goal
      name="WP_parameter insertion_sort.17"
      locfile="../insertion_sort.mlw"
      loclnum="13" loccnumb="6" loccnume="20"
      expl="17. loop invariant preservation"
      sum="6b0314179ba452598e3a12dd699b313b"
      proved="true"
      expanded="false"
      shape="loop invariant preservationainfix &lt;V7agetV12V14Iainfix &lt;=V14V6Aainfix &lt;=ainfix +V13c1V14FIainfix =V13ainfix -V8c1FIaexchangeasetV9V8V7asetV12ainfix -V8c1V7ainfix -V8c1V8Iainfix =V12asetV9V8agetV9V11Aainfix &lt;=c0V0FIainfix &lt;V8V0Aainfix &lt;=c0V8Iainfix &lt;V11V0Aainfix &lt;=c0V11Lainfix -V8c1Iainfix &gt;agetV9V10V7Iainfix &lt;V10V0Aainfix &lt;=c0V10Aainfix &lt;=c0V0Lainfix -V8c1Iainfix &gt;V8c0Iainfix &lt;V7agetV9V15Iainfix &lt;=V15V6Aainfix &lt;=ainfix +V8c1V15FAainfix &lt;=agetV9V16agetV9V17INainfix =V17V8INainfix =V16V8Iainfix &lt;=V17V6Aainfix &lt;=V16V17Aainfix &lt;=c0V16FAapermutV2amk arrayV0asetV9V8V7Aainfix &lt;=V8V6Aainfix &lt;=c0V8FLagetV4V6Iainfix &lt;V6V0Aainfix &lt;=c0V6Aainfix &lt;=c0V0IapermutV2V5Aasorted_subV4c0V6Iainfix &lt;=V6V3Aainfix &lt;=c1V6FLamk arrayV0V4FIainfix &lt;=c1V3Lainfix -V0c1Iainfix &lt;=c0V0Lamk arrayV0V1F">
      <label
       name="expl:VC for insertion_sort"/>
      <proof
       prover="3"
       timelimit="5"
       memlimit="1000"
       obsolete="false"
       archived="false">
       <result status="valid" time="0.03"/>
      </proof>
     </goal>
     <goal
      name="WP_parameter insertion_sort.18"
      locfile="../insertion_sort.mlw"
      loclnum="13" loccnumb="6" loccnume="20"
      expl="18. loop variant decrease"
      sum="69ee9f4cdc1564f7fdc02311b1868e70"
      proved="true"
      expanded="false"
      shape="loop variant decreaseainfix &lt;V13V8Aainfix &lt;=c0V8Iainfix =V13ainfix -V8c1FIaexchangeasetV9V8V7asetV12ainfix -V8c1V7ainfix -V8c1V8Iainfix =V12asetV9V8agetV9V11Aainfix &lt;=c0V0FIainfix &lt;V8V0Aainfix &lt;=c0V8Iainfix &lt;V11V0Aainfix &lt;=c0V11Lainfix -V8c1Iainfix &gt;agetV9V10V7Iainfix &lt;V10V0Aainfix &lt;=c0V10Aainfix &lt;=c0V0Lainfix -V8c1Iainfix &gt;V8c0Iainfix &lt;V7agetV9V14Iainfix &lt;=V14V6Aainfix &lt;=ainfix +V8c1V14FAainfix &lt;=agetV9V15agetV9V16INainfix =V16V8INainfix =V15V8Iainfix &lt;=V16V6Aainfix &lt;=V15V16Aainfix &lt;=c0V15FAapermutV2amk arrayV0asetV9V8V7Aainfix &lt;=V8V6Aainfix &lt;=c0V8FLagetV4V6Iainfix &lt;V6V0Aainfix &lt;=c0V6Aainfix &lt;=c0V0IapermutV2V5Aasorted_subV4c0V6Iainfix &lt;=V6V3Aainfix &lt;=c1V6FLamk arrayV0V4FIainfix &lt;=c1V3Lainfix -V0c1Iainfix &lt;=c0V0Lamk arrayV0V1F">
      <label
       name="expl:VC for insertion_sort"/>
      <proof
       prover="0"
       timelimit="5"
       memlimit="1000"
       obsolete="false"
       archived="false">
       <result status="valid" time="0.02"/>
      </proof>
     </goal>
     <goal
      name="WP_parameter insertion_sort.19"
      locfile="../insertion_sort.mlw"
      loclnum="13" loccnumb="6" loccnume="20"
      expl="19. assertion"
      sum="78d4592eafdbe8fbe56606a0a9ed0ca5"
      proved="true"
      expanded="false"
      shape="assertionainfix &lt;=agetV9V11V7Iainfix &lt;V11V8Aainfix &lt;=c0V11FINainfix &gt;agetV9V10V7Iainfix &lt;V10V0Aainfix &lt;=c0V10Aainfix &lt;=c0V0Lainfix -V8c1Iainfix &gt;V8c0Iainfix &lt;V7agetV9V12Iainfix &lt;=V12V6Aainfix &lt;=ainfix +V8c1V12FAainfix &lt;=agetV9V13agetV9V14INainfix =V14V8INainfix =V13V8Iainfix &lt;=V14V6Aainfix &lt;=V13V14Aainfix &lt;=c0V13FAapermutV2amk arrayV0asetV9V8V7Aainfix &lt;=V8V6Aainfix &lt;=c0V8FLagetV4V6Iainfix &lt;V6V0Aainfix &lt;=c0V6Aainfix &lt;=c0V0IapermutV2V5Aasorted_subV4c0V6Iainfix &lt;=V6V3Aainfix &lt;=c1V6FLamk arrayV0V4FIainfix &lt;=c1V3Lainfix -V0c1Iainfix &lt;=c0V0Lamk arrayV0V1F">
      <label
       name="expl:VC for insertion_sort"/>
      <proof
       prover="0"
       timelimit="5"
       memlimit="1000"
       obsolete="false"
       archived="false">
       <result status="valid" time="0.02"/>
      </proof>
     </goal>
     <goal
      name="WP_parameter insertion_sort.20"
      locfile="../insertion_sort.mlw"
      loclnum="13" loccnumb="6" loccnume="20"
      expl="20. precondition"
      sum="eb83c5deea639e2f7e842289724498e0"
      proved="true"
      expanded="false"
      shape="preconditionainfix &lt;V8V0Aainfix &lt;=c0V8Iainfix &lt;=agetV9V11V7Iainfix &lt;V11V8Aainfix &lt;=c0V11FINainfix &gt;agetV9V10V7Iainfix &lt;V10V0Aainfix &lt;=c0V10Aainfix &lt;=c0V0Lainfix -V8c1Iainfix &gt;V8c0Iainfix &lt;V7agetV9V12Iainfix &lt;=V12V6Aainfix &lt;=ainfix +V8c1V12FAainfix &lt;=agetV9V13agetV9V14INainfix =V14V8INainfix =V13V8Iainfix &lt;=V14V6Aainfix &lt;=V13V14Aainfix &lt;=c0V13FAapermutV2amk arrayV0asetV9V8V7Aainfix &lt;=V8V6Aainfix &lt;=c0V8FLagetV4V6Iainfix &lt;V6V0Aainfix &lt;=c0V6Aainfix &lt;=c0V0IapermutV2V5Aasorted_subV4c0V6Iainfix &lt;=V6V3Aainfix &lt;=c1V6FLamk arrayV0V4FIainfix &lt;=c1V3Lainfix -V0c1Iainfix &lt;=c0V0Lamk arrayV0V1F">
      <label
       name="expl:VC for insertion_sort"/>
      <proof
       prover="0"
       timelimit="5"
       memlimit="1000"
       obsolete="false"
       archived="false">
       <result status="valid" time="0.01"/>
      </proof>
     </goal>
     <goal
      name="WP_parameter insertion_sort.21"
      locfile="../insertion_sort.mlw"
      loclnum="13" loccnumb="6" loccnume="20"
      expl="21. loop invariant preservation"
      sum="41d3d32ae026a47d0270defc4dd659da"
      proved="true"
      expanded="false"
      shape="loop invariant preservationapermutV2amk arrayV0V11Aasorted_subV11c0ainfix +V6c1Iainfix =V11asetV9V8V7Aainfix &lt;=c0V0FIainfix &lt;V8V0Aainfix &lt;=c0V8Iainfix &lt;=agetV9V12V7Iainfix &lt;V12V8Aainfix &lt;=c0V12FINainfix &gt;agetV9V10V7Iainfix &lt;V10V0Aainfix &lt;=c0V10Aainfix &lt;=c0V0Lainfix -V8c1Iainfix &gt;V8c0Iainfix &lt;V7agetV9V13Iainfix &lt;=V13V6Aainfix &lt;=ainfix +V8c1V13FAainfix &lt;=agetV9V14agetV9V15INainfix =V15V8INainfix =V14V8Iainfix &lt;=V15V6Aainfix &lt;=V14V15Aainfix &lt;=c0V14FAapermutV2amk arrayV0asetV9V8V7Aainfix &lt;=V8V6Aainfix &lt;=c0V8FLagetV4V6Iainfix &lt;V6V0Aainfix &lt;=c0V6Aainfix &lt;=c0V0IapermutV2V5Aasorted_subV4c0V6Iainfix &lt;=V6V3Aainfix &lt;=c1V6FLamk arrayV0V4FIainfix &lt;=c1V3Lainfix -V0c1Iainfix &lt;=c0V0Lamk arrayV0V1F">
      <label
       name="expl:VC for insertion_sort"/>
      <proof
       prover="0"
       timelimit="5"
       memlimit="1000"
       obsolete="false"
       archived="false">
       <result status="valid" time="0.14"/>
      </proof>
     </goal>
     <goal
      name="WP_parameter insertion_sort.22"
      locfile="../insertion_sort.mlw"
      loclnum="13" loccnumb="6" loccnume="20"
      expl="22. assertion"
      sum="984a5efdb531659dac046fe52788a01a"
      proved="true"
      expanded="false"
      shape="assertionainfix &lt;=agetV9V10V7Iainfix &lt;V10V8Aainfix &lt;=c0V10FINainfix &gt;V8c0Iainfix &lt;V7agetV9V11Iainfix &lt;=V11V6Aainfix &lt;=ainfix +V8c1V11FAainfix &lt;=agetV9V12agetV9V13INainfix =V13V8INainfix =V12V8Iainfix &lt;=V13V6Aainfix &lt;=V12V13Aainfix &lt;=c0V12FAapermutV2amk arrayV0asetV9V8V7Aainfix &lt;=V8V6Aainfix &lt;=c0V8FLagetV4V6Iainfix &lt;V6V0Aainfix &lt;=c0V6Aainfix &lt;=c0V0IapermutV2V5Aasorted_subV4c0V6Iainfix &lt;=V6V3Aainfix &lt;=c1V6FLamk arrayV0V4FIainfix &lt;=c1V3Lainfix -V0c1Iainfix &lt;=c0V0Lamk arrayV0V1F">
      <label
       name="expl:VC for insertion_sort"/>
      <proof
       prover="0"
       timelimit="5"
       memlimit="1000"
       obsolete="false"
       archived="false">
       <result status="valid" time="0.01"/>
      </proof>
     </goal>
     <goal
      name="WP_parameter insertion_sort.23"
      locfile="../insertion_sort.mlw"
      loclnum="13" loccnumb="6" loccnume="20"
      expl="23. type invariant"
      sum="3f2dfca0ef9336c8f5007569b2ffc01d"
      proved="true"
      expanded="false"
      shape="type invariantainfix &lt;=c0V0Iainfix &lt;=agetV9V10V7Iainfix &lt;V10V8Aainfix &lt;=c0V10FINainfix &gt;V8c0Iainfix &lt;V7agetV9V11Iainfix &lt;=V11V6Aainfix &lt;=ainfix +V8c1V11FAainfix &lt;=agetV9V12agetV9V13INainfix =V13V8INainfix =V12V8Iainfix &lt;=V13V6Aainfix &lt;=V12V13Aainfix &lt;=c0V12FAapermutV2amk arrayV0asetV9V8V7Aainfix &lt;=V8V6Aainfix &lt;=c0V8FLagetV4V6Iainfix &lt;V6V0Aainfix &lt;=c0V6Aainfix &lt;=c0V0IapermutV2V5Aasorted_subV4c0V6Iainfix &lt;=V6V3Aainfix &lt;=c1V6FLamk arrayV0V4FIainfix &lt;=c1V3Lainfix -V0c1Iainfix &lt;=c0V0Lamk arrayV0V1F">
      <label
       name="expl:VC for insertion_sort"/>
      <proof
       prover="0"
       timelimit="5"
       memlimit="1000"
       obsolete="false"
       archived="false">
       <result status="valid" time="0.01"/>
      </proof>
     </goal>
     <goal
      name="WP_parameter insertion_sort.24"
      locfile="../insertion_sort.mlw"
      loclnum="13" loccnumb="6" loccnume="20"
      expl="24. precondition"
      sum="4fa87b194d3e155fbd2bebb35bd5969f"
      proved="true"
      expanded="false"
      shape="preconditionainfix &lt;V8V0Aainfix &lt;=c0V8Iainfix &lt;=c0V0Iainfix &lt;=agetV9V10V7Iainfix &lt;V10V8Aainfix &lt;=c0V10FINainfix &gt;V8c0Iainfix &lt;V7agetV9V11Iainfix &lt;=V11V6Aainfix &lt;=ainfix +V8c1V11FAainfix &lt;=agetV9V12agetV9V13INainfix =V13V8INainfix =V12V8Iainfix &lt;=V13V6Aainfix &lt;=V12V13Aainfix &lt;=c0V12FAapermutV2amk arrayV0asetV9V8V7Aainfix &lt;=V8V6Aainfix &lt;=c0V8FLagetV4V6Iainfix &lt;V6V0Aainfix &lt;=c0V6Aainfix &lt;=c0V0IapermutV2V5Aasorted_subV4c0V6Iainfix &lt;=V6V3Aainfix &lt;=c1V6FLamk arrayV0V4FIainfix &lt;=c1V3Lainfix -V0c1Iainfix &lt;=c0V0Lamk arrayV0V1F">
      <label
       name="expl:VC for insertion_sort"/>
      <proof
       prover="0"
       timelimit="5"
       memlimit="1000"
       obsolete="false"
       archived="false">
       <result status="valid" time="0.02"/>
      </proof>
     </goal>
     <goal
      name="WP_parameter insertion_sort.25"
      locfile="../insertion_sort.mlw"
      loclnum="13" loccnumb="6" loccnume="20"
      expl="25. loop invariant preservation"
      sum="f3a67c490579dd58bb0214c98a285224"
      proved="true"
      expanded="false"
      shape="loop invariant preservationapermutV2amk arrayV0V10Aasorted_subV10c0ainfix +V6c1Iainfix =V10asetV9V8V7Aainfix &lt;=c0V0FIainfix &lt;V8V0Aainfix &lt;=c0V8Aainfix &lt;=c0V0Iainfix &lt;=agetV9V11V7Iainfix &lt;V11V8Aainfix &lt;=c0V11FINainfix &gt;V8c0Iainfix &lt;V7agetV9V12Iainfix &lt;=V12V6Aainfix &lt;=ainfix +V8c1V12FAainfix &lt;=agetV9V13agetV9V14INainfix =V14V8INainfix =V13V8Iainfix &lt;=V14V6Aainfix &lt;=V13V14Aainfix &lt;=c0V13FAapermutV2amk arrayV0asetV9V8V7Aainfix &lt;=V8V6Aainfix &lt;=c0V8FLagetV4V6Iainfix &lt;V6V0Aainfix &lt;=c0V6Aainfix &lt;=c0V0IapermutV2V5Aasorted_subV4c0V6Iainfix &lt;=V6V3Aainfix &lt;=c1V6FLamk arrayV0V4FIainfix &lt;=c1V3Lainfix -V0c1Iainfix &lt;=c0V0Lamk arrayV0V1F">
      <label
       name="expl:VC for insertion_sort"/>
      <proof
       prover="0"
       timelimit="5"
       memlimit="1000"
       obsolete="false"
       archived="false">
       <result status="valid" time="0.15"/>
      </proof>
     </goal>
     <goal
      name="WP_parameter insertion_sort.26"
      locfile="../insertion_sort.mlw"
      loclnum="13" loccnumb="6" loccnume="20"
      expl="26. type invariant"
      sum="e771a7b97550f764ee4e94b048d4a9ae"
      proved="true"
      expanded="false"
      shape="type invariantainfix &lt;=c0V0IapermutV2V5Aasorted_subV4c0ainfix +V3c1Lamk arrayV0V4FIainfix &lt;=c1V3Lainfix -V0c1Iainfix &lt;=c0V0Lamk arrayV0V1F">
      <label
       name="expl:VC for insertion_sort"/>
      <proof
       prover="0"
       timelimit="5"
       memlimit="1000"
       obsolete="false"
       archived="false">
       <result status="valid" time="0.01"/>
      </proof>
     </goal>
     <goal
      name="WP_parameter insertion_sort.27"
      locfile="../insertion_sort.mlw"
      loclnum="13" loccnumb="6" loccnume="20"
      expl="27. postcondition"
      sum="734200ea1f3e484495818cf8e3878e7e"
      proved="true"
      expanded="false"
      shape="postconditionapermutV2V5Aasorted_subV4c0V0Iainfix &lt;=c0V0IapermutV2V5Aasorted_subV4c0ainfix +V3c1Lamk arrayV0V4FIainfix &lt;=c1V3Lainfix -V0c1Iainfix &lt;=c0V0Lamk arrayV0V1F">
      <label
       name="expl:VC for insertion_sort"/>
      <proof
       prover="0"
       timelimit="5"
       memlimit="1000"
       obsolete="false"
       archived="false">
       <result status="valid" time="0.01"/>
      </proof>
      <proof
       prover="6"
       timelimit="10"
       memlimit="0"
       obsolete="false"
       archived="false">
       <result status="valid" time="0.00"/>
      </proof>
     </goal>
    </transf>
   </goal>
   <goal
    name="WP_parameter test1"
    locfile="../insertion_sort.mlw"
<<<<<<< HEAD
    loclnum="37" loccnumb="6" loccnume="11"
    expl="VC for test1"
    sum="f37ff023d61fa4bf7e8a4cc274c04bff"
=======
    loclnum="37" loccnumb="6" loccnume="10"
    expl="VC for test"
    sum="7809717dec3737a88bd0e84dee1baea9"
>>>>>>> 1550af00
    proved="true"
    expanded="false"
    shape="ainfix &lt;c2c3Aainfix &lt;=c0c2Iainfix =V1asetV0c1c3Aainfix &lt;=c0c3FAainfix &lt;c1c3Aainfix &lt;=c0c1Iainfix =V0asetaconstc0c0c7Aainfix &lt;=c0c3FAainfix &lt;c0c3Aainfix &lt;=c0c0Iainfix &lt;=c0c3Aainfix &gt;=c3c0">
    <label
<<<<<<< HEAD
     name="expl:VC for test1"/>
    <proof
     prover="1"
     timelimit="5"
     memlimit="4000"
     obsolete="false"
     archived="false">
     <result status="valid" time="0.02"/>
    </proof>
   </goal>
   <goal
    name="WP_parameter test2"
    locfile="../insertion_sort.mlw"
    loclnum="43" loccnumb="6" loccnume="11"
    expl="VC for test2"
    sum="125886e4fea4a166811bfa317d464c71"
    proved="true"
    expanded="false"
    shape="ainfix &lt;c7c8Aainfix &lt;=c0c7Iainfix =V6asetV5c6c69Aainfix &lt;=c0c8FAainfix &lt;c6c8Aainfix &lt;=c0c6Iainfix =V5asetV4c5c42Aainfix &lt;=c0c8FAainfix &lt;c5c8Aainfix &lt;=c0c5Iainfix =V4asetV3c4c413Aainfix &lt;=c0c8FAainfix &lt;c4c8Aainfix &lt;=c0c4Iainfix =V3asetV2c3aprefix -c5Aainfix &lt;=c0c8FAainfix &lt;c3c8Aainfix &lt;=c0c3Iainfix =V2asetV1c2c17Aainfix &lt;=c0c8FAainfix &lt;c2c8Aainfix &lt;=c0c2Iainfix =V1asetV0c1c91Aainfix &lt;=c0c8FAainfix &lt;c1c8Aainfix &lt;=c0c1Iainfix =V0asetaconstc0c0c53Aainfix &lt;=c0c8FAainfix &lt;c0c8Aainfix &lt;=c0c0Iainfix &lt;=c0c8Aainfix &gt;=c8c0">
    <label
     name="expl:VC for test2"/>
    <proof
     prover="1"
     timelimit="5"
     memlimit="4000"
     obsolete="false"
     archived="false">
     <result status="valid" time="0.03"/>
    </proof>
   </goal>
   <goal
    name="WP_parameter bench"
    locfile="../insertion_sort.mlw"
    loclnum="52" loccnumb="6" loccnume="11"
    expl="VC for bench"
    sum="b492f64967a8b6673c682cc086b3f7ad"
    proved="true"
    expanded="false"
    shape="ainfix &lt;c7V0Aainfix &lt;=c0c7Iainfix =agetV1c6c91Aainfix &lt;c6V0Aainfix &lt;=c0c6Iainfix =agetV1c5c69Aainfix &lt;c5V0Aainfix &lt;=c0c5Iainfix =agetV1c4c53Aainfix &lt;c4V0Aainfix &lt;=c0c4Iainfix =agetV1c3c42Aainfix &lt;c3V0Aainfix &lt;=c0c3Iainfix =agetV1c2c17Aainfix &lt;c2V0Aainfix &lt;=c0c2Iainfix =agetV1c1c6Aainfix &lt;c1V0Aainfix &lt;=c0c1Iainfix =agetV1c0aprefix -c5Aainfix &lt;c0V0Aainfix &lt;=c0c0Iainfix =V0c8Aainfix &lt;=c0V0F">
    <label
     name="expl:VC for bench"/>
    <proof
     prover="1"
     timelimit="5"
     memlimit="4000"
     obsolete="false"
     archived="false">
     <result status="valid" time="0.01"/>
    </proof>
=======
     name="expl:VC for test"/>
    <transf
     name="split_goal_wp"
     proved="true"
     expanded="false">
     <goal
      name="WP_parameter test.1"
      locfile="../insertion_sort.mlw"
      loclnum="37" loccnumb="6" loccnume="10"
      expl="1. precondition"
      sum="ff181070d4a3d646b10fbee24acee54e"
      proved="true"
      expanded="false"
      shape="preconditionainfix &gt;=c8c0">
      <label
       name="expl:VC for test"/>
      <proof
       prover="0"
       timelimit="5"
       memlimit="1000"
       obsolete="false"
       archived="false">
       <result status="valid" time="0.01"/>
      </proof>
     </goal>
     <goal
      name="WP_parameter test.2"
      locfile="../insertion_sort.mlw"
      loclnum="37" loccnumb="6" loccnume="10"
      expl="2. precondition"
      sum="e5cd969eb7524dcb0cb1e264b629d466"
      proved="true"
      expanded="false"
      shape="preconditionainfix &lt;c0c8Aainfix &lt;=c0c0Iainfix &lt;=c0c8Iainfix &gt;=c8c0">
      <label
       name="expl:VC for test"/>
      <proof
       prover="0"
       timelimit="5"
       memlimit="1000"
       obsolete="false"
       archived="false">
       <result status="valid" time="0.01"/>
      </proof>
     </goal>
     <goal
      name="WP_parameter test.3"
      locfile="../insertion_sort.mlw"
      loclnum="37" loccnumb="6" loccnume="10"
      expl="3. precondition"
      sum="ecbd82c4280be0e00ca8330238f535d6"
      proved="true"
      expanded="false"
      shape="preconditionainfix &lt;c1c8Aainfix &lt;=c0c1Iainfix =V0asetaconstc0c0c3Aainfix &lt;=c0c8FIainfix &lt;c0c8Aainfix &lt;=c0c0Iainfix &lt;=c0c8Iainfix &gt;=c8c0">
      <label
       name="expl:VC for test"/>
      <proof
       prover="0"
       timelimit="5"
       memlimit="1000"
       obsolete="false"
       archived="false">
       <result status="valid" time="0.01"/>
      </proof>
     </goal>
     <goal
      name="WP_parameter test.4"
      locfile="../insertion_sort.mlw"
      loclnum="37" loccnumb="6" loccnume="10"
      expl="4. precondition"
      sum="30b0926a5be4286e0b7f313ced4cd47c"
      proved="true"
      expanded="false"
      shape="preconditionainfix &lt;c2c8Aainfix &lt;=c0c2Iainfix =V1asetV0c1c1Aainfix &lt;=c0c8FIainfix &lt;c1c8Aainfix &lt;=c0c1Iainfix =V0asetaconstc0c0c3Aainfix &lt;=c0c8FIainfix &lt;c0c8Aainfix &lt;=c0c0Iainfix &lt;=c0c8Iainfix &gt;=c8c0">
      <label
       name="expl:VC for test"/>
      <proof
       prover="0"
       timelimit="5"
       memlimit="1000"
       obsolete="false"
       archived="false">
       <result status="valid" time="0.02"/>
      </proof>
     </goal>
     <goal
      name="WP_parameter test.5"
      locfile="../insertion_sort.mlw"
      loclnum="37" loccnumb="6" loccnume="10"
      expl="5. precondition"
      sum="e11a8d72cc38d42de684966f12591ffb"
      proved="true"
      expanded="false"
      shape="preconditionainfix &lt;c3c8Aainfix &lt;=c0c3Iainfix =V2asetV1c2c7Aainfix &lt;=c0c8FIainfix &lt;c2c8Aainfix &lt;=c0c2Iainfix =V1asetV0c1c1Aainfix &lt;=c0c8FIainfix &lt;c1c8Aainfix &lt;=c0c1Iainfix =V0asetaconstc0c0c3Aainfix &lt;=c0c8FIainfix &lt;c0c8Aainfix &lt;=c0c0Iainfix &lt;=c0c8Iainfix &gt;=c8c0">
      <label
       name="expl:VC for test"/>
      <proof
       prover="0"
       timelimit="5"
       memlimit="1000"
       obsolete="false"
       archived="false">
       <result status="valid" time="0.02"/>
      </proof>
     </goal>
     <goal
      name="WP_parameter test.6"
      locfile="../insertion_sort.mlw"
      loclnum="37" loccnumb="6" loccnume="10"
      expl="6. precondition"
      sum="c103049e5cec9ca922211341f7131942"
      proved="true"
      expanded="false"
      shape="preconditionainfix &lt;c4c8Aainfix &lt;=c0c4Iainfix =V3asetV2c3c0Aainfix &lt;=c0c8FIainfix &lt;c3c8Aainfix &lt;=c0c3Iainfix =V2asetV1c2c7Aainfix &lt;=c0c8FIainfix &lt;c2c8Aainfix &lt;=c0c2Iainfix =V1asetV0c1c1Aainfix &lt;=c0c8FIainfix &lt;c1c8Aainfix &lt;=c0c1Iainfix =V0asetaconstc0c0c3Aainfix &lt;=c0c8FIainfix &lt;c0c8Aainfix &lt;=c0c0Iainfix &lt;=c0c8Iainfix &gt;=c8c0">
      <label
       name="expl:VC for test"/>
      <proof
       prover="0"
       timelimit="5"
       memlimit="1000"
       obsolete="false"
       archived="false">
       <result status="valid" time="0.02"/>
      </proof>
     </goal>
     <goal
      name="WP_parameter test.7"
      locfile="../insertion_sort.mlw"
      loclnum="37" loccnumb="6" loccnume="10"
      expl="7. precondition"
      sum="60c0fb52c535fee3741c357dcf95a78c"
      proved="true"
      expanded="false"
      shape="preconditionainfix &lt;c5c8Aainfix &lt;=c0c5Iainfix =V4asetV3c4c4Aainfix &lt;=c0c8FIainfix &lt;c4c8Aainfix &lt;=c0c4Iainfix =V3asetV2c3c0Aainfix &lt;=c0c8FIainfix &lt;c3c8Aainfix &lt;=c0c3Iainfix =V2asetV1c2c7Aainfix &lt;=c0c8FIainfix &lt;c2c8Aainfix &lt;=c0c2Iainfix =V1asetV0c1c1Aainfix &lt;=c0c8FIainfix &lt;c1c8Aainfix &lt;=c0c1Iainfix =V0asetaconstc0c0c3Aainfix &lt;=c0c8FIainfix &lt;c0c8Aainfix &lt;=c0c0Iainfix &lt;=c0c8Iainfix &gt;=c8c0">
      <label
       name="expl:VC for test"/>
      <proof
       prover="0"
       timelimit="5"
       memlimit="1000"
       obsolete="false"
       archived="false">
       <result status="valid" time="0.01"/>
      </proof>
     </goal>
     <goal
      name="WP_parameter test.8"
      locfile="../insertion_sort.mlw"
      loclnum="37" loccnumb="6" loccnume="10"
      expl="8. precondition"
      sum="f7cd51c53f2e5ab1b86aedda14f9b5cf"
      proved="true"
      expanded="false"
      shape="preconditionainfix &lt;c6c8Aainfix &lt;=c0c6Iainfix =V5asetV4c5c1Aainfix &lt;=c0c8FIainfix &lt;c5c8Aainfix &lt;=c0c5Iainfix =V4asetV3c4c4Aainfix &lt;=c0c8FIainfix &lt;c4c8Aainfix &lt;=c0c4Iainfix =V3asetV2c3c0Aainfix &lt;=c0c8FIainfix &lt;c3c8Aainfix &lt;=c0c3Iainfix =V2asetV1c2c7Aainfix &lt;=c0c8FIainfix &lt;c2c8Aainfix &lt;=c0c2Iainfix =V1asetV0c1c1Aainfix &lt;=c0c8FIainfix &lt;c1c8Aainfix &lt;=c0c1Iainfix =V0asetaconstc0c0c3Aainfix &lt;=c0c8FIainfix &lt;c0c8Aainfix &lt;=c0c0Iainfix &lt;=c0c8Iainfix &gt;=c8c0">
      <label
       name="expl:VC for test"/>
      <proof
       prover="0"
       timelimit="5"
       memlimit="1000"
       obsolete="false"
       archived="false">
       <result status="valid" time="0.02"/>
      </proof>
     </goal>
     <goal
      name="WP_parameter test.9"
      locfile="../insertion_sort.mlw"
      loclnum="37" loccnumb="6" loccnume="10"
      expl="9. precondition"
      sum="8697c2dc54db89b01449e6b055a56fbb"
      proved="true"
      expanded="false"
      shape="preconditionainfix &lt;c7c8Aainfix &lt;=c0c7Iainfix =V6asetV5c6c6Aainfix &lt;=c0c8FIainfix &lt;c6c8Aainfix &lt;=c0c6Iainfix =V5asetV4c5c1Aainfix &lt;=c0c8FIainfix &lt;c5c8Aainfix &lt;=c0c5Iainfix =V4asetV3c4c4Aainfix &lt;=c0c8FIainfix &lt;c4c8Aainfix &lt;=c0c4Iainfix =V3asetV2c3c0Aainfix &lt;=c0c8FIainfix &lt;c3c8Aainfix &lt;=c0c3Iainfix =V2asetV1c2c7Aainfix &lt;=c0c8FIainfix &lt;c2c8Aainfix &lt;=c0c2Iainfix =V1asetV0c1c1Aainfix &lt;=c0c8FIainfix &lt;c1c8Aainfix &lt;=c0c1Iainfix =V0asetaconstc0c0c3Aainfix &lt;=c0c8FIainfix &lt;c0c8Aainfix &lt;=c0c0Iainfix &lt;=c0c8Iainfix &gt;=c8c0">
      <label
       name="expl:VC for test"/>
      <proof
       prover="0"
       timelimit="5"
       memlimit="1000"
       obsolete="false"
       archived="false">
       <result status="valid" time="0.02"/>
      </proof>
     </goal>
    </transf>
>>>>>>> 1550af00
   </goal>
  </theory>
  <theory
   name="InsertionSortGen"
   locfile="../insertion_sort.mlw"
   loclnum="65" loccnumb="7" loccnume="23"
   verified="true"
   expanded="true">
   <goal
    name="WP_parameter insertion_sort"
    locfile="../insertion_sort.mlw"
    loclnum="87" loccnumb="6" loccnume="20"
    expl="VC for insertion_sort"
    sum="82f521e96fedaba768b94600d4990496"
    proved="true"
    expanded="false"
    shape="apermutV2V5Aasorted_subV4c0V0Aainfix &lt;=c0V0IapermutV2V5Aasorted_subV4c0ainfix +V3c1AiapermutV2amk arrayV0V10Aasorted_subV10c0ainfix +V6c1Iainfix =V10asetV9V8V7Aainfix &lt;=c0V0FAainfix &lt;V8V0Aainfix &lt;=c0V8Aainfix &lt;=c0V0AaleagetV9V11V7Iainfix &lt;V11V8Aainfix &lt;=c0V11FiapermutV2amk arrayV0V13Aasorted_subV13c0ainfix +V6c1Iainfix =V13asetV9V8V7Aainfix &lt;=c0V0FAainfix &lt;V8V0Aainfix &lt;=c0V8AaleagetV9V14V7Iainfix &lt;V14V8Aainfix &lt;=c0V14Fainfix &lt;V17V8Aainfix &lt;=c0V8AaleV7agetV16V18Iainfix &lt;=V18V6Aainfix &lt;=ainfix +V17c1V18FAaleagetV16V19agetV16V20INainfix =V20V17INainfix =V19V17Iainfix &lt;=V20V6Aainfix &lt;=V19V20Aainfix &lt;=c0V19FAapermutV2amk arrayV0asetV16V17V7Aainfix &lt;=V17V6Aainfix &lt;=c0V17Iainfix =V17ainfix -V8c1FAaexchangeasetV9V8V7asetV16ainfix -V8c1V7ainfix -V8c1V8Iainfix =V16asetV9V8agetV9V15Aainfix &lt;=c0V0FAainfix &lt;V8V0Aainfix &lt;=c0V8Aainfix &lt;V15V0Aainfix &lt;=c0V15Lainfix -V8c1NaleagetV9V12V7Aainfix &lt;V12V0Aainfix &lt;=c0V12Aainfix &lt;=c0V0Lainfix -V8c1ainfix &gt;V8c0IaleV7agetV9V21Iainfix &lt;=V21V6Aainfix &lt;=ainfix +V8c1V21FAaleagetV9V22agetV9V23INainfix =V23V8INainfix =V22V8Iainfix &lt;=V23V6Aainfix &lt;=V22V23Aainfix &lt;=c0V22FAapermutV2amk arrayV0asetV9V8V7Aainfix &lt;=V8V6Aainfix &lt;=c0V8FAaleV7agetV4V24Iainfix &lt;=V24V6Aainfix &lt;=ainfix +V6c1V24FAaleagetV4V25agetV4V26INainfix =V26V6INainfix =V25V6Iainfix &lt;=V26V6Aainfix &lt;=V25V26Aainfix &lt;=c0V25FAapermutV2amk arrayV0asetV4V6V7Aainfix &lt;=V6V6Aainfix &lt;=c0V6LagetV4V6Aainfix &lt;V6V0Aainfix &lt;=c0V6Aainfix &lt;=c0V0IapermutV2V5Aasorted_subV4c0V6Iainfix &lt;=V6V3Aainfix &lt;=c1V6FLamk arrayV0V4FAapermutV2V2Aasorted_subV1c0c1Iainfix &lt;=c1V3AapermutV2V2Aasorted_subV1c0V0Iainfix &gt;c1V3Lainfix -V0c1Iainfix &lt;=c0V0Lamk arrayV0V1F">
    <label
     name="expl:VC for insertion_sort"/>
    <transf
     name="split_goal_wp"
     proved="true"
     expanded="false">
     <goal
      name="WP_parameter insertion_sort.1"
      locfile="../insertion_sort.mlw"
      loclnum="87" loccnumb="6" loccnume="20"
      expl="1. postcondition"
      sum="b8a1fcca6767a75433d071d6a455867b"
      proved="true"
      expanded="false"
      shape="postconditionapermutV2V2Aasorted_subV1c0V0Iainfix &gt;c1V3Lainfix -V0c1Iainfix &lt;=c0V0Lamk arrayV0V1F">
      <label
       name="expl:VC for insertion_sort"/>
      <proof
       prover="0"
       timelimit="5"
       memlimit="1000"
       obsolete="false"
       archived="false">
       <result status="valid" time="0.02"/>
      </proof>
     </goal>
     <goal
      name="WP_parameter insertion_sort.2"
      locfile="../insertion_sort.mlw"
      loclnum="87" loccnumb="6" loccnume="20"
      expl="2. loop invariant init"
      sum="bb7ceb4a6d75552cb788e106eb3e2a2b"
      proved="true"
      expanded="false"
      shape="loop invariant initapermutV2V2Aasorted_subV1c0c1Iainfix &lt;=c1V3Lainfix -V0c1Iainfix &lt;=c0V0Lamk arrayV0V1F">
      <label
       name="expl:VC for insertion_sort"/>
      <proof
       prover="0"
       timelimit="5"
       memlimit="1000"
       obsolete="false"
       archived="false">
       <result status="valid" time="0.02"/>
      </proof>
     </goal>
     <goal
      name="WP_parameter insertion_sort.3"
      locfile="../insertion_sort.mlw"
      loclnum="87" loccnumb="6" loccnume="20"
      expl="3. type invariant"
      sum="69e174aceed4b19b97df727c9f60be7f"
      proved="true"
      expanded="false"
      shape="type invariantainfix &lt;=c0V0IapermutV2V5Aasorted_subV4c0V6Iainfix &lt;=V6V3Aainfix &lt;=c1V6FLamk arrayV0V4FIainfix &lt;=c1V3Lainfix -V0c1Iainfix &lt;=c0V0Lamk arrayV0V1F">
      <label
       name="expl:VC for insertion_sort"/>
      <proof
       prover="0"
       timelimit="5"
       memlimit="1000"
       obsolete="false"
       archived="false">
       <result status="valid" time="0.01"/>
      </proof>
     </goal>
     <goal
      name="WP_parameter insertion_sort.4"
      locfile="../insertion_sort.mlw"
      loclnum="87" loccnumb="6" loccnume="20"
      expl="4. precondition"
      sum="d034b9a46d02c1d8a8d1969de9c02c2f"
      proved="true"
      expanded="false"
      shape="preconditionainfix &lt;V6V0Aainfix &lt;=c0V6Iainfix &lt;=c0V0IapermutV2V5Aasorted_subV4c0V6Iainfix &lt;=V6V3Aainfix &lt;=c1V6FLamk arrayV0V4FIainfix &lt;=c1V3Lainfix -V0c1Iainfix &lt;=c0V0Lamk arrayV0V1F">
      <label
       name="expl:VC for insertion_sort"/>
      <proof
       prover="0"
       timelimit="5"
       memlimit="1000"
       obsolete="false"
       archived="false">
       <result status="valid" time="0.01"/>
      </proof>
     </goal>
     <goal
      name="WP_parameter insertion_sort.5"
      locfile="../insertion_sort.mlw"
      loclnum="87" loccnumb="6" loccnume="20"
      expl="5. loop invariant init"
      sum="5481bce30f96f6692a87ef5424952fca"
      proved="true"
      expanded="false"
      shape="loop invariant initainfix &lt;=V6V6Aainfix &lt;=c0V6LagetV4V6Iainfix &lt;V6V0Aainfix &lt;=c0V6Aainfix &lt;=c0V0IapermutV2V5Aasorted_subV4c0V6Iainfix &lt;=V6V3Aainfix &lt;=c1V6FLamk arrayV0V4FIainfix &lt;=c1V3Lainfix -V0c1Iainfix &lt;=c0V0Lamk arrayV0V1F">
      <label
       name="expl:VC for insertion_sort"/>
      <proof
       prover="0"
       timelimit="5"
       memlimit="1000"
       obsolete="false"
       archived="false">
       <result status="valid" time="0.02"/>
      </proof>
     </goal>
     <goal
      name="WP_parameter insertion_sort.6"
      locfile="../insertion_sort.mlw"
      loclnum="87" loccnumb="6" loccnume="20"
      expl="6. loop invariant init"
      sum="786d256398e759c11ed6b54161e19cf8"
      proved="true"
      expanded="false"
      shape="loop invariant initapermutV2amk arrayV0asetV4V6V7LagetV4V6Iainfix &lt;V6V0Aainfix &lt;=c0V6Aainfix &lt;=c0V0IapermutV2V5Aasorted_subV4c0V6Iainfix &lt;=V6V3Aainfix &lt;=c1V6FLamk arrayV0V4FIainfix &lt;=c1V3Lainfix -V0c1Iainfix &lt;=c0V0Lamk arrayV0V1F">
      <label
       name="expl:VC for insertion_sort"/>
      <proof
       prover="3"
       timelimit="5"
       memlimit="1000"
       obsolete="false"
       archived="false">
       <result status="valid" time="0.02"/>
      </proof>
     </goal>
     <goal
      name="WP_parameter insertion_sort.7"
      locfile="../insertion_sort.mlw"
      loclnum="87" loccnumb="6" loccnume="20"
      expl="7. loop invariant init"
      sum="0c96d3bbe8547eea16e73bd3c4d6a00c"
      proved="true"
      expanded="false"
      shape="loop invariant initaleagetV4V8agetV4V9INainfix =V9V6INainfix =V8V6Iainfix &lt;=V9V6Aainfix &lt;=V8V9Aainfix &lt;=c0V8FLagetV4V6Iainfix &lt;V6V0Aainfix &lt;=c0V6Aainfix &lt;=c0V0IapermutV2V5Aasorted_subV4c0V6Iainfix &lt;=V6V3Aainfix &lt;=c1V6FLamk arrayV0V4FIainfix &lt;=c1V3Lainfix -V0c1Iainfix &lt;=c0V0Lamk arrayV0V1F">
      <label
       name="expl:VC for insertion_sort"/>
      <proof
       prover="0"
       timelimit="5"
       memlimit="1000"
       obsolete="false"
       archived="false">
       <result status="valid" time="0.01"/>
      </proof>
     </goal>
     <goal
      name="WP_parameter insertion_sort.8"
      locfile="../insertion_sort.mlw"
      loclnum="87" loccnumb="6" loccnume="20"
      expl="8. loop invariant init"
      sum="116be2658a4388229bb5f69477c827df"
      proved="true"
      expanded="false"
      shape="loop invariant initaleV7agetV4V8Iainfix &lt;=V8V6Aainfix &lt;=ainfix +V6c1V8FLagetV4V6Iainfix &lt;V6V0Aainfix &lt;=c0V6Aainfix &lt;=c0V0IapermutV2V5Aasorted_subV4c0V6Iainfix &lt;=V6V3Aainfix &lt;=c1V6FLamk arrayV0V4FIainfix &lt;=c1V3Lainfix -V0c1Iainfix &lt;=c0V0Lamk arrayV0V1F">
      <label
       name="expl:VC for insertion_sort"/>
      <proof
       prover="0"
       timelimit="5"
       memlimit="1000"
       obsolete="false"
       archived="false">
       <result status="valid" time="0.01"/>
      </proof>
     </goal>
     <goal
      name="WP_parameter insertion_sort.9"
      locfile="../insertion_sort.mlw"
      loclnum="87" loccnumb="6" loccnume="20"
      expl="9. type invariant"
      sum="fdb4657eef1bca3fd163402c5cbe7bd9"
      proved="true"
      expanded="false"
      shape="type invariantainfix &lt;=c0V0Lainfix -V8c1Iainfix &gt;V8c0IaleV7agetV9V11Iainfix &lt;=V11V6Aainfix &lt;=ainfix +V8c1V11FAaleagetV9V12agetV9V13INainfix =V13V8INainfix =V12V8Iainfix &lt;=V13V6Aainfix &lt;=V12V13Aainfix &lt;=c0V12FAapermutV2amk arrayV0asetV9V8V7Aainfix &lt;=V8V6Aainfix &lt;=c0V8FLagetV4V6Iainfix &lt;V6V0Aainfix &lt;=c0V6Aainfix &lt;=c0V0IapermutV2V5Aasorted_subV4c0V6Iainfix &lt;=V6V3Aainfix &lt;=c1V6FLamk arrayV0V4FIainfix &lt;=c1V3Lainfix -V0c1Iainfix &lt;=c0V0Lamk arrayV0V1F">
      <label
       name="expl:VC for insertion_sort"/>
      <proof
       prover="0"
       timelimit="5"
       memlimit="1000"
       obsolete="false"
       archived="false">
       <result status="valid" time="0.01"/>
      </proof>
     </goal>
     <goal
      name="WP_parameter insertion_sort.10"
      locfile="../insertion_sort.mlw"
      loclnum="87" loccnumb="6" loccnume="20"
      expl="10. precondition"
      sum="b5d3321d2391f938992f26276542f12d"
      proved="true"
      expanded="false"
      shape="preconditionainfix &lt;V10V0Aainfix &lt;=c0V10Iainfix &lt;=c0V0Lainfix -V8c1Iainfix &gt;V8c0IaleV7agetV9V11Iainfix &lt;=V11V6Aainfix &lt;=ainfix +V8c1V11FAaleagetV9V12agetV9V13INainfix =V13V8INainfix =V12V8Iainfix &lt;=V13V6Aainfix &lt;=V12V13Aainfix &lt;=c0V12FAapermutV2amk arrayV0asetV9V8V7Aainfix &lt;=V8V6Aainfix &lt;=c0V8FLagetV4V6Iainfix &lt;V6V0Aainfix &lt;=c0V6Aainfix &lt;=c0V0IapermutV2V5Aasorted_subV4c0V6Iainfix &lt;=V6V3Aainfix &lt;=c1V6FLamk arrayV0V4FIainfix &lt;=c1V3Lainfix -V0c1Iainfix &lt;=c0V0Lamk arrayV0V1F">
      <label
       name="expl:VC for insertion_sort"/>
      <proof
       prover="0"
       timelimit="5"
       memlimit="1000"
       obsolete="false"
       archived="false">
       <result status="valid" time="0.01"/>
      </proof>
     </goal>
     <goal
      name="WP_parameter insertion_sort.11"
      locfile="../insertion_sort.mlw"
      loclnum="87" loccnumb="6" loccnume="20"
      expl="11. precondition"
      sum="7121433a7fc813ede9e48b45a1b945d2"
      proved="true"
      expanded="false"
      shape="preconditionainfix &lt;V11V0Aainfix &lt;=c0V11Lainfix -V8c1INaleagetV9V10V7Iainfix &lt;V10V0Aainfix &lt;=c0V10Aainfix &lt;=c0V0Lainfix -V8c1Iainfix &gt;V8c0IaleV7agetV9V12Iainfix &lt;=V12V6Aainfix &lt;=ainfix +V8c1V12FAaleagetV9V13agetV9V14INainfix =V14V8INainfix =V13V8Iainfix &lt;=V14V6Aainfix &lt;=V13V14Aainfix &lt;=c0V13FAapermutV2amk arrayV0asetV9V8V7Aainfix &lt;=V8V6Aainfix &lt;=c0V8FLagetV4V6Iainfix &lt;V6V0Aainfix &lt;=c0V6Aainfix &lt;=c0V0IapermutV2V5Aasorted_subV4c0V6Iainfix &lt;=V6V3Aainfix &lt;=c1V6FLamk arrayV0V4FIainfix &lt;=c1V3Lainfix -V0c1Iainfix &lt;=c0V0Lamk arrayV0V1F">
      <label
       name="expl:VC for insertion_sort"/>
      <proof
       prover="0"
       timelimit="5"
       memlimit="1000"
       obsolete="false"
       archived="false">
       <result status="valid" time="0.01"/>
      </proof>
     </goal>
     <goal
      name="WP_parameter insertion_sort.12"
      locfile="../insertion_sort.mlw"
      loclnum="87" loccnumb="6" loccnume="20"
      expl="12. precondition"
      sum="7e2bba19722a8466ed1c28045559c0f1"
      proved="true"
      expanded="false"
      shape="preconditionainfix &lt;V8V0Aainfix &lt;=c0V8Iainfix &lt;V11V0Aainfix &lt;=c0V11Lainfix -V8c1INaleagetV9V10V7Iainfix &lt;V10V0Aainfix &lt;=c0V10Aainfix &lt;=c0V0Lainfix -V8c1Iainfix &gt;V8c0IaleV7agetV9V12Iainfix &lt;=V12V6Aainfix &lt;=ainfix +V8c1V12FAaleagetV9V13agetV9V14INainfix =V14V8INainfix =V13V8Iainfix &lt;=V14V6Aainfix &lt;=V13V14Aainfix &lt;=c0V13FAapermutV2amk arrayV0asetV9V8V7Aainfix &lt;=V8V6Aainfix &lt;=c0V8FLagetV4V6Iainfix &lt;V6V0Aainfix &lt;=c0V6Aainfix &lt;=c0V0IapermutV2V5Aasorted_subV4c0V6Iainfix &lt;=V6V3Aainfix &lt;=c1V6FLamk arrayV0V4FIainfix &lt;=c1V3Lainfix -V0c1Iainfix &lt;=c0V0Lamk arrayV0V1F">
      <label
       name="expl:VC for insertion_sort"/>
      <proof
       prover="0"
       timelimit="5"
       memlimit="1000"
       obsolete="false"
       archived="false">
       <result status="valid" time="0.01"/>
      </proof>
     </goal>
     <goal
      name="WP_parameter insertion_sort.13"
      locfile="../insertion_sort.mlw"
      loclnum="87" loccnumb="6" loccnume="20"
      expl="13. assertion"
      sum="d7531fa811750ab429bf33659815bbb7"
      proved="true"
      expanded="false"
      shape="assertionaexchangeasetV9V8V7asetV12ainfix -V8c1V7ainfix -V8c1V8Iainfix =V12asetV9V8agetV9V11Aainfix &lt;=c0V0FIainfix &lt;V8V0Aainfix &lt;=c0V8Iainfix &lt;V11V0Aainfix &lt;=c0V11Lainfix -V8c1INaleagetV9V10V7Iainfix &lt;V10V0Aainfix &lt;=c0V10Aainfix &lt;=c0V0Lainfix -V8c1Iainfix &gt;V8c0IaleV7agetV9V13Iainfix &lt;=V13V6Aainfix &lt;=ainfix +V8c1V13FAaleagetV9V14agetV9V15INainfix =V15V8INainfix =V14V8Iainfix &lt;=V15V6Aainfix &lt;=V14V15Aainfix &lt;=c0V14FAapermutV2amk arrayV0asetV9V8V7Aainfix &lt;=V8V6Aainfix &lt;=c0V8FLagetV4V6Iainfix &lt;V6V0Aainfix &lt;=c0V6Aainfix &lt;=c0V0IapermutV2V5Aasorted_subV4c0V6Iainfix &lt;=V6V3Aainfix &lt;=c1V6FLamk arrayV0V4FIainfix &lt;=c1V3Lainfix -V0c1Iainfix &lt;=c0V0Lamk arrayV0V1F">
      <label
       name="expl:VC for insertion_sort"/>
      <proof
       prover="0"
       timelimit="5"
       memlimit="1000"
       obsolete="false"
       archived="false">
       <result status="valid" time="0.01"/>
      </proof>
     </goal>
     <goal
      name="WP_parameter insertion_sort.14"
      locfile="../insertion_sort.mlw"
      loclnum="87" loccnumb="6" loccnume="20"
      expl="14. loop invariant preservation"
      sum="0a671ff2419a12fd15c0a499280cb419"
      proved="true"
      expanded="false"
      shape="loop invariant preservationainfix &lt;=V13V6Aainfix &lt;=c0V13Iainfix =V13ainfix -V8c1FIaexchangeasetV9V8V7asetV12ainfix -V8c1V7ainfix -V8c1V8Iainfix =V12asetV9V8agetV9V11Aainfix &lt;=c0V0FIainfix &lt;V8V0Aainfix &lt;=c0V8Iainfix &lt;V11V0Aainfix &lt;=c0V11Lainfix -V8c1INaleagetV9V10V7Iainfix &lt;V10V0Aainfix &lt;=c0V10Aainfix &lt;=c0V0Lainfix -V8c1Iainfix &gt;V8c0IaleV7agetV9V14Iainfix &lt;=V14V6Aainfix &lt;=ainfix +V8c1V14FAaleagetV9V15agetV9V16INainfix =V16V8INainfix =V15V8Iainfix &lt;=V16V6Aainfix &lt;=V15V16Aainfix &lt;=c0V15FAapermutV2amk arrayV0asetV9V8V7Aainfix &lt;=V8V6Aainfix &lt;=c0V8FLagetV4V6Iainfix &lt;V6V0Aainfix &lt;=c0V6Aainfix &lt;=c0V0IapermutV2V5Aasorted_subV4c0V6Iainfix &lt;=V6V3Aainfix &lt;=c1V6FLamk arrayV0V4FIainfix &lt;=c1V3Lainfix -V0c1Iainfix &lt;=c0V0Lamk arrayV0V1F">
      <label
       name="expl:VC for insertion_sort"/>
      <proof
       prover="0"
       timelimit="5"
       memlimit="1000"
       obsolete="false"
       archived="false">
       <result status="valid" time="0.01"/>
      </proof>
     </goal>
     <goal
      name="WP_parameter insertion_sort.15"
      locfile="../insertion_sort.mlw"
      loclnum="87" loccnumb="6" loccnume="20"
      expl="15. loop invariant preservation"
      sum="000227677fa7930641965d82fdddf4be"
      proved="true"
      expanded="false"
      shape="loop invariant preservationapermutV2amk arrayV0asetV12V13V7Iainfix =V13ainfix -V8c1FIaexchangeasetV9V8V7asetV12ainfix -V8c1V7ainfix -V8c1V8Iainfix =V12asetV9V8agetV9V11Aainfix &lt;=c0V0FIainfix &lt;V8V0Aainfix &lt;=c0V8Iainfix &lt;V11V0Aainfix &lt;=c0V11Lainfix -V8c1INaleagetV9V10V7Iainfix &lt;V10V0Aainfix &lt;=c0V10Aainfix &lt;=c0V0Lainfix -V8c1Iainfix &gt;V8c0IaleV7agetV9V14Iainfix &lt;=V14V6Aainfix &lt;=ainfix +V8c1V14FAaleagetV9V15agetV9V16INainfix =V16V8INainfix =V15V8Iainfix &lt;=V16V6Aainfix &lt;=V15V16Aainfix &lt;=c0V15FAapermutV2amk arrayV0asetV9V8V7Aainfix &lt;=V8V6Aainfix &lt;=c0V8FLagetV4V6Iainfix &lt;V6V0Aainfix &lt;=c0V6Aainfix &lt;=c0V0IapermutV2V5Aasorted_subV4c0V6Iainfix &lt;=V6V3Aainfix &lt;=c1V6FLamk arrayV0V4FIainfix &lt;=c1V3Lainfix -V0c1Iainfix &lt;=c0V0Lamk arrayV0V1F">
      <label
       name="expl:VC for insertion_sort"/>
      <proof
       prover="5"
       timelimit="5"
       memlimit="1000"
       edited="insertion_sort_InsertionSortGen_WP_parameter_insertion_sort_1.v"
       obsolete="false"
       archived="false">
       <result status="valid" time="1.17"/>
      </proof>
     </goal>
     <goal
      name="WP_parameter insertion_sort.16"
      locfile="../insertion_sort.mlw"
      loclnum="87" loccnumb="6" loccnume="20"
      expl="16. loop invariant preservation"
      sum="6e17dd6ad804abd13cabe2ca8e7ac1f8"
      proved="true"
      expanded="false"
      shape="loop invariant preservationaleagetV12V14agetV12V15INainfix =V15V13INainfix =V14V13Iainfix &lt;=V15V6Aainfix &lt;=V14V15Aainfix &lt;=c0V14FIainfix =V13ainfix -V8c1FIaexchangeasetV9V8V7asetV12ainfix -V8c1V7ainfix -V8c1V8Iainfix =V12asetV9V8agetV9V11Aainfix &lt;=c0V0FIainfix &lt;V8V0Aainfix &lt;=c0V8Iainfix &lt;V11V0Aainfix &lt;=c0V11Lainfix -V8c1INaleagetV9V10V7Iainfix &lt;V10V0Aainfix &lt;=c0V10Aainfix &lt;=c0V0Lainfix -V8c1Iainfix &gt;V8c0IaleV7agetV9V16Iainfix &lt;=V16V6Aainfix &lt;=ainfix +V8c1V16FAaleagetV9V17agetV9V18INainfix =V18V8INainfix =V17V8Iainfix &lt;=V18V6Aainfix &lt;=V17V18Aainfix &lt;=c0V17FAapermutV2amk arrayV0asetV9V8V7Aainfix &lt;=V8V6Aainfix &lt;=c0V8FLagetV4V6Iainfix &lt;V6V0Aainfix &lt;=c0V6Aainfix &lt;=c0V0IapermutV2V5Aasorted_subV4c0V6Iainfix &lt;=V6V3Aainfix &lt;=c1V6FLamk arrayV0V4FIainfix &lt;=c1V3Lainfix -V0c1Iainfix &lt;=c0V0Lamk arrayV0V1F">
      <label
       name="expl:VC for insertion_sort"/>
      <proof
       prover="2"
       timelimit="5"
       memlimit="1000"
       obsolete="false"
       archived="false">
       <result status="valid" time="0.02"/>
      </proof>
      <proof
       prover="3"
       timelimit="5"
       memlimit="1000"
       obsolete="false"
       archived="false">
       <result status="valid" time="0.03"/>
      </proof>
      <proof
       prover="4"
       timelimit="5"
       memlimit="4000"
       obsolete="false"
       archived="false">
       <result status="valid" time="3.43"/>
      </proof>
      <proof
       prover="6"
       timelimit="5"
       memlimit="1000"
       obsolete="false"
       archived="false">
       <result status="valid" time="0.04"/>
      </proof>
     </goal>
     <goal
      name="WP_parameter insertion_sort.17"
      locfile="../insertion_sort.mlw"
      loclnum="87" loccnumb="6" loccnume="20"
      expl="17. loop invariant preservation"
      sum="7237c826be1f015850696d9fa6088f87"
      proved="true"
      expanded="false"
      shape="loop invariant preservationaleV7agetV12V14Iainfix &lt;=V14V6Aainfix &lt;=ainfix +V13c1V14FIainfix =V13ainfix -V8c1FIaexchangeasetV9V8V7asetV12ainfix -V8c1V7ainfix -V8c1V8Iainfix =V12asetV9V8agetV9V11Aainfix &lt;=c0V0FIainfix &lt;V8V0Aainfix &lt;=c0V8Iainfix &lt;V11V0Aainfix &lt;=c0V11Lainfix -V8c1INaleagetV9V10V7Iainfix &lt;V10V0Aainfix &lt;=c0V10Aainfix &lt;=c0V0Lainfix -V8c1Iainfix &gt;V8c0IaleV7agetV9V15Iainfix &lt;=V15V6Aainfix &lt;=ainfix +V8c1V15FAaleagetV9V16agetV9V17INainfix =V17V8INainfix =V16V8Iainfix &lt;=V17V6Aainfix &lt;=V16V17Aainfix &lt;=c0V16FAapermutV2amk arrayV0asetV9V8V7Aainfix &lt;=V8V6Aainfix &lt;=c0V8FLagetV4V6Iainfix &lt;V6V0Aainfix &lt;=c0V6Aainfix &lt;=c0V0IapermutV2V5Aasorted_subV4c0V6Iainfix &lt;=V6V3Aainfix &lt;=c1V6FLamk arrayV0V4FIainfix &lt;=c1V3Lainfix -V0c1Iainfix &lt;=c0V0Lamk arrayV0V1F">
      <label
       name="expl:VC for insertion_sort"/>
      <proof
       prover="0"
       timelimit="5"
       memlimit="1000"
       obsolete="false"
       archived="false">
       <result status="valid" time="0.02"/>
      </proof>
     </goal>
     <goal
      name="WP_parameter insertion_sort.18"
      locfile="../insertion_sort.mlw"
      loclnum="87" loccnumb="6" loccnume="20"
      expl="18. loop variant decrease"
      sum="fcd3aba5ecca9bb81c9414f895854ffc"
      proved="true"
      expanded="false"
      shape="loop variant decreaseainfix &lt;V13V8Aainfix &lt;=c0V8Iainfix =V13ainfix -V8c1FIaexchangeasetV9V8V7asetV12ainfix -V8c1V7ainfix -V8c1V8Iainfix =V12asetV9V8agetV9V11Aainfix &lt;=c0V0FIainfix &lt;V8V0Aainfix &lt;=c0V8Iainfix &lt;V11V0Aainfix &lt;=c0V11Lainfix -V8c1INaleagetV9V10V7Iainfix &lt;V10V0Aainfix &lt;=c0V10Aainfix &lt;=c0V0Lainfix -V8c1Iainfix &gt;V8c0IaleV7agetV9V14Iainfix &lt;=V14V6Aainfix &lt;=ainfix +V8c1V14FAaleagetV9V15agetV9V16INainfix =V16V8INainfix =V15V8Iainfix &lt;=V16V6Aainfix &lt;=V15V16Aainfix &lt;=c0V15FAapermutV2amk arrayV0asetV9V8V7Aainfix &lt;=V8V6Aainfix &lt;=c0V8FLagetV4V6Iainfix &lt;V6V0Aainfix &lt;=c0V6Aainfix &lt;=c0V0IapermutV2V5Aasorted_subV4c0V6Iainfix &lt;=V6V3Aainfix &lt;=c1V6FLamk arrayV0V4FIainfix &lt;=c1V3Lainfix -V0c1Iainfix &lt;=c0V0Lamk arrayV0V1F">
      <label
       name="expl:VC for insertion_sort"/>
      <proof
       prover="0"
       timelimit="5"
       memlimit="1000"
       obsolete="false"
       archived="false">
       <result status="valid" time="0.01"/>
      </proof>
     </goal>
     <goal
      name="WP_parameter insertion_sort.19"
      locfile="../insertion_sort.mlw"
      loclnum="87" loccnumb="6" loccnume="20"
      expl="19. assertion"
      sum="80fd5173b6f3b435d7ca252d9b1f315c"
      proved="true"
      expanded="false"
      shape="assertionaleagetV9V11V7Iainfix &lt;V11V8Aainfix &lt;=c0V11FINNaleagetV9V10V7Iainfix &lt;V10V0Aainfix &lt;=c0V10Aainfix &lt;=c0V0Lainfix -V8c1Iainfix &gt;V8c0IaleV7agetV9V12Iainfix &lt;=V12V6Aainfix &lt;=ainfix +V8c1V12FAaleagetV9V13agetV9V14INainfix =V14V8INainfix =V13V8Iainfix &lt;=V14V6Aainfix &lt;=V13V14Aainfix &lt;=c0V13FAapermutV2amk arrayV0asetV9V8V7Aainfix &lt;=V8V6Aainfix &lt;=c0V8FLagetV4V6Iainfix &lt;V6V0Aainfix &lt;=c0V6Aainfix &lt;=c0V0IapermutV2V5Aasorted_subV4c0V6Iainfix &lt;=V6V3Aainfix &lt;=c1V6FLamk arrayV0V4FIainfix &lt;=c1V3Lainfix -V0c1Iainfix &lt;=c0V0Lamk arrayV0V1F">
      <label
       name="expl:VC for insertion_sort"/>
      <proof
       prover="0"
       timelimit="5"
       memlimit="1000"
       obsolete="false"
       archived="false">
       <result status="valid" time="0.03"/>
      </proof>
     </goal>
     <goal
      name="WP_parameter insertion_sort.20"
      locfile="../insertion_sort.mlw"
      loclnum="87" loccnumb="6" loccnume="20"
      expl="20. precondition"
      sum="3ae9add188050b62d53361c3ab7066f7"
      proved="true"
      expanded="false"
      shape="preconditionainfix &lt;V8V0Aainfix &lt;=c0V8IaleagetV9V11V7Iainfix &lt;V11V8Aainfix &lt;=c0V11FINNaleagetV9V10V7Iainfix &lt;V10V0Aainfix &lt;=c0V10Aainfix &lt;=c0V0Lainfix -V8c1Iainfix &gt;V8c0IaleV7agetV9V12Iainfix &lt;=V12V6Aainfix &lt;=ainfix +V8c1V12FAaleagetV9V13agetV9V14INainfix =V14V8INainfix =V13V8Iainfix &lt;=V14V6Aainfix &lt;=V13V14Aainfix &lt;=c0V13FAapermutV2amk arrayV0asetV9V8V7Aainfix &lt;=V8V6Aainfix &lt;=c0V8FLagetV4V6Iainfix &lt;V6V0Aainfix &lt;=c0V6Aainfix &lt;=c0V0IapermutV2V5Aasorted_subV4c0V6Iainfix &lt;=V6V3Aainfix &lt;=c1V6FLamk arrayV0V4FIainfix &lt;=c1V3Lainfix -V0c1Iainfix &lt;=c0V0Lamk arrayV0V1F">
      <label
       name="expl:VC for insertion_sort"/>
      <proof
       prover="0"
       timelimit="5"
       memlimit="1000"
       obsolete="false"
       archived="false">
       <result status="valid" time="0.00"/>
      </proof>
     </goal>
     <goal
      name="WP_parameter insertion_sort.21"
      locfile="../insertion_sort.mlw"
      loclnum="87" loccnumb="6" loccnume="20"
      expl="21. loop invariant preservation"
      sum="f0b1363fd0e9539fdb1b9b0b639f37fe"
      proved="true"
      expanded="false"
      shape="loop invariant preservationapermutV2amk arrayV0V11Aasorted_subV11c0ainfix +V6c1Iainfix =V11asetV9V8V7Aainfix &lt;=c0V0FIainfix &lt;V8V0Aainfix &lt;=c0V8IaleagetV9V12V7Iainfix &lt;V12V8Aainfix &lt;=c0V12FINNaleagetV9V10V7Iainfix &lt;V10V0Aainfix &lt;=c0V10Aainfix &lt;=c0V0Lainfix -V8c1Iainfix &gt;V8c0IaleV7agetV9V13Iainfix &lt;=V13V6Aainfix &lt;=ainfix +V8c1V13FAaleagetV9V14agetV9V15INainfix =V15V8INainfix =V14V8Iainfix &lt;=V15V6Aainfix &lt;=V14V15Aainfix &lt;=c0V14FAapermutV2amk arrayV0asetV9V8V7Aainfix &lt;=V8V6Aainfix &lt;=c0V8FLagetV4V6Iainfix &lt;V6V0Aainfix &lt;=c0V6Aainfix &lt;=c0V0IapermutV2V5Aasorted_subV4c0V6Iainfix &lt;=V6V3Aainfix &lt;=c1V6FLamk arrayV0V4FIainfix &lt;=c1V3Lainfix -V0c1Iainfix &lt;=c0V0Lamk arrayV0V1F">
      <label
       name="expl:VC for insertion_sort"/>
      <proof
       prover="3"
       timelimit="5"
       memlimit="1000"
       obsolete="false"
       archived="false">
       <result status="valid" time="0.04"/>
      </proof>
     </goal>
     <goal
      name="WP_parameter insertion_sort.22"
      locfile="../insertion_sort.mlw"
      loclnum="87" loccnumb="6" loccnume="20"
      expl="22. assertion"
      sum="4adbfe643d33e590b6e6ceff1284afee"
      proved="true"
      expanded="false"
      shape="assertionaleagetV9V10V7Iainfix &lt;V10V8Aainfix &lt;=c0V10FINainfix &gt;V8c0IaleV7agetV9V11Iainfix &lt;=V11V6Aainfix &lt;=ainfix +V8c1V11FAaleagetV9V12agetV9V13INainfix =V13V8INainfix =V12V8Iainfix &lt;=V13V6Aainfix &lt;=V12V13Aainfix &lt;=c0V12FAapermutV2amk arrayV0asetV9V8V7Aainfix &lt;=V8V6Aainfix &lt;=c0V8FLagetV4V6Iainfix &lt;V6V0Aainfix &lt;=c0V6Aainfix &lt;=c0V0IapermutV2V5Aasorted_subV4c0V6Iainfix &lt;=V6V3Aainfix &lt;=c1V6FLamk arrayV0V4FIainfix &lt;=c1V3Lainfix -V0c1Iainfix &lt;=c0V0Lamk arrayV0V1F">
      <label
       name="expl:VC for insertion_sort"/>
      <proof
       prover="0"
       timelimit="5"
       memlimit="1000"
       obsolete="false"
       archived="false">
       <result status="valid" time="0.01"/>
      </proof>
     </goal>
     <goal
      name="WP_parameter insertion_sort.23"
      locfile="../insertion_sort.mlw"
      loclnum="87" loccnumb="6" loccnume="20"
      expl="23. type invariant"
      sum="6035cc7ae63850f999fb3e362adbffe5"
      proved="true"
      expanded="false"
      shape="type invariantainfix &lt;=c0V0IaleagetV9V10V7Iainfix &lt;V10V8Aainfix &lt;=c0V10FINainfix &gt;V8c0IaleV7agetV9V11Iainfix &lt;=V11V6Aainfix &lt;=ainfix +V8c1V11FAaleagetV9V12agetV9V13INainfix =V13V8INainfix =V12V8Iainfix &lt;=V13V6Aainfix &lt;=V12V13Aainfix &lt;=c0V12FAapermutV2amk arrayV0asetV9V8V7Aainfix &lt;=V8V6Aainfix &lt;=c0V8FLagetV4V6Iainfix &lt;V6V0Aainfix &lt;=c0V6Aainfix &lt;=c0V0IapermutV2V5Aasorted_subV4c0V6Iainfix &lt;=V6V3Aainfix &lt;=c1V6FLamk arrayV0V4FIainfix &lt;=c1V3Lainfix -V0c1Iainfix &lt;=c0V0Lamk arrayV0V1F">
      <label
       name="expl:VC for insertion_sort"/>
      <proof
       prover="0"
       timelimit="5"
       memlimit="1000"
       obsolete="false"
       archived="false">
       <result status="valid" time="0.01"/>
      </proof>
     </goal>
     <goal
      name="WP_parameter insertion_sort.24"
      locfile="../insertion_sort.mlw"
      loclnum="87" loccnumb="6" loccnume="20"
      expl="24. precondition"
      sum="f1d6ae7f733d7adc920eb34e94797482"
      proved="true"
      expanded="false"
      shape="preconditionainfix &lt;V8V0Aainfix &lt;=c0V8Iainfix &lt;=c0V0IaleagetV9V10V7Iainfix &lt;V10V8Aainfix &lt;=c0V10FINainfix &gt;V8c0IaleV7agetV9V11Iainfix &lt;=V11V6Aainfix &lt;=ainfix +V8c1V11FAaleagetV9V12agetV9V13INainfix =V13V8INainfix =V12V8Iainfix &lt;=V13V6Aainfix &lt;=V12V13Aainfix &lt;=c0V12FAapermutV2amk arrayV0asetV9V8V7Aainfix &lt;=V8V6Aainfix &lt;=c0V8FLagetV4V6Iainfix &lt;V6V0Aainfix &lt;=c0V6Aainfix &lt;=c0V0IapermutV2V5Aasorted_subV4c0V6Iainfix &lt;=V6V3Aainfix &lt;=c1V6FLamk arrayV0V4FIainfix &lt;=c1V3Lainfix -V0c1Iainfix &lt;=c0V0Lamk arrayV0V1F">
      <label
       name="expl:VC for insertion_sort"/>
      <proof
       prover="0"
       timelimit="5"
       memlimit="1000"
       obsolete="false"
       archived="false">
       <result status="valid" time="0.01"/>
      </proof>
     </goal>
     <goal
      name="WP_parameter insertion_sort.25"
      locfile="../insertion_sort.mlw"
      loclnum="87" loccnumb="6" loccnume="20"
      expl="25. loop invariant preservation"
      sum="db4b48292f4daac02c80d21fd16a1d73"
      proved="true"
      expanded="false"
      shape="loop invariant preservationapermutV2amk arrayV0V10Aasorted_subV10c0ainfix +V6c1Iainfix =V10asetV9V8V7Aainfix &lt;=c0V0FIainfix &lt;V8V0Aainfix &lt;=c0V8Aainfix &lt;=c0V0IaleagetV9V11V7Iainfix &lt;V11V8Aainfix &lt;=c0V11FINainfix &gt;V8c0IaleV7agetV9V12Iainfix &lt;=V12V6Aainfix &lt;=ainfix +V8c1V12FAaleagetV9V13agetV9V14INainfix =V14V8INainfix =V13V8Iainfix &lt;=V14V6Aainfix &lt;=V13V14Aainfix &lt;=c0V13FAapermutV2amk arrayV0asetV9V8V7Aainfix &lt;=V8V6Aainfix &lt;=c0V8FLagetV4V6Iainfix &lt;V6V0Aainfix &lt;=c0V6Aainfix &lt;=c0V0IapermutV2V5Aasorted_subV4c0V6Iainfix &lt;=V6V3Aainfix &lt;=c1V6FLamk arrayV0V4FIainfix &lt;=c1V3Lainfix -V0c1Iainfix &lt;=c0V0Lamk arrayV0V1F">
      <label
       name="expl:VC for insertion_sort"/>
      <proof
       prover="3"
       timelimit="5"
       memlimit="1000"
       obsolete="false"
       archived="false">
       <result status="valid" time="0.04"/>
      </proof>
     </goal>
     <goal
      name="WP_parameter insertion_sort.26"
      locfile="../insertion_sort.mlw"
      loclnum="87" loccnumb="6" loccnume="20"
      expl="26. type invariant"
      sum="0a4f9fd69cc1c74b2ca22a0f19a4f5d4"
      proved="true"
      expanded="false"
      shape="type invariantainfix &lt;=c0V0IapermutV2V5Aasorted_subV4c0ainfix +V3c1Lamk arrayV0V4FIainfix &lt;=c1V3Lainfix -V0c1Iainfix &lt;=c0V0Lamk arrayV0V1F">
      <label
       name="expl:VC for insertion_sort"/>
      <proof
       prover="0"
       timelimit="5"
       memlimit="1000"
       obsolete="false"
       archived="false">
       <result status="valid" time="0.01"/>
      </proof>
     </goal>
     <goal
      name="WP_parameter insertion_sort.27"
      locfile="../insertion_sort.mlw"
      loclnum="87" loccnumb="6" loccnume="20"
      expl="27. postcondition"
      sum="805af9cfeb22dec3043c6769841dcfba"
      proved="true"
      expanded="false"
      shape="postconditionapermutV2V5Aasorted_subV4c0V0Iainfix &lt;=c0V0IapermutV2V5Aasorted_subV4c0ainfix +V3c1Lamk arrayV0V4FIainfix &lt;=c1V3Lainfix -V0c1Iainfix &lt;=c0V0Lamk arrayV0V1F">
      <label
       name="expl:VC for insertion_sort"/>
      <proof
       prover="0"
       timelimit="5"
       memlimit="1000"
       obsolete="false"
       archived="false">
       <result status="valid" time="0.01"/>
      </proof>
     </goal>
    </transf>
   </goal>
  </theory>
 </file>
</why3session><|MERGE_RESOLUTION|>--- conflicted
+++ resolved
@@ -7,26 +7,22 @@
   version="0.95.1"/>
  <prover
   id="1"
-  name="Alt-Ergo"
-  version="0.95.2"/>
+  name="CVC3"
+  version="2.2"/>
  <prover
   id="2"
   name="CVC3"
-  version="2.2"/>
+  version="2.4.1"/>
  <prover
   id="3"
-  name="CVC3"
-  version="2.4.1"/>
- <prover
-  id="4"
   name="CVC4"
   version="1.1"/>
  <prover
-  id="5"
+  id="4"
   name="Coq"
   version="8.4pl2"/>
  <prover
-  id="6"
+  id="5"
   name="Z3"
   version="2.19"/>
  <file
@@ -46,14 +42,14 @@
     expl="VC for insertion_sort"
     sum="3fc50e074be6ca360fd1b29fa80aac3c"
     proved="true"
-    expanded="false"
+    expanded="true"
     shape="apermutV2V5Aasorted_subV4c0V0Aainfix &lt;=c0V0IapermutV2V5Aasorted_subV4c0ainfix +V3c1AiapermutV2amk arrayV0V10Aasorted_subV10c0ainfix +V6c1Iainfix =V10asetV9V8V7Aainfix &lt;=c0V0FAainfix &lt;V8V0Aainfix &lt;=c0V8Aainfix &lt;=c0V0Aainfix &lt;=agetV9V11V7Iainfix &lt;V11V8Aainfix &lt;=c0V11FiapermutV2amk arrayV0V13Aasorted_subV13c0ainfix +V6c1Iainfix =V13asetV9V8V7Aainfix &lt;=c0V0FAainfix &lt;V8V0Aainfix &lt;=c0V8Aainfix &lt;=agetV9V14V7Iainfix &lt;V14V8Aainfix &lt;=c0V14Fainfix &lt;V17V8Aainfix &lt;=c0V8Aainfix &lt;V7agetV16V18Iainfix &lt;=V18V6Aainfix &lt;=ainfix +V17c1V18FAainfix &lt;=agetV16V19agetV16V20INainfix =V20V17INainfix =V19V17Iainfix &lt;=V20V6Aainfix &lt;=V19V20Aainfix &lt;=c0V19FAapermutV2amk arrayV0asetV16V17V7Aainfix &lt;=V17V6Aainfix &lt;=c0V17Iainfix =V17ainfix -V8c1FAaexchangeasetV9V8V7asetV16ainfix -V8c1V7ainfix -V8c1V8Iainfix =V16asetV9V8agetV9V15Aainfix &lt;=c0V0FAainfix &lt;V8V0Aainfix &lt;=c0V8Aainfix &lt;V15V0Aainfix &lt;=c0V15Lainfix -V8c1ainfix &gt;agetV9V12V7Aainfix &lt;V12V0Aainfix &lt;=c0V12Aainfix &lt;=c0V0Lainfix -V8c1ainfix &gt;V8c0Iainfix &lt;V7agetV9V21Iainfix &lt;=V21V6Aainfix &lt;=ainfix +V8c1V21FAainfix &lt;=agetV9V22agetV9V23INainfix =V23V8INainfix =V22V8Iainfix &lt;=V23V6Aainfix &lt;=V22V23Aainfix &lt;=c0V22FAapermutV2amk arrayV0asetV9V8V7Aainfix &lt;=V8V6Aainfix &lt;=c0V8FAainfix &lt;V7agetV4V24Iainfix &lt;=V24V6Aainfix &lt;=ainfix +V6c1V24FAainfix &lt;=agetV4V25agetV4V26INainfix =V26V6INainfix =V25V6Iainfix &lt;=V26V6Aainfix &lt;=V25V26Aainfix &lt;=c0V25FAapermutV2amk arrayV0asetV4V6V7Aainfix &lt;=V6V6Aainfix &lt;=c0V6LagetV4V6Aainfix &lt;V6V0Aainfix &lt;=c0V6Aainfix &lt;=c0V0IapermutV2V5Aasorted_subV4c0V6Iainfix &lt;=V6V3Aainfix &lt;=c1V6FLamk arrayV0V4FAapermutV2V2Aasorted_subV1c0c1Iainfix &lt;=c1V3AapermutV2V2Aasorted_subV1c0V0Iainfix &gt;c1V3Lainfix -V0c1Iainfix &lt;=c0V0Lamk arrayV0V1F">
     <label
      name="expl:VC for insertion_sort"/>
     <transf
      name="split_goal"
      proved="true"
-     expanded="false">
+     expanded="true">
      <goal
       name="WP_parameter insertion_sort.1"
       locfile="../insertion_sort.mlw"
@@ -74,7 +70,7 @@
        <result status="valid" time="0.02"/>
       </proof>
       <proof
-       prover="6"
+       prover="5"
        timelimit="10"
        memlimit="0"
        obsolete="false"
@@ -174,7 +170,7 @@
       <label
        name="expl:VC for insertion_sort"/>
       <proof
-       prover="3"
+       prover="2"
        timelimit="5"
        memlimit="1000"
        obsolete="false"
@@ -222,7 +218,7 @@
        <result status="valid" time="0.02"/>
       </proof>
       <proof
-       prover="3"
+       prover="2"
        timelimit="5"
        memlimit="1000"
        obsolete="false"
@@ -362,7 +358,7 @@
       <label
        name="expl:VC for insertion_sort"/>
       <proof
-       prover="5"
+       prover="4"
        timelimit="5"
        memlimit="1000"
        edited="insertion_sort_WP_InsertionSort_WP_parameter_insertion_sort_1.v"
@@ -403,7 +399,7 @@
       <label
        name="expl:VC for insertion_sort"/>
       <proof
-       prover="3"
+       prover="2"
        timelimit="5"
        memlimit="1000"
        obsolete="false"
@@ -611,7 +607,7 @@
        <result status="valid" time="0.01"/>
       </proof>
       <proof
-       prover="6"
+       prover="5"
        timelimit="10"
        memlimit="0"
        obsolete="false"
@@ -622,72 +618,15 @@
     </transf>
    </goal>
    <goal
-    name="WP_parameter test1"
+    name="WP_parameter test"
     locfile="../insertion_sort.mlw"
-<<<<<<< HEAD
-    loclnum="37" loccnumb="6" loccnume="11"
-    expl="VC for test1"
-    sum="f37ff023d61fa4bf7e8a4cc274c04bff"
-=======
     loclnum="37" loccnumb="6" loccnume="10"
     expl="VC for test"
     sum="7809717dec3737a88bd0e84dee1baea9"
->>>>>>> 1550af00
     proved="true"
     expanded="false"
-    shape="ainfix &lt;c2c3Aainfix &lt;=c0c2Iainfix =V1asetV0c1c3Aainfix &lt;=c0c3FAainfix &lt;c1c3Aainfix &lt;=c0c1Iainfix =V0asetaconstc0c0c7Aainfix &lt;=c0c3FAainfix &lt;c0c3Aainfix &lt;=c0c0Iainfix &lt;=c0c3Aainfix &gt;=c3c0">
+    shape="ainfix &lt;c7c8Aainfix &lt;=c0c7Iainfix =V6asetV5c6c6Aainfix &lt;=c0c8FAainfix &lt;c6c8Aainfix &lt;=c0c6Iainfix =V5asetV4c5c1Aainfix &lt;=c0c8FAainfix &lt;c5c8Aainfix &lt;=c0c5Iainfix =V4asetV3c4c4Aainfix &lt;=c0c8FAainfix &lt;c4c8Aainfix &lt;=c0c4Iainfix =V3asetV2c3c0Aainfix &lt;=c0c8FAainfix &lt;c3c8Aainfix &lt;=c0c3Iainfix =V2asetV1c2c7Aainfix &lt;=c0c8FAainfix &lt;c2c8Aainfix &lt;=c0c2Iainfix =V1asetV0c1c1Aainfix &lt;=c0c8FAainfix &lt;c1c8Aainfix &lt;=c0c1Iainfix =V0asetaconstc0c0c3Aainfix &lt;=c0c8FAainfix &lt;c0c8Aainfix &lt;=c0c0Iainfix &lt;=c0c8Aainfix &gt;=c8c0">
     <label
-<<<<<<< HEAD
-     name="expl:VC for test1"/>
-    <proof
-     prover="1"
-     timelimit="5"
-     memlimit="4000"
-     obsolete="false"
-     archived="false">
-     <result status="valid" time="0.02"/>
-    </proof>
-   </goal>
-   <goal
-    name="WP_parameter test2"
-    locfile="../insertion_sort.mlw"
-    loclnum="43" loccnumb="6" loccnume="11"
-    expl="VC for test2"
-    sum="125886e4fea4a166811bfa317d464c71"
-    proved="true"
-    expanded="false"
-    shape="ainfix &lt;c7c8Aainfix &lt;=c0c7Iainfix =V6asetV5c6c69Aainfix &lt;=c0c8FAainfix &lt;c6c8Aainfix &lt;=c0c6Iainfix =V5asetV4c5c42Aainfix &lt;=c0c8FAainfix &lt;c5c8Aainfix &lt;=c0c5Iainfix =V4asetV3c4c413Aainfix &lt;=c0c8FAainfix &lt;c4c8Aainfix &lt;=c0c4Iainfix =V3asetV2c3aprefix -c5Aainfix &lt;=c0c8FAainfix &lt;c3c8Aainfix &lt;=c0c3Iainfix =V2asetV1c2c17Aainfix &lt;=c0c8FAainfix &lt;c2c8Aainfix &lt;=c0c2Iainfix =V1asetV0c1c91Aainfix &lt;=c0c8FAainfix &lt;c1c8Aainfix &lt;=c0c1Iainfix =V0asetaconstc0c0c53Aainfix &lt;=c0c8FAainfix &lt;c0c8Aainfix &lt;=c0c0Iainfix &lt;=c0c8Aainfix &gt;=c8c0">
-    <label
-     name="expl:VC for test2"/>
-    <proof
-     prover="1"
-     timelimit="5"
-     memlimit="4000"
-     obsolete="false"
-     archived="false">
-     <result status="valid" time="0.03"/>
-    </proof>
-   </goal>
-   <goal
-    name="WP_parameter bench"
-    locfile="../insertion_sort.mlw"
-    loclnum="52" loccnumb="6" loccnume="11"
-    expl="VC for bench"
-    sum="b492f64967a8b6673c682cc086b3f7ad"
-    proved="true"
-    expanded="false"
-    shape="ainfix &lt;c7V0Aainfix &lt;=c0c7Iainfix =agetV1c6c91Aainfix &lt;c6V0Aainfix &lt;=c0c6Iainfix =agetV1c5c69Aainfix &lt;c5V0Aainfix &lt;=c0c5Iainfix =agetV1c4c53Aainfix &lt;c4V0Aainfix &lt;=c0c4Iainfix =agetV1c3c42Aainfix &lt;c3V0Aainfix &lt;=c0c3Iainfix =agetV1c2c17Aainfix &lt;c2V0Aainfix &lt;=c0c2Iainfix =agetV1c1c6Aainfix &lt;c1V0Aainfix &lt;=c0c1Iainfix =agetV1c0aprefix -c5Aainfix &lt;c0V0Aainfix &lt;=c0c0Iainfix =V0c8Aainfix &lt;=c0V0F">
-    <label
-     name="expl:VC for bench"/>
-    <proof
-     prover="1"
-     timelimit="5"
-     memlimit="4000"
-     obsolete="false"
-     archived="false">
-     <result status="valid" time="0.01"/>
-    </proof>
-=======
      name="expl:VC for test"/>
     <transf
      name="split_goal_wp"
@@ -874,34 +813,33 @@
       </proof>
      </goal>
     </transf>
->>>>>>> 1550af00
    </goal>
   </theory>
   <theory
    name="InsertionSortGen"
    locfile="../insertion_sort.mlw"
-   loclnum="65" loccnumb="7" loccnume="23"
+   loclnum="45" loccnumb="7" loccnume="23"
    verified="true"
    expanded="true">
    <goal
     name="WP_parameter insertion_sort"
     locfile="../insertion_sort.mlw"
-    loclnum="87" loccnumb="6" loccnume="20"
+    loclnum="67" loccnumb="6" loccnume="20"
     expl="VC for insertion_sort"
     sum="82f521e96fedaba768b94600d4990496"
     proved="true"
-    expanded="false"
+    expanded="true"
     shape="apermutV2V5Aasorted_subV4c0V0Aainfix &lt;=c0V0IapermutV2V5Aasorted_subV4c0ainfix +V3c1AiapermutV2amk arrayV0V10Aasorted_subV10c0ainfix +V6c1Iainfix =V10asetV9V8V7Aainfix &lt;=c0V0FAainfix &lt;V8V0Aainfix &lt;=c0V8Aainfix &lt;=c0V0AaleagetV9V11V7Iainfix &lt;V11V8Aainfix &lt;=c0V11FiapermutV2amk arrayV0V13Aasorted_subV13c0ainfix +V6c1Iainfix =V13asetV9V8V7Aainfix &lt;=c0V0FAainfix &lt;V8V0Aainfix &lt;=c0V8AaleagetV9V14V7Iainfix &lt;V14V8Aainfix &lt;=c0V14Fainfix &lt;V17V8Aainfix &lt;=c0V8AaleV7agetV16V18Iainfix &lt;=V18V6Aainfix &lt;=ainfix +V17c1V18FAaleagetV16V19agetV16V20INainfix =V20V17INainfix =V19V17Iainfix &lt;=V20V6Aainfix &lt;=V19V20Aainfix &lt;=c0V19FAapermutV2amk arrayV0asetV16V17V7Aainfix &lt;=V17V6Aainfix &lt;=c0V17Iainfix =V17ainfix -V8c1FAaexchangeasetV9V8V7asetV16ainfix -V8c1V7ainfix -V8c1V8Iainfix =V16asetV9V8agetV9V15Aainfix &lt;=c0V0FAainfix &lt;V8V0Aainfix &lt;=c0V8Aainfix &lt;V15V0Aainfix &lt;=c0V15Lainfix -V8c1NaleagetV9V12V7Aainfix &lt;V12V0Aainfix &lt;=c0V12Aainfix &lt;=c0V0Lainfix -V8c1ainfix &gt;V8c0IaleV7agetV9V21Iainfix &lt;=V21V6Aainfix &lt;=ainfix +V8c1V21FAaleagetV9V22agetV9V23INainfix =V23V8INainfix =V22V8Iainfix &lt;=V23V6Aainfix &lt;=V22V23Aainfix &lt;=c0V22FAapermutV2amk arrayV0asetV9V8V7Aainfix &lt;=V8V6Aainfix &lt;=c0V8FAaleV7agetV4V24Iainfix &lt;=V24V6Aainfix &lt;=ainfix +V6c1V24FAaleagetV4V25agetV4V26INainfix =V26V6INainfix =V25V6Iainfix &lt;=V26V6Aainfix &lt;=V25V26Aainfix &lt;=c0V25FAapermutV2amk arrayV0asetV4V6V7Aainfix &lt;=V6V6Aainfix &lt;=c0V6LagetV4V6Aainfix &lt;V6V0Aainfix &lt;=c0V6Aainfix &lt;=c0V0IapermutV2V5Aasorted_subV4c0V6Iainfix &lt;=V6V3Aainfix &lt;=c1V6FLamk arrayV0V4FAapermutV2V2Aasorted_subV1c0c1Iainfix &lt;=c1V3AapermutV2V2Aasorted_subV1c0V0Iainfix &gt;c1V3Lainfix -V0c1Iainfix &lt;=c0V0Lamk arrayV0V1F">
     <label
      name="expl:VC for insertion_sort"/>
     <transf
      name="split_goal_wp"
      proved="true"
-     expanded="false">
+     expanded="true">
      <goal
       name="WP_parameter insertion_sort.1"
       locfile="../insertion_sort.mlw"
-      loclnum="87" loccnumb="6" loccnume="20"
+      loclnum="67" loccnumb="6" loccnume="20"
       expl="1. postcondition"
       sum="b8a1fcca6767a75433d071d6a455867b"
       proved="true"
@@ -921,7 +859,7 @@
      <goal
       name="WP_parameter insertion_sort.2"
       locfile="../insertion_sort.mlw"
-      loclnum="87" loccnumb="6" loccnume="20"
+      loclnum="67" loccnumb="6" loccnume="20"
       expl="2. loop invariant init"
       sum="bb7ceb4a6d75552cb788e106eb3e2a2b"
       proved="true"
@@ -941,7 +879,7 @@
      <goal
       name="WP_parameter insertion_sort.3"
       locfile="../insertion_sort.mlw"
-      loclnum="87" loccnumb="6" loccnume="20"
+      loclnum="67" loccnumb="6" loccnume="20"
       expl="3. type invariant"
       sum="69e174aceed4b19b97df727c9f60be7f"
       proved="true"
@@ -961,7 +899,7 @@
      <goal
       name="WP_parameter insertion_sort.4"
       locfile="../insertion_sort.mlw"
-      loclnum="87" loccnumb="6" loccnume="20"
+      loclnum="67" loccnumb="6" loccnume="20"
       expl="4. precondition"
       sum="d034b9a46d02c1d8a8d1969de9c02c2f"
       proved="true"
@@ -981,7 +919,7 @@
      <goal
       name="WP_parameter insertion_sort.5"
       locfile="../insertion_sort.mlw"
-      loclnum="87" loccnumb="6" loccnume="20"
+      loclnum="67" loccnumb="6" loccnume="20"
       expl="5. loop invariant init"
       sum="5481bce30f96f6692a87ef5424952fca"
       proved="true"
@@ -1001,7 +939,7 @@
      <goal
       name="WP_parameter insertion_sort.6"
       locfile="../insertion_sort.mlw"
-      loclnum="87" loccnumb="6" loccnume="20"
+      loclnum="67" loccnumb="6" loccnume="20"
       expl="6. loop invariant init"
       sum="786d256398e759c11ed6b54161e19cf8"
       proved="true"
@@ -1010,7 +948,7 @@
       <label
        name="expl:VC for insertion_sort"/>
       <proof
-       prover="3"
+       prover="2"
        timelimit="5"
        memlimit="1000"
        obsolete="false"
@@ -1021,7 +959,7 @@
      <goal
       name="WP_parameter insertion_sort.7"
       locfile="../insertion_sort.mlw"
-      loclnum="87" loccnumb="6" loccnume="20"
+      loclnum="67" loccnumb="6" loccnume="20"
       expl="7. loop invariant init"
       sum="0c96d3bbe8547eea16e73bd3c4d6a00c"
       proved="true"
@@ -1041,7 +979,7 @@
      <goal
       name="WP_parameter insertion_sort.8"
       locfile="../insertion_sort.mlw"
-      loclnum="87" loccnumb="6" loccnume="20"
+      loclnum="67" loccnumb="6" loccnume="20"
       expl="8. loop invariant init"
       sum="116be2658a4388229bb5f69477c827df"
       proved="true"
@@ -1061,7 +999,7 @@
      <goal
       name="WP_parameter insertion_sort.9"
       locfile="../insertion_sort.mlw"
-      loclnum="87" loccnumb="6" loccnume="20"
+      loclnum="67" loccnumb="6" loccnume="20"
       expl="9. type invariant"
       sum="fdb4657eef1bca3fd163402c5cbe7bd9"
       proved="true"
@@ -1081,7 +1019,7 @@
      <goal
       name="WP_parameter insertion_sort.10"
       locfile="../insertion_sort.mlw"
-      loclnum="87" loccnumb="6" loccnume="20"
+      loclnum="67" loccnumb="6" loccnume="20"
       expl="10. precondition"
       sum="b5d3321d2391f938992f26276542f12d"
       proved="true"
@@ -1101,7 +1039,7 @@
      <goal
       name="WP_parameter insertion_sort.11"
       locfile="../insertion_sort.mlw"
-      loclnum="87" loccnumb="6" loccnume="20"
+      loclnum="67" loccnumb="6" loccnume="20"
       expl="11. precondition"
       sum="7121433a7fc813ede9e48b45a1b945d2"
       proved="true"
@@ -1121,7 +1059,7 @@
      <goal
       name="WP_parameter insertion_sort.12"
       locfile="../insertion_sort.mlw"
-      loclnum="87" loccnumb="6" loccnume="20"
+      loclnum="67" loccnumb="6" loccnume="20"
       expl="12. precondition"
       sum="7e2bba19722a8466ed1c28045559c0f1"
       proved="true"
@@ -1141,7 +1079,7 @@
      <goal
       name="WP_parameter insertion_sort.13"
       locfile="../insertion_sort.mlw"
-      loclnum="87" loccnumb="6" loccnume="20"
+      loclnum="67" loccnumb="6" loccnume="20"
       expl="13. assertion"
       sum="d7531fa811750ab429bf33659815bbb7"
       proved="true"
@@ -1161,7 +1099,7 @@
      <goal
       name="WP_parameter insertion_sort.14"
       locfile="../insertion_sort.mlw"
-      loclnum="87" loccnumb="6" loccnume="20"
+      loclnum="67" loccnumb="6" loccnume="20"
       expl="14. loop invariant preservation"
       sum="0a671ff2419a12fd15c0a499280cb419"
       proved="true"
@@ -1181,7 +1119,7 @@
      <goal
       name="WP_parameter insertion_sort.15"
       locfile="../insertion_sort.mlw"
-      loclnum="87" loccnumb="6" loccnume="20"
+      loclnum="67" loccnumb="6" loccnume="20"
       expl="15. loop invariant preservation"
       sum="000227677fa7930641965d82fdddf4be"
       proved="true"
@@ -1190,7 +1128,7 @@
       <label
        name="expl:VC for insertion_sort"/>
       <proof
-       prover="5"
+       prover="4"
        timelimit="5"
        memlimit="1000"
        edited="insertion_sort_InsertionSortGen_WP_parameter_insertion_sort_1.v"
@@ -1202,7 +1140,7 @@
      <goal
       name="WP_parameter insertion_sort.16"
       locfile="../insertion_sort.mlw"
-      loclnum="87" loccnumb="6" loccnume="20"
+      loclnum="67" loccnumb="6" loccnume="20"
       expl="16. loop invariant preservation"
       sum="6e17dd6ad804abd13cabe2ca8e7ac1f8"
       proved="true"
@@ -1211,31 +1149,31 @@
       <label
        name="expl:VC for insertion_sort"/>
       <proof
+       prover="1"
+       timelimit="5"
+       memlimit="1000"
+       obsolete="false"
+       archived="false">
+       <result status="valid" time="0.02"/>
+      </proof>
+      <proof
        prover="2"
        timelimit="5"
        memlimit="1000"
        obsolete="false"
        archived="false">
-       <result status="valid" time="0.02"/>
+       <result status="valid" time="0.03"/>
       </proof>
       <proof
        prover="3"
        timelimit="5"
-       memlimit="1000"
-       obsolete="false"
-       archived="false">
-       <result status="valid" time="0.03"/>
-      </proof>
-      <proof
-       prover="4"
-       timelimit="5"
        memlimit="4000"
        obsolete="false"
        archived="false">
        <result status="valid" time="3.43"/>
       </proof>
       <proof
-       prover="6"
+       prover="5"
        timelimit="5"
        memlimit="1000"
        obsolete="false"
@@ -1246,7 +1184,7 @@
      <goal
       name="WP_parameter insertion_sort.17"
       locfile="../insertion_sort.mlw"
-      loclnum="87" loccnumb="6" loccnume="20"
+      loclnum="67" loccnumb="6" loccnume="20"
       expl="17. loop invariant preservation"
       sum="7237c826be1f015850696d9fa6088f87"
       proved="true"
@@ -1266,7 +1204,7 @@
      <goal
       name="WP_parameter insertion_sort.18"
       locfile="../insertion_sort.mlw"
-      loclnum="87" loccnumb="6" loccnume="20"
+      loclnum="67" loccnumb="6" loccnume="20"
       expl="18. loop variant decrease"
       sum="fcd3aba5ecca9bb81c9414f895854ffc"
       proved="true"
@@ -1286,7 +1224,7 @@
      <goal
       name="WP_parameter insertion_sort.19"
       locfile="../insertion_sort.mlw"
-      loclnum="87" loccnumb="6" loccnume="20"
+      loclnum="67" loccnumb="6" loccnume="20"
       expl="19. assertion"
       sum="80fd5173b6f3b435d7ca252d9b1f315c"
       proved="true"
@@ -1306,7 +1244,7 @@
      <goal
       name="WP_parameter insertion_sort.20"
       locfile="../insertion_sort.mlw"
-      loclnum="87" loccnumb="6" loccnume="20"
+      loclnum="67" loccnumb="6" loccnume="20"
       expl="20. precondition"
       sum="3ae9add188050b62d53361c3ab7066f7"
       proved="true"
@@ -1326,7 +1264,7 @@
      <goal
       name="WP_parameter insertion_sort.21"
       locfile="../insertion_sort.mlw"
-      loclnum="87" loccnumb="6" loccnume="20"
+      loclnum="67" loccnumb="6" loccnume="20"
       expl="21. loop invariant preservation"
       sum="f0b1363fd0e9539fdb1b9b0b639f37fe"
       proved="true"
@@ -1335,7 +1273,7 @@
       <label
        name="expl:VC for insertion_sort"/>
       <proof
-       prover="3"
+       prover="2"
        timelimit="5"
        memlimit="1000"
        obsolete="false"
@@ -1346,7 +1284,7 @@
      <goal
       name="WP_parameter insertion_sort.22"
       locfile="../insertion_sort.mlw"
-      loclnum="87" loccnumb="6" loccnume="20"
+      loclnum="67" loccnumb="6" loccnume="20"
       expl="22. assertion"
       sum="4adbfe643d33e590b6e6ceff1284afee"
       proved="true"
@@ -1366,7 +1304,7 @@
      <goal
       name="WP_parameter insertion_sort.23"
       locfile="../insertion_sort.mlw"
-      loclnum="87" loccnumb="6" loccnume="20"
+      loclnum="67" loccnumb="6" loccnume="20"
       expl="23. type invariant"
       sum="6035cc7ae63850f999fb3e362adbffe5"
       proved="true"
@@ -1386,7 +1324,7 @@
      <goal
       name="WP_parameter insertion_sort.24"
       locfile="../insertion_sort.mlw"
-      loclnum="87" loccnumb="6" loccnume="20"
+      loclnum="67" loccnumb="6" loccnume="20"
       expl="24. precondition"
       sum="f1d6ae7f733d7adc920eb34e94797482"
       proved="true"
@@ -1406,7 +1344,7 @@
      <goal
       name="WP_parameter insertion_sort.25"
       locfile="../insertion_sort.mlw"
-      loclnum="87" loccnumb="6" loccnume="20"
+      loclnum="67" loccnumb="6" loccnume="20"
       expl="25. loop invariant preservation"
       sum="db4b48292f4daac02c80d21fd16a1d73"
       proved="true"
@@ -1415,7 +1353,7 @@
       <label
        name="expl:VC for insertion_sort"/>
       <proof
-       prover="3"
+       prover="2"
        timelimit="5"
        memlimit="1000"
        obsolete="false"
@@ -1426,7 +1364,7 @@
      <goal
       name="WP_parameter insertion_sort.26"
       locfile="../insertion_sort.mlw"
-      loclnum="87" loccnumb="6" loccnume="20"
+      loclnum="67" loccnumb="6" loccnume="20"
       expl="26. type invariant"
       sum="0a4f9fd69cc1c74b2ca22a0f19a4f5d4"
       proved="true"
@@ -1446,7 +1384,7 @@
      <goal
       name="WP_parameter insertion_sort.27"
       locfile="../insertion_sort.mlw"
-      loclnum="87" loccnumb="6" loccnume="20"
+      loclnum="67" loccnumb="6" loccnume="20"
       expl="27. postcondition"
       sum="805af9cfeb22dec3043c6769841dcfba"
       proved="true"
