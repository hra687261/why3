--- conflicted
+++ resolved
@@ -159,46 +159,6 @@
   <proof prover="2"><result status="valid" time="0.03" steps="4938"/></proof>
   </goal>
   <goal name="fulcrum&#39;vc.10" expl="loop invariant preservation" proved="true">
-<<<<<<< HEAD
-  <proof prover="1"><result status="valid" time="0.02" steps="50"/></proof>
-  <proof prover="2"><result status="valid" time="0.08" steps="12574"/></proof>
-  </goal>
-  <goal name="fulcrum&#39;vc.11" expl="loop invariant preservation" proved="true">
-  <proof prover="1"><result status="valid" time="0.02" steps="54"/></proof>
-  <proof prover="2"><result status="valid" time="0.06" steps="9142"/></proof>
-  </goal>
-  <goal name="fulcrum&#39;vc.12" expl="loop invariant preservation" proved="true">
-  <proof prover="1"><result status="valid" time="0.01" steps="32"/></proof>
-  <proof prover="2"><result status="valid" time="0.04" steps="5667"/></proof>
-  </goal>
-  <goal name="fulcrum&#39;vc.13" expl="loop invariant preservation" proved="true">
-  <proof prover="1"><result status="valid" time="0.01" steps="36"/></proof>
-  <proof prover="2"><result status="valid" time="0.06" steps="8799"/></proof>
-  </goal>
-  <goal name="fulcrum&#39;vc.14" expl="loop invariant preservation" proved="true">
-  <proof prover="1"><result status="valid" time="0.02" steps="68"/></proof>
-  <proof prover="2"><result status="valid" time="0.05" steps="6850"/></proof>
-  </goal>
-  <goal name="fulcrum&#39;vc.15" expl="loop invariant preservation" proved="true">
-  <proof prover="1"><result status="valid" time="0.02" steps="46"/></proof>
-  <proof prover="2"><result status="valid" time="0.07" steps="11634"/></proof>
-  </goal>
-  <goal name="fulcrum&#39;vc.16" expl="loop invariant preservation" proved="true">
-  <proof prover="1"><result status="valid" time="0.02" steps="50"/></proof>
-  <proof prover="2"><result status="valid" time="0.06" steps="8872"/></proof>
-  </goal>
-  <goal name="fulcrum&#39;vc.17" expl="loop invariant preservation" proved="true">
-  <proof prover="1"><result status="valid" time="0.00" steps="28"/></proof>
-  <proof prover="2"><result status="valid" time="0.04" steps="5376"/></proof>
-  </goal>
-  <goal name="fulcrum&#39;vc.18" expl="loop invariant preservation" proved="true">
-  <proof prover="1"><result status="valid" time="0.01" steps="29"/></proof>
-  <proof prover="2"><result status="valid" time="0.04" steps="5097"/></proof>
-  </goal>
-  <goal name="fulcrum&#39;vc.19" expl="loop invariant preservation" proved="true">
-  <proof prover="1"><result status="valid" time="0.01" steps="35"/></proof>
-  <proof prover="2"><result status="valid" time="0.55" steps="75384"/></proof>
-=======
   <proof prover="1"><result status="valid" time="0.02" steps="52"/></proof>
   <proof prover="2"><result status="valid" time="0.08" steps="12855"/></proof>
   </goal>
@@ -237,7 +197,6 @@
   <goal name="fulcrum&#39;vc.19" expl="loop invariant preservation" proved="true">
   <proof prover="1"><result status="valid" time="0.01" steps="37"/></proof>
   <proof prover="2"><result status="valid" time="0.55" steps="77278"/></proof>
->>>>>>> 92c89c24
   </goal>
   <goal name="fulcrum&#39;vc.20" expl="postcondition" proved="true">
   <proof prover="1"><result status="valid" time="0.00" steps="14"/></proof>
