<?xml version="1.0" encoding="UTF-8"?>
<!DOCTYPE why3session PUBLIC "-//Why3//proof session v5//EN"
"http://why3.lri.fr/why3session.dtd">
<why3session shape_version="4">
<prover id="2" name="CVC4" version="1.4" timelimit="5" steplimit="0" memlimit="1000"/>
<prover id="4" name="Alt-Ergo" version="1.30" timelimit="5" steplimit="0" memlimit="1000"/>
<file name="../verifythis_2016_tree_traversal.mlw" proved="true">
<theory name="Memory" proved="true" sum="d41d8cd98f00b204e9800998ecf8427e">
</theory>
<theory name="TreeShape" proved="true" sum="0eacf1476175d18cc821b74286787184">
 <goal name="VC ext_set" expl="VC for ext_set" proved="true">
 <proof prover="4"><result status="valid" time="0.19" steps="852"/></proof>
 </goal>
 <goal name="VC ext_cur" expl="VC for ext_cur" proved="true">
 <proof prover="4"><result status="valid" time="0.00" steps="5"/></proof>
 </goal>
 <goal name="VC unicity" expl="VC for unicity" proved="true">
 <proof prover="4"><result status="valid" time="0.03" steps="267"/></proof>
 </goal>
 <goal name="VC not_below" expl="VC for not_below" proved="true">
 <proof prover="4"><result status="valid" time="1.54" steps="8037"/></proof>
 </goal>
</theory>
<<<<<<< HEAD
<theory name="Recursive" proved="true" sum="d005b4808342fafcc83343af41dd60a1">
 <goal name="VC markTree" expl="VC for markTree" proved="true">
 <transf name="split_goal_wp" proved="true" >
  <goal name="VC markTree.0" expl="exceptional postcondition" proved="true">
  <proof prover="4"><result status="valid" time="0.00" steps="9"/></proof>
=======
<theory name="Recursive" proved="true">
 <goal name="WP_parameter markTree" expl="VC for markTree" proved="true">
 <transf name="split_goal_right" proved="true" >
  <goal name="WP_parameter markTree.0" expl="exceptional postcondition" proved="true">
  <proof prover="1"><result status="valid" time="0.00" steps="10"/></proof>
>>>>>>> 8e560e42
  </goal>
  <goal name="VC markTree.1" expl="precondition" proved="true">
  <proof prover="4"><result status="valid" time="0.01" steps="11"/></proof>
  </goal>
  <goal name="VC markTree.2" expl="precondition" proved="true">
  <proof prover="4"><result status="valid" time="0.00" steps="13"/></proof>
  </goal>
  <goal name="VC markTree.3" expl="precondition" proved="true">
  <proof prover="4"><result status="valid" time="0.01" steps="14"/></proof>
  </goal>
  <goal name="VC markTree.4" expl="precondition" proved="true">
  <proof prover="4"><result status="valid" time="0.00" steps="15"/></proof>
  </goal>
  <goal name="VC markTree.5" expl="postcondition" proved="true">
  <proof prover="4"><result status="valid" time="0.00" steps="14"/></proof>
  </goal>
  <goal name="VC markTree.6" expl="postcondition" proved="true">
  <proof prover="4"><result status="valid" time="0.01" steps="18"/></proof>
  </goal>
  <goal name="VC markTree.7" expl="postcondition" proved="true">
  <proof prover="4"><result status="valid" time="0.01" steps="16"/></proof>
  </goal>
  <goal name="VC markTree.8" expl="postcondition" proved="true">
  <proof prover="4"><result status="valid" time="0.01" steps="19"/></proof>
  </goal>
  <goal name="VC markTree.9" expl="postcondition" proved="true">
  <proof prover="4"><result status="valid" time="0.00" steps="20"/></proof>
  </goal>
  <goal name="VC markTree.10" expl="precondition" proved="true">
  <proof prover="4"><result status="valid" time="0.00" steps="13"/></proof>
  </goal>
  <goal name="VC markTree.11" expl="precondition" proved="true">
  <proof prover="4"><result status="valid" time="0.01" steps="14"/></proof>
  </goal>
  <goal name="VC markTree.12" expl="precondition" proved="true">
  <proof prover="4"><result status="valid" time="0.01" steps="14"/></proof>
  </goal>
  <goal name="VC markTree.13" expl="precondition" proved="true">
  <proof prover="4"><result status="valid" time="0.01" steps="16"/></proof>
  </goal>
  <goal name="VC markTree.14" expl="precondition" proved="true">
  <proof prover="4"><result status="valid" time="0.01" steps="16"/></proof>
  </goal>
  <goal name="VC markTree.15" expl="precondition" proved="true">
  <proof prover="4"><result status="valid" time="0.01" steps="18"/></proof>
  </goal>
  <goal name="VC markTree.16" expl="postcondition" proved="true">
  <proof prover="4"><result status="valid" time="0.01" steps="18"/></proof>
  </goal>
  <goal name="VC markTree.17" expl="postcondition" proved="true">
  <proof prover="4"><result status="valid" time="0.01" steps="22"/></proof>
  </goal>
  <goal name="VC markTree.18" expl="postcondition" proved="true">
  <proof prover="4"><result status="valid" time="0.01" steps="20"/></proof>
  </goal>
  <goal name="VC markTree.19" expl="postcondition" proved="true">
  <proof prover="4"><result status="valid" time="0.02" steps="23"/></proof>
  </goal>
  <goal name="VC markTree.20" expl="postcondition" proved="true">
  <proof prover="4"><result status="valid" time="0.10" steps="255"/></proof>
  </goal>
  <goal name="VC markTree.21" expl="precondition" proved="true">
  <proof prover="4"><result status="valid" time="0.01" steps="7"/></proof>
  </goal>
  <goal name="VC markTree.22" expl="precondition" proved="true">
  <proof prover="4"><result status="valid" time="0.01" steps="7"/></proof>
  </goal>
  <goal name="VC markTree.23" expl="unreachable point" proved="true">
  <proof prover="4"><result status="valid" time="0.00" steps="11"/></proof>
  </goal>
  <goal name="VC markTree.24" expl="precondition" proved="true">
  <proof prover="4"><result status="valid" time="0.01" steps="39"/></proof>
  </goal>
  <goal name="VC markTree.25" expl="precondition" proved="true">
  <proof prover="4"><result status="valid" time="0.01" steps="17"/></proof>
  </goal>
  <goal name="VC markTree.26" expl="precondition" proved="true">
  <proof prover="4"><result status="valid" time="0.00" steps="2"/></proof>
  </goal>
  <goal name="VC markTree.27" expl="postcondition" proved="true">
  <proof prover="4"><result status="valid" time="0.00" steps="2"/></proof>
  </goal>
  <goal name="VC markTree.28" expl="postcondition" proved="true">
  <proof prover="2"><result status="valid" time="0.07"/></proof>
  </goal>
  <goal name="VC markTree.29" expl="precondition" proved="true">
  <proof prover="4"><result status="valid" time="0.02" steps="79"/></proof>
  </goal>
  <goal name="VC markTree.30" expl="precondition" proved="true">
  <proof prover="4"><result status="valid" time="0.01" steps="32"/></proof>
  </goal>
  <goal name="VC markTree.31" expl="variant decrease" proved="true">
  <proof prover="4"><result status="valid" time="0.01" steps="54"/></proof>
  </goal>
  <goal name="VC markTree.32" expl="precondition" proved="true">
  <proof prover="4"><result status="valid" time="0.02" steps="78"/></proof>
  </goal>
  <goal name="VC markTree.33" expl="precondition" proved="true">
  <proof prover="4"><result status="valid" time="0.02" steps="78"/></proof>
  </goal>
  <goal name="VC markTree.34" expl="precondition" proved="true">
  <proof prover="4"><result status="valid" time="0.05" steps="237"/></proof>
  </goal>
  <goal name="VC markTree.35" expl="precondition" proved="true">
  <proof prover="4"><result status="valid" time="0.01" steps="2"/></proof>
  </goal>
  <goal name="VC markTree.36" expl="precondition" proved="true">
  <proof prover="4"><result status="valid" time="0.03" steps="118"/></proof>
  </goal>
  <goal name="VC markTree.37" expl="precondition" proved="true">
  <proof prover="4"><result status="valid" time="0.01" steps="52"/></proof>
  </goal>
  <goal name="VC markTree.38" expl="variant decrease" proved="true">
  <proof prover="4"><result status="valid" time="0.02" steps="73"/></proof>
  </goal>
  <goal name="VC markTree.39" expl="precondition" proved="true">
  <proof prover="4"><result status="valid" time="0.03" steps="164"/></proof>
  </goal>
  <goal name="VC markTree.40" expl="precondition" proved="true">
  <proof prover="4"><result status="valid" time="0.04" steps="180"/></proof>
  </goal>
  <goal name="VC markTree.41" expl="precondition" proved="true">
  <proof prover="4"><result status="valid" time="0.13" steps="577"/></proof>
  </goal>
  <goal name="VC markTree.42" expl="precondition" proved="true">
  <proof prover="4"><result status="valid" time="0.01" steps="2"/></proof>
  </goal>
  <goal name="VC markTree.43" expl="postcondition" proved="true">
  <proof prover="4"><result status="valid" time="0.09" steps="369"/></proof>
  </goal>
  <goal name="VC markTree.44" expl="postcondition" proved="true">
  <proof prover="4"><result status="valid" time="0.12" steps="73"/></proof>
  </goal>
  <goal name="VC markTree.45" expl="postcondition" proved="true">
  <proof prover="4"><result status="valid" time="0.44" steps="1394"/></proof>
  </goal>
  <goal name="VC markTree.46" expl="postcondition" proved="true">
  <proof prover="4"><result status="valid" time="0.01" steps="40"/></proof>
  </goal>
  <goal name="VC markTree.47" expl="exceptional postcondition" proved="true">
  <proof prover="4"><result status="valid" time="0.01" steps="2"/></proof>
  </goal>
  <goal name="VC markTree.48" expl="exceptional postcondition" proved="true">
  <proof prover="4"><result status="valid" time="0.01" steps="2"/></proof>
  </goal>
  <goal name="VC markTree.49" expl="postcondition" proved="true">
  <proof prover="4"><result status="valid" time="0.01" steps="26"/></proof>
  </goal>
  <goal name="VC markTree.50" expl="postcondition" proved="true">
  <proof prover="4"><result status="valid" time="0.01" steps="41"/></proof>
  </goal>
  <goal name="VC markTree.51" expl="postcondition" proved="true">
  <proof prover="4"><result status="valid" time="0.06" steps="124"/></proof>
  </goal>
  <goal name="VC markTree.52" expl="postcondition" proved="true">
  <proof prover="4"><result status="valid" time="0.01" steps="23"/></proof>
  </goal>
  <goal name="VC markTree.53" expl="exceptional postcondition" proved="true">
  <proof prover="4"><result status="valid" time="0.01" steps="2"/></proof>
  </goal>
  <goal name="VC markTree.54" expl="precondition" proved="true">
  <proof prover="4"><result status="valid" time="0.00" steps="5"/></proof>
  </goal>
  <goal name="VC markTree.55" expl="precondition" proved="true">
  <proof prover="4"><result status="valid" time="0.00" steps="6"/></proof>
  </goal>
  <goal name="VC markTree.56" expl="loop invariant init" proved="true">
  <proof prover="4"><result status="valid" time="0.01" steps="2"/></proof>
  </goal>
  <goal name="VC markTree.57" expl="loop invariant init" proved="true">
  <proof prover="4"><result status="valid" time="0.01" steps="17"/></proof>
  </goal>
  <goal name="VC markTree.58" expl="precondition" proved="true">
  <proof prover="4"><result status="valid" time="0.01" steps="13"/></proof>
  </goal>
  <goal name="VC markTree.59" expl="precondition" proved="true">
  <proof prover="4"><result status="valid" time="0.01" steps="13"/></proof>
  </goal>
  <goal name="VC markTree.60" expl="loop variant decrease" proved="true">
  <proof prover="4"><result status="valid" time="0.01" steps="2"/></proof>
  </goal>
  <goal name="VC markTree.61" expl="loop invariant preservation" proved="true">
  <proof prover="4"><result status="valid" time="0.00" steps="2"/></proof>
  </goal>
  <goal name="VC markTree.62" expl="loop invariant preservation" proved="true">
  <proof prover="4"><result status="valid" time="0.00" steps="2"/></proof>
  </goal>
  <goal name="VC markTree.63" expl="precondition" proved="true">
  <proof prover="4"><result status="valid" time="0.01" steps="18"/></proof>
  </goal>
  <goal name="VC markTree.64" expl="precondition" proved="true">
  <proof prover="4"><result status="valid" time="0.01" steps="15"/></proof>
  </goal>
  <goal name="VC markTree.65" expl="postcondition" proved="true">
  <proof prover="4"><result status="valid" time="0.01" steps="15"/></proof>
  </goal>
  <goal name="VC markTree.66" expl="postcondition" proved="true">
  <proof prover="4"><result status="valid" time="0.01" steps="15"/></proof>
  </goal>
  <goal name="VC markTree.67" expl="postcondition" proved="true">
  <proof prover="4"><result status="valid" time="0.01" steps="16"/></proof>
  </goal>
  <goal name="VC markTree.68" expl="postcondition" proved="true">
  <proof prover="4"><result status="valid" time="0.01" steps="2"/></proof>
  </goal>
  <goal name="VC markTree.69" expl="postcondition" proved="true">
  <proof prover="4"><result status="valid" time="0.01" steps="2"/></proof>
  </goal>
  <goal name="VC markTree.70" expl="postcondition" proved="true">
  <proof prover="4"><result status="valid" time="0.00" steps="2"/></proof>
  </goal>
 </transf>
 </goal>
</theory>
<theory name="Iterative" proved="true" sum="00b54281a6656d1e252433a67e1d5d58">
 <goal name="VC stack_size_pos" expl="VC for stack_size_pos" proved="true">
 <proof prover="4"><result status="valid" time="0.07" steps="162"/></proof>
 </goal>
 <goal name="VC opening" expl="VC for opening" proved="true">
 <proof prover="4"><result status="valid" time="0.03" steps="90"/></proof>
 </goal>
 <goal name="VC closing" expl="VC for closing" proved="true">
 <proof prover="4"><result status="valid" time="0.27" steps="665"/></proof>
 </goal>
<<<<<<< HEAD
 <goal name="VC continuing" expl="VC for continuing" proved="true">
 <transf name="split_goal_wp" proved="true" >
  <goal name="VC continuing.0" expl="unreachable point" proved="true">
  <proof prover="4"><result status="valid" time="0.02" steps="14"/></proof>
=======
 <goal name="WP_parameter continuing" expl="VC for continuing" proved="true">
 <transf name="split_goal_right" proved="true" >
  <goal name="WP_parameter continuing.0" expl="unreachable point" proved="true">
  <proof prover="1"><result status="valid" time="0.04" steps="14"/></proof>
  </goal>
  <goal name="WP_parameter continuing.1" expl="unreachable point" proved="true">
  <proof prover="1"><result status="valid" time="0.04" steps="14"/></proof>
  </goal>
  <goal name="WP_parameter continuing.2" expl="precondition" proved="true">
  <proof prover="1"><result status="valid" time="0.10" steps="87"/></proof>
  </goal>
  <goal name="WP_parameter continuing.3" expl="assertion" proved="true">
  <proof prover="0"><result status="valid" time="0.13"/></proof>
  </goal>
  <goal name="WP_parameter continuing.4" expl="precondition" proved="true">
  <proof prover="1"><result status="valid" time="0.04" steps="52"/></proof>
  </goal>
  <goal name="WP_parameter continuing.5" expl="precondition" proved="true">
  <proof prover="1"><result status="valid" time="0.64" steps="755"/></proof>
  </goal>
  <goal name="WP_parameter continuing.6" expl="postcondition" proved="true">
  <proof prover="1"><result status="valid" time="0.03" steps="27"/></proof>
  </goal>
  <goal name="WP_parameter continuing.7" expl="postcondition" proved="true">
  <proof prover="1"><result status="valid" time="0.05" steps="41"/></proof>
  </goal>
  <goal name="WP_parameter continuing.8" expl="precondition" proved="true">
  <proof prover="1"><result status="valid" time="0.15" steps="72"/></proof>
>>>>>>> 8e560e42
  </goal>
  <goal name="VC continuing.1" expl="unreachable point" proved="true">
  <proof prover="4"><result status="valid" time="0.01" steps="14"/></proof>
  </goal>
  <goal name="VC continuing.2" expl="precondition" proved="true">
  <proof prover="4"><result status="valid" time="0.03" steps="59"/></proof>
  </goal>
  <goal name="VC continuing.3" expl="assertion" proved="true">
  <proof prover="4" timelimit="1"><result status="valid" time="0.10" steps="294"/></proof>
  </goal>
  <goal name="VC continuing.4" expl="precondition" proved="true">
  <proof prover="4"><result status="valid" time="0.03" steps="52"/></proof>
  </goal>
  <goal name="VC continuing.5" expl="precondition" proved="true">
  <proof prover="4"><result status="valid" time="0.29" steps="797"/></proof>
  </goal>
  <goal name="VC continuing.6" expl="postcondition" proved="true">
  <proof prover="4"><result status="valid" time="0.02" steps="19"/></proof>
  </goal>
  <goal name="VC continuing.7" expl="postcondition" proved="true">
  <proof prover="4"><result status="valid" time="0.02" steps="29"/></proof>
  </goal>
  <goal name="VC continuing.8" expl="precondition" proved="true">
  <proof prover="4"><result status="valid" time="0.25" steps="422"/></proof>
  </goal>
  <goal name="VC continuing.9" expl="precondition" proved="true">
  <proof prover="4"><result status="valid" time="0.02" steps="15"/></proof>
  </goal>
  <goal name="VC continuing.10" expl="precondition" proved="true">
  <proof prover="4"><result status="valid" time="0.07" steps="130"/></proof>
  </goal>
  <goal name="VC continuing.11" expl="precondition" proved="true">
  <proof prover="4"><result status="valid" time="0.30" steps="1011"/></proof>
  </goal>
  <goal name="VC continuing.12" expl="precondition" proved="true">
  <proof prover="4"><result status="valid" time="0.12" steps="252"/></proof>
  </goal>
  <goal name="VC continuing.13" expl="precondition" proved="true">
  <proof prover="4"><result status="valid" time="0.14" steps="345"/></proof>
  </goal>
  <goal name="VC continuing.14" expl="postcondition" proved="true">
  <proof prover="4"><result status="valid" time="0.02" steps="16"/></proof>
  </goal>
  <goal name="VC continuing.15" expl="postcondition" proved="true">
  <proof prover="4"><result status="valid" time="0.04" steps="65"/></proof>
  </goal>
  <goal name="VC continuing.16" expl="precondition" proved="true">
  <proof prover="4"><result status="valid" time="0.30" steps="417"/></proof>
  </goal>
  <goal name="VC continuing.17" expl="precondition" proved="true">
  <proof prover="4"><result status="valid" time="0.02" steps="16"/></proof>
  </goal>
  <goal name="VC continuing.18" expl="precondition" proved="true">
  <proof prover="4"><result status="valid" time="0.06" steps="174"/></proof>
  </goal>
  <goal name="VC continuing.19" expl="precondition" proved="true">
  <proof prover="4"><result status="valid" time="0.39" steps="1037"/></proof>
  </goal>
  <goal name="VC continuing.20" expl="precondition" proved="true">
  <proof prover="4"><result status="valid" time="0.30" steps="471"/></proof>
  </goal>
  <goal name="VC continuing.21" expl="precondition" proved="true">
  <proof prover="4"><result status="valid" time="0.29" steps="499"/></proof>
  </goal>
  <goal name="VC continuing.22" expl="postcondition" proved="true">
  <proof prover="4"><result status="valid" time="0.02" steps="17"/></proof>
  </goal>
  <goal name="VC continuing.23" expl="postcondition" proved="true">
  <proof prover="4"><result status="valid" time="0.03" steps="57"/></proof>
  </goal>
  <goal name="VC continuing.24" expl="assertion" proved="true">
  <proof prover="4"><result status="valid" time="0.68" steps="1292"/></proof>
  </goal>
  <goal name="VC continuing.25" expl="precondition" proved="true">
  <proof prover="4"><result status="valid" time="0.02" steps="39"/></proof>
  </goal>
<<<<<<< HEAD
  <goal name="VC continuing.26" expl="precondition" proved="true">
  <proof prover="4"><result status="valid" time="1.05" steps="1986"/></proof>
=======
  <goal name="WP_parameter continuing.34" expl="precondition" proved="true">
  <transf name="split_goal_right" proved="true" >
   <goal name="WP_parameter continuing.34.0" expl="VC for continuing" proved="true">
   <proof prover="1"><result status="valid" time="0.02" steps="18"/></proof>
   </goal>
   <goal name="WP_parameter continuing.34.1" expl="VC for continuing" proved="true">
   <proof prover="1"><result status="valid" time="0.21" steps="135"/></proof>
   </goal>
   <goal name="WP_parameter continuing.34.2" expl="VC for continuing" proved="true">
   <proof prover="1"><result status="valid" time="0.22" steps="191"/></proof>
   </goal>
   <goal name="WP_parameter continuing.34.3" expl="VC for continuing" proved="true">
   <transf name="introduce_premises" proved="true" >
    <goal name="WP_parameter continuing.34.3.0" expl="VC for continuing" proved="true">
    <transf name="inline_goal" proved="true" >
     <goal name="WP_parameter continuing.34.3.0.0" expl="VC for continuing" proved="true">
     <transf name="split_goal_right" proved="true" >
      <goal name="WP_parameter continuing.34.3.0.0.0" expl="VC for continuing" proved="true">
      <proof prover="1"><result status="valid" time="0.31" steps="241"/></proof>
      </goal>
      <goal name="WP_parameter continuing.34.3.0.0.1" expl="VC for continuing" proved="true">
      <proof prover="1"><result status="valid" time="0.99" steps="718"/></proof>
      </goal>
     </transf>
     </goal>
    </transf>
    </goal>
   </transf>
   </goal>
  </transf>
>>>>>>> 8e560e42
  </goal>
  <goal name="VC continuing.27" expl="postcondition" proved="true">
  <proof prover="4"><result status="valid" time="0.02" steps="18"/></proof>
  </goal>
  <goal name="VC continuing.28" expl="postcondition" proved="true">
  <proof prover="4"><result status="valid" time="0.02" steps="21"/></proof>
  </goal>
  <goal name="VC continuing.29" expl="postcondition" proved="true">
  <proof prover="4"><result status="valid" time="0.03" steps="49"/></proof>
  </goal>
  <goal name="VC continuing.30" expl="postcondition" proved="true">
  <proof prover="4"><result status="valid" time="0.02" steps="36"/></proof>
  </goal>
 </transf>
 </goal>
<<<<<<< HEAD
 <goal name="VC markTree" expl="VC for markTree" proved="true">
 <proof prover="4"><result status="valid" time="1.21" steps="2062"/></proof>
=======
 <goal name="WP_parameter markTree" expl="VC for markTree" proved="true">
 <transf name="split_goal_right" proved="true" >
  <goal name="WP_parameter markTree.0" expl="precondition" proved="true">
  <proof prover="1"><result status="valid" time="0.02" steps="14"/></proof>
  </goal>
  <goal name="WP_parameter markTree.1" expl="precondition" proved="true">
  <proof prover="1"><result status="valid" time="0.01" steps="13"/></proof>
  </goal>
  <goal name="WP_parameter markTree.2" expl="precondition" proved="true">
  <proof prover="1"><result status="valid" time="0.02" steps="13"/></proof>
  </goal>
  <goal name="WP_parameter markTree.3" expl="loop invariant init" proved="true">
  <proof prover="1"><result status="valid" time="0.02" steps="18"/></proof>
  </goal>
  <goal name="WP_parameter markTree.4" expl="loop invariant init" proved="true">
  <proof prover="1"><result status="valid" time="0.02" steps="18"/></proof>
  </goal>
  <goal name="WP_parameter markTree.5" expl="loop invariant init" proved="true">
  <proof prover="1"><result status="valid" time="0.02" steps="18"/></proof>
  </goal>
  <goal name="WP_parameter markTree.6" expl="loop invariant init" proved="true">
  <proof prover="1"><result status="valid" time="0.02" steps="18"/></proof>
  </goal>
  <goal name="WP_parameter markTree.7" expl="loop invariant init" proved="true">
  <proof prover="1"><result status="valid" time="0.02" steps="18"/></proof>
  </goal>
  <goal name="WP_parameter markTree.8" expl="loop invariant init" proved="true">
  <proof prover="1"><result status="valid" time="0.02" steps="18"/></proof>
  </goal>
  <goal name="WP_parameter markTree.9" expl="VC for markTree" proved="true">
  <proof prover="1"><result status="valid" time="0.02" steps="25"/></proof>
  </goal>
  <goal name="WP_parameter markTree.10" expl="precondition" proved="true">
  <proof prover="1"><result status="valid" time="0.02" steps="27"/></proof>
  </goal>
  <goal name="WP_parameter markTree.11" expl="precondition" proved="true">
  <proof prover="1"><result status="valid" time="0.02" steps="28"/></proof>
  </goal>
  <goal name="WP_parameter markTree.12" expl="precondition" proved="true">
  <proof prover="1"><result status="valid" time="0.02" steps="30"/></proof>
  </goal>
  <goal name="WP_parameter markTree.13" expl="precondition" proved="true">
  <proof prover="1"><result status="valid" time="0.03" steps="32"/></proof>
  </goal>
  <goal name="WP_parameter markTree.14" expl="precondition" proved="true">
  <proof prover="1"><result status="valid" time="0.03" steps="42"/></proof>
  </goal>
  <goal name="WP_parameter markTree.15" expl="precondition" proved="true">
  <proof prover="1"><result status="valid" time="0.06" steps="148"/></proof>
  </goal>
  <goal name="WP_parameter markTree.16" expl="loop invariant preservation" proved="true">
  <proof prover="1"><result status="valid" time="0.03" steps="46"/></proof>
  </goal>
  <goal name="WP_parameter markTree.17" expl="loop invariant preservation" proved="true">
  <proof prover="1"><result status="valid" time="0.03" steps="45"/></proof>
  </goal>
  <goal name="WP_parameter markTree.18" expl="loop invariant preservation" proved="true">
  <proof prover="1"><result status="valid" time="0.03" steps="45"/></proof>
  </goal>
  <goal name="WP_parameter markTree.19" expl="loop invariant preservation" proved="true">
  <proof prover="1"><result status="valid" time="0.03" steps="45"/></proof>
  </goal>
  <goal name="WP_parameter markTree.20" expl="loop invariant preservation" proved="true">
  <proof prover="1"><result status="valid" time="0.03" steps="45"/></proof>
  </goal>
  <goal name="WP_parameter markTree.21" expl="loop invariant preservation" proved="true">
  <proof prover="1"><result status="valid" time="0.03" steps="45"/></proof>
  </goal>
  <goal name="WP_parameter markTree.22" expl="loop variant decrease" proved="true">
  <proof prover="1"><result status="valid" time="0.06" steps="115"/></proof>
  </goal>
  <goal name="WP_parameter markTree.23" expl="precondition" proved="true">
  <proof prover="1"><result status="valid" time="0.02" steps="32"/></proof>
  </goal>
  <goal name="WP_parameter markTree.24" expl="precondition" proved="true">
  <proof prover="1"><result status="valid" time="0.02" steps="33"/></proof>
  </goal>
  <goal name="WP_parameter markTree.25" expl="precondition" proved="true">
  <proof prover="1"><result status="valid" time="0.02" steps="33"/></proof>
  </goal>
  <goal name="WP_parameter markTree.26" expl="precondition" proved="true">
  <proof prover="1"><result status="valid" time="0.02" steps="34"/></proof>
  </goal>
  <goal name="WP_parameter markTree.27" expl="precondition" proved="true">
  <proof prover="1"><result status="valid" time="0.03" steps="34"/></proof>
  </goal>
  <goal name="WP_parameter markTree.28" expl="precondition" proved="true">
  <proof prover="1"><result status="valid" time="0.02" steps="35"/></proof>
  </goal>
  <goal name="WP_parameter markTree.29" expl="precondition" proved="true">
  <proof prover="1"><result status="valid" time="0.03" steps="45"/></proof>
  </goal>
  <goal name="WP_parameter markTree.30" expl="precondition" proved="true">
  <proof prover="1"><result status="valid" time="1.66" steps="762"/></proof>
  </goal>
  <goal name="WP_parameter markTree.31" expl="loop invariant preservation" proved="true">
  <proof prover="1"><result status="valid" time="0.04" steps="49"/></proof>
  </goal>
  <goal name="WP_parameter markTree.32" expl="loop invariant preservation" proved="true">
  <proof prover="1"><result status="valid" time="0.03" steps="48"/></proof>
  </goal>
  <goal name="WP_parameter markTree.33" expl="loop invariant preservation" proved="true">
  <proof prover="1"><result status="valid" time="0.03" steps="48"/></proof>
  </goal>
  <goal name="WP_parameter markTree.34" expl="loop invariant preservation" proved="true">
  <proof prover="1"><result status="valid" time="0.03" steps="48"/></proof>
  </goal>
  <goal name="WP_parameter markTree.35" expl="loop invariant preservation" proved="true">
  <proof prover="1"><result status="valid" time="0.03" steps="48"/></proof>
  </goal>
  <goal name="WP_parameter markTree.36" expl="loop invariant preservation" proved="true">
  <proof prover="1"><result status="valid" time="0.03" steps="48"/></proof>
  </goal>
  <goal name="WP_parameter markTree.37" expl="loop variant decrease" proved="true">
  <proof prover="1"><result status="valid" time="0.10" steps="120"/></proof>
  </goal>
  <goal name="WP_parameter markTree.38" expl="precondition" proved="true">
  <proof prover="1"><result status="valid" time="0.02" steps="30"/></proof>
  </goal>
  <goal name="WP_parameter markTree.39" expl="precondition" proved="true">
  <proof prover="1"><result status="valid" time="0.03" steps="31"/></proof>
  </goal>
  <goal name="WP_parameter markTree.40" expl="precondition" proved="true">
  <proof prover="1"><result status="valid" time="0.03" steps="31"/></proof>
  </goal>
  <goal name="WP_parameter markTree.41" expl="precondition" proved="true">
  <proof prover="1"><result status="valid" time="0.03" steps="32"/></proof>
  </goal>
  <goal name="WP_parameter markTree.42" expl="precondition" proved="true">
  <proof prover="1"><result status="valid" time="0.03" steps="32"/></proof>
  </goal>
  <goal name="WP_parameter markTree.43" expl="precondition" proved="true">
  <proof prover="1"><result status="valid" time="0.04" steps="33"/></proof>
  </goal>
  <goal name="WP_parameter markTree.44" expl="precondition" proved="true">
  <proof prover="1"><result status="valid" time="0.03" steps="43"/></proof>
  </goal>
  <goal name="WP_parameter markTree.45" expl="precondition" proved="true">
  <proof prover="1"><result status="valid" time="3.07" steps="1708"/></proof>
  </goal>
  <goal name="WP_parameter markTree.46" expl="loop invariant preservation" proved="true">
  <proof prover="1"><result status="valid" time="0.03" steps="46"/></proof>
  </goal>
  <goal name="WP_parameter markTree.47" expl="loop invariant preservation" proved="true">
  <proof prover="1"><result status="valid" time="0.04" steps="46"/></proof>
  </goal>
  <goal name="WP_parameter markTree.48" expl="loop invariant preservation" proved="true">
  <proof prover="1"><result status="valid" time="0.03" steps="46"/></proof>
  </goal>
  <goal name="WP_parameter markTree.49" expl="loop invariant preservation" proved="true">
  <proof prover="1"><result status="valid" time="0.03" steps="46"/></proof>
  </goal>
  <goal name="WP_parameter markTree.50" expl="loop invariant preservation" proved="true">
  <proof prover="1"><result status="valid" time="0.03" steps="46"/></proof>
  </goal>
  <goal name="WP_parameter markTree.51" expl="loop invariant preservation" proved="true">
  <proof prover="1"><result status="valid" time="0.04" steps="46"/></proof>
  </goal>
  <goal name="WP_parameter markTree.52" expl="loop variant decrease" proved="true">
  <proof prover="1"><result status="valid" time="0.07" steps="118"/></proof>
  </goal>
  <goal name="WP_parameter markTree.53" expl="precondition" proved="true">
  <proof prover="1"><result status="valid" time="0.03" steps="53"/></proof>
  </goal>
  <goal name="WP_parameter markTree.54" expl="precondition" proved="true">
  <proof prover="1"><result status="valid" time="0.02" steps="27"/></proof>
  </goal>
  <goal name="WP_parameter markTree.55" expl="postcondition" proved="true">
  <proof prover="1"><result status="valid" time="0.02" steps="30"/></proof>
  </goal>
  <goal name="WP_parameter markTree.56" expl="postcondition" proved="true">
  <proof prover="1"><result status="valid" time="0.02" steps="43"/></proof>
  </goal>
  <goal name="WP_parameter markTree.57" expl="postcondition" proved="true">
  <proof prover="1"><result status="valid" time="0.03" steps="43"/></proof>
  </goal>
  <goal name="WP_parameter markTree.58" expl="unreachable point" proved="true">
  <proof prover="1"><result status="valid" time="0.11" steps="170"/></proof>
  </goal>
 </transf>
>>>>>>> 8e560e42
 </goal>
</theory>
</file>
</why3session><|MERGE_RESOLUTION|>--- conflicted
+++ resolved
@@ -21,19 +21,11 @@
  <proof prover="4"><result status="valid" time="1.54" steps="8037"/></proof>
  </goal>
 </theory>
-<<<<<<< HEAD
 <theory name="Recursive" proved="true" sum="d005b4808342fafcc83343af41dd60a1">
  <goal name="VC markTree" expl="VC for markTree" proved="true">
- <transf name="split_goal_wp" proved="true" >
+ <transf name="split_goal_right" proved="true" >
   <goal name="VC markTree.0" expl="exceptional postcondition" proved="true">
   <proof prover="4"><result status="valid" time="0.00" steps="9"/></proof>
-=======
-<theory name="Recursive" proved="true">
- <goal name="WP_parameter markTree" expl="VC for markTree" proved="true">
- <transf name="split_goal_right" proved="true" >
-  <goal name="WP_parameter markTree.0" expl="exceptional postcondition" proved="true">
-  <proof prover="1"><result status="valid" time="0.00" steps="10"/></proof>
->>>>>>> 8e560e42
   </goal>
   <goal name="VC markTree.1" expl="precondition" proved="true">
   <proof prover="4"><result status="valid" time="0.01" steps="11"/></proof>
@@ -258,41 +250,10 @@
  <goal name="VC closing" expl="VC for closing" proved="true">
  <proof prover="4"><result status="valid" time="0.27" steps="665"/></proof>
  </goal>
-<<<<<<< HEAD
  <goal name="VC continuing" expl="VC for continuing" proved="true">
- <transf name="split_goal_wp" proved="true" >
+ <transf name="split_goal_right" proved="true" >
   <goal name="VC continuing.0" expl="unreachable point" proved="true">
   <proof prover="4"><result status="valid" time="0.02" steps="14"/></proof>
-=======
- <goal name="WP_parameter continuing" expl="VC for continuing" proved="true">
- <transf name="split_goal_right" proved="true" >
-  <goal name="WP_parameter continuing.0" expl="unreachable point" proved="true">
-  <proof prover="1"><result status="valid" time="0.04" steps="14"/></proof>
-  </goal>
-  <goal name="WP_parameter continuing.1" expl="unreachable point" proved="true">
-  <proof prover="1"><result status="valid" time="0.04" steps="14"/></proof>
-  </goal>
-  <goal name="WP_parameter continuing.2" expl="precondition" proved="true">
-  <proof prover="1"><result status="valid" time="0.10" steps="87"/></proof>
-  </goal>
-  <goal name="WP_parameter continuing.3" expl="assertion" proved="true">
-  <proof prover="0"><result status="valid" time="0.13"/></proof>
-  </goal>
-  <goal name="WP_parameter continuing.4" expl="precondition" proved="true">
-  <proof prover="1"><result status="valid" time="0.04" steps="52"/></proof>
-  </goal>
-  <goal name="WP_parameter continuing.5" expl="precondition" proved="true">
-  <proof prover="1"><result status="valid" time="0.64" steps="755"/></proof>
-  </goal>
-  <goal name="WP_parameter continuing.6" expl="postcondition" proved="true">
-  <proof prover="1"><result status="valid" time="0.03" steps="27"/></proof>
-  </goal>
-  <goal name="WP_parameter continuing.7" expl="postcondition" proved="true">
-  <proof prover="1"><result status="valid" time="0.05" steps="41"/></proof>
-  </goal>
-  <goal name="WP_parameter continuing.8" expl="precondition" proved="true">
-  <proof prover="1"><result status="valid" time="0.15" steps="72"/></proof>
->>>>>>> 8e560e42
   </goal>
   <goal name="VC continuing.1" expl="unreachable point" proved="true">
   <proof prover="4"><result status="valid" time="0.01" steps="14"/></proof>
@@ -369,41 +330,8 @@
   <goal name="VC continuing.25" expl="precondition" proved="true">
   <proof prover="4"><result status="valid" time="0.02" steps="39"/></proof>
   </goal>
-<<<<<<< HEAD
   <goal name="VC continuing.26" expl="precondition" proved="true">
   <proof prover="4"><result status="valid" time="1.05" steps="1986"/></proof>
-=======
-  <goal name="WP_parameter continuing.34" expl="precondition" proved="true">
-  <transf name="split_goal_right" proved="true" >
-   <goal name="WP_parameter continuing.34.0" expl="VC for continuing" proved="true">
-   <proof prover="1"><result status="valid" time="0.02" steps="18"/></proof>
-   </goal>
-   <goal name="WP_parameter continuing.34.1" expl="VC for continuing" proved="true">
-   <proof prover="1"><result status="valid" time="0.21" steps="135"/></proof>
-   </goal>
-   <goal name="WP_parameter continuing.34.2" expl="VC for continuing" proved="true">
-   <proof prover="1"><result status="valid" time="0.22" steps="191"/></proof>
-   </goal>
-   <goal name="WP_parameter continuing.34.3" expl="VC for continuing" proved="true">
-   <transf name="introduce_premises" proved="true" >
-    <goal name="WP_parameter continuing.34.3.0" expl="VC for continuing" proved="true">
-    <transf name="inline_goal" proved="true" >
-     <goal name="WP_parameter continuing.34.3.0.0" expl="VC for continuing" proved="true">
-     <transf name="split_goal_right" proved="true" >
-      <goal name="WP_parameter continuing.34.3.0.0.0" expl="VC for continuing" proved="true">
-      <proof prover="1"><result status="valid" time="0.31" steps="241"/></proof>
-      </goal>
-      <goal name="WP_parameter continuing.34.3.0.0.1" expl="VC for continuing" proved="true">
-      <proof prover="1"><result status="valid" time="0.99" steps="718"/></proof>
-      </goal>
-     </transf>
-     </goal>
-    </transf>
-    </goal>
-   </transf>
-   </goal>
-  </transf>
->>>>>>> 8e560e42
   </goal>
   <goal name="VC continuing.27" expl="postcondition" proved="true">
   <proof prover="4"><result status="valid" time="0.02" steps="18"/></proof>
@@ -419,191 +347,8 @@
   </goal>
  </transf>
  </goal>
-<<<<<<< HEAD
  <goal name="VC markTree" expl="VC for markTree" proved="true">
  <proof prover="4"><result status="valid" time="1.21" steps="2062"/></proof>
-=======
- <goal name="WP_parameter markTree" expl="VC for markTree" proved="true">
- <transf name="split_goal_right" proved="true" >
-  <goal name="WP_parameter markTree.0" expl="precondition" proved="true">
-  <proof prover="1"><result status="valid" time="0.02" steps="14"/></proof>
-  </goal>
-  <goal name="WP_parameter markTree.1" expl="precondition" proved="true">
-  <proof prover="1"><result status="valid" time="0.01" steps="13"/></proof>
-  </goal>
-  <goal name="WP_parameter markTree.2" expl="precondition" proved="true">
-  <proof prover="1"><result status="valid" time="0.02" steps="13"/></proof>
-  </goal>
-  <goal name="WP_parameter markTree.3" expl="loop invariant init" proved="true">
-  <proof prover="1"><result status="valid" time="0.02" steps="18"/></proof>
-  </goal>
-  <goal name="WP_parameter markTree.4" expl="loop invariant init" proved="true">
-  <proof prover="1"><result status="valid" time="0.02" steps="18"/></proof>
-  </goal>
-  <goal name="WP_parameter markTree.5" expl="loop invariant init" proved="true">
-  <proof prover="1"><result status="valid" time="0.02" steps="18"/></proof>
-  </goal>
-  <goal name="WP_parameter markTree.6" expl="loop invariant init" proved="true">
-  <proof prover="1"><result status="valid" time="0.02" steps="18"/></proof>
-  </goal>
-  <goal name="WP_parameter markTree.7" expl="loop invariant init" proved="true">
-  <proof prover="1"><result status="valid" time="0.02" steps="18"/></proof>
-  </goal>
-  <goal name="WP_parameter markTree.8" expl="loop invariant init" proved="true">
-  <proof prover="1"><result status="valid" time="0.02" steps="18"/></proof>
-  </goal>
-  <goal name="WP_parameter markTree.9" expl="VC for markTree" proved="true">
-  <proof prover="1"><result status="valid" time="0.02" steps="25"/></proof>
-  </goal>
-  <goal name="WP_parameter markTree.10" expl="precondition" proved="true">
-  <proof prover="1"><result status="valid" time="0.02" steps="27"/></proof>
-  </goal>
-  <goal name="WP_parameter markTree.11" expl="precondition" proved="true">
-  <proof prover="1"><result status="valid" time="0.02" steps="28"/></proof>
-  </goal>
-  <goal name="WP_parameter markTree.12" expl="precondition" proved="true">
-  <proof prover="1"><result status="valid" time="0.02" steps="30"/></proof>
-  </goal>
-  <goal name="WP_parameter markTree.13" expl="precondition" proved="true">
-  <proof prover="1"><result status="valid" time="0.03" steps="32"/></proof>
-  </goal>
-  <goal name="WP_parameter markTree.14" expl="precondition" proved="true">
-  <proof prover="1"><result status="valid" time="0.03" steps="42"/></proof>
-  </goal>
-  <goal name="WP_parameter markTree.15" expl="precondition" proved="true">
-  <proof prover="1"><result status="valid" time="0.06" steps="148"/></proof>
-  </goal>
-  <goal name="WP_parameter markTree.16" expl="loop invariant preservation" proved="true">
-  <proof prover="1"><result status="valid" time="0.03" steps="46"/></proof>
-  </goal>
-  <goal name="WP_parameter markTree.17" expl="loop invariant preservation" proved="true">
-  <proof prover="1"><result status="valid" time="0.03" steps="45"/></proof>
-  </goal>
-  <goal name="WP_parameter markTree.18" expl="loop invariant preservation" proved="true">
-  <proof prover="1"><result status="valid" time="0.03" steps="45"/></proof>
-  </goal>
-  <goal name="WP_parameter markTree.19" expl="loop invariant preservation" proved="true">
-  <proof prover="1"><result status="valid" time="0.03" steps="45"/></proof>
-  </goal>
-  <goal name="WP_parameter markTree.20" expl="loop invariant preservation" proved="true">
-  <proof prover="1"><result status="valid" time="0.03" steps="45"/></proof>
-  </goal>
-  <goal name="WP_parameter markTree.21" expl="loop invariant preservation" proved="true">
-  <proof prover="1"><result status="valid" time="0.03" steps="45"/></proof>
-  </goal>
-  <goal name="WP_parameter markTree.22" expl="loop variant decrease" proved="true">
-  <proof prover="1"><result status="valid" time="0.06" steps="115"/></proof>
-  </goal>
-  <goal name="WP_parameter markTree.23" expl="precondition" proved="true">
-  <proof prover="1"><result status="valid" time="0.02" steps="32"/></proof>
-  </goal>
-  <goal name="WP_parameter markTree.24" expl="precondition" proved="true">
-  <proof prover="1"><result status="valid" time="0.02" steps="33"/></proof>
-  </goal>
-  <goal name="WP_parameter markTree.25" expl="precondition" proved="true">
-  <proof prover="1"><result status="valid" time="0.02" steps="33"/></proof>
-  </goal>
-  <goal name="WP_parameter markTree.26" expl="precondition" proved="true">
-  <proof prover="1"><result status="valid" time="0.02" steps="34"/></proof>
-  </goal>
-  <goal name="WP_parameter markTree.27" expl="precondition" proved="true">
-  <proof prover="1"><result status="valid" time="0.03" steps="34"/></proof>
-  </goal>
-  <goal name="WP_parameter markTree.28" expl="precondition" proved="true">
-  <proof prover="1"><result status="valid" time="0.02" steps="35"/></proof>
-  </goal>
-  <goal name="WP_parameter markTree.29" expl="precondition" proved="true">
-  <proof prover="1"><result status="valid" time="0.03" steps="45"/></proof>
-  </goal>
-  <goal name="WP_parameter markTree.30" expl="precondition" proved="true">
-  <proof prover="1"><result status="valid" time="1.66" steps="762"/></proof>
-  </goal>
-  <goal name="WP_parameter markTree.31" expl="loop invariant preservation" proved="true">
-  <proof prover="1"><result status="valid" time="0.04" steps="49"/></proof>
-  </goal>
-  <goal name="WP_parameter markTree.32" expl="loop invariant preservation" proved="true">
-  <proof prover="1"><result status="valid" time="0.03" steps="48"/></proof>
-  </goal>
-  <goal name="WP_parameter markTree.33" expl="loop invariant preservation" proved="true">
-  <proof prover="1"><result status="valid" time="0.03" steps="48"/></proof>
-  </goal>
-  <goal name="WP_parameter markTree.34" expl="loop invariant preservation" proved="true">
-  <proof prover="1"><result status="valid" time="0.03" steps="48"/></proof>
-  </goal>
-  <goal name="WP_parameter markTree.35" expl="loop invariant preservation" proved="true">
-  <proof prover="1"><result status="valid" time="0.03" steps="48"/></proof>
-  </goal>
-  <goal name="WP_parameter markTree.36" expl="loop invariant preservation" proved="true">
-  <proof prover="1"><result status="valid" time="0.03" steps="48"/></proof>
-  </goal>
-  <goal name="WP_parameter markTree.37" expl="loop variant decrease" proved="true">
-  <proof prover="1"><result status="valid" time="0.10" steps="120"/></proof>
-  </goal>
-  <goal name="WP_parameter markTree.38" expl="precondition" proved="true">
-  <proof prover="1"><result status="valid" time="0.02" steps="30"/></proof>
-  </goal>
-  <goal name="WP_parameter markTree.39" expl="precondition" proved="true">
-  <proof prover="1"><result status="valid" time="0.03" steps="31"/></proof>
-  </goal>
-  <goal name="WP_parameter markTree.40" expl="precondition" proved="true">
-  <proof prover="1"><result status="valid" time="0.03" steps="31"/></proof>
-  </goal>
-  <goal name="WP_parameter markTree.41" expl="precondition" proved="true">
-  <proof prover="1"><result status="valid" time="0.03" steps="32"/></proof>
-  </goal>
-  <goal name="WP_parameter markTree.42" expl="precondition" proved="true">
-  <proof prover="1"><result status="valid" time="0.03" steps="32"/></proof>
-  </goal>
-  <goal name="WP_parameter markTree.43" expl="precondition" proved="true">
-  <proof prover="1"><result status="valid" time="0.04" steps="33"/></proof>
-  </goal>
-  <goal name="WP_parameter markTree.44" expl="precondition" proved="true">
-  <proof prover="1"><result status="valid" time="0.03" steps="43"/></proof>
-  </goal>
-  <goal name="WP_parameter markTree.45" expl="precondition" proved="true">
-  <proof prover="1"><result status="valid" time="3.07" steps="1708"/></proof>
-  </goal>
-  <goal name="WP_parameter markTree.46" expl="loop invariant preservation" proved="true">
-  <proof prover="1"><result status="valid" time="0.03" steps="46"/></proof>
-  </goal>
-  <goal name="WP_parameter markTree.47" expl="loop invariant preservation" proved="true">
-  <proof prover="1"><result status="valid" time="0.04" steps="46"/></proof>
-  </goal>
-  <goal name="WP_parameter markTree.48" expl="loop invariant preservation" proved="true">
-  <proof prover="1"><result status="valid" time="0.03" steps="46"/></proof>
-  </goal>
-  <goal name="WP_parameter markTree.49" expl="loop invariant preservation" proved="true">
-  <proof prover="1"><result status="valid" time="0.03" steps="46"/></proof>
-  </goal>
-  <goal name="WP_parameter markTree.50" expl="loop invariant preservation" proved="true">
-  <proof prover="1"><result status="valid" time="0.03" steps="46"/></proof>
-  </goal>
-  <goal name="WP_parameter markTree.51" expl="loop invariant preservation" proved="true">
-  <proof prover="1"><result status="valid" time="0.04" steps="46"/></proof>
-  </goal>
-  <goal name="WP_parameter markTree.52" expl="loop variant decrease" proved="true">
-  <proof prover="1"><result status="valid" time="0.07" steps="118"/></proof>
-  </goal>
-  <goal name="WP_parameter markTree.53" expl="precondition" proved="true">
-  <proof prover="1"><result status="valid" time="0.03" steps="53"/></proof>
-  </goal>
-  <goal name="WP_parameter markTree.54" expl="precondition" proved="true">
-  <proof prover="1"><result status="valid" time="0.02" steps="27"/></proof>
-  </goal>
-  <goal name="WP_parameter markTree.55" expl="postcondition" proved="true">
-  <proof prover="1"><result status="valid" time="0.02" steps="30"/></proof>
-  </goal>
-  <goal name="WP_parameter markTree.56" expl="postcondition" proved="true">
-  <proof prover="1"><result status="valid" time="0.02" steps="43"/></proof>
-  </goal>
-  <goal name="WP_parameter markTree.57" expl="postcondition" proved="true">
-  <proof prover="1"><result status="valid" time="0.03" steps="43"/></proof>
-  </goal>
-  <goal name="WP_parameter markTree.58" expl="unreachable point" proved="true">
-  <proof prover="1"><result status="valid" time="0.11" steps="170"/></proof>
-  </goal>
- </transf>
->>>>>>> 8e560e42
  </goal>
 </theory>
 </file>
