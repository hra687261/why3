--- conflicted
+++ resolved
@@ -5,16 +5,16 @@
 <file name="../16_subst.mlw">
 <theory name="Issue16">
  <goal name="g2">
- <transf name="simplify_trivial_quantification_in_goal" >
-  <goal name="g2.0">
-  </goal>
- </transf>
- <transf name="split_vc" >
+ <transf name="introduce_premises" >
   <goal name="g2.0">
   <transf name="subst" arg1="x">
    <goal name="g2.0.0">
    </goal>
   </transf>
+  </goal>
+ </transf>
+ <transf name="simplify_trivial_quantification_in_goal" >
+  <goal name="g2.0">
   </goal>
  </transf>
  </goal>
@@ -33,8 +33,6 @@
  <goal name="g3">
  <transf name="introduce_premises" >
   <goal name="g3.0">
-<<<<<<< HEAD
-=======
   <transf name="subst" arg1="z,x">
    <goal name="g3.0.0">
    </goal>
@@ -65,15 +63,12 @@
    <goal name="g2.0.0">
    </goal>
   </transf>
->>>>>>> c31496d6
   </goal>
  </transf>
  </goal>
 </theory>
 <theory name="Other">
  <goal name="g">
-<<<<<<< HEAD
-=======
  <transf name="subst" arg1="x">
   <goal name="g.0">
   </goal>
@@ -82,7 +77,6 @@
   <goal name="g.0">
   </goal>
  </transf>
->>>>>>> c31496d6
  <transf name="subst_all" >
   <goal name="g.0">
   </goal>
