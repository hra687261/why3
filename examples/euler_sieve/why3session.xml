<?xml version="1.0" encoding="UTF-8"?>
<!DOCTYPE why3session PUBLIC "-//Why3//proof session v5//EN"
"http://why3.lri.fr/why3session.dtd">
<why3session shape_version="6">
<prover id="0" name="Alt-Ergo" version="2.0.0" timelimit="5" steplimit="0" memlimit="1000"/>
<prover id="1" name="Z3" version="3.2" timelimit="5" steplimit="0" memlimit="1000"/>
<prover id="2" name="Z3" version="4.7.1" timelimit="1" steplimit="0" memlimit="1000"/>
<prover id="3" name="Vampire" version="4.2.2" timelimit="5" steplimit="0" memlimit="1000"/>
<prover id="4" name="Eprover" version="2.0" timelimit="5" steplimit="0" memlimit="1000"/>
<prover id="5" name="CVC4" version="1.7" timelimit="1" steplimit="0" memlimit="1000"/>
<prover id="6" name="Alt-Ergo" version="2.4.1" timelimit="5" steplimit="0" memlimit="1000"/>
<prover id="8" name="CVC3" version="2.4.1" timelimit="5" steplimit="0" memlimit="1000"/>
<prover id="9" name="Alt-Ergo" version="2.3.3" timelimit="5" steplimit="0" memlimit="1000"/>
<prover id="10" name="CVC4" version="1.8" timelimit="5" steplimit="0" memlimit="1000"/>
<prover id="11" name="Z3" version="4.8.10" timelimit="5" steplimit="0" memlimit="1000"/>
<file format="whyml" proved="true">
<path name=".."/><path name="euler_sieve.mlw"/>
<theory name="ArithmeticResults" proved="true">
 <goal name="mult_croissance_locale&#39;vc" expl="VC for mult_croissance_locale" proved="true">
 <proof prover="9"><result status="valid" time="0.00" steps="10"/></proof>
 </goal>
 <goal name="mult_croissance&#39;vc" expl="VC for mult_croissance" proved="true">
 <proof prover="9"><result status="valid" time="0.01" steps="16"/></proof>
 </goal>
 <goal name="comp_mult_2&#39;vc" expl="VC for comp_mult_2" proved="true">
 <proof prover="9"><result status="valid" time="0.01" steps="12"/></proof>
 </goal>
 <goal name="div_croissance_locale1&#39;vc" expl="VC for div_croissance_locale1" proved="true">
 <proof prover="10"><result status="valid" time="0.27" steps="49174"/></proof>
 </goal>
 <goal name="div_croissance1&#39;vc" expl="VC for div_croissance1" proved="true">
 <proof prover="9"><result status="valid" time="0.02" steps="37"/></proof>
 </goal>
 <goal name="div_croissance_locale2&#39;vc" expl="VC for div_croissance_locale2" proved="true">
 <proof prover="10"><result status="valid" time="0.24" steps="56147"/></proof>
 </goal>
 <goal name="div_croissance2&#39;vc" expl="VC for div_croissance2" proved="true">
 <proof prover="9"><result status="valid" time="0.02" steps="43"/></proof>
 </goal>
 <goal name="div_mult_1&#39;vc" expl="VC for div_mult_1" proved="true">
 <proof prover="10"><result status="valid" time="0.28" steps="61420"/></proof>
 </goal>
 <goal name="mult_borne_sous_exp&#39;vc" expl="VC for mult_borne_sous_exp" proved="true">
 <proof prover="9"><result status="valid" time="0.30" steps="387"/></proof>
 </goal>
 <goal name="sq_ineq&#39;vc" expl="VC for sq_ineq" proved="true">
 <proof prover="10"><result status="valid" time="0.18" steps="42239"/></proof>
 </goal>
</theory>
<theory name="DivisibilityResults" proved="true">
 <goal name="divides_div&#39;vc" expl="VC for divides_div" proved="true">
 <proof prover="9"><result status="valid" time="0.05" steps="77"/></proof>
 </goal>
 <goal name="divides_inf&#39;vc" expl="VC for divides_inf" proved="true">
 <proof prover="9"><result status="valid" time="0.04" steps="68"/></proof>
 </goal>
 <goal name="not_prime_divider_limits&#39;vc" expl="VC for not_prime_divider_limits" proved="true">
 <proof prover="9"><result status="valid" time="0.01" steps="46"/></proof>
 </goal>
 <goal name="no_prod_impl_no_divider&#39;vc" expl="VC for no_prod_impl_no_divider" proved="true">
 <transf name="split_vc" proved="true" >
  <goal name="no_prod_impl_no_divider&#39;vc.0" expl="postcondition" proved="true">
  <transf name="case" proved="true" arg1="(exists k:int. (2 &lt;= k /\ k &lt; n) /\ not k = i /\ divides k i)">
   <goal name="no_prod_impl_no_divider&#39;vc.0.0" expl="true case (postcondition)" proved="true">
   <transf name="destruct" proved="true" arg1="H">
    <goal name="no_prod_impl_no_divider&#39;vc.0.0.0" expl="true case (postcondition)" proved="true">
    <transf name="destruct" proved="true" arg1="H">
     <goal name="no_prod_impl_no_divider&#39;vc.0.0.0.0" expl="destruct premise" proved="true">
     <transf name="introduce_exists" proved="true" >
      <goal name="no_prod_impl_no_divider&#39;vc.0.0.0.0.0" expl="destruct premise" proved="true">
      <transf name="assert" proved="true" arg1="(exists l:int. l * k = i)">
       <goal name="no_prod_impl_no_divider&#39;vc.0.0.0.0.0.0" expl="asserted formula" proved="true">
       <proof prover="9"><result status="valid" time="0.02" steps="53"/></proof>
       </goal>
       <goal name="no_prod_impl_no_divider&#39;vc.0.0.0.0.0.1" expl="destruct premise" proved="true">
       <transf name="introduce_exists" proved="true" >
        <goal name="no_prod_impl_no_divider&#39;vc.0.0.0.0.0.1.0" expl="destruct premise" proved="true">
        <transf name="exists" proved="true" arg1="k">
         <goal name="no_prod_impl_no_divider&#39;vc.0.0.0.0.0.1.0.0" proved="true">
         <transf name="exists" proved="true" arg1="l">
          <goal name="no_prod_impl_no_divider&#39;vc.0.0.0.0.0.1.0.0.0" proved="true">
          <transf name="case" proved="true" arg1="(l = i)">
           <goal name="no_prod_impl_no_divider&#39;vc.0.0.0.0.0.1.0.0.0.0" expl="true case" proved="true">
           <transf name="assert" proved="true" arg1="(k = 1)">
            <goal name="no_prod_impl_no_divider&#39;vc.0.0.0.0.0.1.0.0.0.0.0" expl="asserted formula" proved="true">
            <proof prover="3"><result status="valid" time="0.08"/></proof>
            </goal>
            <goal name="no_prod_impl_no_divider&#39;vc.0.0.0.0.0.1.0.0.0.0.1" expl="true case" proved="true">
            <proof prover="9"><result status="valid" time="0.01" steps="24"/></proof>
            </goal>
           </transf>
           </goal>
           <goal name="no_prod_impl_no_divider&#39;vc.0.0.0.0.0.1.0.0.0.1" expl="false case" proved="true">
           <proof prover="9"><result status="valid" time="2.92" steps="443"/></proof>
           </goal>
          </transf>
          </goal>
         </transf>
         </goal>
        </transf>
        </goal>
       </transf>
       </goal>
      </transf>
      </goal>
     </transf>
     </goal>
     <goal name="no_prod_impl_no_divider&#39;vc.0.0.0.1" expl="true case (postcondition)" proved="true">
     <proof prover="9"><result status="valid" time="0.01" steps="12"/></proof>
     </goal>
    </transf>
    </goal>
   </transf>
   </goal>
   <goal name="no_prod_impl_no_divider&#39;vc.0.1" expl="false case (postcondition)" proved="true">
   <proof prover="9"><result status="valid" time="0.01" steps="22"/></proof>
   </goal>
  </transf>
  </goal>
 </transf>
 </goal>
 <goal name="not_prime_impl_divisor_under_sqrt&#39;vc" expl="VC for not_prime_impl_divisor_under_sqrt" proved="true">
 <proof prover="9"><result status="valid" time="0.03" steps="162"/></proof>
 </goal>
</theory>
<theory name="EulerSieveSpec" proved="true">
 <goal name="conservation_all_eliminated_marked_on_marked_change&#39;vc" expl="VC for conservation_all_eliminated_marked_on_marked_change" proved="true">
 <proof prover="9"><result status="valid" time="0.06" steps="177"/></proof>
 </goal>
 <goal name="conservation_all_eliminated_marked_on_nexts_change&#39;vc" expl="VC for conservation_all_eliminated_marked_on_nexts_change" proved="true">
 <transf name="inline_goal" proved="true" >
  <goal name="conservation_all_eliminated_marked_on_nexts_change&#39;vc.0" expl="VC for conservation_all_eliminated_marked_on_nexts_change" proved="true">
  <transf name="split_vc" proved="true" >
   <goal name="conservation_all_eliminated_marked_on_nexts_change&#39;vc.0.0" expl="postcondition" proved="true">
   <transf name="split_vc" proved="true" >
    <goal name="conservation_all_eliminated_marked_on_nexts_change&#39;vc.0.0.0" expl="postcondition" proved="true">
    <proof prover="9"><result status="valid" time="0.02" steps="51"/></proof>
    </goal>
    <goal name="conservation_all_eliminated_marked_on_nexts_change&#39;vc.0.0.1" expl="postcondition" proved="true">
    <proof prover="9"><result status="valid" time="0.53" steps="1741"/></proof>
    </goal>
   </transf>
   </goal>
  </transf>
  </goal>
 </transf>
 </goal>
</theory>
<theory name="EulerSieve" proved="true">
 <goal name="multiples_of_marked_are_marked&#39;vc" expl="VC for multiples_of_marked_are_marked" proved="true">
 <transf name="split_vc" proved="true" >
  <goal name="multiples_of_marked_are_marked&#39;vc.0" expl="postcondition" proved="true">
  <transf name="split_vc" proved="true" >
   <goal name="multiples_of_marked_are_marked&#39;vc.0.0" expl="postcondition" proved="true">
   <proof prover="9"><result status="valid" time="0.02" steps="28"/></proof>
   </goal>
   <goal name="multiples_of_marked_are_marked&#39;vc.0.1" expl="postcondition" proved="true">
   <proof prover="9"><result status="valid" time="0.01" steps="28"/></proof>
   </goal>
   <goal name="multiples_of_marked_are_marked&#39;vc.0.2" expl="postcondition" proved="true">
   <proof prover="9"><result status="valid" time="0.01" steps="28"/></proof>
   </goal>
   <goal name="multiples_of_marked_are_marked&#39;vc.0.3" expl="postcondition" proved="true">
   <proof prover="9"><result status="valid" time="0.01" steps="28"/></proof>
   </goal>
   <goal name="multiples_of_marked_are_marked&#39;vc.0.4" expl="VC for multiples_of_marked_are_marked" proved="true">
   <transf name="inline_all" proved="true" >
    <goal name="multiples_of_marked_are_marked&#39;vc.0.4.0" expl="VC for multiples_of_marked_are_marked" proved="true">
    <proof prover="8"><result status="valid" time="0.04"/></proof>
    <transf name="remove" proved="true" arg1="Assoc1,Unit_def_l,Unit_def_r,Inv_def_l,Inv_def_r,Comm1,Assoc,Mul_distr_l,Mul_distr_r,Comm,Unitary,NonTrivialRing,Refl,ZeroLessOne,CompatOrderAdd,CompatOrderMult,Abs_le,Abs_pos,Mod_bound,Div_unique,Div_bound,Mod_1,Div_1,Div_inf,Div_inf_neg,Mod_0,Div_1_left,Div_minus1_left,Mod_minus1_left,Div_mult,Mod_mult,Div_mod1,Div_bound1,Mod_bound1,Div_sign_pos,Div_sign_neg,Mod_sign_pos,Mod_sign_neg,Rounds_toward_zero,Div_11,Mod_11,Div_inf1,Mod_inf,Div_mult1,Mod_mult1,even_or_odd,even_not_odd,even_odd,odd_even,even_even,odd_odd,even_2k,odd_2k1,even_mod2,divides&#39;spec,divides_refl,divides_1_n,divides_0,divides_left,divides_right,divides_oppr,divides_oppl,divides_oppr_rev,divides_oppl_rev,divides_plusr,divides_minusr,divides_multl,divides_multr,divides_factorl,divides_factorr,divides_n_1,divides_antisym,divides_trans,divides_bounds,mod_divides_euclidean,mod_divides_computer,divides_mod_computer,odd_divides,prime_2,prime_3,prime_divisors,small_divisors,even_prime,odd_prime,mult_croissance_locale,mult_croissance,comp_mult_2,div_croissance_locale1,div_croissance1,div_croissance_locale2,div_croissance2,div_mult_1,sq_ineq,divides_div,divides_inf,not_prime_divider_limits,no_prod_impl_no_divider,not_prime_impl_divisor_under_sqrt,length_nonnegative,(==)&#39;spec,create&#39;spec,empty&#39;def,set&#39;spec,set&#39;def,([&lt;-])&#39;def,singleton&#39;spec,cons&#39;spec,snoc&#39;spec,([..])&#39;spec,([..])&#39;def,([_..])&#39;def,([.._])&#39;def,(++)&#39;spec,conservation_all_eliminated_marked_on_marked_change,conservation_all_eliminated_marked_on_nexts_change,H13,H12,Requires,H11,H10,H9,H8,H7,H6,H5,H4,H3,H">
     <goal name="multiples_of_marked_are_marked&#39;vc.0.4.0.0" expl="VC for multiples_of_marked_are_marked" proved="true">
     <proof prover="8"><result status="valid" time="0.01"/></proof>
     <proof prover="10"><result status="valid" time="0.03" steps="3101"/></proof>
     <proof prover="11"><result status="valid" time="0.01" steps="5786"/></proof>
     </goal>
    </transf>
    </goal>
   </transf>
   </goal>
   <goal name="multiples_of_marked_are_marked&#39;vc.0.5" expl="VC for multiples_of_marked_are_marked" proved="true">
   <transf name="assert" proved="true" arg1="(k * (i * j) = i*j + (k-1)*(i*j))">
    <goal name="multiples_of_marked_are_marked&#39;vc.0.5.0" expl="asserted formula" proved="true">
    <proof prover="9"><result status="valid" time="0.02" steps="29"/></proof>
    </goal>
    <goal name="multiples_of_marked_are_marked&#39;vc.0.5.1" expl="VC for multiples_of_marked_are_marked" proved="true">
    <transf name="assert" proved="true" arg1="((k-1)*(i*j) &gt;= 0)">
     <goal name="multiples_of_marked_are_marked&#39;vc.0.5.1.0" expl="asserted formula" proved="true">
     <proof prover="9"><result status="valid" time="0.02" steps="32"/></proof>
     </goal>
     <goal name="multiples_of_marked_are_marked&#39;vc.0.5.1.1" expl="VC for multiples_of_marked_are_marked" proved="true">
     <proof prover="9"><result status="valid" time="0.02" steps="32"/></proof>
     </goal>
    </transf>
    </goal>
   </transf>
   </goal>
   <goal name="multiples_of_marked_are_marked&#39;vc.0.6" expl="VC for multiples_of_marked_are_marked" proved="true">
   <transf name="unfold" proved="true" arg1="previously_marked_multiples" arg2="in" arg3="Requires">
    <goal name="multiples_of_marked_are_marked&#39;vc.0.6.0" expl="VC for multiples_of_marked_are_marked" proved="true">
    <transf name="unfold" proved="true" arg1="all_multiples_marked" arg2="in" arg3="Requires">
     <goal name="multiples_of_marked_are_marked&#39;vc.0.6.0.0" expl="VC for multiples_of_marked_are_marked" proved="true">
     <proof prover="1"><result status="valid" time="0.04"/></proof>
     <transf name="remove" proved="true" arg1="zero,one,(-),even,([]),inv_nexts,all_eliminated_marked,all_eliminated_marked_partial,is_copy,not_marked_impl_next_not_marked_partial,all_primes,all_multiples_marked,previously_marked_multiples,only_multiples_marked,prime_multiples_marked,inv_remove_products,Assoc1,Unit_def_r,Mul_distr_l,Refl,Trans,Div_unique,Div_bound,Div_minus1_left,Div_sign_pos,even_not_odd,odd_not_even,even_odd,odd_2k1,divides_left,divides_oppr_rev,divides_multl,divides_multr,divides_mod_euclidean,mod_divides_computer,prime_divisors,odd_prime,mult_croissance_locale,comp_mult_2,sq_ineq,divides_div,no_prod_impl_no_divider,create&#39;spec,empty&#39;def,set&#39;spec,set&#39;def,singleton&#39;spec,cons&#39;spec,snoc&#39;spec,([..])&#39;spec,([..])&#39;def,(++)&#39;spec,conservation_all_eliminated_marked_on_marked_change,conservation_all_eliminated_marked_on_nexts_change">
      <goal name="multiples_of_marked_are_marked&#39;vc.0.6.0.0.0" expl="VC for multiples_of_marked_are_marked" proved="true">
      <proof prover="1"><result status="valid" time="0.03"/></proof>
      <proof prover="3"><result status="valid" time="0.11"/></proof>
      </goal>
     </transf>
     </goal>
    </transf>
    </goal>
   </transf>
   </goal>
  </transf>
  </goal>
 </transf>
 </goal>
 <goal name="prev_and_new_impl_all_multiples_marked&#39;vc" expl="VC for prev_and_new_impl_all_multiples_marked" proved="true">
 <transf name="split_vc" proved="true" >
  <goal name="prev_and_new_impl_all_multiples_marked&#39;vc.0" expl="assertion" proved="true">
  <transf name="split_vc" proved="true" >
   <goal name="prev_and_new_impl_all_multiples_marked&#39;vc.0.0" expl="assertion" proved="true">
   <transf name="unfold" proved="true" arg1="previously_marked_multiples" arg2="in" arg3="Requires2">
    <goal name="prev_and_new_impl_all_multiples_marked&#39;vc.0.0.0" expl="assertion" proved="true">
    <transf name="unfold" proved="true" arg1="all_multiples_marked" arg2="in" arg3="Requires2">
     <goal name="prev_and_new_impl_all_multiples_marked&#39;vc.0.0.0.0" expl="assertion" proved="true">
     <proof prover="9"><result status="valid" time="0.03" steps="77"/></proof>
     </goal>
    </transf>
    </goal>
   </transf>
   </goal>
  </transf>
  </goal>
  <goal name="prev_and_new_impl_all_multiples_marked&#39;vc.1" expl="assertion" proved="true">
  <proof prover="9"><result status="valid" time="0.09" steps="151"/></proof>
  </goal>
  <goal name="prev_and_new_impl_all_multiples_marked&#39;vc.2" expl="precondition" proved="true">
  <proof prover="9"><result status="valid" time="0.01" steps="26"/></proof>
  </goal>
  <goal name="prev_and_new_impl_all_multiples_marked&#39;vc.3" expl="precondition" proved="true">
  <proof prover="9"><result status="valid" time="0.01" steps="27"/></proof>
  </goal>
  <goal name="prev_and_new_impl_all_multiples_marked&#39;vc.4" expl="precondition" proved="true">
  <proof prover="9"><result status="valid" time="0.01" steps="26"/></proof>
  </goal>
  <goal name="prev_and_new_impl_all_multiples_marked&#39;vc.5" expl="precondition" proved="true">
  <proof prover="9"><result status="valid" time="0.02" steps="27"/></proof>
  </goal>
  <goal name="prev_and_new_impl_all_multiples_marked&#39;vc.6" expl="assertion" proved="true">
  <proof prover="9"><result status="valid" time="0.01" steps="26"/></proof>
  </goal>
  <goal name="prev_and_new_impl_all_multiples_marked&#39;vc.7" expl="assertion" proved="true">
  <proof prover="9"><result status="valid" time="0.25" steps="256"/></proof>
  </goal>
  <goal name="prev_and_new_impl_all_multiples_marked&#39;vc.8" expl="assertion" proved="true">
  <proof prover="9"><result status="valid" time="0.01" steps="26"/></proof>
  </goal>
  <goal name="prev_and_new_impl_all_multiples_marked&#39;vc.9" expl="assertion" proved="true">
  <proof prover="9"><result status="valid" time="0.03" steps="82"/></proof>
  </goal>
  <goal name="prev_and_new_impl_all_multiples_marked&#39;vc.10" expl="postcondition" proved="true">
  <proof prover="9"><result status="valid" time="0.05" steps="120"/></proof>
  </goal>
 </transf>
 </goal>
 <goal name="conservation_only_multiples_marked&#39;vc" expl="VC for conservation_only_multiples_marked" proved="true">
 <transf name="split_vc" proved="true" >
  <goal name="conservation_only_multiples_marked&#39;vc.0" expl="assertion" proved="true">
  <proof prover="9"><result status="valid" time="0.12" steps="234"/></proof>
  </goal>
  <goal name="conservation_only_multiples_marked&#39;vc.1" expl="assertion" proved="true">
  <proof prover="9"><result status="valid" time="0.10" steps="137"/></proof>
  </goal>
  <goal name="conservation_only_multiples_marked&#39;vc.2" expl="assertion" proved="true">
  <proof prover="9"><result status="valid" time="0.02" steps="20"/></proof>
  </goal>
  <goal name="conservation_only_multiples_marked&#39;vc.3" expl="postcondition" proved="true">
  <transf name="inline_goal" proved="true" >
   <goal name="conservation_only_multiples_marked&#39;vc.3.0" expl="postcondition" proved="true">
   <transf name="split_vc" proved="true" >
    <goal name="conservation_only_multiples_marked&#39;vc.3.0.0" expl="postcondition" proved="true">
    <transf name="case" proved="true" arg1="(k = i * j)">
     <goal name="conservation_only_multiples_marked&#39;vc.3.0.0.0" expl="true case (postcondition)" proved="true">
     <proof prover="9"><result status="valid" time="0.03" steps="61"/></proof>
     </goal>
     <goal name="conservation_only_multiples_marked&#39;vc.3.0.0.1" expl="false case (postcondition)" proved="true">
     <proof prover="9"><result status="valid" time="0.10" steps="172"/></proof>
     </goal>
    </transf>
    </goal>
   </transf>
   </goal>
  </transf>
  </goal>
 </transf>
 </goal>
 <goal name="conservation_previously_marked_multiples&#39;vc" expl="VC for conservation_previously_marked_multiples" proved="true">
 <transf name="split_vc" proved="true" >
  <goal name="conservation_previously_marked_multiples&#39;vc.0" expl="assertion" proved="true">
  <proof prover="9"><result status="valid" time="0.02" steps="67"/></proof>
  </goal>
  <goal name="conservation_previously_marked_multiples&#39;vc.1" expl="assertion" proved="true">
  <proof prover="9"><result status="valid" time="0.03" steps="92"/></proof>
  </goal>
  <goal name="conservation_previously_marked_multiples&#39;vc.2" expl="assertion" proved="true">
  <transf name="split_vc" proved="true" >
   <goal name="conservation_previously_marked_multiples&#39;vc.2.0" expl="assertion" proved="true">
   <proof prover="9"><result status="valid" time="0.02" steps="32"/></proof>
   </goal>
   <goal name="conservation_previously_marked_multiples&#39;vc.2.1" expl="VC for conservation_previously_marked_multiples" proved="true">
   <proof prover="9"><result status="valid" time="0.08" steps="234"/></proof>
   </goal>
  </transf>
  </goal>
  <goal name="conservation_previously_marked_multiples&#39;vc.3" expl="precondition" proved="true">
  <proof prover="9"><result status="valid" time="0.02" steps="26"/></proof>
  </goal>
  <goal name="conservation_previously_marked_multiples&#39;vc.4" expl="precondition" proved="true">
  <proof prover="9"><result status="valid" time="0.02" steps="28"/></proof>
  </goal>
  <goal name="conservation_previously_marked_multiples&#39;vc.5" expl="assertion" proved="true">
  <transf name="split_vc" proved="true" >
   <goal name="conservation_previously_marked_multiples&#39;vc.5.0" expl="assertion" proved="true">
   <proof prover="3"><result status="valid" time="0.50"/></proof>
   </goal>
   <goal name="conservation_previously_marked_multiples&#39;vc.5.1" expl="VC for conservation_previously_marked_multiples" proved="true">
   <proof prover="9"><result status="valid" time="0.04" steps="109"/></proof>
   </goal>
  </transf>
  </goal>
  <goal name="conservation_previously_marked_multiples&#39;vc.6" expl="assertion" proved="true">
  <transf name="split_vc" proved="true" >
   <goal name="conservation_previously_marked_multiples&#39;vc.6.0" expl="assertion" proved="true">
   <transf name="inline_goal" proved="true" >
    <goal name="conservation_previously_marked_multiples&#39;vc.6.0.0" expl="assertion" proved="true">
    <transf name="split_vc" proved="true" >
     <goal name="conservation_previously_marked_multiples&#39;vc.6.0.0.0" expl="assertion" proved="true">
     <proof prover="9"><result status="valid" time="0.02" steps="30"/></proof>
     </goal>
     <goal name="conservation_previously_marked_multiples&#39;vc.6.0.0.1" expl="assertion" proved="true">
     <proof prover="9"><result status="valid" time="0.02" steps="30"/></proof>
     </goal>
     <goal name="conservation_previously_marked_multiples&#39;vc.6.0.0.2" expl="assertion" proved="true">
     <proof prover="9"><result status="valid" time="0.02" steps="38"/></proof>
     </goal>
    </transf>
    </goal>
   </transf>
   </goal>
  </transf>
  </goal>
  <goal name="conservation_previously_marked_multiples&#39;vc.7" expl="postcondition" proved="true">
  <proof prover="9"><result status="valid" time="0.02" steps="73"/></proof>
  </goal>
 </transf>
 </goal>
 <goal name="conservation_previously_marked_multiples_on_marked_change" proved="true">
 <transf name="inline_goal" proved="true" >
  <goal name="conservation_previously_marked_multiples_on_marked_change.0" proved="true">
  <transf name="split_vc" proved="true" >
   <goal name="conservation_previously_marked_multiples_on_marked_change.0.0" proved="true">
   <transf name="inline_goal" proved="true" >
    <goal name="conservation_previously_marked_multiples_on_marked_change.0.0.0" proved="true">
    <transf name="split_vc" proved="true" >
     <goal name="conservation_previously_marked_multiples_on_marked_change.0.0.0.0" proved="true">
     <proof prover="9"><result status="valid" time="0.01" steps="12"/></proof>
     </goal>
     <goal name="conservation_previously_marked_multiples_on_marked_change.0.0.0.1" proved="true">
     <proof prover="4"><result status="valid" time="0.13"/></proof>
     <transf name="remove" proved="true" arg1="zero,one,(-),(&gt;),(&lt;=),(&gt;=),abs,even,odd,divides,prime,([]),singleton,cons,snoc,(++),inv_nexts,all_eliminated_marked,all_eliminated_marked_partial,not_marked_impl_next_not_marked,is_copy,not_marked_impl_next_not_marked_partial,all_primes,previously_marked_multiples,only_multiples_marked,prime_multiples_marked,inv_remove_products,ordered,all_inf_or_eq,Assoc1,Unit_def_l,Unit_def_r,Inv_def_l,Inv_def_r,Comm1,Assoc,Mul_distr_l,Mul_distr_r,Unitary,NonTrivialRing,ZeroLessOne,CompatOrderAdd,CompatOrderMult,Abs_le,Abs_pos,Div_mod,Mod_bound,Div_unique,Div_bound,Mod_1,Div_inf,Mod_0,Div_1_left,Div_minus1_left,Mod_1_left,Mod_minus1_left,Div_mult,Mod_mult,Div_mod1,Div_bound1,Mod_bound1,Div_sign_pos,Div_sign_neg,Mod_sign_pos,Mod_sign_neg,Rounds_toward_zero,Div_11,Mod_11,Div_inf1,Mod_inf,Div_mult1,Mod_mult1,even_or_odd,even_not_odd,odd_not_even,even_odd,odd_even,even_even,odd_odd,even_2k,odd_2k1,even_mod2,divides&#39;spec,divides_1_n,divides_0,divides_left,divides_right,divides_oppr,divides_oppl,divides_plusr,divides_minusr,divides_multl,divides_multr,divides_factorl,divides_factorr,divides_trans,divides_bounds,mod_divides_euclidean,divides_mod_euclidean,mod_divides_computer,divides_mod_computer,even_divides,odd_divides,not_prime_1,prime_2,prime_3,prime_divisors,small_divisors,even_prime,odd_prime,mult_croissance_locale,mult_croissance,comp_mult_2,div_croissance_locale1,div_croissance1,div_croissance_locale2,div_croissance2,div_mult_1,mult_borne_sous_exp,sq_ineq,divides_div,divides_inf,not_prime_divider_limits,no_prod_impl_no_divider,not_prime_impl_divisor_under_sqrt,(==)&#39;spec,create&#39;spec,empty&#39;def,set&#39;def,cons&#39;spec,snoc&#39;spec,([..])&#39;spec,([..])&#39;def,([_..])&#39;def,([.._])&#39;def,(++)&#39;spec,conservation_all_eliminated_marked_on_marked_change,conservation_all_eliminated_marked_on_nexts_change,multiples_of_marked_are_marked,prev_and_new_impl_all_multiples_marked,conservation_only_multiples_marked,conservation_previously_marked_multiples">
      <goal name="conservation_previously_marked_multiples_on_marked_change.0.0.0.1.0" proved="true">
      <proof prover="3"><result status="valid" time="0.04"/></proof>
      <proof prover="4" timelimit="1"><result status="valid" time="0.03"/></proof>
      <proof prover="9"><result status="valid" time="0.10" steps="522"/></proof>
      </goal>
     </transf>
     </goal>
     <goal name="conservation_previously_marked_multiples_on_marked_change.0.0.0.2" proved="true">
     <transf name="inline_all" proved="true" >
      <goal name="conservation_previously_marked_multiples_on_marked_change.0.0.0.2.0" proved="true">
      <proof prover="11"><result status="valid" time="0.43" steps="991294"/></proof>
      </goal>
     </transf>
     </goal>
    </transf>
    </goal>
   </transf>
   </goal>
  </transf>
  </goal>
 </transf>
 </goal>
 <goal name="conservation_not_marked_impl_next_not_marked&#39;vc" expl="VC for conservation_not_marked_impl_next_not_marked" proved="true">
 <proof prover="9"><result status="valid" time="0.33" steps="430"/></proof>
 </goal>
 <goal name="unchanged_other_elements&#39;vc" expl="VC for unchanged_other_elements" proved="true">
 <proof prover="9"><result status="valid" time="0.03" steps="67"/></proof>
 </goal>
 <goal name="t&#39;vc" expl="VC for t" proved="true">
 <transf name="split_vc" proved="true" >
  <goal name="t&#39;vc.0" expl="precondition" proved="true">
  <proof prover="9"><result status="valid" time="0.01" steps="10"/></proof>
  </goal>
  <goal name="t&#39;vc.1" expl="precondition" proved="true">
  <proof prover="9"><result status="valid" time="0.01" steps="14"/></proof>
  </goal>
  <goal name="t&#39;vc.2" expl="type invariant" proved="true">
  <proof prover="9"><result status="valid" time="0.02" steps="18"/></proof>
  </goal>
  <goal name="t&#39;vc.3" expl="type invariant" proved="true">
  <proof prover="9"><result status="valid" time="0.02" steps="55"/></proof>
  </goal>
  <goal name="t&#39;vc.4" expl="type invariant" proved="true">
  <proof prover="9"><result status="valid" time="0.03" steps="175"/></proof>
  </goal>
  <goal name="t&#39;vc.5" expl="type invariant" proved="true">
  <proof prover="9"><result status="valid" time="0.04" steps="236"/></proof>
  </goal>
  <goal name="t&#39;vc.6" expl="type invariant" proved="true">
  <proof prover="9"><result status="valid" time="0.02" steps="32"/></proof>
  </goal>
  <goal name="t&#39;vc.7" expl="type invariant" proved="true">
  <proof prover="9"><result status="valid" time="0.01" steps="30"/></proof>
  </goal>
  <goal name="t&#39;vc.8" expl="type invariant" proved="true">
  <proof prover="9"><result status="valid" time="0.03" steps="281"/></proof>
  </goal>
 </transf>
 </goal>
 <goal name="remove_products&#39;vc" expl="VC for remove_products" proved="true">
 <transf name="split_vc" proved="true" >
  <goal name="remove_products&#39;vc.0" expl="division by zero" proved="true">
  <proof prover="9"><result status="valid" time="0.02" steps="25"/></proof>
  </goal>
  <goal name="remove_products&#39;vc.1" expl="integer overflow" proved="true">
  <proof prover="9"><result status="valid" time="0.04" steps="130"/></proof>
  </goal>
  <goal name="remove_products&#39;vc.2" expl="precondition" proved="true">
  <proof prover="9"><result status="valid" time="0.02" steps="61"/></proof>
  </goal>
  <goal name="remove_products&#39;vc.3" expl="precondition" proved="true">
  <proof prover="9"><result status="valid" time="0.02" steps="63"/></proof>
  </goal>
  <goal name="remove_products&#39;vc.4" expl="assertion" proved="true">
  <transf name="split_vc" proved="true" >
   <goal name="remove_products&#39;vc.4.0" expl="assertion" proved="true">
   <proof prover="9"><result status="valid" time="0.03" steps="83"/></proof>
   </goal>
   <goal name="remove_products&#39;vc.4.1" expl="VC for remove_products" proved="true">
   <proof prover="9"><result status="valid" time="0.08" steps="87"/></proof>
   </goal>
   <goal name="remove_products&#39;vc.4.2" expl="VC for remove_products" proved="true">
   <proof prover="9"><result status="valid" time="0.31" steps="461"/></proof>
   </goal>
  </transf>
  </goal>
  <goal name="remove_products&#39;vc.5" expl="precondition" proved="true">
  <proof prover="9"><result status="valid" time="0.08" steps="215"/></proof>
  </goal>
  <goal name="remove_products&#39;vc.6" expl="precondition" proved="true">
  <proof prover="9"><result status="valid" time="0.03" steps="92"/></proof>
  </goal>
  <goal name="remove_products&#39;vc.7" expl="integer overflow" proved="true">
  <proof prover="9"><result status="valid" time="0.08" steps="91"/></proof>
  </goal>
  <goal name="remove_products&#39;vc.8" expl="precondition" proved="true">
  <transf name="split_vc" proved="true" >
   <goal name="remove_products&#39;vc.8.0" expl="precondition" proved="true">
   <proof prover="9"><result status="valid" time="0.04" steps="89"/></proof>
   </goal>
   <goal name="remove_products&#39;vc.8.1" expl="precondition" proved="true">
   <proof prover="9"><result status="valid" time="0.04" steps="89"/></proof>
   </goal>
  </transf>
  </goal>
  <goal name="remove_products&#39;vc.9" expl="precondition" proved="true">
  <transf name="assert" proved="true" arg1="(mod (int63&#39;int n) 2 = 1)">
   <goal name="remove_products&#39;vc.9.0" expl="asserted formula" proved="true">
   <proof prover="9"><result status="valid" time="0.32" steps="351"/></proof>
   </goal>
   <goal name="remove_products&#39;vc.9.1" expl="precondition" proved="true">
   <proof prover="9"><result status="valid" time="0.04" steps="95"/></proof>
   </goal>
  </transf>
  </goal>
  <goal name="remove_products&#39;vc.10" expl="precondition" proved="true">
  <transf name="split_vc" proved="true" >
   <goal name="remove_products&#39;vc.10.0" expl="precondition" proved="true">
   <proof prover="9"><result status="valid" time="0.03" steps="95"/></proof>
   </goal>
   <goal name="remove_products&#39;vc.10.1" expl="precondition" proved="true">
   <proof prover="9"><result status="valid" time="0.11" steps="99"/></proof>
   </goal>
   <goal name="remove_products&#39;vc.10.2" expl="precondition" proved="true">
   <proof prover="9"><result status="valid" time="0.11" steps="99"/></proof>
   </goal>
  </transf>
  </goal>
  <goal name="remove_products&#39;vc.11" expl="precondition" proved="true">
  <proof prover="9"><result status="valid" time="0.03" steps="100"/></proof>
  </goal>
  <goal name="remove_products&#39;vc.12" expl="assertion" proved="true">
  <transf name="inline_goal" proved="true" >
   <goal name="remove_products&#39;vc.12.0" expl="assertion" proved="true">
   <transf name="split_vc" proved="true" >
    <goal name="remove_products&#39;vc.12.0.0" expl="assertion" proved="true">
    <proof prover="9"><result status="valid" time="0.03" steps="95"/></proof>
    </goal>
    <goal name="remove_products&#39;vc.12.0.1" expl="assertion" proved="true">
    <proof prover="9"><result status="valid" time="0.03" steps="95"/></proof>
    </goal>
    <goal name="remove_products&#39;vc.12.0.2" expl="assertion" proved="true">
    <proof prover="9"><result status="valid" time="0.12" steps="101"/></proof>
    </goal>
    <goal name="remove_products&#39;vc.12.0.3" expl="assertion" proved="true">
    <proof prover="9"><result status="valid" time="0.03" steps="95"/></proof>
    </goal>
   </transf>
   </goal>
  </transf>
  </goal>
  <goal name="remove_products&#39;vc.13" expl="assertion" proved="true">
  <transf name="split_vc" proved="true" >
   <goal name="remove_products&#39;vc.13.0" expl="assertion" proved="true">
   <proof prover="9"><result status="valid" time="0.03" steps="100"/></proof>
   </goal>
   <goal name="remove_products&#39;vc.13.1" expl="assertion" proved="true">
   <proof prover="9"><result status="valid" time="0.13" steps="104"/></proof>
   </goal>
   <goal name="remove_products&#39;vc.13.2" expl="VC for remove_products" proved="true">
   <proof prover="9"><result status="valid" time="0.24" steps="412"/></proof>
   </goal>
  </transf>
  </goal>
  <goal name="remove_products&#39;vc.14" expl="assertion" proved="true">
  <transf name="split_vc" proved="true" >
   <goal name="remove_products&#39;vc.14.0" expl="assertion" proved="true">
   <proof prover="9"><result status="valid" time="0.03" steps="102"/></proof>
   </goal>
   <goal name="remove_products&#39;vc.14.1" expl="assertion" proved="true">
   <proof prover="9"><result status="valid" time="0.03" steps="102"/></proof>
   </goal>
   <goal name="remove_products&#39;vc.14.2" expl="assertion" proved="true">
   <proof prover="9"><result status="valid" time="0.14" steps="106"/></proof>
   </goal>
   <goal name="remove_products&#39;vc.14.3" expl="VC for remove_products" proved="true">
   <proof prover="9"><result status="valid" time="1.44" steps="446"/></proof>
   </goal>
  </transf>
  </goal>
  <goal name="remove_products&#39;vc.15" expl="assertion" proved="true">
  <transf name="split_vc" proved="true" >
   <goal name="remove_products&#39;vc.15.0" expl="assertion" proved="true">
   <transf name="inline_goal" proved="true" >
    <goal name="remove_products&#39;vc.15.0.0" expl="assertion" proved="true">
    <transf name="split_vc" proved="true" >
     <goal name="remove_products&#39;vc.15.0.0.0" expl="assertion" proved="true">
     <proof prover="9"><result status="valid" time="0.12" steps="108"/></proof>
     </goal>
     <goal name="remove_products&#39;vc.15.0.0.1" expl="assertion" proved="true">
     <proof prover="9"><result status="valid" time="0.03" steps="104"/></proof>
     </goal>
     <goal name="remove_products&#39;vc.15.0.0.2" expl="assertion" proved="true">
     <proof prover="9"><result status="valid" time="0.13" steps="108"/></proof>
     </goal>
     <goal name="remove_products&#39;vc.15.0.0.3" expl="assertion" proved="true">
     <proof prover="9"><result status="valid" time="0.82" steps="453"/></proof>
     </goal>
    </transf>
    </goal>
   </transf>
   </goal>
   <goal name="remove_products&#39;vc.15.1" expl="VC for remove_products" proved="true">
   <proof prover="0"><result status="valid" time="1.36" steps="768"/></proof>
   </goal>
  </transf>
  </goal>
  <goal name="remove_products&#39;vc.16" expl="assertion" proved="true">
  <transf name="split_vc" proved="true" >
   <goal name="remove_products&#39;vc.16.0" expl="assertion" proved="true">
   <proof prover="10" timelimit="10"><result status="valid" time="8.31" steps="596952"/></proof>
   </goal>
   <goal name="remove_products&#39;vc.16.1" expl="VC for remove_products" proved="true">
   <proof prover="9"><result status="valid" time="0.64" steps="446"/></proof>
   <proof prover="10"><result status="valid" time="0.34" steps="76300"/></proof>
   </goal>
  </transf>
  </goal>
  <goal name="remove_products&#39;vc.17" expl="precondition" proved="true">
  <proof prover="9"><result status="valid" time="0.03" steps="106"/></proof>
  </goal>
  <goal name="remove_products&#39;vc.18" expl="precondition" proved="true">
  <proof prover="9"><result status="valid" time="0.04" steps="107"/></proof>
  </goal>
  <goal name="remove_products&#39;vc.19" expl="assertion" proved="true">
  <proof prover="9"><result status="valid" time="0.12" steps="112"/></proof>
  </goal>
  <goal name="remove_products&#39;vc.20" expl="precondition" proved="true">
  <proof prover="9"><result status="valid" time="0.03" steps="110"/></proof>
  </goal>
  <goal name="remove_products&#39;vc.21" expl="precondition" proved="true">
  <proof prover="9"><result status="valid" time="0.04" steps="111"/></proof>
  </goal>
  <goal name="remove_products&#39;vc.22" expl="precondition" proved="true">
  <proof prover="5"><result status="valid" time="0.21" steps="49576"/></proof>
  </goal>
  <goal name="remove_products&#39;vc.23" expl="precondition" proved="true">
  <proof prover="9"><result status="valid" time="0.04" steps="120"/></proof>
  </goal>
  <goal name="remove_products&#39;vc.24" expl="precondition" proved="true">
  <proof prover="8"><result status="valid" time="1.05"/></proof>
  </goal>
  <goal name="remove_products&#39;vc.25" expl="precondition" proved="true">
  <proof prover="9"><result status="valid" time="0.04" steps="120"/></proof>
  </goal>
  <goal name="remove_products&#39;vc.26" expl="precondition" proved="true">
  <proof prover="9"><result status="valid" time="0.04" steps="120"/></proof>
  </goal>
  <goal name="remove_products&#39;vc.27" expl="precondition" proved="true">
  <proof prover="9"><result status="valid" time="0.17" steps="310"/></proof>
  </goal>
  <goal name="remove_products&#39;vc.28" expl="precondition" proved="true">
  <proof prover="9"><result status="valid" time="0.04" steps="127"/></proof>
  </goal>
  <goal name="remove_products&#39;vc.29" expl="assertion" proved="true">
  <transf name="inline_goal" proved="true" >
   <goal name="remove_products&#39;vc.29.0" expl="assertion" proved="true">
   <transf name="split_vc" proved="true" >
    <goal name="remove_products&#39;vc.29.0.0" expl="assertion" proved="true">
    <proof prover="9"><result status="valid" time="0.04" steps="122"/></proof>
    </goal>
    <goal name="remove_products&#39;vc.29.0.1" expl="assertion" proved="true">
    <proof prover="9"><result status="valid" time="0.04" steps="122"/></proof>
    </goal>
    <goal name="remove_products&#39;vc.29.0.2" expl="assertion" proved="true">
    <proof prover="9"><result status="valid" time="0.71" steps="636"/></proof>
    </goal>
    <goal name="remove_products&#39;vc.29.0.3" expl="VC for remove_products" proved="true">
    <proof prover="9"><result status="valid" time="0.15" steps="128"/></proof>
    </goal>
    <goal name="remove_products&#39;vc.29.0.4" expl="VC for remove_products" proved="true">
    <transf name="case" proved="true" arg1="(j &lt; x)">
     <goal name="remove_products&#39;vc.29.0.4.0" expl="true case" proved="true">
     <proof prover="9"><result status="valid" time="0.04" steps="131"/></proof>
     </goal>
     <goal name="remove_products&#39;vc.29.0.4.1" expl="false case" proved="true">
     <transf name="unfold" proved="true" arg1="all_eliminated_marked_partial" arg2="in" arg3="Requires4">
      <goal name="remove_products&#39;vc.29.0.4.1.0" expl="false case" proved="true">
      <proof prover="10" timelimit="10"><result status="valid" time="7.72" steps="575453"/></proof>
      </goal>
     </transf>
     </goal>
    </transf>
    </goal>
   </transf>
   </goal>
  </transf>
  </goal>
  <goal name="remove_products&#39;vc.30" expl="variant decrease" proved="true">
  <proof prover="10"><result status="valid" time="0.46" steps="83058"/></proof>
  <proof prover="11"><result status="valid" time="0.11" steps="309275"/></proof>
  </goal>
  <goal name="remove_products&#39;vc.31" expl="precondition" proved="true">
  <transf name="split_vc" proved="true" >
   <goal name="remove_products&#39;vc.31.0" expl="precondition" proved="true">
   <proof prover="9"><result status="valid" time="0.04" steps="124"/></proof>
   </goal>
   <goal name="remove_products&#39;vc.31.1" expl="precondition" proved="true">
   <proof prover="9"><result status="valid" time="0.04" steps="124"/></proof>
   </goal>
   <goal name="remove_products&#39;vc.31.2" expl="precondition" proved="true">
   <proof prover="9"><result status="valid" time="0.04" steps="124"/></proof>
   </goal>
   <goal name="remove_products&#39;vc.31.3" expl="precondition" proved="true">
   <proof prover="9"><result status="valid" time="0.04" steps="124"/></proof>
   </goal>
   <goal name="remove_products&#39;vc.31.4" expl="precondition" proved="true">
   <proof prover="9"><result status="valid" time="0.04" steps="124"/></proof>
   </goal>
   <goal name="remove_products&#39;vc.31.5" expl="precondition" proved="true">
   <proof prover="9"><result status="valid" time="0.04" steps="124"/></proof>
   </goal>
   <goal name="remove_products&#39;vc.31.6" expl="precondition" proved="true">
   <proof prover="10"><result status="valid" time="0.48" steps="84175"/></proof>
   <proof prover="11"><result status="valid" time="0.12" steps="309040"/></proof>
   </goal>
   <goal name="remove_products&#39;vc.31.7" expl="precondition" proved="true">
   <proof prover="10"><result status="valid" time="0.28" steps="61164"/></proof>
   <proof prover="11"><result status="valid" time="0.12" steps="341971"/></proof>
   </goal>
   <goal name="remove_products&#39;vc.31.8" expl="precondition" proved="true">
   <proof prover="10"><result status="valid" time="0.27" steps="60792"/></proof>
   <proof prover="11"><result status="valid" time="0.10" steps="302655"/></proof>
   </goal>
  </transf>
  </goal>
  <goal name="remove_products&#39;vc.32" expl="precondition" proved="true">
  <transf name="split_vc" proved="true" >
   <goal name="remove_products&#39;vc.32.0" expl="precondition" proved="true">
   <transf name="inline_goal" proved="true" >
    <goal name="remove_products&#39;vc.32.0.0" expl="precondition" proved="true">
    <transf name="split_all_full" proved="true" >
     <goal name="remove_products&#39;vc.32.0.0.0" expl="VC for remove_products" proved="true">
     <proof prover="9"><result status="valid" time="0.16" steps="133"/></proof>
     </goal>
     <goal name="remove_products&#39;vc.32.0.0.1" expl="VC for remove_products" proved="true">
     <proof prover="9"><result status="valid" time="0.42" steps="607"/></proof>
     </goal>
     <goal name="remove_products&#39;vc.32.0.0.2" expl="VC for remove_products" proved="true">
     <transf name="unfold" proved="true" arg1="inv_remove_products" arg2="in" arg3="Requires8">
      <goal name="remove_products&#39;vc.32.0.0.2.0" expl="VC for remove_products" proved="true">
      <transf name="split_premise_right" proved="true" >
       <goal name="remove_products&#39;vc.32.0.0.2.0.0" expl="VC for remove_products" proved="true">
       <transf name="inline_goal" proved="true" >
        <goal name="remove_products&#39;vc.32.0.0.2.0.0.0" expl="VC for remove_products" proved="true">
        <transf name="unfold" proved="true" arg1="all_primes" arg2="in" arg3="Requires11">
         <goal name="remove_products&#39;vc.32.0.0.2.0.0.0.0" expl="VC for remove_products" proved="true">
         <transf name="split_vc" proved="true" >
          <goal name="remove_products&#39;vc.32.0.0.2.0.0.0.0.0" expl="VC for remove_products" proved="true">
          <transf name="instantiate" proved="true" arg1="Requires11" arg2="i">
           <goal name="remove_products&#39;vc.32.0.0.2.0.0.0.0.0.0" expl="VC for remove_products" proved="true">
           <proof prover="9"><result status="valid" time="0.56" steps="651"/></proof>
           </goal>
          </transf>
          </goal>
          <goal name="remove_products&#39;vc.32.0.0.2.0.0.0.0.1" expl="VC for remove_products" proved="true">
          <transf name="instantiate" proved="true" arg1="Requires11" arg2="i">
           <goal name="remove_products&#39;vc.32.0.0.2.0.0.0.0.1.0" expl="VC for remove_products" proved="true">
           <proof prover="9"><result status="valid" time="0.56" steps="668"/></proof>
           </goal>
          </transf>
          </goal>
         </transf>
         </goal>
        </transf>
        </goal>
       </transf>
       </goal>
      </transf>
      </goal>
     </transf>
     </goal>
     <goal name="remove_products&#39;vc.32.0.0.3" expl="VC for remove_products" proved="true">
     <proof prover="9"><result status="valid" time="0.16" steps="133"/></proof>
     </goal>
     <goal name="remove_products&#39;vc.32.0.0.4" expl="VC for remove_products" proved="true">
     <proof prover="9"><result status="valid" time="0.40" steps="619"/></proof>
     </goal>
     <goal name="remove_products&#39;vc.32.0.0.5" expl="VC for remove_products" proved="true">
     <proof prover="9"><result status="valid" time="0.16" steps="133"/></proof>
     </goal>
    </transf>
    </goal>
   </transf>
   </goal>
   <goal name="remove_products&#39;vc.32.1" expl="precondition" proved="true">
   <proof prover="5"><result status="valid" time="0.10" steps="32791"/></proof>
   </goal>
  </transf>
  </goal>
  <goal name="remove_products&#39;vc.33" expl="precondition" proved="true">
  <proof prover="9"><result status="valid" time="0.92" steps="514"/></proof>
  </goal>
  <goal name="remove_products&#39;vc.34" expl="precondition" proved="true">
  <proof prover="9"><result status="valid" time="0.05" steps="135"/></proof>
  </goal>
  <goal name="remove_products&#39;vc.35" expl="precondition" proved="true">
  <proof prover="10"><result status="valid" time="0.29" steps="63574"/></proof>
  </goal>
  <goal name="remove_products&#39;vc.36" expl="precondition" proved="true">
  <proof prover="9"><result status="valid" time="0.05" steps="138"/></proof>
  </goal>
  <goal name="remove_products&#39;vc.37" expl="precondition" proved="true">
  <transf name="inline_goal" proved="true" >
   <goal name="remove_products&#39;vc.37.0" expl="precondition" proved="true">
   <transf name="split_vc" proved="true" >
    <goal name="remove_products&#39;vc.37.0.0" expl="precondition" proved="true">
    <proof prover="9"><result status="valid" time="0.16" steps="142"/></proof>
    </goal>
    <goal name="remove_products&#39;vc.37.0.1" expl="precondition" proved="true">
    <proof prover="9"><result status="valid" time="0.16" steps="142"/></proof>
    </goal>
    <goal name="remove_products&#39;vc.37.0.2" expl="precondition" proved="true">
    <proof prover="9"><result status="valid" time="0.04" steps="138"/></proof>
    </goal>
    <goal name="remove_products&#39;vc.37.0.3" expl="precondition" proved="true">
    <transf name="case" proved="true" arg1="(i = p)">
     <goal name="remove_products&#39;vc.37.0.3.0" expl="true case (precondition)" proved="true">
     <transf name="remove" proved="true" arg1="H24,H23,H22">
      <goal name="remove_products&#39;vc.37.0.3.0.0" expl="true case (precondition)" proved="true">
      <proof prover="9"><result status="valid" time="2.66" steps="712"/></proof>
      </goal>
     </transf>
     </goal>
     <goal name="remove_products&#39;vc.37.0.3.1" expl="false case (precondition)" proved="true">
     <transf name="assert" proved="true" arg1="(forall i. 0 &lt;= i &lt; div (length marked_old - 1) n -&gt; i &lt;&gt; p -&gt; (nexts t)[i] = (nexts t1)[i])">
      <goal name="remove_products&#39;vc.37.0.3.1.0" expl="asserted formula" proved="true">
      <proof prover="9"><result status="valid" time="0.20" steps="158"/></proof>
      </goal>
      <goal name="remove_products&#39;vc.37.0.3.1.1" expl="false case (precondition)" proved="true">
      <transf name="inline_all" proved="true" >
       <goal name="remove_products&#39;vc.37.0.3.1.1.0" expl="false case (precondition)" proved="true">
       <proof prover="2"><result status="valid" time="0.52" steps="682935"/></proof>
       </goal>
      </transf>
      </goal>
     </transf>
     </goal>
    </transf>
    </goal>
   </transf>
   </goal>
  </transf>
  </goal>
  <goal name="remove_products&#39;vc.38" expl="precondition" proved="true">
  <proof prover="9"><result status="valid" time="0.39" steps="648"/></proof>
  </goal>
  <goal name="remove_products&#39;vc.39" expl="precondition" proved="true">
  <transf name="inline_goal" proved="true" >
   <goal name="remove_products&#39;vc.39.0" expl="precondition" proved="true">
   <transf name="split_vc" proved="true" >
    <goal name="remove_products&#39;vc.39.0.0" expl="precondition" proved="true">
    <proof prover="9"><result status="valid" time="0.16" steps="146"/></proof>
    </goal>
    <goal name="remove_products&#39;vc.39.0.1" expl="precondition" proved="true">
    <proof prover="9"><result status="valid" time="0.17" steps="146"/></proof>
    </goal>
    <goal name="remove_products&#39;vc.39.0.2" expl="precondition" proved="true">
    <proof prover="9"><result status="valid" time="0.04" steps="142"/></proof>
    </goal>
    <goal name="remove_products&#39;vc.39.0.3" expl="precondition" proved="true">
    <proof prover="9"><result status="valid" time="0.19" steps="146"/></proof>
    </goal>
    <goal name="remove_products&#39;vc.39.0.4" expl="precondition" proved="true">
    <transf name="unfold" proved="true" arg1="not_marked_impl_next_not_marked_partial" arg2="in" arg3="Requires8">
     <goal name="remove_products&#39;vc.39.0.4.0" expl="precondition" proved="true">
     <transf name="split_premise_right" proved="true" >
      <goal name="remove_products&#39;vc.39.0.4.0.0" expl="precondition" proved="true">
      <transf name="instantiate" proved="true" arg1="Requires8" arg2="i">
       <goal name="remove_products&#39;vc.39.0.4.0.0.0" expl="precondition" proved="true">
       <proof prover="10"><result status="valid" time="0.64" steps="99173"/></proof>
       </goal>
      </transf>
      </goal>
     </transf>
     </goal>
    </transf>
    </goal>
   </transf>
   </goal>
  </transf>
  </goal>
  <goal name="remove_products&#39;vc.40" expl="precondition" proved="true">
  <proof prover="9"><result status="valid" time="0.05" steps="144"/></proof>
  </goal>
  <goal name="remove_products&#39;vc.41" expl="postcondition" proved="true">
  <proof prover="9"><result status="valid" time="0.04" steps="138"/></proof>
  </goal>
  <goal name="remove_products&#39;vc.42" expl="postcondition" proved="true">
  <proof prover="9"><result status="valid" time="0.04" steps="138"/></proof>
  </goal>
  <goal name="remove_products&#39;vc.43" expl="postcondition" proved="true">
  <proof prover="9"><result status="valid" time="0.04" steps="138"/></proof>
  </goal>
  <goal name="remove_products&#39;vc.44" expl="postcondition" proved="true">
  <proof prover="9"><result status="valid" time="0.04" steps="138"/></proof>
  </goal>
  <goal name="remove_products&#39;vc.45" expl="postcondition" proved="true">
  <proof prover="9"><result status="valid" time="0.04" steps="138"/></proof>
  </goal>
  <goal name="remove_products&#39;vc.46" expl="postcondition" proved="true">
  <proof prover="9"><result status="valid" time="0.04" steps="138"/></proof>
  </goal>
  <goal name="remove_products&#39;vc.47" expl="assertion" proved="true">
  <proof prover="10"><result status="valid" time="0.69" steps="114222"/></proof>
  <proof prover="11"><result status="valid" time="0.09" steps="256662"/></proof>
  </goal>
  <goal name="remove_products&#39;vc.48" expl="variant decrease" proved="true">
  <transf name="split_vc" proved="true" >
   <goal name="remove_products&#39;vc.48.0" expl="variant decrease" proved="true">
   <proof prover="9"><result status="valid" time="0.03" steps="108"/></proof>
   </goal>
   <goal name="remove_products&#39;vc.48.1" expl="variant decrease" proved="true">
   <proof prover="10"><result status="valid" time="0.36" steps="75255"/></proof>
   <proof prover="11"><result status="valid" time="0.10" steps="270506"/></proof>
   </goal>
  </transf>
  </goal>
  <goal name="remove_products&#39;vc.49" expl="precondition" proved="true">
  <transf name="split_vc" proved="true" >
   <goal name="remove_products&#39;vc.49.0" expl="precondition" proved="true">
   <proof prover="9"><result status="valid" time="0.03" steps="108"/></proof>
   </goal>
   <goal name="remove_products&#39;vc.49.1" expl="precondition" proved="true">
   <proof prover="9"><result status="valid" time="0.03" steps="108"/></proof>
   </goal>
   <goal name="remove_products&#39;vc.49.2" expl="precondition" proved="true">
   <proof prover="9"><result status="valid" time="0.04" steps="108"/></proof>
   </goal>
   <goal name="remove_products&#39;vc.49.3" expl="precondition" proved="true">
   <proof prover="9"><result status="valid" time="0.04" steps="108"/></proof>
   </goal>
   <goal name="remove_products&#39;vc.49.4" expl="precondition" proved="true">
   <proof prover="9"><result status="valid" time="0.03" steps="108"/></proof>
   </goal>
   <goal name="remove_products&#39;vc.49.5" expl="precondition" proved="true">
   <proof prover="9"><result status="valid" time="0.03" steps="108"/></proof>
   </goal>
   <goal name="remove_products&#39;vc.49.6" expl="precondition" proved="true">
   <proof prover="10"><result status="valid" time="0.38" steps="75245"/></proof>
   <proof prover="11"><result status="valid" time="0.08" steps="241130"/></proof>
   </goal>
   <goal name="remove_products&#39;vc.49.7" expl="precondition" proved="true">
   <proof prover="9"><result status="valid" time="0.03" steps="108"/></proof>
   </goal>
   <goal name="remove_products&#39;vc.49.8" expl="precondition" proved="true">
   <proof prover="10"><result status="valid" time="0.25" steps="56779"/></proof>
   <proof prover="11"><result status="valid" time="0.09" steps="257331"/></proof>
   </goal>
  </transf>
  </goal>
  <goal name="remove_products&#39;vc.50" expl="precondition" proved="true">
  <transf name="split_vc" proved="true" >
   <goal name="remove_products&#39;vc.50.0" expl="precondition" proved="true">
   <transf name="inline_goal" proved="true" >
    <goal name="remove_products&#39;vc.50.0.0" expl="precondition" proved="true">
    <transf name="split_all_full" proved="true" >
     <goal name="remove_products&#39;vc.50.0.0.0" expl="VC for remove_products" proved="true">
     <proof prover="9"><result status="valid" time="0.13" steps="118"/></proof>
     </goal>
     <goal name="remove_products&#39;vc.50.0.0.1" expl="VC for remove_products" proved="true">
     <proof prover="9"><result status="valid" time="0.29" steps="437"/></proof>
     </goal>
     <goal name="remove_products&#39;vc.50.0.0.2" expl="VC for remove_products" proved="true">
     <transf name="unfold" proved="true" arg1="inv_remove_products" arg2="in" arg3="Requires8">
      <goal name="remove_products&#39;vc.50.0.0.2.0" expl="VC for remove_products" proved="true">
      <transf name="split_premise_right" proved="true" >
       <goal name="remove_products&#39;vc.50.0.0.2.0.0" expl="VC for remove_products" proved="true">
       <transf name="inline_goal" proved="true" >
        <goal name="remove_products&#39;vc.50.0.0.2.0.0.0" expl="VC for remove_products" proved="true">
        <transf name="unfold" proved="true" arg1="all_primes" arg2="in" arg3="Requires11">
         <goal name="remove_products&#39;vc.50.0.0.2.0.0.0.0" expl="VC for remove_products" proved="true">
         <transf name="split_vc" proved="true" >
          <goal name="remove_products&#39;vc.50.0.0.2.0.0.0.0.0" expl="VC for remove_products" proved="true">
          <transf name="instantiate" proved="true" arg1="Requires11" arg2="i">
           <goal name="remove_products&#39;vc.50.0.0.2.0.0.0.0.0.0" expl="VC for remove_products" proved="true">
           <proof prover="9"><result status="valid" time="0.36" steps="477"/></proof>
           </goal>
          </transf>
          </goal>
          <goal name="remove_products&#39;vc.50.0.0.2.0.0.0.0.1" expl="VC for remove_products" proved="true">
          <transf name="instantiate" proved="true" arg1="Requires11" arg2="i">
           <goal name="remove_products&#39;vc.50.0.0.2.0.0.0.0.1.0" expl="VC for remove_products" proved="true">
           <proof prover="9"><result status="valid" time="0.34" steps="472"/></proof>
           </goal>
          </transf>
          </goal>
         </transf>
         </goal>
        </transf>
        </goal>
       </transf>
       </goal>
      </transf>
      </goal>
     </transf>
     </goal>
     <goal name="remove_products&#39;vc.50.0.0.3" expl="VC for remove_products" proved="true">
     <proof prover="9"><result status="valid" time="0.14" steps="118"/></proof>
     </goal>
     <goal name="remove_products&#39;vc.50.0.0.4" expl="VC for remove_products" proved="true">
     <proof prover="9"><result status="valid" time="0.27" steps="429"/></proof>
     </goal>
     <goal name="remove_products&#39;vc.50.0.0.5" expl="VC for remove_products" proved="true">
     <proof prover="9"><result status="valid" time="0.13" steps="118"/></proof>
     </goal>
    </transf>
    </goal>
   </transf>
   </goal>
   <goal name="remove_products&#39;vc.50.1" expl="precondition" proved="true">
   <proof prover="5"><result status="valid" time="0.08" steps="31664"/></proof>
   </goal>
  </transf>
  </goal>
  <goal name="remove_products&#39;vc.51" expl="precondition" proved="true">
  <proof prover="9"><result status="valid" time="0.64" steps="466"/></proof>
  </goal>
  <goal name="remove_products&#39;vc.52" expl="precondition" proved="true">
  <proof prover="9"><result status="valid" time="0.04" steps="122"/></proof>
  </goal>
  <goal name="remove_products&#39;vc.53" expl="precondition" proved="true">
  <proof prover="9"><result status="valid" time="0.74" steps="475"/></proof>
  </goal>
  <goal name="remove_products&#39;vc.54" expl="precondition" proved="true">
  <proof prover="11"><result status="valid" time="0.10" steps="284585"/></proof>
  </goal>
  <goal name="remove_products&#39;vc.55" expl="precondition" proved="true">
  <proof prover="9"><result status="valid" time="0.04" steps="126"/></proof>
  </goal>
  <goal name="remove_products&#39;vc.56" expl="precondition" proved="true">
  <proof prover="9"><result status="valid" time="0.04" steps="127"/></proof>
  </goal>
  <goal name="remove_products&#39;vc.57" expl="precondition" proved="true">
  <transf name="inline_goal" proved="true" >
   <goal name="remove_products&#39;vc.57.0" expl="precondition" proved="true">
   <transf name="split_vc" proved="true" >
    <goal name="remove_products&#39;vc.57.0.0" expl="precondition" proved="true">
    <proof prover="9"><result status="valid" time="0.14" steps="129"/></proof>
    </goal>
    <goal name="remove_products&#39;vc.57.0.1" expl="precondition" proved="true">
    <proof prover="9"><result status="valid" time="0.14" steps="129"/></proof>
    </goal>
    <goal name="remove_products&#39;vc.57.0.2" expl="precondition" proved="true">
    <proof prover="9"><result status="valid" time="0.04" steps="127"/></proof>
    </goal>
    <goal name="remove_products&#39;vc.57.0.3" expl="precondition" proved="true">
    <proof prover="9"><result status="valid" time="0.17" steps="129"/></proof>
    </goal>
    <goal name="remove_products&#39;vc.57.0.4" expl="precondition" proved="true">
    <transf name="unfold" proved="true" arg1="not_marked_impl_next_not_marked_partial" arg2="in" arg3="Requires8">
     <goal name="remove_products&#39;vc.57.0.4.0" expl="precondition" proved="true">
     <transf name="split_premise_right" proved="true" >
      <goal name="remove_products&#39;vc.57.0.4.0.0" expl="precondition" proved="true">
      <transf name="instantiate" proved="true" arg1="Requires8" arg2="i">
       <goal name="remove_products&#39;vc.57.0.4.0.0.0" expl="precondition" proved="true">
       <proof prover="10"><result status="valid" time="0.52" steps="88775"/></proof>
       </goal>
      </transf>
      </goal>
     </transf>
     </goal>
    </transf>
    </goal>
   </transf>
   </goal>
  </transf>
  </goal>
  <goal name="remove_products&#39;vc.58" expl="precondition" proved="true">
  <proof prover="9"><result status="valid" time="0.04" steps="129"/></proof>
  </goal>
  <goal name="remove_products&#39;vc.59" expl="postcondition" proved="true">
  <proof prover="9"><result status="valid" time="0.04" steps="122"/></proof>
  </goal>
  <goal name="remove_products&#39;vc.60" expl="postcondition" proved="true">
  <proof prover="9"><result status="valid" time="0.04" steps="122"/></proof>
  </goal>
  <goal name="remove_products&#39;vc.61" expl="postcondition" proved="true">
  <proof prover="9"><result status="valid" time="0.03" steps="122"/></proof>
  </goal>
  <goal name="remove_products&#39;vc.62" expl="postcondition" proved="true">
  <proof prover="9"><result status="valid" time="0.04" steps="122"/></proof>
  </goal>
  <goal name="remove_products&#39;vc.63" expl="postcondition" proved="true">
  <proof prover="9"><result status="valid" time="0.03" steps="122"/></proof>
  </goal>
  <goal name="remove_products&#39;vc.64" expl="postcondition" proved="true">
  <proof prover="9"><result status="valid" time="0.03" steps="122"/></proof>
  </goal>
  <goal name="remove_products&#39;vc.65" expl="assertion" proved="true">
  <transf name="split_vc" proved="true" >
   <goal name="remove_products&#39;vc.65.0" expl="assertion" proved="true">
   <proof prover="9"><result status="valid" time="0.03" steps="83"/></proof>
   </goal>
   <goal name="remove_products&#39;vc.65.1" expl="VC for remove_products" proved="true">
   <proof prover="11"><result status="valid" time="0.08" steps="210943"/></proof>
   </goal>
   <goal name="remove_products&#39;vc.65.2" expl="VC for remove_products" proved="true">
   <proof prover="9"><result status="valid" time="0.59" steps="547"/></proof>
   </goal>
   <goal name="remove_products&#39;vc.65.3" expl="VC for remove_products" proved="true">
   <proof prover="9"><result status="valid" time="0.12" steps="300"/></proof>
   </goal>
   <goal name="remove_products&#39;vc.65.4" expl="VC for remove_products" proved="true">
   <proof prover="9"><result status="valid" time="0.10" steps="93"/></proof>
   </goal>
  </transf>
  </goal>
  <goal name="remove_products&#39;vc.66" expl="precondition" proved="true">
  <transf name="split_vc" proved="true" >
   <goal name="remove_products&#39;vc.66.0" expl="precondition" proved="true">
   <proof prover="10"><result status="valid" time="0.24" steps="61580"/></proof>
   <proof prover="11"><result status="valid" time="0.06" steps="216684"/></proof>
   </goal>
   <goal name="remove_products&#39;vc.66.1" expl="precondition" proved="true">
   <proof prover="9"><result status="valid" time="0.03" steps="89"/></proof>
   </goal>
   <goal name="remove_products&#39;vc.66.2" expl="VC for remove_products" proved="true">
   <proof prover="9"><result status="valid" time="0.76" steps="583"/></proof>
   </goal>
   <goal name="remove_products&#39;vc.66.3" expl="VC for remove_products" proved="true">
   <proof prover="10"><result status="valid" time="0.29" steps="63619"/></proof>
   <proof prover="11"><result status="valid" time="0.07" steps="208983"/></proof>
   </goal>
   <goal name="remove_products&#39;vc.66.4" expl="VC for remove_products" proved="true">
   <proof prover="9"><result status="valid" time="0.03" steps="85"/></proof>
   </goal>
   <goal name="remove_products&#39;vc.66.5" expl="VC for remove_products" proved="true">
   <proof prover="11"><result status="valid" time="0.09" steps="240410"/></proof>
   </goal>
  </transf>
  </goal>
  <goal name="remove_products&#39;vc.67" expl="postcondition" proved="true">
  <proof prover="9"><result status="valid" time="0.03" steps="87"/></proof>
  </goal>
  <goal name="remove_products&#39;vc.68" expl="postcondition" proved="true">
  <proof prover="9"><result status="valid" time="0.02" steps="87"/></proof>
  </goal>
  <goal name="remove_products&#39;vc.69" expl="postcondition" proved="true">
  <proof prover="9"><result status="valid" time="0.03" steps="87"/></proof>
  </goal>
  <goal name="remove_products&#39;vc.70" expl="postcondition" proved="true">
  <proof prover="9"><result status="valid" time="0.02" steps="87"/></proof>
  </goal>
  <goal name="remove_products&#39;vc.71" expl="postcondition" proved="true">
  <transf name="inline_goal" proved="true" >
   <goal name="remove_products&#39;vc.71.0" expl="postcondition" proved="true">
   <transf name="split_vc" proved="true" >
    <goal name="remove_products&#39;vc.71.0.0" expl="postcondition" proved="true">
    <proof prover="9"><result status="valid" time="0.06" steps="91"/></proof>
    </goal>
    <goal name="remove_products&#39;vc.71.0.1" expl="postcondition" proved="true">
    <proof prover="9"><result status="valid" time="0.07" steps="91"/></proof>
    </goal>
    <goal name="remove_products&#39;vc.71.0.2" expl="postcondition" proved="true">
    <proof prover="9"><result status="valid" time="0.03" steps="87"/></proof>
    </goal>
    <goal name="remove_products&#39;vc.71.0.3" expl="postcondition" proved="true">
    <transf name="unfold" proved="true" arg1="prime_multiples_marked" arg2="in" arg3="Requires2">
     <goal name="remove_products&#39;vc.71.0.3.0" expl="postcondition" proved="true">
     <transf name="split_all_right" proved="true" >
      <goal name="remove_products&#39;vc.71.0.3.0.0" expl="postcondition" proved="true">
      <transf name="case" proved="true" arg1="(i &lt; (nexts t)[x])">
       <goal name="remove_products&#39;vc.71.0.3.0.0.0" expl="true case (postcondition)" proved="true">
       <proof prover="9"><result status="valid" time="0.08" steps="105"/></proof>
       </goal>
       <goal name="remove_products&#39;vc.71.0.3.0.0.1" expl="false case (postcondition)" proved="true">
       <proof prover="9"><result status="valid" time="0.16" steps="330"/></proof>
       </goal>
      </transf>
      </goal>
     </transf>
     </goal>
    </transf>
    </goal>
   </transf>
   </goal>
  </transf>
  </goal>
  <goal name="remove_products&#39;vc.72" expl="postcondition" proved="true">
  <proof prover="9"><result status="valid" time="0.03" steps="89"/></proof>
  </goal>
  <goal name="remove_products&#39;vc.73" expl="precondition" proved="true">
  <transf name="split_vc" proved="true" >
   <goal name="remove_products&#39;vc.73.0" expl="precondition" proved="true">
   <proof prover="10"><result status="valid" time="0.25" steps="60288"/></proof>
   <proof prover="11"><result status="valid" time="0.07" steps="210921"/></proof>
   </goal>
   <goal name="remove_products&#39;vc.73.1" expl="precondition" proved="true">
   <proof prover="9"><result status="valid" time="0.03" steps="85"/></proof>
   </goal>
   <goal name="remove_products&#39;vc.73.2" expl="VC for remove_products" proved="true">
   <proof prover="6"><result status="valid" time="1.95" steps="28086"/></proof>
   </goal>
   <goal name="remove_products&#39;vc.73.3" expl="VC for remove_products" proved="true">
   <proof prover="10"><result status="valid" time="0.29" steps="62679"/></proof>
   <proof prover="11"><result status="valid" time="0.08" steps="205829"/></proof>
   </goal>
   <goal name="remove_products&#39;vc.73.4" expl="VC for remove_products" proved="true">
   <proof prover="9"><result status="valid" time="0.02" steps="81"/></proof>
   </goal>
   <goal name="remove_products&#39;vc.73.5" expl="VC for remove_products" proved="true">
   <proof prover="11"><result status="valid" time="0.09" steps="233574"/></proof>
   </goal>
  </transf>
  </goal>
  <goal name="remove_products&#39;vc.74" expl="postcondition" proved="true">
  <proof prover="9"><result status="valid" time="0.02" steps="83"/></proof>
  </goal>
  <goal name="remove_products&#39;vc.75" expl="postcondition" proved="true">
  <proof prover="9"><result status="valid" time="0.02" steps="83"/></proof>
  </goal>
  <goal name="remove_products&#39;vc.76" expl="postcondition" proved="true">
  <proof prover="9"><result status="valid" time="0.03" steps="83"/></proof>
  </goal>
  <goal name="remove_products&#39;vc.77" expl="postcondition" proved="true">
  <proof prover="9"><result status="valid" time="0.03" steps="83"/></proof>
  </goal>
  <goal name="remove_products&#39;vc.78" expl="postcondition" proved="true">
  <proof prover="9"><result status="valid" time="0.06" steps="86"/></proof>
  </goal>
  <goal name="remove_products&#39;vc.79" expl="postcondition" proved="true">
  <proof prover="9"><result status="valid" time="0.03" steps="85"/></proof>
  </goal>
  <goal name="remove_products&#39;vc.80" expl="precondition" proved="true">
  <proof prover="9"><result status="valid" time="0.03" steps="86"/></proof>
  </goal>
  <goal name="remove_products&#39;vc.81" expl="precondition" proved="true">
  <proof prover="0"><result status="valid" time="0.04" steps="79"/></proof>
  <transf name="remove" proved="true" arg1="zero1,one1,(-),(&gt;),(&lt;=),(&gt;=),abs,int63&#39;maxInt,int63&#39;minInt,min_int63,max_int63,to_int,in_bounds,zero,one,even,odd,divides,prime,([]),singleton,cons,snoc,(++),inv_nexts,all_eliminated_marked,all_eliminated_marked_partial,not_marked_impl_next_not_marked,is_copy,not_marked_impl_next_not_marked_partial,all_primes,all_multiples_marked,previously_marked_multiples,prime_multiples_marked,inv_remove_products,ordered,all_inf_or_eq,max,marked_old,Assoc1,Unit_def_l,Unit_def_r,Inv_def_l,Inv_def_r,Comm1,Assoc,Mul_distr_l,Mul_distr_r,Comm,Unitary,NonTrivialRing,Refl,Trans,Antisymm,Total,ZeroLessOne,CompatOrderAdd,CompatOrderMult,Abs_le,Abs_pos,Div_mod,Mod_bound,Div_unique,Div_bound,Mod_1,Div_1,Div_inf,Div_inf_neg,Mod_0,Div_1_left,Div_minus1_left,Mod_1_left,Mod_minus1_left,Div_mult,Mod_mult,Div_mod1,Div_bound1,Mod_bound1,Div_sign_pos,Div_sign_neg,Mod_sign_pos,Mod_sign_neg,Rounds_toward_zero,Div_11,Mod_11,Div_inf1,Mod_inf,Div_mult1,Mod_mult1,to_int_in_bounds,extensionality,max_int&#39;def,min_int&#39;def,even_or_odd,even_not_odd,odd_not_even,even_odd,odd_even,even_even,odd_odd,even_2k,odd_2k1,even_mod2,divides&#39;spec,divides_refl,divides_1_n,divides_0,divides_left,divides_right,divides_oppr,divides_oppl,divides_oppr_rev,divides_oppl_rev,divides_plusr,divides_minusr,divides_multl,divides_multr,divides_factorl,divides_factorr,divides_n_1,divides_antisym,divides_trans,divides_bounds,mod_divides_euclidean,divides_mod_euclidean,mod_divides_computer,divides_mod_computer,even_divides,odd_divides,not_prime_1,prime_2,prime_3,prime_divisors,small_divisors,even_prime,odd_prime,mult_croissance_locale,mult_croissance,comp_mult_2,div_croissance_locale1,div_croissance1,div_croissance_locale2,div_croissance2,div_mult_1,mult_borne_sous_exp,sq_ineq,divides_div,divides_inf,not_prime_divider_limits,no_prod_impl_no_divider,not_prime_impl_divisor_under_sqrt,length_nonnegative,(==)&#39;spec,create&#39;spec,empty&#39;def,set&#39;spec,set&#39;def,([&lt;-])&#39;def,singleton&#39;spec,cons&#39;spec,snoc&#39;spec,([..])&#39;spec,([..])&#39;def,([_..])&#39;def,([.._])&#39;def,(++)&#39;spec,conservation_all_eliminated_marked_on_marked_change,conservation_all_eliminated_marked_on_nexts_change,multiples_of_marked_are_marked,prev_and_new_impl_all_multiples_marked,conservation_only_multiples_marked,conservation_previously_marked_multiples,conservation_previously_marked_multiples_on_marked_change,conservation_not_marked_impl_next_not_marked,unchanged_other_elements,t&#39;invariant,H2,H1,H,Requires4,Requires3,Requires1,Ensures1,Ensures,Requires">
   <goal name="remove_products&#39;vc.81.0" expl="precondition" proved="true">
   <proof prover="0"><result status="valid" time="0.00" steps="16"/></proof>
   <proof prover="9"><result status="valid" time="0.00" steps="32"/></proof>
   <proof prover="11"><result status="valid" time="0.02" steps="17286"/></proof>
   </goal>
  </transf>
  </goal>
  <goal name="remove_products&#39;vc.82" expl="integer overflow" proved="true">
  <proof prover="9"><result status="valid" time="0.03" steps="31"/></proof>
  </goal>
  <goal name="remove_products&#39;vc.83" expl="precondition" proved="true">
  <proof prover="9"><result status="valid" time="0.02" steps="31"/></proof>
  </goal>
  <goal name="remove_products&#39;vc.84" expl="precondition" proved="true">
  <transf name="assert" proved="true" arg1="(mod (int63&#39;int n) 2 = 1)">
   <goal name="remove_products&#39;vc.84.0" expl="asserted formula" proved="true">
   <proof prover="10"><result status="valid" time="0.17" steps="38182"/></proof>
   <proof prover="11"><result status="valid" time="0.06" steps="122577"/></proof>
   </goal>
   <goal name="remove_products&#39;vc.84.1" expl="precondition" proved="true">
   <proof prover="9"><result status="valid" time="0.08" steps="37"/></proof>
   </goal>
  </transf>
  </goal>
  <goal name="remove_products&#39;vc.85" expl="precondition" proved="true">
  <proof prover="9"><result status="valid" time="0.04" steps="109"/></proof>
  </goal>
  <goal name="remove_products&#39;vc.86" expl="precondition" proved="true">
  <proof prover="9"><result status="valid" time="0.02" steps="42"/></proof>
  </goal>
  <goal name="remove_products&#39;vc.87" expl="assertion" proved="true">
  <transf name="split_vc" proved="true" >
   <goal name="remove_products&#39;vc.87.0" expl="assertion" proved="true">
   <proof prover="9"><result status="valid" time="0.06" steps="179"/></proof>
   </goal>
   <goal name="remove_products&#39;vc.87.1" expl="assertion" proved="true">
   <proof prover="10"><result status="valid" time="0.22" steps="55060"/></proof>
   </goal>
   <goal name="remove_products&#39;vc.87.2" expl="VC for remove_products" proved="true">
   <proof prover="10"><result status="valid" time="0.17" steps="44805"/></proof>
   <proof prover="11"><result status="valid" time="0.07" steps="170798"/></proof>
   </goal>
   <goal name="remove_products&#39;vc.87.3" expl="VC for remove_products" proved="true">
   <proof prover="9"><result status="valid" time="0.04" steps="49"/></proof>
   </goal>
   <goal name="remove_products&#39;vc.87.4" expl="VC for remove_products" proved="true">
   <proof prover="9"><result status="valid" time="0.04" steps="43"/></proof>
   </goal>
  </transf>
  </goal>
  <goal name="remove_products&#39;vc.88" expl="precondition" proved="true">
  <transf name="split_vc" proved="true" >
   <goal name="remove_products&#39;vc.88.0" expl="precondition" proved="true">
   <proof prover="9"><result status="valid" time="0.02" steps="37"/></proof>
   </goal>
   <goal name="remove_products&#39;vc.88.1" expl="precondition" proved="true">
   <proof prover="9"><result status="valid" time="0.02" steps="37"/></proof>
   </goal>
   <goal name="remove_products&#39;vc.88.2" expl="precondition" proved="true">
   <proof prover="9"><result status="valid" time="0.02" steps="37"/></proof>
   </goal>
   <goal name="remove_products&#39;vc.88.3" expl="precondition" proved="true">
   <proof prover="9"><result status="valid" time="0.02" steps="37"/></proof>
   </goal>
   <goal name="remove_products&#39;vc.88.4" expl="precondition" proved="true">
   <proof prover="10"><result status="valid" time="0.20" steps="48676"/></proof>
   <proof prover="11"><result status="valid" time="0.06" steps="169078"/></proof>
   </goal>
   <goal name="remove_products&#39;vc.88.5" expl="precondition" proved="true">
   <proof prover="9"><result status="valid" time="0.02" steps="37"/></proof>
   </goal>
   <goal name="remove_products&#39;vc.88.6" expl="precondition" proved="true">
   <proof prover="10"><result status="valid" time="0.24" steps="54561"/></proof>
   <proof prover="11"><result status="valid" time="0.07" steps="171763"/></proof>
   </goal>
   <goal name="remove_products&#39;vc.88.7" expl="precondition" proved="true">
   <proof prover="9"><result status="valid" time="0.02" steps="37"/></proof>
   </goal>
   <goal name="remove_products&#39;vc.88.8" expl="precondition" proved="true">
   <proof prover="11"><result status="valid" time="0.08" steps="195816"/></proof>
   </goal>
  </transf>
  </goal>
  <goal name="remove_products&#39;vc.89" expl="precondition" proved="true">
  <transf name="inline_goal" proved="true" >
   <goal name="remove_products&#39;vc.89.0" expl="precondition" proved="true">
   <transf name="split_vc" proved="true" >
    <goal name="remove_products&#39;vc.89.0.0" expl="precondition" proved="true">
    <proof prover="10"><result status="valid" time="0.18" steps="45711"/></proof>
    <proof prover="11"><result status="valid" time="0.07" steps="191380"/></proof>
    </goal>
    <goal name="remove_products&#39;vc.89.0.1" expl="precondition" proved="true">
    <proof prover="11"><result status="valid" time="0.06" steps="172601"/></proof>
    </goal>
    <goal name="remove_products&#39;vc.89.0.2" expl="precondition" proved="true">
    <transf name="assert" proved="true" arg1="(n * n &gt; n)">
     <goal name="remove_products&#39;vc.89.0.2.0" expl="asserted formula" proved="true">
     <proof prover="11"><result status="valid" time="0.07" steps="173671"/></proof>
     </goal>
     <goal name="remove_products&#39;vc.89.0.2.1" expl="precondition" proved="true">
     <proof prover="10"><result status="valid" time="0.22" steps="57361"/></proof>
     </goal>
    </transf>
    </goal>
    <goal name="remove_products&#39;vc.89.0.3" expl="precondition" proved="true">
    <proof prover="10"><result status="valid" time="0.15" steps="40854"/></proof>
    <proof prover="11"><result status="valid" time="0.06" steps="166294"/></proof>
    </goal>
    <goal name="remove_products&#39;vc.89.0.4" expl="precondition" proved="true">
    <proof prover="11"><result status="valid" time="0.07" steps="184497"/></proof>
    </goal>
    <goal name="remove_products&#39;vc.89.0.5" expl="precondition" proved="true">
    <proof prover="10"><result status="valid" time="0.16" steps="41839"/></proof>
    <proof prover="11"><result status="valid" time="0.06" steps="172076"/></proof>
    </goal>
   </transf>
   </goal>
  </transf>
  </goal>
  <goal name="remove_products&#39;vc.90" expl="precondition" proved="true">
  <proof prover="11"><result status="valid" time="0.08" steps="185517"/></proof>
  </goal>
  <goal name="remove_products&#39;vc.91" expl="precondition" proved="true">
  <proof prover="10"><result status="valid" time="0.14" steps="40945"/></proof>
  <proof prover="11"><result status="valid" time="0.07" steps="171263"/></proof>
  </goal>
  <goal name="remove_products&#39;vc.92" expl="precondition" proved="true">
  <proof prover="10"><result status="valid" time="0.22" steps="50067"/></proof>
  </goal>
  <goal name="remove_products&#39;vc.93" expl="precondition" proved="true">
  <proof prover="8"><result status="valid" time="2.11"/></proof>
  <transf name="remove" proved="true" arg1="zero1,one1,(-),(&gt;),(&lt;=),(&gt;=),abs,int63&#39;maxInt,int63&#39;minInt,min_int63,max_int63,to_int,in_bounds,zero,one,even,odd,divides,prime,([]),singleton,cons,snoc,(++),inv_nexts,not_marked_impl_next_not_marked,is_copy,not_marked_impl_next_not_marked_partial,all_primes,all_multiples_marked,previously_marked_multiples,only_multiples_marked,prime_multiples_marked,inv_remove_products,ordered,all_inf_or_eq,max,marked_copy,Assoc1,Unit_def_l,Unit_def_r,Inv_def_l,Inv_def_r,Comm1,Assoc,Mul_distr_l,Mul_distr_r,Comm,Unitary,NonTrivialRing,Refl,Trans,Antisymm,Total,ZeroLessOne,CompatOrderAdd,CompatOrderMult,Abs_le,Abs_pos,Div_mod,Mod_bound,Div_unique,Div_bound,Mod_1,Div_1,Div_inf,Div_inf_neg,Mod_0,Div_1_left,Div_minus1_left,Mod_1_left,Mod_minus1_left,Div_mult,Mod_mult,Div_mod1,Div_bound1,Mod_bound1,Div_sign_pos,Div_sign_neg,Mod_sign_pos,Mod_sign_neg,Rounds_toward_zero,Div_11,Mod_11,Div_inf1,Mod_inf,Div_mult1,Mod_mult1,to_int_in_bounds,extensionality,max_int&#39;def,min_int&#39;def,even_or_odd,even_not_odd,odd_not_even,even_odd,odd_even,even_even,odd_odd,even_2k,odd_2k1,even_mod2,divides&#39;spec,divides_refl,divides_1_n,divides_0,divides_left,divides_right,divides_oppr,divides_oppl,divides_oppr_rev,divides_oppl_rev,divides_plusr,divides_minusr,divides_multl,divides_multr,divides_factorl,divides_factorr,divides_n_1,divides_antisym,divides_trans,divides_bounds,mod_divides_euclidean,divides_mod_euclidean,mod_divides_computer,divides_mod_computer,even_divides,odd_divides,not_prime_1,prime_2,prime_3,prime_divisors,small_divisors,even_prime,odd_prime,mult_croissance_locale,mult_croissance,comp_mult_2,div_croissance_locale1,div_croissance1,div_croissance_locale2,div_croissance2,div_mult_1,mult_borne_sous_exp,sq_ineq,divides_div,divides_inf,not_prime_divider_limits,no_prod_impl_no_divider,not_prime_impl_divisor_under_sqrt,length_nonnegative,(==)&#39;spec,create&#39;spec,empty&#39;def,set&#39;spec,set&#39;def,([&lt;-])&#39;def,singleton&#39;spec,cons&#39;spec,snoc&#39;spec,([..])&#39;spec,([..])&#39;def,([_..])&#39;def,([.._])&#39;def,(++)&#39;spec,conservation_all_eliminated_marked_on_marked_change,conservation_all_eliminated_marked_on_nexts_change,multiples_of_marked_are_marked,prev_and_new_impl_all_multiples_marked,conservation_only_multiples_marked,conservation_previously_marked_multiples,conservation_previously_marked_multiples_on_marked_change,conservation_not_marked_impl_next_not_marked,unchanged_other_elements,H4,H3,H2,Requires8,Requires7,Requires6,Requires5,Ensures5,Ensures4,Ensures3,Ensures2,H,Ensures1,Ensures,Assert,Requires3,Requires2,Requires1,Requires">
   <goal name="remove_products&#39;vc.93.0" expl="precondition" proved="true">
   <proof prover="8" timelimit="1"><result status="valid" time="0.02"/></proof>
   <proof prover="9"><result status="valid" time="0.10" steps="174"/></proof>
   <proof prover="10"><result status="valid" time="0.06" steps="7152"/></proof>
   </goal>
  </transf>
  </goal>
  <goal name="remove_products&#39;vc.94" expl="precondition" proved="true">
  <transf name="inline_goal" proved="true" >
   <goal name="remove_products&#39;vc.94.0" expl="precondition" proved="true">
   <transf name="split_vc" proved="true" >
    <goal name="remove_products&#39;vc.94.0.0" expl="precondition" proved="true">
    <proof prover="10"><result status="valid" time="0.15" steps="42293"/></proof>
    <proof prover="11"><result status="valid" time="0.06" steps="176664"/></proof>
    </goal>
    <goal name="remove_products&#39;vc.94.0.1" expl="precondition" proved="true">
    <proof prover="10"><result status="valid" time="0.18" steps="45563"/></proof>
    <proof prover="11"><result status="valid" time="0.06" steps="170171"/></proof>
    </goal>
    <goal name="remove_products&#39;vc.94.0.2" expl="precondition" proved="true">
    <proof prover="9"><result status="valid" time="0.02" steps="54"/></proof>
    <proof prover="10"><result status="valid" time="0.15" steps="40940"/></proof>
    </goal>
    <goal name="remove_products&#39;vc.94.0.3" expl="precondition" proved="true">
    <proof prover="11"><result status="valid" time="0.07" steps="184676"/></proof>
    </goal>
   </transf>
   </goal>
  </transf>
  </goal>
  <goal name="remove_products&#39;vc.95" expl="precondition" proved="true">
  <transf name="split_vc" proved="true" >
   <goal name="remove_products&#39;vc.95.0" expl="precondition" proved="true">
   <transf name="inline_goal" proved="true" >
    <goal name="remove_products&#39;vc.95.0.0" expl="precondition" proved="true">
    <transf name="split_all_full" proved="true" >
     <goal name="remove_products&#39;vc.95.0.0.0" expl="VC for remove_products" proved="true">
     <proof prover="10"><result status="valid" time="0.20" steps="48504"/></proof>
     <proof prover="11"><result status="valid" time="0.08" steps="208728"/></proof>
     </goal>
     <goal name="remove_products&#39;vc.95.0.0.1" expl="VC for remove_products" proved="true">
     <proof prover="9"><result status="valid" time="0.02" steps="55"/></proof>
     <proof prover="10"><result status="valid" time="0.11" steps="41743"/></proof>
     </goal>
     <goal name="remove_products&#39;vc.95.0.0.2" expl="VC for remove_products" proved="true">
     <proof prover="10"><result status="valid" time="0.28" steps="61874"/></proof>
     <proof prover="11"><result status="valid" time="0.08" steps="206929"/></proof>
     </goal>
     <goal name="remove_products&#39;vc.95.0.0.3" expl="VC for remove_products" proved="true">
     <proof prover="10"><result status="valid" time="0.26" steps="55860"/></proof>
     </goal>
    </transf>
    </goal>
   </transf>
   </goal>
  </transf>
  </goal>
  <goal name="remove_products&#39;vc.96" expl="precondition" proved="true">
  <transf name="inline_goal" proved="true" >
   <goal name="remove_products&#39;vc.96.0" expl="precondition" proved="true">
   <transf name="split_vc" proved="true" >
    <goal name="remove_products&#39;vc.96.0.0" expl="precondition" proved="true">
    <proof prover="10"><result status="valid" time="0.15" steps="42308"/></proof>
    <proof prover="11"><result status="valid" time="0.08" steps="196663"/></proof>
    </goal>
    <goal name="remove_products&#39;vc.96.0.1" expl="precondition" proved="true">
    <proof prover="10"><result status="valid" time="0.18" steps="45824"/></proof>
    <proof prover="11"><result status="valid" time="0.06" steps="171514"/></proof>
    </goal>
    <goal name="remove_products&#39;vc.96.0.2" expl="precondition" proved="true">
    <proof prover="9"><result status="valid" time="0.02" steps="57"/></proof>
    <proof prover="10"><result status="valid" time="0.15" steps="40973"/></proof>
    <proof prover="11"><result status="valid" time="0.06" steps="160929"/></proof>
    </goal>
    <goal name="remove_products&#39;vc.96.0.3" expl="precondition" proved="true">
    <proof prover="11"><result status="valid" time="0.06" steps="190212"/></proof>
    </goal>
    <goal name="remove_products&#39;vc.96.0.4" expl="precondition" proved="true">
    <transf name="inline_all" proved="true" >
     <goal name="remove_products&#39;vc.96.0.4.0" expl="precondition" proved="true">
     <proof prover="11"><result status="valid" time="0.24" steps="592434"/></proof>
     </goal>
    </transf>
    </goal>
   </transf>
   </goal>
  </transf>
  </goal>
  <goal name="remove_products&#39;vc.97" expl="precondition" proved="true">
  <proof prover="9"><result status="valid" time="0.02" steps="59"/></proof>
  <proof prover="10"><result status="valid" time="0.15" steps="41044"/></proof>
  <proof prover="11"><result status="valid" time="0.07" steps="171358"/></proof>
  </goal>
  <goal name="remove_products&#39;vc.98" expl="precondition" proved="true">
  <proof prover="9"><result status="valid" time="0.05" steps="54"/></proof>
  <proof prover="10"><result status="valid" time="0.18" steps="46035"/></proof>
  <proof prover="11"><result status="valid" time="0.06" steps="168604"/></proof>
  </goal>
  <goal name="remove_products&#39;vc.99" expl="precondition" proved="true">
  <proof prover="9"><result status="valid" time="0.02" steps="58"/></proof>
  <proof prover="10"><result status="valid" time="0.11" steps="38532"/></proof>
  <proof prover="11"><result status="valid" time="0.02" steps="11743"/></proof>
  </goal>
  <goal name="remove_products&#39;vc.100" expl="precondition" proved="true">
  <proof prover="9"><result status="valid" time="0.02" steps="58"/></proof>
  <proof prover="10"><result status="valid" time="0.11" steps="38535"/></proof>
  <proof prover="11"><result status="valid" time="0.02" steps="11748"/></proof>
  </goal>
  <goal name="remove_products&#39;vc.101" expl="precondition" proved="true">
  <proof prover="9"><result status="valid" time="0.02" steps="58"/></proof>
  <proof prover="10"><result status="valid" time="0.11" steps="38538"/></proof>
  <proof prover="11"><result status="valid" time="0.02" steps="11753"/></proof>
  </goal>
  <goal name="remove_products&#39;vc.102" expl="precondition" proved="true">
  <proof prover="9"><result status="valid" time="0.02" steps="58"/></proof>
  <proof prover="10"><result status="valid" time="0.10" steps="38541"/></proof>
  <proof prover="11"><result status="valid" time="0.02" steps="11758"/></proof>
  </goal>
  <goal name="remove_products&#39;vc.103" expl="precondition" proved="true">
  <proof prover="9"><result status="valid" time="0.02" steps="58"/></proof>
  <proof prover="10"><result status="valid" time="0.12" steps="38544"/></proof>
  <proof prover="11"><result status="valid" time="0.02" steps="11763"/></proof>
  </goal>
  <goal name="remove_products&#39;vc.104" expl="precondition" proved="true">
  <proof prover="10"><result status="valid" time="0.28" steps="61661"/></proof>
  <proof prover="11"><result status="valid" time="0.07" steps="185559"/></proof>
  </goal>
  <goal name="remove_products&#39;vc.105" expl="precondition" proved="true">
  <proof prover="9"><result status="valid" time="0.02" steps="60"/></proof>
  <proof prover="10"><result status="valid" time="0.12" steps="39485"/></proof>
  <proof prover="11"><result status="valid" time="0.02" steps="12174"/></proof>
  </goal>
  <goal name="remove_products&#39;vc.106" expl="precondition" proved="true">
  <proof prover="9"><result status="valid" time="0.02" steps="60"/></proof>
  <proof prover="10"><result status="valid" time="0.12" steps="39491"/></proof>
  <proof prover="11"><result status="valid" time="0.02" steps="12179"/></proof>
  </goal>
  <goal name="remove_products&#39;vc.107" expl="precondition" proved="true">
  <proof prover="9"><result status="valid" time="0.05" steps="62"/></proof>
  <proof prover="10"><result status="valid" time="0.20" steps="47017"/></proof>
  <proof prover="11"><result status="valid" time="0.07" steps="174770"/></proof>
  </goal>
  <goal name="remove_products&#39;vc.108" expl="precondition" proved="true">
  <proof prover="9"><result status="valid" time="0.02" steps="62"/></proof>
  <proof prover="10"><result status="valid" time="0.12" steps="39502"/></proof>
  <proof prover="11"><result status="valid" time="0.02" steps="12189"/></proof>
  </goal>
  <goal name="remove_products&#39;vc.109" expl="precondition" proved="true">
  <proof prover="9"><result status="valid" time="0.02" steps="62"/></proof>
  <proof prover="10"><result status="valid" time="0.11" steps="39505"/></proof>
  <proof prover="11"><result status="valid" time="0.02" steps="12194"/></proof>
  </goal>
  <goal name="remove_products&#39;vc.110" expl="postcondition" proved="true">
  <proof prover="9"><result status="valid" time="0.02" steps="55"/></proof>
  <proof prover="10"><result status="valid" time="0.12" steps="38452"/></proof>
  <proof prover="11"><result status="valid" time="0.01" steps="11706"/></proof>
  </goal>
  <goal name="remove_products&#39;vc.111" expl="postcondition" proved="true">
  <proof prover="9"><result status="valid" time="0.02" steps="55"/></proof>
  <proof prover="10"><result status="valid" time="0.11" steps="38455"/></proof>
  <proof prover="11"><result status="valid" time="0.02" steps="11711"/></proof>
  </goal>
  <goal name="remove_products&#39;vc.112" expl="postcondition" proved="true">
  <proof prover="9"><result status="valid" time="0.02" steps="55"/></proof>
  <proof prover="10"><result status="valid" time="0.11" steps="38458"/></proof>
  <proof prover="11"><result status="valid" time="0.02" steps="11716"/></proof>
  </goal>
  <goal name="remove_products&#39;vc.113" expl="postcondition" proved="true">
  <transf name="inline_goal" proved="true" >
   <goal name="remove_products&#39;vc.113.0" expl="postcondition" proved="true">
   <transf name="split_vc" proved="true" >
    <goal name="remove_products&#39;vc.113.0.0" expl="postcondition" proved="true">
    <transf name="unfold" proved="true" arg1="only_multiples_marked" arg2="in" arg3="Ensures5">
     <goal name="remove_products&#39;vc.113.0.0.0" expl="postcondition" proved="true">
     <transf name="instantiate" proved="true" arg1="Ensures5" arg2="k">
      <goal name="remove_products&#39;vc.113.0.0.0.0" expl="postcondition" proved="true">
      <proof prover="0"><result status="valid" time="0.71" steps="295"/></proof>
      <transf name="remove" proved="true" arg1="zero1,one1,(-),(&gt;),(&lt;=),(&gt;=),abs,int63&#39;maxInt,int63&#39;minInt,min_int63,max_int63,to_int,in_bounds,zero,one,even,odd,divides,prime,([]),singleton,cons,snoc,(++),all_eliminated_marked,all_eliminated_marked_partial,not_marked_impl_next_not_marked,is_copy,not_marked_impl_next_not_marked_partial,all_primes,all_multiples_marked,previously_marked_multiples,only_multiples_marked,prime_multiples_marked,inv_remove_products,ordered,all_inf_or_eq,max,marked_old,marked_copy,Assoc1,Unit_def_l,Unit_def_r,Inv_def_l,Inv_def_r,Comm1,Assoc,Mul_distr_l,Mul_distr_r,Comm,Unitary,NonTrivialRing,Refl,Trans,Antisymm,Total,ZeroLessOne,CompatOrderAdd,CompatOrderMult,Abs_le,Abs_pos,Div_mod,Mod_bound,Div_unique,Div_bound,Mod_1,Div_1,Div_inf,Div_inf_neg,Mod_0,Div_1_left,Div_minus1_left,Mod_1_left,Mod_minus1_left,Div_mult,Mod_mult,Div_mod1,Div_bound1,Mod_bound1,Div_sign_pos,Div_sign_neg,Mod_sign_pos,Mod_sign_neg,Rounds_toward_zero,Div_11,Mod_11,Div_inf1,Mod_inf,Div_mult1,Mod_mult1,to_int_in_bounds,extensionality,max_int&#39;def,min_int&#39;def,even_or_odd,even_not_odd,odd_not_even,even_odd,odd_even,even_even,odd_odd,even_2k,odd_2k1,even_mod2,divides&#39;spec,divides_refl,divides_1_n,divides_0,divides_left,divides_right,divides_oppr,divides_oppl,divides_oppr_rev,divides_oppl_rev,divides_plusr,divides_minusr,divides_multl,divides_multr,divides_factorl,divides_factorr,divides_n_1,divides_antisym,divides_trans,divides_bounds,mod_divides_euclidean,divides_mod_euclidean,mod_divides_computer,divides_mod_computer,even_divides,odd_divides,not_prime_1,prime_2,prime_3,prime_divisors,small_divisors,even_prime,odd_prime,mult_croissance_locale,mult_croissance,comp_mult_2,div_croissance_locale1,div_croissance1,div_croissance_locale2,div_croissance2,div_mult_1,mult_borne_sous_exp,sq_ineq,divides_div,divides_inf,not_prime_divider_limits,no_prod_impl_no_divider,not_prime_impl_divisor_under_sqrt,length_nonnegative,(==)&#39;spec,create&#39;spec,empty&#39;def,set&#39;spec,set&#39;def,([&lt;-])&#39;def,singleton&#39;spec,cons&#39;spec,snoc&#39;spec,([..])&#39;spec,([..])&#39;def,([_..])&#39;def,([.._])&#39;def,(++)&#39;spec,conservation_all_eliminated_marked_on_marked_change,conservation_all_eliminated_marked_on_nexts_change,multiples_of_marked_are_marked,prev_and_new_impl_all_multiples_marked,conservation_only_multiples_marked,conservation_previously_marked_multiples,conservation_previously_marked_multiples_on_marked_change,conservation_not_marked_impl_next_not_marked,unchanged_other_elements,H8,H6,Requires3,Requires2,Requires1,Requires,Ensures16,Ensures15,Ensures14,Ensures13,H5,Ensures12,Ensures11,Assert,Ensures10,Ensures9,Ensures8,Ensures7,Ensures6,Ensures5,Ensures4,Ensures3,Ensures2,Ensures1,Ensures">
       <goal name="remove_products&#39;vc.113.0.0.0.0.0" expl="postcondition" proved="true">
       <proof prover="0"><result status="valid" time="0.06" steps="61"/></proof>
       <proof prover="9"><result status="valid" time="0.05" steps="91"/></proof>
       <proof prover="11"><result status="valid" time="0.02" steps="27142"/></proof>
       </goal>
      </transf>
      </goal>
     </transf>
     </goal>
    </transf>
    </goal>
   </transf>
   </goal>
  </transf>
  </goal>
 </transf>
 </goal>
 <goal name="previously_marked_multiples_impl_prime&#39;vc" expl="VC for previously_marked_multiples_impl_prime" proved="true">
 <transf name="split_vc" proved="true" >
  <goal name="previously_marked_multiples_impl_prime&#39;vc.0" expl="assertion" proved="true">
  <transf name="split_vc" proved="true" >
   <goal name="previously_marked_multiples_impl_prime&#39;vc.0.0" expl="assertion" proved="true">
   <transf name="inline_all" proved="true" >
    <goal name="previously_marked_multiples_impl_prime&#39;vc.0.0.0" expl="assertion" proved="true">
    <proof prover="11"><result status="valid" time="0.10" steps="305479"/></proof>
    </goal>
   </transf>
   </goal>
   <goal name="previously_marked_multiples_impl_prime&#39;vc.0.1" expl="VC for previously_marked_multiples_impl_prime" proved="true">
   <proof prover="9"><result status="valid" time="0.42" steps="631"/></proof>
   </goal>
  </transf>
  </goal>
  <goal name="previously_marked_multiples_impl_prime&#39;vc.1" expl="postcondition" proved="true">
  <proof prover="9"><result status="valid" time="0.03" steps="80"/></proof>
  <proof prover="10"><result status="valid" time="0.16" steps="40259"/></proof>
  <proof prover="11"><result status="valid" time="0.06" steps="133341"/></proof>
  </goal>
 </transf>
 </goal>
 <goal name="only_multiples_marked_impl_not_marked&#39;vc" expl="VC for only_multiples_marked_impl_not_marked" proved="true">
 <transf name="split_vc" proved="true" >
  <goal name="only_multiples_marked_impl_not_marked&#39;vc.0" expl="assertion" proved="true">
  <proof prover="9"><result status="valid" time="0.03" steps="73"/></proof>
  </goal>
  <goal name="only_multiples_marked_impl_not_marked&#39;vc.1" expl="postcondition" proved="true">
  <proof prover="9"><result status="valid" time="0.48" steps="402"/></proof>
  </goal>
 </transf>
 </goal>
</theory>
<theory name="EulerSieveImpl" proved="true">
 <goal name="conservation_inv_arr_on_mark&#39;vc" expl="VC for conservation_inv_arr_on_mark" proved="true">
 <transf name="split_vc" proved="true" >
  <goal name="conservation_inv_arr_on_mark&#39;vc.0" expl="assertion" proved="true">
  <proof prover="9"><result status="valid" time="0.30" steps="144"/></proof>
  <proof prover="10"><result status="valid" time="0.15" steps="34356"/></proof>
  </goal>
  <goal name="conservation_inv_arr_on_mark&#39;vc.1" expl="assertion" proved="true">
  <proof prover="9"><result status="valid" time="0.32" steps="179"/></proof>
  <proof prover="10"><result status="valid" time="0.15" steps="34599"/></proof>
  <proof prover="11"><result status="valid" time="0.06" steps="136531"/></proof>
  </goal>
  <goal name="conservation_inv_arr_on_mark&#39;vc.2" expl="postcondition" proved="true">
  <transf name="assert" proved="true" arg1="(abs arr[i] = abs arr[i &lt;- - arr[i]][i])">
   <goal name="conservation_inv_arr_on_mark&#39;vc.2.0" expl="asserted formula" proved="true">
   <proof prover="9"><result status="valid" time="0.16" steps="141"/></proof>
   <proof prover="10"><result status="valid" time="0.16" steps="35092"/></proof>
   <proof prover="11"><result status="valid" time="0.05" steps="131590"/></proof>
   </goal>
   <goal name="conservation_inv_arr_on_mark&#39;vc.2.1" expl="postcondition" proved="true">
   <transf name="case" proved="true" arg1="(j = i)">
    <goal name="conservation_inv_arr_on_mark&#39;vc.2.1.0" expl="true case (postcondition)" proved="true">
    <proof prover="9"><result status="valid" time="0.23" steps="181"/></proof>
    <proof prover="10"><result status="valid" time="0.16" steps="35205"/></proof>
    </goal>
    <goal name="conservation_inv_arr_on_mark&#39;vc.2.1.1" expl="false case (postcondition)" proved="true">
<<<<<<< HEAD
    <proof prover="9"><result status="valid" time="1.80" steps="722"/></proof>
    <proof prover="10"><result status="valid" time="0.19" steps="40581"/></proof>
=======
    <proof prover="9"><result status="valid" time="2.14" steps="722"/></proof>
    <proof prover="10"><result status="valid" time="0.19" steps="44169"/></proof>
>>>>>>> 92c89c24
    </goal>
   </transf>
   </goal>
  </transf>
  </goal>
 </transf>
 </goal>
 <goal name="conservation_inv_arr_on_jump&#39;vc" expl="VC for conservation_inv_arr_on_jump" proved="true">
 <transf name="split_vc" proved="true" >
  <goal name="conservation_inv_arr_on_jump&#39;vc.0" expl="precondition" proved="true">
  <proof prover="9"><result status="valid" time="0.02" steps="22"/></proof>
  <proof prover="10"><result status="valid" time="0.10" steps="30471"/></proof>
  <proof prover="11"><result status="valid" time="0.02" steps="9120"/></proof>
  </goal>
  <goal name="conservation_inv_arr_on_jump&#39;vc.1" expl="precondition" proved="true">
  <proof prover="9"><result status="valid" time="0.02" steps="22"/></proof>
  <proof prover="10"><result status="valid" time="0.13" steps="32428"/></proof>
  <proof prover="11"><result status="valid" time="0.06" steps="118475"/></proof>
  </goal>
  <goal name="conservation_inv_arr_on_jump&#39;vc.2" expl="assertion" proved="true">
  <proof prover="9"><result status="valid" time="2.26" steps="347"/></proof>
  <proof prover="10"><result status="valid" time="0.15" steps="36169"/></proof>
  </goal>
  <goal name="conservation_inv_arr_on_jump&#39;vc.3" expl="assertion" proved="true">
  <proof prover="9"><result status="valid" time="3.29" steps="335"/></proof>
  <proof prover="10"><result status="valid" time="0.16" steps="36467"/></proof>
  </goal>
  <goal name="conservation_inv_arr_on_jump&#39;vc.4" expl="postcondition" proved="true">
<<<<<<< HEAD
  <proof prover="9"><result status="valid" time="4.87" steps="2811"/></proof>
=======
  <proof prover="9"><result status="valid" time="5.58" steps="2811"/></proof>
>>>>>>> 92c89c24
  </goal>
 </transf>
 </goal>
 <goal name="t&#39;vc" expl="VC for t" proved="true">
 <transf name="split_vc" proved="true" >
  <goal name="t&#39;vc.0" expl="array creation size" proved="true">
  <proof prover="9"><result status="valid" time="0.01" steps="10"/></proof>
  <proof prover="10"><result status="valid" time="0.09" steps="26325"/></proof>
  <proof prover="11"><result status="valid" time="0.02" steps="7401"/></proof>
  </goal>
  <goal name="t&#39;vc.1" expl="index in array bounds" proved="true">
  <proof prover="9"><result status="valid" time="0.02" steps="12"/></proof>
  <proof prover="10"><result status="valid" time="0.11" steps="31265"/></proof>
  <proof prover="11"><result status="valid" time="0.01" steps="15499"/></proof>
  </goal>
  <goal name="t&#39;vc.2" expl="precondition" proved="true">
  <proof prover="9"><result status="valid" time="0.01" steps="16"/></proof>
  <proof prover="10"><result status="valid" time="0.10" steps="32281"/></proof>
  <proof prover="11"><result status="valid" time="0.02" steps="9776"/></proof>
  </goal>
  <goal name="t&#39;vc.3" expl="precondition" proved="true">
<<<<<<< HEAD
  <proof prover="9"><result status="valid" time="0.02" steps="18"/></proof>
  <proof prover="10"><result status="valid" time="0.12" steps="36471"/></proof>
  <proof prover="11"><result status="valid" time="0.02" steps="11479"/></proof>
  </goal>
  <goal name="t&#39;vc.4" expl="type invariant" proved="true">
  <proof prover="9"><result status="valid" time="0.01" steps="20"/></proof>
  <proof prover="10"><result status="valid" time="0.12" steps="36825"/></proof>
  <proof prover="11"><result status="valid" time="0.02" steps="18987"/></proof>
  </goal>
  <goal name="t&#39;vc.5" expl="type invariant" proved="true">
  <proof prover="9"><result status="valid" time="0.02" steps="62"/></proof>
  <proof prover="10"><result status="valid" time="0.24" steps="56690"/></proof>
  </goal>
  <goal name="t&#39;vc.6" expl="type invariant" proved="true">
  <proof prover="9"><result status="valid" time="0.00" steps="26"/></proof>
  <proof prover="10"><result status="valid" time="0.12" steps="37035"/></proof>
  <proof prover="11"><result status="valid" time="0.02" steps="11756"/></proof>
  </goal>
  <goal name="t&#39;vc.7" expl="type invariant" proved="true">
  <proof prover="9"><result status="valid" time="0.02" steps="27"/></proof>
  <proof prover="10"><result status="valid" time="0.11" steps="37103"/></proof>
  <proof prover="11"><result status="valid" time="0.02" steps="19231"/></proof>
  </goal>
  <goal name="t&#39;vc.8" expl="type invariant" proved="true">
  <proof prover="9"><result status="valid" time="0.04" steps="190"/></proof>
  <proof prover="10"><result status="valid" time="0.19" steps="44384"/></proof>
  </goal>
  <goal name="t&#39;vc.9" expl="type invariant" proved="true">
  <proof prover="9"><result status="valid" time="0.04" steps="255"/></proof>
  <proof prover="10"><result status="valid" time="0.69" steps="133570"/></proof>
  </goal>
  <goal name="t&#39;vc.10" expl="type invariant" proved="true">
  <proof prover="9"><result status="valid" time="0.01" steps="36"/></proof>
  <proof prover="10"><result status="valid" time="0.15" steps="39973"/></proof>
  <proof prover="11"><result status="valid" time="0.03" steps="181650"/></proof>
  </goal>
  <goal name="t&#39;vc.11" expl="type invariant" proved="true">
  <proof prover="9"><result status="valid" time="0.04" steps="34"/></proof>
  <proof prover="10"><result status="valid" time="0.20" steps="40136"/></proof>
  </goal>
  <goal name="t&#39;vc.12" expl="type invariant" proved="true">
  <proof prover="9"><result status="valid" time="0.13" steps="343"/></proof>
  <proof prover="10"><result status="valid" time="0.14" steps="43927"/></proof>
  </goal>
  <goal name="t&#39;vc.13" expl="type invariant" proved="true">
  <proof prover="10"><result status="valid" time="0.21" steps="46894"/></proof>
  </goal>
  <goal name="t&#39;vc.14" expl="type invariant" proved="true">
  <proof prover="9"><result status="valid" time="2.88" steps="998"/></proof>
  <proof prover="10"><result status="valid" time="0.25" steps="47451"/></proof>
  </goal>
  <goal name="t&#39;vc.15" expl="type invariant" proved="true">
  <proof prover="9"><result status="valid" time="0.29" steps="340"/></proof>
  <proof prover="10"><result status="valid" time="0.21" steps="45119"/></proof>
  <proof prover="11"><result status="valid" time="0.10" steps="197847"/></proof>
  </goal>
  <goal name="t&#39;vc.16" expl="type invariant" proved="true">
  <proof prover="9"><result status="valid" time="4.09" steps="884"/></proof>
  <proof prover="10"><result status="valid" time="0.21" steps="49419"/></proof>
  <proof prover="11"><result status="valid" time="0.33" steps="872235"/></proof>
  </goal>
  <goal name="t&#39;vc.17" expl="type invariant" proved="true">
  <proof prover="10"><result status="valid" time="0.21" steps="50316"/></proof>
  </goal>
  <goal name="t&#39;vc.18" expl="type invariant" proved="true">
  <proof prover="9"><result status="valid" time="4.92" steps="1533"/></proof>
  <proof prover="10"><result status="valid" time="0.24" steps="51588"/></proof>
=======
  <proof prover="9"><result status="valid" time="0.02" steps="20"/></proof>
  <proof prover="10"><result status="valid" time="0.12" steps="39829"/></proof>
  <proof prover="11"><result status="valid" time="0.02" steps="12674"/></proof>
  </goal>
  <goal name="t&#39;vc.4" expl="type invariant" proved="true">
  <proof prover="9"><result status="valid" time="0.01" steps="24"/></proof>
  <proof prover="10"><result status="valid" time="0.12" steps="40252"/></proof>
  <proof prover="11"><result status="valid" time="0.02" steps="21176"/></proof>
  </goal>
  <goal name="t&#39;vc.5" expl="type invariant" proved="true">
  <proof prover="9"><result status="valid" time="0.02" steps="70"/></proof>
  <proof prover="10"><result status="valid" time="0.24" steps="60255"/></proof>
  </goal>
  <goal name="t&#39;vc.6" expl="type invariant" proved="true">
  <proof prover="9"><result status="valid" time="0.00" steps="30"/></proof>
  <proof prover="10"><result status="valid" time="0.12" steps="40462"/></proof>
  <proof prover="11"><result status="valid" time="0.02" steps="12977"/></proof>
  </goal>
  <goal name="t&#39;vc.7" expl="type invariant" proved="true">
  <proof prover="9"><result status="valid" time="0.02" steps="31"/></proof>
  <proof prover="10"><result status="valid" time="0.11" steps="40530"/></proof>
  <proof prover="11"><result status="valid" time="0.02" steps="21420"/></proof>
  </goal>
  <goal name="t&#39;vc.8" expl="type invariant" proved="true">
  <proof prover="9"><result status="valid" time="0.04" steps="204"/></proof>
  <proof prover="10"><result status="valid" time="0.19" steps="47949"/></proof>
  </goal>
  <goal name="t&#39;vc.9" expl="type invariant" proved="true">
  <proof prover="9"><result status="valid" time="0.04" steps="269"/></proof>
  <proof prover="10"><result status="valid" time="0.88" steps="137170"/></proof>
  </goal>
  <goal name="t&#39;vc.10" expl="type invariant" proved="true">
  <proof prover="9"><result status="valid" time="0.01" steps="40"/></proof>
  <proof prover="10"><result status="valid" time="0.15" steps="43419"/></proof>
  <proof prover="11"><result status="valid" time="0.03" steps="205791"/></proof>
  </goal>
  <goal name="t&#39;vc.11" expl="type invariant" proved="true">
  <proof prover="9"><result status="valid" time="0.04" steps="38"/></proof>
  <proof prover="10"><result status="valid" time="0.20" steps="43582"/></proof>
  </goal>
  <goal name="t&#39;vc.12" expl="type invariant" proved="true">
  <proof prover="9"><result status="valid" time="0.13" steps="357"/></proof>
  <proof prover="10"><result status="valid" time="0.14" steps="47492"/></proof>
  </goal>
  <goal name="t&#39;vc.13" expl="type invariant" proved="true">
  <proof prover="10"><result status="valid" time="0.21" steps="50459"/></proof>
  </goal>
  <goal name="t&#39;vc.14" expl="type invariant" proved="true">
  <proof prover="9"><result status="valid" time="3.66" steps="1585"/></proof>
  <proof prover="10"><result status="valid" time="0.25" steps="51016"/></proof>
  </goal>
  <goal name="t&#39;vc.15" expl="type invariant" proved="true">
  <proof prover="9"><result status="valid" time="0.29" steps="354"/></proof>
  <proof prover="10"><result status="valid" time="0.21" steps="48684"/></proof>
  <proof prover="11"><result status="valid" time="0.10" steps="239747"/></proof>
  </goal>
  <goal name="t&#39;vc.16" expl="type invariant" proved="true">
  <proof prover="9"><result status="valid" time="4.09" steps="899"/></proof>
  <proof prover="10"><result status="valid" time="0.21" steps="52984"/></proof>
  <proof prover="11"><result status="valid" time="0.33" steps="913723"/></proof>
  </goal>
  <goal name="t&#39;vc.17" expl="type invariant" proved="true">
  <proof prover="10"><result status="valid" time="0.21" steps="53881"/></proof>
  </goal>
  <goal name="t&#39;vc.18" expl="type invariant" proved="true">
  <proof prover="9"><result status="valid" time="4.92" steps="1547"/></proof>
  <proof prover="10"><result status="valid" time="0.24" steps="55153"/></proof>
>>>>>>> 92c89c24
  </goal>
 </transf>
 </goal>
 <goal name="create&#39;vc" expl="VC for create" proved="true">
 <transf name="split_vc" proved="true" >
  <goal name="create&#39;vc.0" expl="integer overflow" proved="true">
  <proof prover="9"><result status="valid" time="0.02" steps="16"/></proof>
  <proof prover="10"><result status="valid" time="0.14" steps="32112"/></proof>
  <proof prover="11"><result status="valid" time="0.05" steps="108586"/></proof>
  </goal>
  <goal name="create&#39;vc.1" expl="division by zero" proved="true">
  <proof prover="9"><result status="valid" time="0.02" steps="16"/></proof>
  <proof prover="10"><result status="valid" time="0.10" steps="28885"/></proof>
  <proof prover="11"><result status="valid" time="0.02" steps="8479"/></proof>
  </goal>
  <goal name="create&#39;vc.2" expl="integer overflow" proved="true">
  <proof prover="9"><result status="valid" time="0.04" steps="70"/></proof>
  <proof prover="10"><result status="valid" time="0.14" steps="32426"/></proof>
  <proof prover="11"><result status="valid" time="0.06" steps="110442"/></proof>
  </goal>
  <goal name="create&#39;vc.3" expl="integer overflow" proved="true">
  <proof prover="9"><result status="valid" time="0.04" steps="81"/></proof>
  <proof prover="10"><result status="valid" time="0.14" steps="32537"/></proof>
  <proof prover="11"><result status="valid" time="0.05" steps="110944"/></proof>
  </goal>
  <goal name="create&#39;vc.4" expl="precondition" proved="true">
  <proof prover="9"><result status="valid" time="0.02" steps="20"/></proof>
  <proof prover="10"><result status="valid" time="0.12" steps="30808"/></proof>
  <proof prover="11"><result status="valid" time="0.05" steps="107907"/></proof>
  </goal>
  <goal name="create&#39;vc.5" expl="precondition" proved="true">
<<<<<<< HEAD
  <proof prover="9"><result status="valid" time="0.02" steps="34"/></proof>
  <proof prover="10"><result status="valid" time="0.11" steps="34471"/></proof>
  <proof prover="11"><result status="valid" time="0.02" steps="10609"/></proof>
=======
  <proof prover="9"><result status="valid" time="0.02" steps="36"/></proof>
  <proof prover="10"><result status="valid" time="0.11" steps="37950"/></proof>
  <proof prover="11"><result status="valid" time="0.02" steps="11929"/></proof>
>>>>>>> 92c89c24
  </goal>
  <goal name="create&#39;vc.6" expl="precondition" proved="true">
  <proof prover="9"><result status="valid" time="0.02" steps="24"/></proof>
  <proof prover="10"><result status="valid" time="0.15" steps="37670"/></proof>
  <proof prover="11"><result status="valid" time="0.06" steps="157894"/></proof>
  </goal>
  <goal name="create&#39;vc.7" expl="array creation size" proved="true">
  <proof prover="9"><result status="valid" time="0.03" steps="30"/></proof>
  <proof prover="10"><result status="valid" time="0.20" steps="45170"/></proof>
  <proof prover="11"><result status="valid" time="0.08" steps="188966"/></proof>
  </goal>
  <goal name="create&#39;vc.8" expl="integer overflow" proved="true">
  <proof prover="9"><result status="valid" time="0.03" steps="32"/></proof>
  <proof prover="10"><result status="valid" time="0.17" steps="42759"/></proof>
  <proof prover="11"><result status="valid" time="0.08" steps="189580"/></proof>
  </goal>
  <goal name="create&#39;vc.9" expl="loop invariant init" proved="true">
  <proof prover="9"><result status="valid" time="0.05" steps="141"/></proof>
  <proof prover="10"><result status="valid" time="0.20" steps="48874"/></proof>
  </goal>
  <goal name="create&#39;vc.10" expl="integer overflow" proved="true">
  <proof prover="9"><result status="valid" time="0.04" steps="42"/></proof>
  <proof prover="10"><result status="valid" time="0.18" steps="42986"/></proof>
  <proof prover="11"><result status="valid" time="0.07" steps="194259"/></proof>
  </goal>
  <goal name="create&#39;vc.11" expl="integer overflow" proved="true">
  <proof prover="9"><result status="valid" time="0.04" steps="46"/></proof>
  <proof prover="10"><result status="valid" time="0.20" steps="45941"/></proof>
  <proof prover="11"><result status="valid" time="0.08" steps="194204"/></proof>
  </goal>
  <goal name="create&#39;vc.12" expl="integer overflow" proved="true">
  <proof prover="9"><result status="valid" time="0.04" steps="48"/></proof>
  <proof prover="10"><result status="valid" time="0.19" steps="47617"/></proof>
  <proof prover="11"><result status="valid" time="0.08" steps="210716"/></proof>
  </goal>
  <goal name="create&#39;vc.13" expl="integer overflow" proved="true">
  <proof prover="9"><result status="valid" time="0.04" steps="50"/></proof>
  <proof prover="10"><result status="valid" time="0.19" steps="47736"/></proof>
  <proof prover="11"><result status="valid" time="0.08" steps="213480"/></proof>
  </goal>
  <goal name="create&#39;vc.14" expl="index in array bounds" proved="true">
  <proof prover="9"><result status="valid" time="0.03" steps="48"/></proof>
  <proof prover="10"><result status="valid" time="0.17" steps="46346"/></proof>
  <proof prover="11"><result status="valid" time="0.08" steps="197640"/></proof>
  </goal>
  <goal name="create&#39;vc.15" expl="loop invariant preservation" proved="true">
  <proof prover="9"><result status="valid" time="4.32" steps="4810"/></proof>
  <proof prover="10"><result status="valid" time="0.22" steps="49896"/></proof>
  </goal>
  <goal name="create&#39;vc.16" expl="integer overflow" proved="true">
  <proof prover="9"><result status="valid" time="0.03" steps="38"/></proof>
  <proof prover="10"><result status="valid" time="0.20" steps="45834"/></proof>
  <proof prover="11"><result status="valid" time="0.07" steps="192533"/></proof>
  </goal>
  <goal name="create&#39;vc.17" expl="division by zero" proved="true">
  <proof prover="9"><result status="valid" time="0.02" steps="38"/></proof>
  <proof prover="10"><result status="valid" time="0.12" steps="40508"/></proof>
  <proof prover="11"><result status="valid" time="0.02" steps="12968"/></proof>
  </goal>
  <goal name="create&#39;vc.18" expl="integer overflow" proved="true">
  <proof prover="9"><result status="valid" time="0.04" steps="41"/></proof>
  <proof prover="10"><result status="valid" time="0.20" steps="46104"/></proof>
  <proof prover="11"><result status="valid" time="0.08" steps="194362"/></proof>
  </goal>
  <goal name="create&#39;vc.19" expl="precondition" proved="true">
  <proof prover="9"><result status="valid" time="0.02" steps="40"/></proof>
  <proof prover="10"><result status="valid" time="0.12" steps="40540"/></proof>
  <proof prover="11"><result status="valid" time="0.02" steps="21849"/></proof>
  </goal>
  <goal name="create&#39;vc.20" expl="precondition" proved="true">
  <proof prover="9"><result status="valid" time="0.02" steps="40"/></proof>
  <proof prover="10"><result status="valid" time="0.15" steps="42857"/></proof>
  <proof prover="11"><result status="valid" time="0.07" steps="195676"/></proof>
  </goal>
  <goal name="create&#39;vc.21" expl="precondition" proved="true">
  <proof prover="9"><result status="valid" time="0.05" steps="43"/></proof>
  <proof prover="10"><result status="valid" time="0.22" steps="50072"/></proof>
  </goal>
  <goal name="create&#39;vc.22" expl="precondition" proved="true">
  <proof prover="9"><result status="valid" time="0.06" steps="45"/></proof>
  <proof prover="10"><result status="valid" time="0.20" steps="48593"/></proof>
  <proof prover="11"><result status="valid" time="0.08" steps="207021"/></proof>
  </goal>
  <goal name="create&#39;vc.23" expl="precondition" proved="true">
  <proof prover="10"><result status="valid" time="0.22" steps="51916"/></proof>
  </goal>
  <goal name="create&#39;vc.24" expl="precondition" proved="true">
  <proof prover="10"><result status="valid" time="0.36" steps="58871"/></proof>
  </goal>
  <goal name="create&#39;vc.25" expl="precondition" proved="true">
  <proof prover="9"><result status="valid" time="0.06" steps="57"/></proof>
  <proof prover="10"><result status="valid" time="0.21" steps="49605"/></proof>
  <proof prover="11"><result status="valid" time="0.08" steps="206331"/></proof>
  </goal>
  <goal name="create&#39;vc.26" expl="precondition" proved="true">
  <proof prover="9"><result status="valid" time="0.11" steps="227"/></proof>
  <proof prover="10"><result status="valid" time="0.22" steps="50678"/></proof>
  </goal>
  <goal name="create&#39;vc.27" expl="precondition" proved="true">
  <proof prover="9"><result status="valid" time="0.53" steps="498"/></proof>
  <proof prover="10"><result status="valid" time="0.26" steps="52229"/></proof>
  </goal>
  <goal name="create&#39;vc.28" expl="precondition" proved="true">
  <proof prover="9"><result status="valid" time="1.28" steps="1434"/></proof>
  <proof prover="10"><result status="valid" time="0.25" steps="53995"/></proof>
  </goal>
  <goal name="create&#39;vc.29" expl="precondition" proved="true">
  <proof prover="9"><result status="valid" time="0.65" steps="848"/></proof>
  <proof prover="10"><result status="valid" time="0.24" steps="53357"/></proof>
  </goal>
  <goal name="create&#39;vc.30" expl="precondition" proved="true">
  <proof prover="9"><result status="valid" time="1.08" steps="1212"/></proof>
  <proof prover="10"><result status="valid" time="0.26" steps="54672"/></proof>
  </goal>
  <goal name="create&#39;vc.31" expl="precondition" proved="true">
  <proof prover="9"><result status="valid" time="1.07" steps="1214"/></proof>
  <proof prover="10"><result status="valid" time="0.26" steps="53908"/></proof>
  </goal>
  <goal name="create&#39;vc.32" expl="precondition" proved="true">
  <proof prover="9"><result status="valid" time="4.96" steps="2381"/></proof>
<<<<<<< HEAD
  <proof prover="10"><result status="valid" time="0.25" steps="53139"/></proof>
=======
  <proof prover="10"><result status="valid" time="0.25" steps="56553"/></proof>
>>>>>>> 92c89c24
  </goal>
  <goal name="create&#39;vc.33" expl="precondition" proved="true">
  <proof prover="10"><result status="valid" time="0.26" steps="55860"/></proof>
  </goal>
  <goal name="create&#39;vc.34" expl="postcondition" proved="true">
  <proof prover="9"><result status="valid" time="0.02" steps="58"/></proof>
  <proof prover="10"><result status="valid" time="0.13" steps="40692"/></proof>
  <proof prover="11"><result status="valid" time="0.02" steps="13058"/></proof>
  </goal>
  <goal name="create&#39;vc.35" expl="postcondition" proved="true">
  <proof prover="9"><result status="valid" time="0.30" steps="432"/></proof>
  <proof prover="10"><result status="valid" time="0.23" steps="53349"/></proof>
  </goal>
  <goal name="create&#39;vc.36" expl="postcondition" proved="true">
  <proof prover="9"><result status="valid" time="0.49" steps="264"/></proof>
  <proof prover="10"><result status="valid" time="0.24" steps="54042"/></proof>
  </goal>
  <goal name="create&#39;vc.37" expl="postcondition" proved="true">
  <proof prover="9"><result status="valid" time="0.07" steps="72"/></proof>
  <proof prover="10"><result status="valid" time="0.25" steps="54540"/></proof>
  <proof prover="11"><result status="valid" time="0.08" steps="219152"/></proof>
  </goal>
  <goal name="create&#39;vc.38" expl="postcondition" proved="true">
  <proof prover="9"><result status="valid" time="1.10" steps="676"/></proof>
  <proof prover="10"><result status="valid" time="0.26" steps="52530"/></proof>
  <proof prover="11"><result status="valid" time="0.09" steps="240572"/></proof>
  </goal>
  <goal name="create&#39;vc.39" expl="postcondition" proved="true">
  <proof prover="9"><result status="valid" time="1.24" steps="789"/></proof>
  <proof prover="10"><result status="valid" time="0.26" steps="55621"/></proof>
  <proof prover="11"><result status="valid" time="0.09" steps="240253"/></proof>
  </goal>
  <goal name="create&#39;vc.40" expl="postcondition" proved="true">
  <proof prover="9"><result status="valid" time="0.49" steps="560"/></proof>
  <proof prover="10"><result status="valid" time="0.25" steps="54327"/></proof>
  <proof prover="11"><result status="valid" time="0.09" steps="219818"/></proof>
  </goal>
  <goal name="create&#39;vc.41" expl="out of loop bounds" proved="true">
  <proof prover="9"><result status="valid" time="0.05" steps="35"/></proof>
  <proof prover="10"><result status="valid" time="0.21" steps="52123"/></proof>
  <proof prover="11"><result status="valid" time="0.08" steps="215838"/></proof>
  </goal>
 </transf>
 </goal>
 <goal name="set_next&#39;vc" expl="VC for set_next" proved="true">
 <transf name="split_vc" proved="true" >
  <goal name="set_next&#39;vc.0" expl="precondition" proved="true">
  <proof prover="9"><result status="valid" time="0.03" steps="35"/></proof>
  <proof prover="10"><result status="valid" time="0.20" steps="44152"/></proof>
  <proof prover="11"><result status="valid" time="0.07" steps="182344"/></proof>
  </goal>
  <goal name="set_next&#39;vc.1" expl="precondition" proved="true">
  <proof prover="9"><result status="valid" time="0.03" steps="37"/></proof>
  <proof prover="10"><result status="valid" time="0.18" steps="44205"/></proof>
  <proof prover="11"><result status="valid" time="0.07" steps="182739"/></proof>
  </goal>
  <goal name="set_next&#39;vc.2" expl="precondition" proved="true">
  <proof prover="9"><result status="valid" time="0.04" steps="39"/></proof>
  <proof prover="10"><result status="valid" time="0.19" steps="44335"/></proof>
  <proof prover="11"><result status="valid" time="0.07" steps="183271"/></proof>
  </goal>
  <goal name="set_next&#39;vc.3" expl="precondition" proved="true">
  <proof prover="9"><result status="valid" time="0.03" steps="41"/></proof>
  <proof prover="10"><result status="valid" time="0.20" steps="44408"/></proof>
  <proof prover="11"><result status="valid" time="0.06" steps="184527"/></proof>
  </goal>
  <goal name="set_next&#39;vc.4" expl="precondition" proved="true">
  <proof prover="9"><result status="valid" time="0.04" steps="43"/></proof>
  <proof prover="10"><result status="valid" time="0.18" steps="44450"/></proof>
  <proof prover="11"><result status="valid" time="0.07" steps="184894"/></proof>
  </goal>
  <goal name="set_next&#39;vc.5" expl="precondition" proved="true">
  <proof prover="9"><result status="valid" time="0.04" steps="49"/></proof>
  <proof prover="10"><result status="valid" time="0.18" steps="44524"/></proof>
  <proof prover="11"><result status="valid" time="0.07" steps="185013"/></proof>
  </goal>
  <goal name="set_next&#39;vc.6" expl="division by zero" proved="true">
  <proof prover="9"><result status="valid" time="0.02" steps="34"/></proof>
  <proof prover="10"><result status="valid" time="0.10" steps="33658"/></proof>
  <proof prover="11"><result status="valid" time="0.02" steps="10264"/></proof>
  </goal>
  <goal name="set_next&#39;vc.7" expl="integer overflow" proved="true">
  <proof prover="9"><result status="valid" time="0.09" steps="188"/></proof>
  <proof prover="10"><result status="valid" time="0.16" steps="38690"/></proof>
  <proof prover="11"><result status="valid" time="0.06" steps="150625"/></proof>
  </goal>
  <goal name="set_next&#39;vc.8" expl="index in array bounds" proved="true">
  <proof prover="9"><result status="valid" time="0.05" steps="98"/></proof>
  <proof prover="10"><result status="valid" time="0.21" steps="46248"/></proof>
  <proof prover="11"><result status="valid" time="0.07" steps="187580"/></proof>
  </goal>
  <goal name="set_next&#39;vc.9" expl="precondition" proved="true">
  <proof prover="9"><result status="valid" time="0.05" steps="43"/></proof>
  <proof prover="10"><result status="valid" time="0.19" steps="43797"/></proof>
  <proof prover="11"><result status="valid" time="0.07" steps="180088"/></proof>
  </goal>
  <goal name="set_next&#39;vc.10" expl="type invariant" proved="true">
  <proof prover="9"><result status="valid" time="0.05" steps="46"/></proof>
  <proof prover="10"><result status="valid" time="0.19" steps="43872"/></proof>
  <proof prover="11"><result status="valid" time="0.08" steps="182433"/></proof>
  </goal>
  <goal name="set_next&#39;vc.11" expl="type invariant" proved="true">
  <proof prover="9"><result status="valid" time="0.05" steps="52"/></proof>
  <proof prover="10"><result status="valid" time="0.18" steps="45006"/></proof>
  <proof prover="11"><result status="valid" time="0.06" steps="195614"/></proof>
  </goal>
  <goal name="set_next&#39;vc.12" expl="type invariant" proved="true">
  <proof prover="9"><result status="valid" time="0.06" steps="55"/></proof>
  <proof prover="10"><result status="valid" time="0.19" steps="45333"/></proof>
  <proof prover="11"><result status="valid" time="0.07" steps="194208"/></proof>
  </goal>
  <goal name="set_next&#39;vc.13" expl="type invariant" proved="true">
  <proof prover="9"><result status="valid" time="0.06" steps="57"/></proof>
  <proof prover="10"><result status="valid" time="0.19" steps="47689"/></proof>
  <proof prover="11"><result status="valid" time="0.08" steps="201364"/></proof>
  </goal>
  <goal name="set_next&#39;vc.14" expl="type invariant" proved="true">
  <proof prover="10"><result status="valid" time="0.26" steps="51865"/></proof>
  </goal>
  <goal name="set_next&#39;vc.15" expl="type invariant" proved="true">
  <proof prover="9"><result status="valid" time="0.06" steps="61"/></proof>
  <proof prover="10"><result status="valid" time="0.20" steps="45709"/></proof>
  </goal>
  <goal name="set_next&#39;vc.16" expl="type invariant" proved="true">
  <proof prover="9"><result status="valid" time="0.07" steps="69"/></proof>
  <proof prover="10"><result status="valid" time="0.22" steps="48973"/></proof>
  <proof prover="11"><result status="valid" time="0.08" steps="203704"/></proof>
  </goal>
  <goal name="set_next&#39;vc.17" expl="type invariant" proved="true">
  <proof prover="9"><result status="valid" time="1.18" steps="1205"/></proof>
  <proof prover="10"><result status="valid" time="0.27" steps="51313"/></proof>
  </goal>
  <goal name="set_next&#39;vc.18" expl="type invariant" proved="true">
  <proof prover="9"><result status="valid" time="0.32" steps="574"/></proof>
  <proof prover="10"><result status="valid" time="0.23" steps="48822"/></proof>
  </goal>
  <goal name="set_next&#39;vc.19" expl="type invariant" proved="true">
  <proof prover="10"><result status="valid" time="0.24" steps="55212"/></proof>
  </goal>
  <goal name="set_next&#39;vc.20" expl="type invariant" proved="true">
  <proof prover="10"><result status="valid" time="0.31" steps="62368"/></proof>
  </goal>
  <goal name="set_next&#39;vc.21" expl="type invariant" proved="true">
  <proof prover="10"><result status="valid" time="0.30" steps="58779"/></proof>
  </goal>
  <goal name="set_next&#39;vc.22" expl="type invariant" proved="true">
  <proof prover="10"><result status="valid" time="0.27" steps="57692"/></proof>
  </goal>
  <goal name="set_next&#39;vc.23" expl="type invariant" proved="true">
  <proof prover="10"><result status="valid" time="0.23" steps="52353"/></proof>
  </goal>
  <goal name="set_next&#39;vc.24" expl="type invariant" proved="true">
  <proof prover="10"><result status="valid" time="0.30" steps="60643"/></proof>
  </goal>
  <goal name="set_next&#39;vc.25" expl="postcondition" proved="true">
  <proof prover="9"><result status="valid" time="0.02" steps="54"/></proof>
  <proof prover="10"><result status="valid" time="0.12" steps="38198"/></proof>
  <proof prover="11"><result status="valid" time="0.04" steps="95776"/></proof>
  </goal>
 </transf>
 </goal>
 <goal name="get_next&#39;vc" expl="VC for get_next" proved="true">
 <transf name="split_vc" proved="true" >
  <goal name="get_next&#39;vc.0" expl="division by zero" proved="true">
  <proof prover="9"><result status="valid" time="0.02" steps="26"/></proof>
  <proof prover="10"><result status="valid" time="0.09" steps="29070"/></proof>
  <proof prover="11"><result status="valid" time="0.02" steps="8512"/></proof>
  </goal>
  <goal name="get_next&#39;vc.1" expl="integer overflow" proved="true">
  <proof prover="9"><result status="valid" time="0.06" steps="114"/></proof>
  <proof prover="10"><result status="valid" time="0.14" steps="33571"/></proof>
  <proof prover="11"><result status="valid" time="0.06" steps="124040"/></proof>
  </goal>
  <goal name="get_next&#39;vc.2" expl="index in array bounds" proved="true">
  <proof prover="9"><result status="valid" time="0.04" steps="83"/></proof>
  <proof prover="10"><result status="valid" time="0.17" steps="40761"/></proof>
  <proof prover="11"><result status="valid" time="0.07" steps="160785"/></proof>
  </goal>
  <goal name="get_next&#39;vc.3" expl="index in array bounds" proved="true">
  <proof prover="9"><result status="valid" time="0.05" steps="92"/></proof>
  <proof prover="10"><result status="valid" time="0.18" steps="41391"/></proof>
  <proof prover="11"><result status="valid" time="0.07" steps="168166"/></proof>
  </goal>
  <goal name="get_next&#39;vc.4" expl="integer overflow" proved="true">
  <proof prover="9"><result status="valid" time="0.05" steps="142"/></proof>
  <proof prover="10"><result status="valid" time="0.19" steps="43165"/></proof>
  </goal>
  <goal name="get_next&#39;vc.5" expl="index in array bounds" proved="true">
  <proof prover="9"><result status="valid" time="0.04" steps="92"/></proof>
  <proof prover="10"><result status="valid" time="0.18" steps="41390"/></proof>
  <proof prover="11"><result status="valid" time="0.07" steps="168036"/></proof>
  </goal>
  <goal name="get_next&#39;vc.6" expl="postcondition" proved="true">
  <proof prover="9"><result status="valid" time="0.64" steps="733"/></proof>
  <proof prover="10"><result status="valid" time="0.22" steps="46947"/></proof>
  </goal>
  <goal name="get_next&#39;vc.7" expl="postcondition" proved="true">
  <proof prover="9"><result status="valid" time="0.08" steps="229"/></proof>
  <proof prover="10"><result status="valid" time="0.46" steps="87367"/></proof>
  </goal>
  <goal name="get_next&#39;vc.8" expl="postcondition" proved="true">
  <transf name="assert" proved="true" arg1="(i &gt;= 3)">
   <goal name="get_next&#39;vc.8.0" expl="asserted formula" proved="true">
   <proof prover="9"><result status="valid" time="0.02" steps="36"/></proof>
   <proof prover="10"><result status="valid" time="0.10" steps="33071"/></proof>
   <proof prover="11"><result status="valid" time="0.02" steps="10018"/></proof>
   </goal>
   <goal name="get_next&#39;vc.8.1" expl="postcondition" proved="true">
   <transf name="case" proved="true" arg1="(i &lt; max t - 1)">
    <goal name="get_next&#39;vc.8.1.0" expl="true case (postcondition)" proved="true">
    <proof prover="9"><result status="valid" time="0.05" steps="48"/></proof>
    <proof prover="10"><result status="valid" time="0.20" steps="41664"/></proof>
    <proof prover="11"><result status="valid" time="0.06" steps="181558"/></proof>
    </goal>
    <goal name="get_next&#39;vc.8.1.1" expl="false case (postcondition)" proved="true">
    <transf name="case" proved="true" arg1="(i = max t)">
     <goal name="get_next&#39;vc.8.1.1.0" expl="false case (true case. postcondition)" proved="true">
     <proof prover="9"><result status="valid" time="0.05" steps="50"/></proof>
     <proof prover="10"><result status="valid" time="0.14" steps="38589"/></proof>
     <proof prover="11"><result status="valid" time="0.06" steps="159854"/></proof>
     </goal>
     <goal name="get_next&#39;vc.8.1.1.1" expl="false case (postcondition)" proved="true">
     <proof prover="9"><result status="valid" time="0.10" steps="193"/></proof>
     <proof prover="10"><result status="valid" time="0.26" steps="50364"/></proof>
     <proof prover="11"><result status="valid" time="0.12" steps="304680"/></proof>
     </goal>
    </transf>
    </goal>
   </transf>
   </goal>
  </transf>
  </goal>
 </transf>
 </goal>
 <goal name="set_mark&#39;vc" expl="VC for set_mark" proved="true">
 <transf name="split_vc" proved="true" >
  <goal name="set_mark&#39;vc.0" expl="division by zero" proved="true">
  <proof prover="9"><result status="valid" time="0.02" steps="26"/></proof>
  <proof prover="10"><result status="valid" time="0.10" steps="29070"/></proof>
  <proof prover="11"><result status="valid" time="0.02" steps="8512"/></proof>
  </goal>
  <goal name="set_mark&#39;vc.1" expl="integer overflow" proved="true">
  <proof prover="9"><result status="valid" time="0.06" steps="119"/></proof>
  <proof prover="10"><result status="valid" time="0.16" steps="33525"/></proof>
  <proof prover="11"><result status="valid" time="0.06" steps="123904"/></proof>
  </goal>
  <goal name="set_mark&#39;vc.2" expl="precondition" proved="true">
  <proof prover="9"><result status="valid" time="0.03" steps="30"/></proof>
  <proof prover="10"><result status="valid" time="0.19" steps="43729"/></proof>
  <proof prover="11"><result status="valid" time="0.06" steps="180232"/></proof>
  </goal>
  <goal name="set_mark&#39;vc.3" expl="precondition" proved="true">
  <proof prover="9"><result status="valid" time="0.04" steps="32"/></proof>
  <proof prover="10"><result status="valid" time="0.19" steps="43813"/></proof>
  <proof prover="11"><result status="valid" time="0.07" steps="180525"/></proof>
  </goal>
  <goal name="set_mark&#39;vc.4" expl="precondition" proved="true">
  <proof prover="9"><result status="valid" time="0.03" steps="34"/></proof>
  <proof prover="10"><result status="valid" time="0.18" steps="43902"/></proof>
  <proof prover="11"><result status="valid" time="0.06" steps="180938"/></proof>
  </goal>
  <goal name="set_mark&#39;vc.5" expl="precondition" proved="true">
  <proof prover="9"><result status="valid" time="0.04" steps="36"/></proof>
  <proof prover="10"><result status="valid" time="0.18" steps="43985"/></proof>
  <proof prover="11"><result status="valid" time="0.07" steps="182413"/></proof>
  </goal>
  <goal name="set_mark&#39;vc.6" expl="index in array bounds" proved="true">
  <proof prover="9"><result status="valid" time="0.04" steps="87"/></proof>
  <proof prover="10"><result status="valid" time="0.18" steps="41557"/></proof>
  <proof prover="11"><result status="valid" time="0.06" steps="165000"/></proof>
  </goal>
  <goal name="set_mark&#39;vc.7" expl="precondition" proved="true">
  <proof prover="9"><result status="valid" time="0.07" steps="46"/></proof>
  <proof prover="10"><result status="valid" time="0.27" steps="52882"/></proof>
  <proof prover="11"><result status="valid" time="0.08" steps="183395"/></proof>
  </goal>
  <goal name="set_mark&#39;vc.8" expl="precondition" proved="true">
  <proof prover="9"><result status="valid" time="0.14" steps="200"/></proof>
  <proof prover="10"><result status="valid" time="0.22" steps="46453"/></proof>
  </goal>
  <goal name="set_mark&#39;vc.9" expl="precondition" proved="true">
  <proof prover="9"><result status="valid" time="0.05" steps="96"/></proof>
  <proof prover="10"><result status="valid" time="0.19" steps="42915"/></proof>
  <proof prover="11"><result status="valid" time="0.07" steps="174857"/></proof>
  </goal>
  <goal name="set_mark&#39;vc.10" expl="precondition" proved="true">
  <proof prover="9"><result status="valid" time="0.01" steps="40"/></proof>
  <proof prover="10"><result status="valid" time="0.15" steps="36780"/></proof>
  <proof prover="11"><result status="valid" time="0.06" steps="157206"/></proof>
  </goal>
  <goal name="set_mark&#39;vc.11" expl="index in array bounds" proved="true">
  <proof prover="9"><result status="valid" time="0.04" steps="96"/></proof>
  <proof prover="10"><result status="valid" time="0.19" steps="42396"/></proof>
  <proof prover="11"><result status="valid" time="0.06" steps="173211"/></proof>
  </goal>
  <goal name="set_mark&#39;vc.12" expl="integer overflow" proved="true">
  <proof prover="9"><result status="valid" time="0.04" steps="40"/></proof>
  <proof prover="10"><result status="valid" time="0.17" steps="39856"/></proof>
  <proof prover="11"><result status="valid" time="0.06" steps="164560"/></proof>
  </goal>
  <goal name="set_mark&#39;vc.13" expl="index in array bounds" proved="true">
  <proof prover="9"><result status="valid" time="0.05" steps="107"/></proof>
  <proof prover="10"><result status="valid" time="0.19" steps="42714"/></proof>
  <proof prover="11"><result status="valid" time="0.07" steps="177799"/></proof>
  </goal>
  <goal name="set_mark&#39;vc.14" expl="precondition" proved="true">
  <proof prover="9"><result status="valid" time="0.05" steps="46"/></proof>
  <proof prover="10"><result status="valid" time="0.20" steps="44734"/></proof>
  <proof prover="11"><result status="valid" time="0.07" steps="194482"/></proof>
  </goal>
  <goal name="set_mark&#39;vc.15" expl="type invariant" proved="true">
  <proof prover="9"><result status="valid" time="0.05" steps="49"/></proof>
  <proof prover="10"><result status="valid" time="0.20" steps="45143"/></proof>
  <proof prover="11"><result status="valid" time="0.07" steps="195339"/></proof>
  </goal>
  <goal name="set_mark&#39;vc.16" expl="type invariant" proved="true">
  <proof prover="9"><result status="valid" time="0.05" steps="127"/></proof>
  <proof prover="10"><result status="valid" time="0.19" steps="45674"/></proof>
  <proof prover="11"><result status="valid" time="0.07" steps="201686"/></proof>
  </goal>
  <goal name="set_mark&#39;vc.17" expl="type invariant" proved="true">
  <proof prover="9"><result status="valid" time="0.06" steps="58"/></proof>
  <proof prover="10"><result status="valid" time="0.19" steps="45698"/></proof>
  <proof prover="11"><result status="valid" time="0.08" steps="202011"/></proof>
  </goal>
  <goal name="set_mark&#39;vc.18" expl="type invariant" proved="true">
  <proof prover="9"><result status="valid" time="0.06" steps="60"/></proof>
  <proof prover="10"><result status="valid" time="0.21" steps="48401"/></proof>
  <proof prover="11"><result status="valid" time="0.08" steps="210744"/></proof>
  </goal>
  <goal name="set_mark&#39;vc.19" expl="type invariant" proved="true">
  <proof prover="9"><result status="valid" time="0.06" steps="62"/></proof>
  <proof prover="10"><result status="valid" time="0.18" steps="45715"/></proof>
  <proof prover="11"><result status="valid" time="0.08" steps="203870"/></proof>
  </goal>
  <goal name="set_mark&#39;vc.20" expl="type invariant" proved="true">
  <proof prover="9"><result status="valid" time="0.06" steps="64"/></proof>
  <proof prover="10"><result status="valid" time="0.20" steps="46054"/></proof>
  </goal>
  <goal name="set_mark&#39;vc.21" expl="type invariant" proved="true">
  <proof prover="9"><result status="valid" time="0.42" steps="262"/></proof>
  <proof prover="10"><result status="valid" time="0.23" steps="50366"/></proof>
  </goal>
  <goal name="set_mark&#39;vc.22" expl="type invariant" proved="true">
  <proof prover="9"><result status="valid" time="0.08" steps="74"/></proof>
  <proof prover="10"><result status="valid" time="0.24" steps="50244"/></proof>
  <proof prover="11"><result status="valid" time="0.08" steps="223925"/></proof>
  </goal>
  <goal name="set_mark&#39;vc.23" expl="type invariant" proved="true">
  <proof prover="9"><result status="valid" time="0.06" steps="65"/></proof>
  <proof prover="10"><result status="valid" time="0.20" steps="47747"/></proof>
  <proof prover="11"><result status="valid" time="0.07" steps="207521"/></proof>
  </goal>
  <goal name="set_mark&#39;vc.24" expl="type invariant" proved="true">
  <proof prover="10"><result status="valid" time="0.26" steps="55826"/></proof>
  </goal>
  <goal name="set_mark&#39;vc.25" expl="type invariant" proved="true">
  <proof prover="10"><result status="valid" time="0.26" steps="58423"/></proof>
  </goal>
  <goal name="set_mark&#39;vc.26" expl="type invariant" proved="true">
  <proof prover="10"><result status="valid" time="0.28" steps="58130"/></proof>
  </goal>
  <goal name="set_mark&#39;vc.27" expl="type invariant" proved="true">
  <proof prover="10"><result status="valid" time="0.32" steps="64584"/></proof>
  </goal>
  <goal name="set_mark&#39;vc.28" expl="type invariant" proved="true">
  <proof prover="10"><result status="valid" time="0.22" steps="51959"/></proof>
  </goal>
  <goal name="set_mark&#39;vc.29" expl="type invariant" proved="true">
  <proof prover="9"><result status="valid" time="0.12" steps="78"/></proof>
  <proof prover="10"><result status="valid" time="0.37" steps="66592"/></proof>
  </goal>
  <goal name="set_mark&#39;vc.30" expl="postcondition" proved="true">
  <proof prover="9"><result status="valid" time="0.02" steps="58"/></proof>
  <proof prover="10"><result status="valid" time="0.12" steps="39239"/></proof>
  <proof prover="11"><result status="valid" time="0.04" steps="105130"/></proof>
  </goal>
  <goal name="set_mark&#39;vc.31" expl="precondition" proved="true">
  <proof prover="9"><result status="valid" time="0.04" steps="38"/></proof>
  <proof prover="10"><result status="valid" time="0.18" steps="43169"/></proof>
  <proof prover="11"><result status="valid" time="0.07" steps="183616"/></proof>
  </goal>
  <goal name="set_mark&#39;vc.32" expl="type invariant" proved="true">
  <proof prover="9"><result status="valid" time="0.04" steps="41"/></proof>
  <proof prover="10"><result status="valid" time="0.18" steps="43586"/></proof>
  <proof prover="11"><result status="valid" time="0.08" steps="184593"/></proof>
  </goal>
  <goal name="set_mark&#39;vc.33" expl="type invariant" proved="true">
  <proof prover="9"><result status="valid" time="0.05" steps="110"/></proof>
  <proof prover="10"><result status="valid" time="0.20" steps="45027"/></proof>
  <proof prover="11"><result status="valid" time="0.07" steps="196894"/></proof>
  </goal>
  <goal name="set_mark&#39;vc.34" expl="type invariant" proved="true">
  <proof prover="9"><result status="valid" time="0.05" steps="50"/></proof>
  <proof prover="10"><result status="valid" time="0.20" steps="45128"/></proof>
  <proof prover="11"><result status="valid" time="0.08" steps="196935"/></proof>
  </goal>
  <goal name="set_mark&#39;vc.35" expl="type invariant" proved="true">
  <proof prover="9"><result status="valid" time="0.06" steps="52"/></proof>
  <proof prover="10"><result status="valid" time="0.19" steps="45037"/></proof>
  <proof prover="11"><result status="valid" time="0.08" steps="198331"/></proof>
  </goal>
  <goal name="set_mark&#39;vc.36" expl="type invariant" proved="true">
  <proof prover="9"><result status="valid" time="0.06" steps="54"/></proof>
  <proof prover="10"><result status="valid" time="0.20" steps="45154"/></proof>
  <proof prover="11"><result status="valid" time="0.07" steps="198653"/></proof>
  </goal>
  <goal name="set_mark&#39;vc.37" expl="type invariant" proved="true">
  <proof prover="9"><result status="valid" time="0.06" steps="56"/></proof>
  <proof prover="10"><result status="valid" time="0.20" steps="45477"/></proof>
  </goal>
  <goal name="set_mark&#39;vc.38" expl="type invariant" proved="true">
  <proof prover="9"><result status="valid" time="0.41" steps="225"/></proof>
  <proof prover="10"><result status="valid" time="0.24" steps="49396"/></proof>
  </goal>
  <goal name="set_mark&#39;vc.39" expl="type invariant" proved="true">
  <proof prover="9"><result status="valid" time="0.07" steps="66"/></proof>
  <proof prover="10"><result status="valid" time="0.20" steps="49350"/></proof>
  <proof prover="11"><result status="valid" time="0.08" steps="216364"/></proof>
  </goal>
  <goal name="set_mark&#39;vc.40" expl="type invariant" proved="true">
  <proof prover="9"><result status="valid" time="0.07" steps="57"/></proof>
  <proof prover="10"><result status="valid" time="0.21" steps="46940"/></proof>
  <proof prover="11"><result status="valid" time="0.08" steps="202290"/></proof>
  </goal>
  <goal name="set_mark&#39;vc.41" expl="type invariant" proved="true">
  <proof prover="9"><result status="valid" time="0.08" steps="65"/></proof>
  <proof prover="10"><result status="valid" time="0.20" steps="48943"/></proof>
  </goal>
  <goal name="set_mark&#39;vc.42" expl="type invariant" proved="true">
  <proof prover="9"><result status="valid" time="0.22" steps="356"/></proof>
  <proof prover="10"><result status="valid" time="0.27" steps="54323"/></proof>
  </goal>
  <goal name="set_mark&#39;vc.43" expl="type invariant" proved="true">
  <proof prover="9"><result status="valid" time="0.07" steps="68"/></proof>
  <proof prover="10"><result status="valid" time="0.23" steps="50393"/></proof>
  <proof prover="11"><result status="valid" time="0.08" steps="231599"/></proof>
  </goal>
  <goal name="set_mark&#39;vc.44" expl="type invariant" proved="true">
  <proof prover="9"><result status="valid" time="0.08" steps="68"/></proof>
  <proof prover="10"><result status="valid" time="0.27" steps="53893"/></proof>
  <proof prover="11"><result status="valid" time="0.09" steps="230200"/></proof>
  </goal>
  <goal name="set_mark&#39;vc.45" expl="type invariant" proved="true">
  <proof prover="9"><result status="valid" time="0.10" steps="65"/></proof>
  <proof prover="10"><result status="valid" time="0.23" steps="51189"/></proof>
  </goal>
  <goal name="set_mark&#39;vc.46" expl="type invariant" proved="true">
  <proof prover="9"><result status="valid" time="0.11" steps="70"/></proof>
  <proof prover="10"><result status="valid" time="0.33" steps="62953"/></proof>
  <proof prover="11"><result status="valid" time="0.09" steps="244320"/></proof>
  </goal>
  <goal name="set_mark&#39;vc.47" expl="postcondition" proved="true">
  <proof prover="9"><result status="valid" time="0.02" steps="50"/></proof>
  <proof prover="10"><result status="valid" time="0.12" steps="37968"/></proof>
  <proof prover="11"><result status="valid" time="0.04" steps="100350"/></proof>
  </goal>
 </transf>
 </goal>
 <goal name="get_mark&#39;vc" expl="VC for get_mark" proved="true">
 <proof prover="9"><result status="valid" time="0.20" steps="337"/></proof>
 </goal>
 <goal name="get_max&#39;vc" expl="VC for get_max" proved="true">
 <proof prover="9"><result status="valid" time="0.03" steps="24"/></proof>
 <proof prover="10"><result status="valid" time="0.14" steps="33072"/></proof>
 <proof prover="11"><result status="valid" time="0.06" steps="110160"/></proof>
 </goal>
 <goal name="EulerSieve.t&#39;vc" expl="VC for t" proved="true">
 <transf name="split_vc" proved="true" >
  <goal name="t&#39;vc.0" expl="VC for t" proved="true">
  <proof prover="9"><result status="valid" time="0.02" steps="12"/></proof>
  <proof prover="10"><result status="valid" time="0.13" steps="38310"/></proof>
  <proof prover="11"><result status="valid" time="0.06" steps="134660"/></proof>
  </goal>
  <goal name="t&#39;vc.1" expl="VC for t" proved="true">
  <proof prover="9"><result status="valid" time="0.03" steps="12"/></proof>
  <proof prover="10"><result status="valid" time="0.14" steps="38288"/></proof>
  <proof prover="11"><result status="valid" time="0.05" steps="134693"/></proof>
  </goal>
  <goal name="t&#39;vc.2" expl="VC for t" proved="true">
  <proof prover="9"><result status="valid" time="0.03" steps="12"/></proof>
  <proof prover="10"><result status="valid" time="0.17" steps="49317"/></proof>
  <proof prover="11"><result status="valid" time="0.07" steps="188149"/></proof>
  </goal>
  <goal name="t&#39;vc.3" expl="VC for t" proved="true">
  <proof prover="9"><result status="valid" time="0.02" steps="12"/></proof>
  <proof prover="10"><result status="valid" time="0.17" steps="43744"/></proof>
  <proof prover="11"><result status="valid" time="0.06" steps="161035"/></proof>
  </goal>
  <goal name="t&#39;vc.4" expl="VC for t" proved="true">
  <proof prover="9"><result status="valid" time="0.02" steps="12"/></proof>
  <proof prover="10"><result status="valid" time="0.16" steps="43951"/></proof>
  <proof prover="11"><result status="valid" time="0.06" steps="161929"/></proof>
  </goal>
  <goal name="t&#39;vc.5" expl="VC for t" proved="true">
  <proof prover="9"><result status="valid" time="0.03" steps="12"/></proof>
  <proof prover="10"><result status="valid" time="0.14" steps="38293"/></proof>
  <proof prover="11"><result status="valid" time="0.05" steps="134879"/></proof>
  </goal>
  <goal name="t&#39;vc.6" expl="VC for t" proved="true">
  <proof prover="9"><result status="valid" time="0.03" steps="18"/></proof>
  <proof prover="10"><result status="valid" time="0.16" steps="44588"/></proof>
  <proof prover="11"><result status="valid" time="0.07" steps="174608"/></proof>
  </goal>
  <goal name="t&#39;vc.7" expl="VC for t" proved="true">
  <proof prover="9"><result status="valid" time="0.04" steps="20"/></proof>
  <proof prover="10"><result status="valid" time="0.18" steps="44998"/></proof>
  <proof prover="11"><result status="valid" time="0.06" steps="176580"/></proof>
  </goal>
  <goal name="t&#39;vc.8" expl="VC for t" proved="true">
  <proof prover="9"><result status="valid" time="0.03" steps="12"/></proof>
  <proof prover="10"><result status="valid" time="0.16" steps="42905"/></proof>
  <proof prover="11"><result status="valid" time="0.06" steps="156408"/></proof>
  </goal>
  <goal name="t&#39;vc.9" expl="VC for t" proved="true">
  <proof prover="9"><result status="valid" time="0.03" steps="14"/></proof>
  <proof prover="10"><result status="valid" time="0.16" steps="43257"/></proof>
  <proof prover="11"><result status="valid" time="0.06" steps="157739"/></proof>
  </goal>
  <goal name="t&#39;vc.10" expl="VC for t" proved="true">
  <proof prover="9"><result status="valid" time="0.03" steps="14"/></proof>
  <proof prover="10"><result status="valid" time="0.16" steps="43194"/></proof>
  <proof prover="11"><result status="valid" time="0.06" steps="157751"/></proof>
  </goal>
 </transf>
 </goal>
 <goal name="EulerSieve.create&#39;refn&#39;vc" expl="VC for create&#39;refn" proved="true">
 <transf name="split_vc" proved="true" >
  <goal name="create&#39;refn&#39;vc.0" expl="precondition" proved="true">
  <proof prover="9"><result status="valid" time="0.02" steps="14"/></proof>
  <proof prover="10"><result status="valid" time="0.10" steps="34041"/></proof>
  <proof prover="11"><result status="valid" time="0.02" steps="17692"/></proof>
  </goal>
  <goal name="create&#39;refn&#39;vc.1" expl="postcondition" proved="true">
  <proof prover="9"><result status="valid" time="0.02" steps="32"/></proof>
  <proof prover="10"><result status="valid" time="0.12" steps="43442"/></proof>
  <proof prover="11"><result status="valid" time="0.02" steps="13598"/></proof>
  </goal>
  <goal name="create&#39;refn&#39;vc.2" expl="postcondition" proved="true">
  <proof prover="9"><result status="valid" time="0.02" steps="32"/></proof>
  <proof prover="10"><result status="valid" time="0.12" steps="43463"/></proof>
  <proof prover="11"><result status="valid" time="0.02" steps="23007"/></proof>
  </goal>
  <goal name="create&#39;refn&#39;vc.3" expl="postcondition" proved="true">
  <proof prover="9"><result status="valid" time="0.04" steps="38"/></proof>
  <proof prover="10"><result status="valid" time="0.30" steps="60590"/></proof>
  </goal>
  <goal name="create&#39;refn&#39;vc.4" expl="postcondition" proved="true">
  <proof prover="9"><result status="valid" time="0.04" steps="105"/></proof>
  <proof prover="11"><result status="valid" time="0.07" steps="211671"/></proof>
  </goal>
  <goal name="create&#39;refn&#39;vc.5" expl="postcondition" proved="true">
  <proof prover="9"><result status="valid" time="0.04" steps="105"/></proof>
  <proof prover="11"><result status="valid" time="0.07" steps="212747"/></proof>
  </goal>
  <goal name="create&#39;refn&#39;vc.6" expl="postcondition" proved="true">
  <proof prover="9"><result status="valid" time="0.03" steps="42"/></proof>
  <proof prover="10"><result status="valid" time="0.20" steps="50819"/></proof>
  <proof prover="11"><result status="valid" time="0.08" steps="209691"/></proof>
  </goal>
 </transf>
 </goal>
 <goal name="EulerSieve.set_next&#39;refn&#39;vc" expl="VC for set_next&#39;refn" proved="true">
 <proof prover="9"><result status="valid" time="0.10" steps="206"/></proof>
 <proof prover="10"><result status="valid" time="0.16" steps="48064"/></proof>
 </goal>
 <goal name="EulerSieve.get_next&#39;refn&#39;vc" expl="VC for get_next&#39;refn" proved="true">
 <proof prover="9"><result status="valid" time="0.02" steps="26"/></proof>
 <proof prover="10"><result status="valid" time="0.13" steps="36423"/></proof>
 <proof prover="11"><result status="valid" time="0.05" steps="132996"/></proof>
 </goal>
 <goal name="EulerSieve.set_mark&#39;refn&#39;vc" expl="VC for set_mark&#39;refn" proved="true">
 <proof prover="9"><result status="valid" time="0.03" steps="40"/></proof>
 <proof prover="10"><result status="valid" time="0.18" steps="42389"/></proof>
 <proof prover="11"><result status="valid" time="0.06" steps="152711"/></proof>
 </goal>
 <goal name="EulerSieve.get_mark&#39;refn&#39;vc" expl="VC for get_mark&#39;refn" proved="true">
 <proof prover="9"><result status="valid" time="0.02" steps="26"/></proof>
 <proof prover="10"><result status="valid" time="0.13" steps="40764"/></proof>
 <proof prover="11"><result status="valid" time="0.05" steps="153795"/></proof>
 </goal>
 <goal name="EulerSieve.get_max&#39;refn&#39;vc" expl="VC for get_max&#39;refn" proved="true">
 <proof prover="9"><result status="valid" time="0.02" steps="20"/></proof>
 <proof prover="10"><result status="valid" time="0.10" steps="34124"/></proof>
 <proof prover="11"><result status="valid" time="0.01" steps="10206"/></proof>
 </goal>
 <goal name="euler_sieve&#39;vc" expl="VC for euler_sieve" proved="true">
 <transf name="split_vc" proved="true" >
  <goal name="euler_sieve&#39;vc.0" expl="precondition" proved="true">
  <proof prover="9"><result status="valid" time="0.02" steps="14"/></proof>
  <proof prover="10"><result status="valid" time="0.10" steps="34358"/></proof>
  <proof prover="11"><result status="valid" time="0.02" steps="17978"/></proof>
  </goal>
  <goal name="euler_sieve&#39;vc.1" expl="precondition" proved="true">
  <proof prover="9"><result status="valid" time="0.02" steps="58"/></proof>
  <proof prover="10"><result status="valid" time="0.18" steps="47145"/></proof>
  <proof prover="11"><result status="valid" time="0.06" steps="216783"/></proof>
  </goal>
  <goal name="euler_sieve&#39;vc.2" expl="precondition" proved="true">
  <proof prover="9"><result status="valid" time="0.02" steps="60"/></proof>
  <proof prover="10"><result status="valid" time="0.13" steps="44364"/></proof>
  <proof prover="11"><result status="valid" time="0.02" steps="14022"/></proof>
  </goal>
  <goal name="euler_sieve&#39;vc.3" expl="precondition" proved="true">
  <proof prover="9"><result status="valid" time="0.02" steps="60"/></proof>
  <proof prover="10"><result status="valid" time="0.14" steps="44367"/></proof>
  <proof prover="11"><result status="valid" time="0.02" steps="14027"/></proof>
  </goal>
  <goal name="euler_sieve&#39;vc.4" expl="precondition" proved="true">
  <proof prover="9"><result status="valid" time="0.02" steps="60"/></proof>
  <proof prover="10"><result status="valid" time="0.12" steps="44370"/></proof>
  <proof prover="11"><result status="valid" time="0.02" steps="14032"/></proof>
  </goal>
  <goal name="euler_sieve&#39;vc.5" expl="precondition" proved="true">
  <proof prover="9"><result status="valid" time="0.02" steps="60"/></proof>
  <proof prover="10"><result status="valid" time="0.13" steps="44373"/></proof>
  <proof prover="11"><result status="valid" time="0.02" steps="14037"/></proof>
  </goal>
  <goal name="euler_sieve&#39;vc.6" expl="precondition" proved="true">
  <proof prover="9"><result status="valid" time="0.02" steps="78"/></proof>
  <proof prover="10"><result status="valid" time="0.18" steps="47148"/></proof>
  <proof prover="11"><result status="valid" time="0.04" steps="117465"/></proof>
  </goal>
  <goal name="euler_sieve&#39;vc.7" expl="precondition" proved="true">
  <proof prover="9"><result status="valid" time="0.19" steps="258"/></proof>
  <proof prover="10"><result status="valid" time="0.27" steps="59067"/></proof>
  <proof prover="11"><result status="valid" time="0.08" steps="245318"/></proof>
  </goal>
  <goal name="euler_sieve&#39;vc.8" expl="division by zero" proved="true">
  <proof prover="9"><result status="valid" time="0.03" steps="84"/></proof>
  <proof prover="10"><result status="valid" time="0.18" steps="47381"/></proof>
  <proof prover="11"><result status="valid" time="0.02" steps="23985"/></proof>
  </goal>
  <goal name="euler_sieve&#39;vc.9" expl="integer overflow" proved="true">
  <proof prover="9"><result status="valid" time="0.18" steps="364"/></proof>
  <proof prover="10"><result status="valid" time="0.22" steps="54737"/></proof>
  <proof prover="11"><result status="valid" time="0.09" steps="232014"/></proof>
  </goal>
  <goal name="euler_sieve&#39;vc.10" expl="assertion" proved="true">
  <proof prover="9"><result status="valid" time="0.46" steps="403"/></proof>
  </goal>
  <goal name="euler_sieve&#39;vc.11" expl="precondition" proved="true">
  <transf name="split_vc" proved="true" >
   <goal name="euler_sieve&#39;vc.11.0" expl="precondition" proved="true">
   <proof prover="9"><result status="valid" time="0.02" steps="68"/></proof>
   <proof prover="10"><result status="valid" time="0.18" steps="47239"/></proof>
   <proof prover="11"><result status="valid" time="0.08" steps="219157"/></proof>
   </goal>
   <goal name="euler_sieve&#39;vc.11.1" expl="precondition" proved="true">
   <proof prover="9"><result status="valid" time="0.06" steps="72"/></proof>
   <proof prover="10"><result status="valid" time="0.24" steps="55272"/></proof>
   <proof prover="11"><result status="valid" time="0.08" steps="258209"/></proof>
   </goal>
   <goal name="euler_sieve&#39;vc.11.2" expl="precondition" proved="true">
   <transf name="unfold" proved="true" arg1="not_marked_impl_next_not_marked" arg2="in" arg3="Ensures5">
    <goal name="euler_sieve&#39;vc.11.2.0" expl="precondition" proved="true">
    <transf name="split_premise_right" proved="true" >
     <goal name="euler_sieve&#39;vc.11.2.0.0" expl="precondition" proved="true">
     <transf name="assert" proved="true" arg1="(int63&#39;int nn &lt;= div (int63&#39;int (max1 t)) (int63&#39;int nn))">
      <goal name="euler_sieve&#39;vc.11.2.0.0.0" expl="asserted formula" proved="true">
      <proof prover="9"><result status="valid" time="0.10" steps="76"/></proof>
      <proof prover="11"><result status="valid" time="0.10" steps="281633"/></proof>
      </goal>
      <goal name="euler_sieve&#39;vc.11.2.0.0.1" expl="precondition" proved="true">
      <proof prover="11"><result status="valid" time="0.13" steps="393893"/></proof>
      </goal>
     </transf>
     </goal>
    </transf>
    </goal>
   </transf>
   </goal>
  </transf>
  </goal>
  <goal name="euler_sieve&#39;vc.12" expl="precondition" proved="true">
  <proof prover="9"><result status="valid" time="0.03" steps="95"/></proof>
  <proof prover="10"><result status="valid" time="0.19" steps="48461"/></proof>
  <proof prover="11"><result status="valid" time="0.09" steps="241434"/></proof>
  </goal>
  <goal name="euler_sieve&#39;vc.13" expl="assertion" proved="true">
  <transf name="split_vc" proved="true" >
   <goal name="euler_sieve&#39;vc.13.0" expl="assertion" proved="true">
   <proof prover="10"><result status="valid" time="0.33" steps="70923"/></proof>
   <proof prover="11"><result status="valid" time="0.26" steps="653876"/></proof>
   </goal>
   <goal name="euler_sieve&#39;vc.13.1" expl="VC for euler_sieve" proved="true">
   <transf name="unfold" proved="true" arg1="only_multiples_marked" arg2="in" arg3="Ensures4">
    <goal name="euler_sieve&#39;vc.13.1.0" expl="VC for euler_sieve" proved="true">
    <transf name="remove" proved="true" arg1="zero1,one1,(-),abs,int63&#39;maxInt,int63&#39;minInt,min_int63,max_int63,to_int,in_bounds,zero,one,even,odd,divides,prime,singleton,cons,snoc,(++),exchange,all_eliminated_marked_partial,is_copy,not_marked_impl_next_not_marked_partial,all_primes,all_multiples_marked,previously_marked_multiples,only_multiples_marked,prime_multiples_marked,inv_remove_products,ordered,all_inf_or_eq,inv_count,Assoc1,Unit_def_l,Unit_def_r,Inv_def_r,Comm1,Assoc,Mul_distr_l,Mul_distr_r,Comm,Refl,CompatOrderAdd,Abs_le,Abs_pos,Div_mod,Mod_bound,Div_unique,Div_bound,Mod_1,Div_1,Div_inf,Div_inf_neg,Mod_0,Div_1_left,Div_minus1_left,Mod_1_left,Mod_minus1_left,Div_mult,Mod_mult,Div_mod1,Div_bound1,Mod_bound1,Div_sign_pos,Div_sign_neg,Mod_sign_pos,Mod_sign_neg,Rounds_toward_zero,Div_11,Mod_11,Div_inf1,Mod_inf,Div_mult1,Mod_mult1,to_int_in_bounds,extensionality,max_int&#39;def,min_int&#39;def,even_or_odd,even_not_odd,odd_not_even,even_odd,odd_even,even_even,odd_odd,even_2k,odd_2k1,even_mod2,divides&#39;spec,divides_refl,divides_1_n,divides_0,divides_left,divides_right,divides_oppr,divides_oppl,divides_oppr_rev,divides_oppl_rev,divides_plusr,divides_minusr,divides_multl,divides_multr,divides_factorl,divides_factorr,divides_n_1,divides_antisym,divides_trans,divides_bounds,mod_divides_euclidean,divides_mod_euclidean,mod_divides_computer,divides_mod_computer,even_divides,odd_divides,not_prime_1,prime_2,prime_3,prime_divisors,small_divisors,even_prime,odd_prime,mult_croissance_locale,mult_croissance,comp_mult_2,div_croissance_locale1,div_croissance1,div_croissance_locale2,div_croissance2,div_mult_1,mult_borne_sous_exp,sq_ineq,divides_div,divides_inf,not_prime_divider_limits,no_prod_impl_no_divider,not_prime_impl_divisor_under_sqrt,(==)&#39;spec,create&#39;spec,empty&#39;def,set&#39;spec,set&#39;def,([&lt;-])&#39;def,singleton&#39;spec,cons&#39;spec,snoc&#39;spec,([..])&#39;spec,([..])&#39;def,([_..])&#39;def,([.._])&#39;def,(++)&#39;spec,exchange_set,conservation_all_eliminated_marked_on_marked_change,conservation_all_eliminated_marked_on_nexts_change,array63&#39;invariant,conservation_inv_arr_on_mark,conservation_inv_arr_on_jump,multiples_of_marked_are_marked,prev_and_new_impl_all_multiples_marked,conservation_only_multiples_marked,conservation_previously_marked_multiples,conservation_previously_marked_multiples_on_marked_change,conservation_not_marked_impl_next_not_marked,unchanged_other_elements,previously_marked_multiples_impl_prime,only_multiples_marked_impl_not_marked,H18,H17,Ensures13,H16,H15,H14,Ensures12,Ensures11,Ensures10,Ensures9,Ensures8,H13,H10,H9,Requires4,Requires3,Requires2,Requires,H8,Ensures7,Ensures6,Ensures5,H5,Ensures2,Ensures1,H3,Assert,Ensures,H12,H11,H7,H6">
     <goal name="euler_sieve&#39;vc.13.1.0.0" expl="VC for euler_sieve" proved="true">
     <proof prover="9"><result status="valid" time="0.05" steps="109"/></proof>
     <proof prover="11"><result status="valid" time="0.03" steps="41854"/></proof>
     </goal>
    </transf>
    </goal>
   </transf>
   </goal>
   <goal name="euler_sieve&#39;vc.13.2" expl="VC for euler_sieve" proved="true">
<<<<<<< HEAD
   <proof prover="3" timelimit="20"><result status="valid" time="6.54"/></proof>
=======
   <proof prover="3" timelimit="20"><result status="valid" time="9.31"/></proof>
>>>>>>> 92c89c24
   </goal>
  </transf>
  </goal>
  <goal name="euler_sieve&#39;vc.14" expl="variant decrease" proved="true">
  <proof prover="9"><result status="valid" time="4.61" steps="749"/></proof>
  <proof prover="10"><result status="valid" time="0.33" steps="67237"/></proof>
  <proof prover="11"><result status="valid" time="0.10" steps="299581"/></proof>
  </goal>
  <goal name="euler_sieve&#39;vc.15" expl="precondition" proved="true">
  <proof prover="9"><result status="valid" time="0.02" steps="92"/></proof>
  <proof prover="10"><result status="valid" time="0.23" steps="54953"/></proof>
  <proof prover="11"><result status="valid" time="0.09" steps="235706"/></proof>
  </goal>
  <goal name="euler_sieve&#39;vc.16" expl="precondition" proved="true">
  <proof prover="9"><result status="valid" time="0.03" steps="94"/></proof>
  <proof prover="10"><result status="valid" time="0.12" steps="44915"/></proof>
  <proof prover="11"><result status="valid" time="0.02" steps="14247"/></proof>
  </goal>
  <goal name="euler_sieve&#39;vc.17" expl="precondition" proved="true">
  <proof prover="9"><result status="valid" time="0.03" steps="94"/></proof>
  <proof prover="10"><result status="valid" time="0.18" steps="47668"/></proof>
  <proof prover="11"><result status="valid" time="0.08" steps="235854"/></proof>
  </goal>
  <goal name="euler_sieve&#39;vc.18" expl="precondition" proved="true">
  <proof prover="9"><result status="valid" time="0.03" steps="95"/></proof>
  <proof prover="10"><result status="valid" time="0.16" steps="47680"/></proof>
  <proof prover="11"><result status="valid" time="0.09" steps="236627"/></proof>
  </goal>
  <goal name="euler_sieve&#39;vc.19" expl="precondition" proved="true">
  <transf name="split_vc" proved="true" >
   <goal name="euler_sieve&#39;vc.19.0" expl="precondition" proved="true">
   <transf name="inline_goal" proved="true" >
    <goal name="euler_sieve&#39;vc.19.0.0" expl="precondition" proved="true">
    <transf name="split_all_full" proved="true" >
     <goal name="euler_sieve&#39;vc.19.0.0.0" expl="VC for euler_sieve" proved="true">
     <proof prover="9"><result status="valid" time="0.07" steps="78"/></proof>
     <proof prover="10"><result status="valid" time="0.21" steps="55048"/></proof>
     <proof prover="11"><result status="valid" time="0.10" steps="276420"/></proof>
     </goal>
     <goal name="euler_sieve&#39;vc.19.0.0.1" expl="VC for euler_sieve" proved="true">
     <proof prover="9"><result status="valid" time="0.07" steps="78"/></proof>
     <proof prover="10"><result status="valid" time="0.28" steps="61490"/></proof>
     <proof prover="11"><result status="valid" time="0.10" steps="263702"/></proof>
     </goal>
     <goal name="euler_sieve&#39;vc.19.0.0.2" expl="VC for euler_sieve" proved="true">
     <proof prover="9"><result status="valid" time="0.03" steps="74"/></proof>
     <proof prover="10"><result status="valid" time="0.18" steps="51379"/></proof>
     <proof prover="11"><result status="valid" time="0.08" steps="234475"/></proof>
     </goal>
     <goal name="euler_sieve&#39;vc.19.0.0.3" expl="VC for euler_sieve" proved="true">
     <proof prover="9"><result status="valid" time="1.50" steps="337"/></proof>
     <proof prover="11"><result status="valid" time="0.12" steps="363874"/></proof>
     </goal>
    </transf>
    </goal>
   </transf>
   </goal>
  </transf>
  </goal>
  <goal name="euler_sieve&#39;vc.20" expl="precondition" proved="true">
  <transf name="inline_goal" proved="true" >
   <goal name="euler_sieve&#39;vc.20.0" expl="precondition" proved="true">
   <transf name="split_vc" proved="true" >
    <goal name="euler_sieve&#39;vc.20.0.0" expl="precondition" proved="true">
    <proof prover="9"><result status="valid" time="0.07" steps="79"/></proof>
    <proof prover="10"><result status="valid" time="0.18" steps="49602"/></proof>
    <proof prover="11"><result status="valid" time="0.09" steps="248764"/></proof>
    </goal>
    <goal name="euler_sieve&#39;vc.20.0.1" expl="precondition" proved="true">
    <proof prover="9"><result status="valid" time="0.07" steps="79"/></proof>
    <proof prover="10"><result status="valid" time="0.17" steps="47768"/></proof>
    <proof prover="11"><result status="valid" time="0.09" steps="236025"/></proof>
    </goal>
    <goal name="euler_sieve&#39;vc.20.0.2" expl="precondition" proved="true">
    <proof prover="10"><result status="valid" time="1.06" steps="108384"/></proof>
    </goal>
    <goal name="euler_sieve&#39;vc.20.0.3" expl="precondition" proved="true">
    <proof prover="9"><result status="valid" time="0.03" steps="75"/></proof>
    <proof prover="10"><result status="valid" time="0.14" steps="44794"/></proof>
    <proof prover="11"><result status="valid" time="0.02" steps="14187"/></proof>
    </goal>
    <goal name="euler_sieve&#39;vc.20.0.4" expl="precondition" proved="true">
    <transf name="unfold" proved="true" arg1="not_marked_impl_next_not_marked" arg2="in" arg3="Requires">
     <goal name="euler_sieve&#39;vc.20.0.4.0" expl="precondition" proved="true">
     <transf name="split_premise_right" proved="true" >
      <goal name="euler_sieve&#39;vc.20.0.4.0.0" expl="precondition" proved="true">
      <transf name="assert" proved="true" arg1="(int63&#39;int nn &lt;= div (int63&#39;int (max1 t)) (int63&#39;int nn))">
       <goal name="euler_sieve&#39;vc.20.0.4.0.0.0" expl="asserted formula" proved="true">
       <proof prover="9"><result status="valid" time="0.11" steps="83"/></proof>
       <proof prover="11"><result status="valid" time="0.10" steps="282649"/></proof>
       </goal>
       <goal name="euler_sieve&#39;vc.20.0.4.0.0.1" expl="precondition" proved="true">
       <proof prover="11"><result status="valid" time="0.14" steps="423665"/></proof>
       </goal>
      </transf>
      </goal>
     </transf>
     </goal>
    </transf>
    </goal>
    <goal name="euler_sieve&#39;vc.20.0.5" expl="precondition" proved="true">
    <proof prover="9"><result status="valid" time="0.07" steps="79"/></proof>
    <proof prover="10"><result status="valid" time="0.18" steps="48700"/></proof>
    <proof prover="11"><result status="valid" time="0.08" steps="242529"/></proof>
    </goal>
   </transf>
   </goal>
  </transf>
  </goal>
  <goal name="euler_sieve&#39;vc.21" expl="postcondition" proved="true">
  <proof prover="9"><result status="valid" time="0.12" steps="359"/></proof>
  <proof prover="10"><result status="valid" time="0.26" steps="57428"/></proof>
  </goal>
  <goal name="euler_sieve&#39;vc.22" expl="precondition" proved="true">
  <proof prover="9"><result status="valid" time="0.03" steps="88"/></proof>
  <proof prover="10"><result status="valid" time="0.17" steps="47427"/></proof>
  <proof prover="11"><result status="valid" time="0.07" steps="219441"/></proof>
  </goal>
  <goal name="euler_sieve&#39;vc.23" expl="assertion" proved="true">
  <transf name="remove" proved="true" arg1="zero1,one1,(-),(&gt;),(&lt;=),(&gt;=),abs,int63&#39;maxInt,int63&#39;minInt,min_int63,max_int63,to_int,in_bounds,zero,one,even,odd,divides,prime,singleton,cons,snoc,(++),exchange,inv_nexts,all_eliminated_marked,all_eliminated_marked_partial,not_marked_impl_next_not_marked,is_copy,not_marked_impl_next_not_marked_partial,only_multiples_marked,prime_multiples_marked,inv_remove_products,ordered,all_inf_or_eq,inv_count,Assoc1,Unit_def_l,Unit_def_r,Inv_def_l,Inv_def_r,Comm1,Assoc,Refl,Trans,CompatOrderAdd,CompatOrderMult,Abs_le,Abs_pos,Div_mod,Mod_bound,Div_unique,Div_bound,Mod_1,Div_1,Div_inf,Div_inf_neg,Mod_0,Div_1_left,Div_minus1_left,Mod_1_left,Mod_minus1_left,Div_mult,Mod_mult,Div_mod1,Div_bound1,Mod_bound1,Div_sign_pos,Div_sign_neg,Mod_sign_pos,Mod_sign_neg,Rounds_toward_zero,Div_11,Mod_11,Div_inf1,Mod_inf,Div_mult1,Mod_mult1,to_int_in_bounds,extensionality,max_int&#39;def,min_int&#39;def,even_or_odd,even_not_odd,odd_not_even,even_odd,odd_even,even_even,even_2k,odd_2k1,even_mod2,divides&#39;spec,divides_refl,divides_1_n,divides_0,divides_left,divides_right,divides_oppr,divides_oppl,divides_oppr_rev,divides_oppl_rev,divides_plusr,divides_minusr,divides_multl,divides_multr,divides_factorl,divides_factorr,divides_n_1,divides_antisym,divides_trans,divides_bounds,mod_divides_euclidean,divides_mod_euclidean,mod_divides_computer,divides_mod_computer,odd_divides,prime_2,prime_3,prime_divisors,small_divisors,even_prime,odd_prime,mult_croissance_locale,mult_croissance,comp_mult_2,div_croissance_locale1,div_croissance1,div_croissance_locale2,div_croissance2,div_mult_1,mult_borne_sous_exp,sq_ineq,divides_div,divides_inf,not_prime_divider_limits,no_prod_impl_no_divider,not_prime_impl_divisor_under_sqrt,(==)&#39;spec,create&#39;spec,empty&#39;def,set&#39;spec,set&#39;def,([&lt;-])&#39;def,singleton&#39;spec,cons&#39;spec,snoc&#39;spec,([..])&#39;spec,([..])&#39;def,([_..])&#39;def,([.._])&#39;def,(++)&#39;spec,exchange_set,conservation_all_eliminated_marked_on_marked_change,conservation_all_eliminated_marked_on_nexts_change,array63&#39;invariant,conservation_inv_arr_on_mark,conservation_inv_arr_on_jump,t&#39;invariant,multiples_of_marked_are_marked,prev_and_new_impl_all_multiples_marked,conservation_only_multiples_marked,conservation_previously_marked_multiples,conservation_previously_marked_multiples_on_marked_change,conservation_not_marked_impl_next_not_marked,unchanged_other_elements,previously_marked_multiples_impl_prime,only_multiples_marked_impl_not_marked,H17,H16,H15,Ensures13,H14,H13,H12,Ensures12,Ensures11,Ensures10,Ensures9,Ensures8,H11,H10,H9,H8,Requires4,Requires3,Requires2,Requires1,Requires,H7,H6,Ensures7,Ensures6,Ensures4,H5,H4,Ensures2,Ensures1,H3,Ensures,H2">
   <goal name="euler_sieve&#39;vc.23.0" expl="assertion" proved="true">
   <proof prover="3" timelimit="1"><result status="valid" time="0.08"/></proof>
   <proof prover="9"><result status="valid" time="0.03" steps="187"/></proof>
   </goal>
  </transf>
  </goal>
  <goal name="euler_sieve&#39;vc.24" expl="precondition" proved="true">
  <proof prover="9"><result status="valid" time="0.02" steps="88"/></proof>
  <proof prover="10"><result status="valid" time="0.17" steps="48991"/></proof>
  <proof prover="11"><result status="valid" time="0.08" steps="227613"/></proof>
  </goal>
  <goal name="euler_sieve&#39;vc.25" expl="assertion" proved="true">
  <transf name="split_vc" proved="true" >
   <goal name="euler_sieve&#39;vc.25.0" expl="assertion" proved="true">
   <proof prover="9"><result status="valid" time="0.07" steps="69"/></proof>
   </goal>
   <goal name="euler_sieve&#39;vc.25.1" expl="VC for euler_sieve" proved="true">
   <proof prover="11"><result status="valid" time="0.10" steps="276032"/></proof>
   </goal>
   <goal name="euler_sieve&#39;vc.25.2" expl="VC for euler_sieve" proved="true">
   <proof prover="9"><result status="valid" time="0.91" steps="408"/></proof>
   <proof prover="11"><result status="valid" time="0.08" steps="229817"/></proof>
   </goal>
   <goal name="euler_sieve&#39;vc.25.3" expl="VC for euler_sieve" proved="true">
   <proof prover="9"><result status="valid" time="0.10" steps="71"/></proof>
   </goal>
   <goal name="euler_sieve&#39;vc.25.4" expl="VC for euler_sieve" proved="true">
   <proof prover="9"><result status="valid" time="0.03" steps="72"/></proof>
   <proof prover="10"><result status="valid" time="0.17" steps="49989"/></proof>
   <proof prover="11"><result status="valid" time="0.08" steps="230295"/></proof>
   </goal>
   <goal name="euler_sieve&#39;vc.25.5" expl="VC for euler_sieve" proved="true">
   <proof prover="9"><result status="valid" time="0.07" steps="71"/></proof>
   <proof prover="10"><result status="valid" time="0.23" steps="56387"/></proof>
   <proof prover="11"><result status="valid" time="0.09" steps="270879"/></proof>
   </goal>
  </transf>
  </goal>
  <goal name="euler_sieve&#39;vc.26" expl="assertion" proved="true">
  <transf name="split_vc" proved="true" >
   <goal name="euler_sieve&#39;vc.26.0" expl="assertion" proved="true">
   <proof prover="9"><result status="valid" time="0.66" steps="574"/></proof>
   </goal>
   <goal name="euler_sieve&#39;vc.26.1" expl="assertion" proved="true">
   <proof prover="9"><result status="valid" time="0.73" steps="330"/></proof>
   </goal>
   <goal name="euler_sieve&#39;vc.26.2" expl="VC for euler_sieve" proved="true">
   <proof prover="9"><result status="valid" time="0.68" steps="332"/></proof>
   </goal>
   <goal name="euler_sieve&#39;vc.26.3" expl="VC for euler_sieve" proved="true">
   <proof prover="9"><result status="valid" time="0.08" steps="93"/></proof>
   <proof prover="11"><result status="valid" time="0.08" steps="256587"/></proof>
   </goal>
   <goal name="euler_sieve&#39;vc.26.4" expl="VC for euler_sieve" proved="true">
   <proof prover="9"><result status="valid" time="0.57" steps="330"/></proof>
   </goal>
   <goal name="euler_sieve&#39;vc.26.5" expl="VC for euler_sieve" proved="true">
   <proof prover="9"><result status="valid" time="0.46" steps="318"/></proof>
   <proof prover="10"><result status="valid" time="0.29" steps="65728"/></proof>
   <proof prover="11"><result status="valid" time="0.11" steps="311929"/></proof>
   </goal>
  </transf>
  </goal>
  <goal name="euler_sieve&#39;vc.27" expl="postcondition" proved="true">
  <transf name="split_vc" proved="true" >
   <goal name="euler_sieve&#39;vc.27.0" expl="postcondition" proved="true">
   <proof prover="9"><result status="valid" time="2.20" steps="549"/></proof>
   <proof prover="10"><result status="valid" time="0.31" steps="70126"/></proof>
   <proof prover="11"><result status="valid" time="0.10" steps="309285"/></proof>
   </goal>
   <goal name="euler_sieve&#39;vc.27.1" expl="postcondition" proved="true">
   <transf name="assert" proved="true" arg1="(forall j k. 2 &lt;= j &lt; (nexts t)[n] -&gt; 2 &lt;= k &lt; length (marked t) -&gt; j * k &lt;&gt; i)">
    <goal name="euler_sieve&#39;vc.27.1.0" expl="asserted formula" proved="true">
    <proof prover="9"><result status="valid" time="0.47" steps="310"/></proof>
    </goal>
    <goal name="euler_sieve&#39;vc.27.1.1" expl="postcondition" proved="true">
    <proof prover="10"><result status="valid" time="0.29" steps="62539"/></proof>
    </goal>
   </transf>
   </goal>
  </transf>
  </goal>
  <goal name="euler_sieve&#39;vc.28" expl="precondition" proved="true">
  <proof prover="9"><result status="valid" time="0.02" steps="34"/></proof>
  <proof prover="10"><result status="valid" time="0.13" steps="43769"/></proof>
  <proof prover="11"><result status="valid" time="0.02" steps="13745"/></proof>
  </goal>
  <goal name="euler_sieve&#39;vc.29" expl="precondition" proved="true">
  <proof prover="9"><result status="valid" time="0.02" steps="35"/></proof>
  <proof prover="10"><result status="valid" time="0.12" steps="43787"/></proof>
  <proof prover="11"><result status="valid" time="0.01" steps="13752"/></proof>
  </goal>
  <goal name="euler_sieve&#39;vc.30" expl="precondition" proved="true">
  <proof prover="9"><result status="valid" time="0.15" steps="169"/></proof>
  </goal>
  <goal name="euler_sieve&#39;vc.31" expl="precondition" proved="true">
  <proof prover="0"><result status="valid" time="0.70" steps="634"/></proof>
  <transf name="remove" proved="true" arg1="zero1,one1,(-),(&gt;),(&lt;=),(&gt;=),abs,int63&#39;maxInt,int63&#39;minInt,min_int63,max_int63,to_int,in_bounds,zero,one,even,divides,prime,singleton,cons,snoc,(++),exchange,inv_nexts,all_eliminated_marked,all_eliminated_marked_partial,not_marked_impl_next_not_marked,is_copy,not_marked_impl_next_not_marked_partial,all_primes,all_multiples_marked,previously_marked_multiples,prime_multiples_marked,inv_remove_products,ordered,all_inf_or_eq,inv_count,Assoc1,Unit_def_l,Unit_def_r,Inv_def_l,Inv_def_r,Comm1,Assoc,Mul_distr_l,Mul_distr_r,Comm,Unitary,NonTrivialRing,Refl,Trans,Antisymm,Total,ZeroLessOne,CompatOrderAdd,CompatOrderMult,Abs_le,Abs_pos,Div_mod,Mod_bound,Div_unique,Div_bound,Mod_1,Div_1,Div_inf,Div_inf_neg,Mod_0,Div_1_left,Div_minus1_left,Mod_1_left,Mod_minus1_left,Div_mult,Mod_mult,Div_mod1,Div_bound1,Mod_bound1,Div_sign_pos,Div_sign_neg,Mod_sign_pos,Mod_sign_neg,Rounds_toward_zero,Div_11,Mod_11,Div_inf1,Mod_inf,Div_mult1,Mod_mult1,to_int_in_bounds,extensionality,max_int&#39;def,min_int&#39;def,even_or_odd,even_not_odd,odd_not_even,odd_even,even_even,odd_odd,even_2k,odd_2k1,even_mod2,divides&#39;spec,divides_refl,divides_1_n,divides_0,divides_left,divides_right,divides_oppr,divides_oppl,divides_oppr_rev,divides_oppl_rev,divides_plusr,divides_minusr,divides_multl,divides_multr,divides_factorl,divides_factorr,divides_n_1,divides_antisym,divides_trans,divides_bounds,mod_divides_euclidean,divides_mod_euclidean,mod_divides_computer,divides_mod_computer,odd_divides,not_prime_1,prime_2,prime_3,prime_divisors,small_divisors,even_prime,odd_prime,mult_croissance_locale,mult_croissance,comp_mult_2,div_croissance_locale1,div_croissance1,div_croissance_locale2,div_croissance2,div_mult_1,mult_borne_sous_exp,sq_ineq,divides_div,divides_inf,not_prime_divider_limits,no_prod_impl_no_divider,not_prime_impl_divisor_under_sqrt,length_nonnegative,(==)&#39;spec,create&#39;spec,empty&#39;def,set&#39;spec,set&#39;def,([&lt;-])&#39;def,singleton&#39;spec,cons&#39;spec,snoc&#39;spec,([..])&#39;spec,([..])&#39;def,([_..])&#39;def,([.._])&#39;def,(++)&#39;spec,exchange_set,conservation_all_eliminated_marked_on_marked_change,conservation_all_eliminated_marked_on_nexts_change,array63&#39;invariant,conservation_inv_arr_on_mark,conservation_inv_arr_on_jump,multiples_of_marked_are_marked,prev_and_new_impl_all_multiples_marked,conservation_only_multiples_marked,conservation_previously_marked_multiples,conservation_previously_marked_multiples_on_marked_change,conservation_not_marked_impl_next_not_marked,unchanged_other_elements,previously_marked_multiples_impl_prime,only_multiples_marked_impl_not_marked,H6,H5,H4,H3,H2,Ensures4,Ensures3,Ensures2,Ensures1,H,Requires2,Requires1,Requires">
   <goal name="euler_sieve&#39;vc.31.0" expl="precondition" proved="true">
   <proof prover="0"><result status="valid" time="0.03" steps="67"/></proof>
   <proof prover="9"><result status="valid" time="0.11" steps="162"/></proof>
   <proof prover="10"><result status="valid" time="0.06" steps="7307"/></proof>
   </goal>
  </transf>
  </goal>
  <goal name="euler_sieve&#39;vc.32" expl="precondition" proved="true">
  <transf name="inline_goal" proved="true" >
   <goal name="euler_sieve&#39;vc.32.0" expl="precondition" proved="true">
   <transf name="split_vc" proved="true" >
    <goal name="euler_sieve&#39;vc.32.0.0" expl="precondition" proved="true">
    <proof prover="9"><result status="valid" time="0.03" steps="32"/></proof>
    <proof prover="10"><result status="valid" time="0.22" steps="51593"/></proof>
    <proof prover="11"><result status="valid" time="0.08" steps="220375"/></proof>
    </goal>
    <goal name="euler_sieve&#39;vc.32.0.1" expl="precondition" proved="true">
    <proof prover="9"><result status="valid" time="0.03" steps="32"/></proof>
    <proof prover="10"><result status="valid" time="0.20" steps="50656"/></proof>
    <proof prover="11"><result status="valid" time="0.07" steps="214214"/></proof>
    </goal>
    <goal name="euler_sieve&#39;vc.32.0.2" expl="precondition" proved="true">
    <proof prover="9"><result status="valid" time="0.02" steps="30"/></proof>
    <proof prover="10"><result status="valid" time="0.13" steps="43739"/></proof>
    <proof prover="11"><result status="valid" time="0.02" steps="13721"/></proof>
    </goal>
    <goal name="euler_sieve&#39;vc.32.0.3" expl="precondition" proved="true">
    <transf name="case" proved="true" arg1="(mod i 2 = 0)">
     <goal name="euler_sieve&#39;vc.32.0.3.0" expl="true case (precondition)" proved="true">
     <transf name="case" proved="true" arg1="(i &lt; max - 1)">
      <goal name="euler_sieve&#39;vc.32.0.3.0.0" expl="true case (precondition)" proved="true">
      <transf name="instantiate" proved="true" arg1="Ensures1" arg2="i">
       <goal name="euler_sieve&#39;vc.32.0.3.0.0.0" expl="true case (precondition)" proved="true">
       <proof prover="10"><result status="valid" time="0.43" steps="87926"/></proof>
       <proof prover="11"><result status="valid" time="0.10" steps="303837"/></proof>
       </goal>
      </transf>
      </goal>
      <goal name="euler_sieve&#39;vc.32.0.3.0.1" expl="false case (true case. precondition)" proved="true">
      <proof prover="9"><result status="valid" time="0.06" steps="44"/></proof>
      <proof prover="10"><result status="valid" time="0.21" steps="51257"/></proof>
      <proof prover="11"><result status="valid" time="0.08" steps="219009"/></proof>
      </goal>
     </transf>
     </goal>
     <goal name="euler_sieve&#39;vc.32.0.3.1" expl="false case (precondition)" proved="true">
     <proof prover="9"><result status="valid" time="0.18" steps="141"/></proof>
     <proof prover="10"><result status="valid" time="0.30" steps="63800"/></proof>
     </goal>
    </transf>
    </goal>
   </transf>
   </goal>
  </transf>
  </goal>
  <goal name="euler_sieve&#39;vc.33" expl="precondition" proved="true">
  <proof prover="9"><result status="valid" time="0.72" steps="943"/></proof>
  <proof prover="10"><result status="valid" time="0.36" steps="70456"/></proof>
  </goal>
  <goal name="euler_sieve&#39;vc.34" expl="assertion" proved="true">
  <proof prover="9"><result status="valid" time="0.09" steps="223"/></proof>
  <proof prover="10"><result status="valid" time="0.24" steps="55171"/></proof>
  </goal>
  <goal name="euler_sieve&#39;vc.35" expl="assertion" proved="true">
  <transf name="case" proved="true" arg1="(mod i 2 = 0)">
   <goal name="euler_sieve&#39;vc.35.0" expl="true case (assertion)" proved="true">
   <proof prover="9"><result status="valid" time="0.19" steps="206"/></proof>
   <proof prover="10"><result status="valid" time="0.24" steps="56150"/></proof>
   <proof prover="11"><result status="valid" time="0.08" steps="239797"/></proof>
   </goal>
   <goal name="euler_sieve&#39;vc.35.1" expl="false case (assertion)" proved="true">
   <transf name="split_vc" proved="true" >
    <goal name="euler_sieve&#39;vc.35.1.0" expl="VC for euler_sieve" proved="true">
    <proof prover="9"><result status="valid" time="0.03" steps="56"/></proof>
    <proof prover="10"><result status="valid" time="0.13" steps="45280"/></proof>
    <proof prover="11"><result status="valid" time="0.02" steps="14379"/></proof>
    </goal>
    <goal name="euler_sieve&#39;vc.35.1.1" expl="VC for euler_sieve" proved="true">
    <proof prover="9"><result status="valid" time="0.03" steps="56"/></proof>
    <proof prover="10"><result status="valid" time="0.14" steps="45299"/></proof>
    <proof prover="11"><result status="valid" time="0.02" steps="14390"/></proof>
    </goal>
    <goal name="euler_sieve&#39;vc.35.1.2" expl="VC for euler_sieve" proved="true">
    <proof prover="9"><result status="valid" time="0.80" steps="907"/></proof>
    <proof prover="10"><result status="valid" time="0.46" steps="92343"/></proof>
    </goal>
   </transf>
   </goal>
  </transf>
  </goal>
  <goal name="euler_sieve&#39;vc.36" expl="assertion" proved="true">
  <proof prover="9"><result status="valid" time="2.14" steps="1228"/></proof>
  <proof prover="10"><result status="valid" time="0.26" steps="56272"/></proof>
  </goal>
  <goal name="euler_sieve&#39;vc.37" expl="index in array bounds" proved="true">
  <proof prover="9"><result status="valid" time="0.04" steps="48"/></proof>
  <proof prover="10"><result status="valid" time="0.21" steps="53194"/></proof>
  <proof prover="11"><result status="valid" time="0.08" steps="236390"/></proof>
  </goal>
  <goal name="euler_sieve&#39;vc.38" expl="loop invariant init" proved="true">
  <proof prover="9"><result status="valid" time="0.04" steps="52"/></proof>
  <proof prover="10"><result status="valid" time="0.21" steps="52625"/></proof>
  <proof prover="11"><result status="valid" time="0.08" steps="233233"/></proof>
  </goal>
  <goal name="euler_sieve&#39;vc.39" expl="loop invariant init" proved="true">
  <proof prover="9"><result status="valid" time="0.02" steps="53"/></proof>
  <proof prover="10"><result status="valid" time="0.14" steps="45395"/></proof>
  <proof prover="11"><result status="valid" time="0.02" steps="14508"/></proof>
  </goal>
  <goal name="euler_sieve&#39;vc.40" expl="loop invariant init" proved="true">
  <proof prover="9"><result status="valid" time="0.17" steps="270"/></proof>
  <proof prover="10"><result status="valid" time="0.25" steps="56064"/></proof>
  <proof prover="11"><result status="valid" time="0.10" steps="249383"/></proof>
  </goal>
  <goal name="euler_sieve&#39;vc.41" expl="loop invariant init" proved="true">
  <proof prover="9"><result status="valid" time="0.02" steps="55"/></proof>
  <proof prover="10"><result status="valid" time="0.14" steps="45459"/></proof>
  <proof prover="11"><result status="valid" time="0.02" steps="14553"/></proof>
  </goal>
  <goal name="euler_sieve&#39;vc.42" expl="loop invariant init" proved="true">
  <transf name="inline_goal" proved="true" >
   <goal name="euler_sieve&#39;vc.42.0" expl="loop invariant init" proved="true">
   <transf name="split_vc" proved="true" >
    <goal name="euler_sieve&#39;vc.42.0.0" expl="loop invariant init" proved="true">
    <transf name="assert" proved="true" arg1="(forall i. 1 &lt;= i &lt; length (arr t)[0 &lt;- 2] -&gt; (arr t)[i] = (arr t)[0 &lt;- 2][i])">
     <goal name="euler_sieve&#39;vc.42.0.0.0" expl="asserted formula" proved="true">
     <proof prover="9"><result status="valid" time="0.05" steps="50"/></proof>
     <proof prover="10"><result status="valid" time="0.21" steps="53910"/></proof>
     <proof prover="11"><result status="valid" time="0.09" steps="251006"/></proof>
     </goal>
     <goal name="euler_sieve&#39;vc.42.0.0.1" expl="loop invariant init" proved="true">
     <proof prover="9"><result status="valid" time="0.39" steps="177"/></proof>
     <proof prover="10"><result status="valid" time="0.26" steps="57971"/></proof>
     <proof prover="11"><result status="valid" time="0.10" steps="271163"/></proof>
     </goal>
    </transf>
    </goal>
    <goal name="euler_sieve&#39;vc.42.0.1" expl="loop invariant init" proved="true">
    <proof prover="9"><result status="valid" time="0.60" steps="341"/></proof>
    <proof prover="10"><result status="valid" time="0.26" steps="57772"/></proof>
    <proof prover="11"><result status="valid" time="0.10" steps="281907"/></proof>
    </goal>
    <goal name="euler_sieve&#39;vc.42.0.2" expl="loop invariant init" proved="true">
    <proof prover="9"><result status="valid" time="0.22" steps="275"/></proof>
    <proof prover="10"><result status="valid" time="0.26" steps="57571"/></proof>
    <proof prover="11"><result status="valid" time="0.10" steps="269829"/></proof>
    </goal>
    <goal name="euler_sieve&#39;vc.42.0.3" expl="loop invariant init" proved="true">
    <proof prover="9"><result status="valid" time="0.12" steps="153"/></proof>
    <proof prover="10"><result status="valid" time="0.25" steps="57568"/></proof>
    <proof prover="11"><result status="valid" time="0.09" steps="259237"/></proof>
    </goal>
    <goal name="euler_sieve&#39;vc.42.0.4" expl="loop invariant init" proved="true">
    <transf name="assert" proved="true" arg1="(forall i. 1 &lt;= i &lt; length (arr t)[0 &lt;- 2] -&gt; (arr t)[i] = (arr t)[0 &lt;- 2][i])">
     <goal name="euler_sieve&#39;vc.42.0.4.0" expl="asserted formula" proved="true">
     <proof prover="9"><result status="valid" time="0.06" steps="54"/></proof>
     <proof prover="10"><result status="valid" time="0.23" steps="54256"/></proof>
     <proof prover="11"><result status="valid" time="0.09" steps="258860"/></proof>
     </goal>
     <goal name="euler_sieve&#39;vc.42.0.4.1" expl="loop invariant init" proved="true">
     <proof prover="9"><result status="valid" time="0.63" steps="570"/></proof>
     <proof prover="10"><result status="valid" time="0.31" steps="63760"/></proof>
     </goal>
    </transf>
    </goal>
    <goal name="euler_sieve&#39;vc.42.0.5" expl="loop invariant init" proved="true">
    <proof prover="9"><result status="valid" time="0.32" steps="430"/></proof>
    <proof prover="10"><result status="valid" time="0.38" steps="71619"/></proof>
    <proof prover="11"><result status="valid" time="0.10" steps="278058"/></proof>
    </goal>
   </transf>
   </goal>
  </transf>
  </goal>
  <goal name="euler_sieve&#39;vc.43" expl="loop invariant init" proved="true">
  <proof prover="9"><result status="valid" time="0.05" steps="156"/></proof>
  <proof prover="10"><result status="valid" time="0.21" steps="54221"/></proof>
  <proof prover="11"><result status="valid" time="0.08" steps="248557"/></proof>
  </goal>
  <goal name="euler_sieve&#39;vc.44" expl="loop invariant init" proved="true">
  <proof prover="9"><result status="valid" time="0.18" steps="373"/></proof>
  <proof prover="10"><result status="valid" time="0.24" steps="58415"/></proof>
  </goal>
  <goal name="euler_sieve&#39;vc.45" expl="loop invariant init" proved="true">
  <proof prover="9"><result status="valid" time="0.06" steps="206"/></proof>
  <proof prover="10"><result status="valid" time="0.27" steps="59960"/></proof>
  </goal>
  <goal name="euler_sieve&#39;vc.46" expl="loop invariant init" proved="true">
  <proof prover="9"><result status="valid" time="0.14" steps="200"/></proof>
  <proof prover="10"><result status="valid" time="0.24" steps="59956"/></proof>
  <proof prover="11"><result status="valid" time="0.09" steps="259765"/></proof>
  </goal>
  <goal name="euler_sieve&#39;vc.47" expl="loop invariant init" proved="true">
  <proof prover="9"><result status="valid" time="0.54" steps="445"/></proof>
  <proof prover="10"><result status="valid" time="0.27" steps="61306"/></proof>
  <proof prover="11"><result status="valid" time="0.12" steps="336719"/></proof>
  </goal>
  <goal name="euler_sieve&#39;vc.48" expl="integer overflow" proved="true">
  <proof prover="9"><result status="valid" time="0.05" steps="69"/></proof>
  <proof prover="10"><result status="valid" time="0.22" steps="55717"/></proof>
  <proof prover="11"><result status="valid" time="0.08" steps="251235"/></proof>
  </goal>
  <goal name="euler_sieve&#39;vc.49" expl="integer overflow" proved="true">
  <proof prover="9"><result status="valid" time="0.04" steps="71"/></proof>
  <proof prover="10"><result status="valid" time="0.23" steps="56227"/></proof>
  </goal>
  <goal name="euler_sieve&#39;vc.50" expl="index in array bounds" proved="true">
  <proof prover="9"><result status="valid" time="0.05" steps="78"/></proof>
  <proof prover="10"><result status="valid" time="0.25" steps="56574"/></proof>
  <proof prover="11"><result status="valid" time="0.09" steps="260350"/></proof>
  </goal>
  <goal name="euler_sieve&#39;vc.51" expl="division by zero" proved="true">
  <proof prover="9"><result status="valid" time="0.02" steps="74"/></proof>
  <proof prover="10"><result status="valid" time="0.13" steps="47124"/></proof>
  <proof prover="11"><result status="valid" time="0.02" steps="15213"/></proof>
  </goal>
  <goal name="euler_sieve&#39;vc.52" expl="integer overflow" proved="true">
  <proof prover="9"><result status="valid" time="0.11" steps="293"/></proof>
  <proof prover="10"><result status="valid" time="0.24" steps="56180"/></proof>
  </goal>
  <goal name="euler_sieve&#39;vc.53" expl="assertion" proved="true">
  <proof prover="9"><result status="valid" time="0.06" steps="189"/></proof>
  <proof prover="10"><result status="valid" time="0.23" steps="56167"/></proof>
  </goal>
  <goal name="euler_sieve&#39;vc.54" expl="index in array bounds" proved="true">
  <proof prover="9"><result status="valid" time="0.07" steps="192"/></proof>
  <proof prover="10"><result status="valid" time="0.25" steps="57143"/></proof>
  <proof prover="11"><result status="valid" time="0.09" steps="291766"/></proof>
  </goal>
  <goal name="euler_sieve&#39;vc.55" expl="index in array bounds" proved="true">
  <proof prover="9"><result status="valid" time="0.06" steps="200"/></proof>
  <proof prover="10"><result status="valid" time="0.24" steps="57354"/></proof>
  <proof prover="11"><result status="valid" time="0.10" steps="300146"/></proof>
  </goal>
  <goal name="euler_sieve&#39;vc.56" expl="integer overflow" proved="true">
  <proof prover="9"><result status="valid" time="0.27" steps="339"/></proof>
  <proof prover="10"><result status="valid" time="0.30" steps="64952"/></proof>
  </goal>
  <goal name="euler_sieve&#39;vc.57" expl="index in array bounds" proved="true">
  <proof prover="9"><result status="valid" time="0.06" steps="94"/></proof>
  <proof prover="10"><result status="valid" time="0.24" steps="57415"/></proof>
  <proof prover="11"><result status="valid" time="0.10" steps="278449"/></proof>
  </goal>
  <goal name="euler_sieve&#39;vc.58" expl="index in array bounds" proved="true">
  <proof prover="9"><result status="valid" time="0.07" steps="218"/></proof>
  <proof prover="10"><result status="valid" time="0.24" steps="57720"/></proof>
  <proof prover="11"><result status="valid" time="0.12" steps="315768"/></proof>
  </goal>
  <goal name="euler_sieve&#39;vc.59" expl="precondition" proved="true">
  <proof prover="9"><result status="valid" time="0.07" steps="224"/></proof>
  <proof prover="10"><result status="valid" time="0.26" steps="57876"/></proof>
  <proof prover="11"><result status="valid" time="0.10" steps="302061"/></proof>
  </goal>
  <goal name="euler_sieve&#39;vc.60" expl="precondition" proved="true">
  <proof prover="9"><result status="valid" time="0.72" steps="1019"/></proof>
  <proof prover="10"><result status="valid" time="0.32" steps="68215"/></proof>
  </goal>
  <goal name="euler_sieve&#39;vc.61" expl="assertion" proved="true">
  <transf name="split_vc" proved="true" >
   <goal name="euler_sieve&#39;vc.61.0" expl="assertion" proved="true">
   <transf name="unfold" proved="true" arg1="inv_count" arg2="in" arg3="LoopInvariant5">
    <goal name="euler_sieve&#39;vc.61.0.0" expl="assertion" proved="true">
    <transf name="instantiate" proved="true" arg1="LoopInvariant5" arg2="(int63&#39;int p)">
     <goal name="euler_sieve&#39;vc.61.0.0.0" expl="assertion" proved="true">
     <transf name="instantiate" proved="true" arg1="LoopInvariant5" arg2="(int63&#39;int next)">
      <goal name="euler_sieve&#39;vc.61.0.0.0.0" expl="assertion" proved="true">
      <proof prover="10"><result status="valid" time="0.36" steps="83433"/></proof>
      </goal>
     </transf>
     </goal>
    </transf>
    </goal>
   </transf>
   </goal>
  </transf>
  </goal>
  <goal name="euler_sieve&#39;vc.62" expl="assertion" proved="true">
  <transf name="split_vc" proved="true" >
   <goal name="euler_sieve&#39;vc.62.0" expl="assertion" proved="true">
   <proof prover="9"><result status="valid" time="1.34" steps="1142"/></proof>
   <proof prover="10"><result status="valid" time="0.30" steps="65637"/></proof>
   <proof prover="11"><result status="valid" time="0.18" steps="529820"/></proof>
   </goal>
   <goal name="euler_sieve&#39;vc.62.1" expl="assertion" proved="true">
   <proof prover="9"><result status="valid" time="1.53" steps="1144"/></proof>
   <proof prover="10"><result status="valid" time="0.37" steps="77766"/></proof>
   </goal>
   <goal name="euler_sieve&#39;vc.62.2" expl="assertion" proved="true">
   <proof prover="9"><result status="valid" time="0.79" steps="978"/></proof>
   <proof prover="10"><result status="valid" time="0.29" steps="66152"/></proof>
   <proof prover="11"><result status="valid" time="0.11" steps="374079"/></proof>
   </goal>
  </transf>
  </goal>
  <goal name="euler_sieve&#39;vc.63" expl="precondition" proved="true">
  <proof prover="9"><result status="valid" time="0.03" steps="104"/></proof>
  <proof prover="10"><result status="valid" time="0.20" steps="51400"/></proof>
  <proof prover="11"><result status="valid" time="0.08" steps="254153"/></proof>
  </goal>
  <goal name="euler_sieve&#39;vc.64" expl="precondition" proved="true">
  <proof prover="11"><result status="valid" time="0.13" steps="400255"/></proof>
  </goal>
  <goal name="euler_sieve&#39;vc.65" expl="precondition" proved="true">
  <proof prover="9"><result status="valid" time="1.32" steps="525"/></proof>
  <proof prover="10"><result status="valid" time="0.31" steps="68813"/></proof>
  </goal>
  <goal name="euler_sieve&#39;vc.66" expl="precondition" proved="true">
  <proof prover="9"><result status="valid" time="0.09" steps="107"/></proof>
  <proof prover="10"><result status="valid" time="0.25" steps="59564"/></proof>
  <proof prover="11"><result status="valid" time="0.10" steps="308895"/></proof>
  </goal>
  <goal name="euler_sieve&#39;vc.67" expl="precondition" proved="true">
  <proof prover="9"><result status="valid" time="0.11" steps="109"/></proof>
  <proof prover="10"><result status="valid" time="0.41" steps="80285"/></proof>
  </goal>
  <goal name="euler_sieve&#39;vc.68" expl="precondition" proved="true">
  <proof prover="9"><result status="valid" time="0.14" steps="112"/></proof>
  <proof prover="10"><result status="valid" time="0.46" steps="87592"/></proof>
  </goal>
  <goal name="euler_sieve&#39;vc.69" expl="assertion" proved="true">
  <proof prover="9"><result status="valid" time="0.39" steps="410"/></proof>
  <proof prover="10"><result status="valid" time="0.30" steps="66490"/></proof>
  </goal>
  <goal name="euler_sieve&#39;vc.70" expl="assertion" proved="true">
  <transf name="unfold" proved="true" arg1="inv_count" arg2="in" arg3="LoopInvariant5">
   <goal name="euler_sieve&#39;vc.70.0" expl="assertion" proved="true">
   <transf name="split_vc" proved="true" >
    <goal name="euler_sieve&#39;vc.70.0.0" expl="assertion" proved="true">
    <proof prover="9"><result status="valid" time="0.56" steps="417"/></proof>
<<<<<<< HEAD
    <proof prover="10"><result status="valid" time="1.80" steps="235911"/></proof>
=======
    <proof prover="10"><result status="valid" time="2.21" steps="240036"/></proof>
>>>>>>> 92c89c24
    </goal>
    <goal name="euler_sieve&#39;vc.70.0.1" expl="assertion" proved="true">
    <proof prover="9"><result status="valid" time="0.54" steps="402"/></proof>
    <proof prover="11"><result status="valid" time="0.12" steps="391344"/></proof>
    </goal>
   </transf>
   </goal>
  </transf>
  </goal>
  <goal name="euler_sieve&#39;vc.71" expl="loop variant decrease" proved="true">
  <proof prover="9"><result status="valid" time="0.08" steps="111"/></proof>
  <proof prover="10"><result status="valid" time="0.34" steps="68016"/></proof>
  <proof prover="11"><result status="valid" time="0.12" steps="402909"/></proof>
  </goal>
  <goal name="euler_sieve&#39;vc.72" expl="loop invariant preservation" proved="true">
  <proof prover="9"><result status="valid" time="0.03" steps="108"/></proof>
  <proof prover="10"><result status="valid" time="0.15" steps="49297"/></proof>
  <proof prover="11"><result status="valid" time="0.02" steps="27353"/></proof>
  </goal>
  <goal name="euler_sieve&#39;vc.73" expl="loop invariant preservation" proved="true">
  <proof prover="9"><result status="valid" time="0.03" steps="108"/></proof>
  <proof prover="10"><result status="valid" time="0.14" steps="49313"/></proof>
  <proof prover="11"><result status="valid" time="0.02" steps="27362"/></proof>
  </goal>
  <goal name="euler_sieve&#39;vc.74" expl="loop invariant preservation" proved="true">
  <proof prover="9"><result status="valid" time="0.03" steps="110"/></proof>
  <proof prover="10"><result status="valid" time="0.18" steps="52399"/></proof>
  <proof prover="11"><result status="valid" time="0.09" steps="258671"/></proof>
  </goal>
  <goal name="euler_sieve&#39;vc.75" expl="loop invariant preservation" proved="true">
  <proof prover="9"><result status="valid" time="0.03" steps="111"/></proof>
  <proof prover="10"><result status="valid" time="0.14" steps="49348"/></proof>
  <proof prover="11"><result status="valid" time="0.02" steps="16183"/></proof>
  </goal>
  <goal name="euler_sieve&#39;vc.76" expl="loop invariant preservation" proved="true">
  <transf name="inline_goal" proved="true" >
   <goal name="euler_sieve&#39;vc.76.0" expl="loop invariant preservation" proved="true">
   <transf name="split_vc" proved="true" >
    <goal name="euler_sieve&#39;vc.76.0.0" expl="loop invariant preservation" proved="true">
    <transf name="case" proved="true" arg1="(i &lt;&gt; p)">
     <goal name="euler_sieve&#39;vc.76.0.0.0" expl="true case (loop invariant preservation)" proved="true">
     <proof prover="9"><result status="valid" time="1.08" steps="415"/></proof>
     <proof prover="10"><result status="valid" time="0.32" steps="69314"/></proof>
     </goal>
     <goal name="euler_sieve&#39;vc.76.0.0.1" expl="false case (loop invariant preservation)" proved="true">
     <proof prover="9"><result status="valid" time="1.31" steps="416"/></proof>
     <proof prover="10"><result status="valid" time="0.30" steps="67669"/></proof>
     </goal>
    </transf>
    </goal>
    <goal name="euler_sieve&#39;vc.76.0.1" expl="loop invariant preservation" proved="true">
    <transf name="case" proved="true" arg1="(i &lt;&gt; p)">
     <goal name="euler_sieve&#39;vc.76.0.1.0" expl="true case (loop invariant preservation)" proved="true">
     <proof prover="9"><result status="valid" time="1.05" steps="409"/></proof>
     <proof prover="10"><result status="valid" time="0.32" steps="69341"/></proof>
     <proof prover="11"><result status="valid" time="0.22" steps="652045"/></proof>
     </goal>
     <goal name="euler_sieve&#39;vc.76.0.1.1" expl="false case (loop invariant preservation)" proved="true">
     <proof prover="9"><result status="valid" time="0.93" steps="421"/></proof>
     <proof prover="10"><result status="valid" time="0.32" steps="68125"/></proof>
     <proof prover="11"><result status="valid" time="0.14" steps="448059"/></proof>
     </goal>
    </transf>
    </goal>
    <goal name="euler_sieve&#39;vc.76.0.2" expl="loop invariant preservation" proved="true">
    <proof prover="9"><result status="valid" time="1.52" steps="1263"/></proof>
    <proof prover="10"><result status="valid" time="0.33" steps="68317"/></proof>
    </goal>
    <goal name="euler_sieve&#39;vc.76.0.3" expl="loop invariant preservation" proved="true">
    <proof prover="9"><result status="valid" time="0.52" steps="390"/></proof>
    <proof prover="10"><result status="valid" time="0.32" steps="69255"/></proof>
    <proof prover="11"><result status="valid" time="0.13" steps="406340"/></proof>
    </goal>
    <goal name="euler_sieve&#39;vc.76.0.4" expl="loop invariant preservation" proved="true">
    <proof prover="9"><result status="valid" time="1.01" steps="416"/></proof>
    </goal>
    <goal name="euler_sieve&#39;vc.76.0.5" expl="loop invariant preservation" proved="true">
    <transf name="case" proved="true" arg1="(i &lt;&gt; p)">
     <goal name="euler_sieve&#39;vc.76.0.5.0" expl="true case (loop invariant preservation)" proved="true">
     <proof prover="8"><result status="valid" time="0.14"/></proof>
     <transf name="remove" proved="true" arg1="zero1,one1,(-),(&gt;),(&lt;=),(&gt;=),abs,int63&#39;maxInt,int63&#39;minInt,min_int63,max_int63,to_int,in_bounds,zero,one,even,odd,divides,prime,([]),singleton,cons,snoc,(++),inv_nexts,all_eliminated_marked,all_eliminated_marked_partial,not_marked_impl_next_not_marked,is_copy,not_marked_impl_next_not_marked_partial,all_primes,all_multiples_marked,previously_marked_multiples,only_multiples_marked,prime_multiples_marked,inv_remove_products,ordered,all_inf_or_eq,Assoc1,Unit_def_l,Unit_def_r,Inv_def_l,Inv_def_r,Comm1,Assoc,Mul_distr_l,Mul_distr_r,Comm,Unitary,Refl,Antisymm,Total,ZeroLessOne,CompatOrderAdd,CompatOrderMult,Abs_le,Abs_pos,Div_mod,Mod_bound,Div_unique,Div_bound,Mod_1,Div_1,Div_inf,Div_inf_neg,Mod_0,Div_1_left,Div_minus1_left,Mod_1_left,Mod_minus1_left,Div_mult,Mod_mult,Div_mod1,Div_bound1,Mod_bound1,Div_sign_pos,Div_sign_neg,Mod_sign_pos,Mod_sign_neg,Rounds_toward_zero,Div_11,Mod_11,Div_inf1,Mod_inf,Div_mult1,Mod_mult1,to_int_in_bounds,extensionality,max_int&#39;def,min_int&#39;def,even_or_odd,even_not_odd,odd_not_even,even_odd,odd_even,even_even,odd_odd,even_2k,odd_2k1,even_mod2,divides&#39;spec,divides_refl,divides_1_n,divides_0,divides_left,divides_right,divides_oppr,divides_oppl,divides_oppr_rev,divides_oppl_rev,divides_plusr,divides_minusr,divides_multl,divides_multr,divides_factorl,divides_factorr,divides_n_1,divides_antisym,divides_trans,divides_bounds,mod_divides_euclidean,divides_mod_euclidean,mod_divides_computer,divides_mod_computer,even_divides,odd_divides,not_prime_1,prime_2,prime_3,prime_divisors,small_divisors,even_prime,odd_prime,mult_croissance_locale,mult_croissance,comp_mult_2,div_croissance_locale1,div_croissance1,div_croissance_locale2,div_croissance2,div_mult_1,mult_borne_sous_exp,sq_ineq,divides_div,divides_inf,not_prime_divider_limits,no_prod_impl_no_divider,not_prime_impl_divisor_under_sqrt,(==)&#39;spec,create&#39;spec,empty&#39;def,set&#39;spec,set&#39;def,([&lt;-])&#39;def,cons&#39;spec,snoc&#39;spec,([..])&#39;spec,([..])&#39;def,([_..])&#39;def,([.._])&#39;def,(++)&#39;spec,exchange_set,conservation_all_eliminated_marked_on_marked_change,conservation_all_eliminated_marked_on_nexts_change,conservation_inv_arr_on_mark,conservation_inv_arr_on_jump,t&#39;invariant,multiples_of_marked_are_marked,prev_and_new_impl_all_multiples_marked,conservation_only_multiples_marked,conservation_previously_marked_multiples,conservation_previously_marked_multiples_on_marked_change,conservation_not_marked_impl_next_not_marked,unchanged_other_elements,previously_marked_multiples_impl_prime,only_multiples_marked_impl_not_marked,H39,H38,Ensures18,H37,H36,H35,Ensures17,Ensures16,Ensures15,Ensures14,Ensures13,H34,H33,Ensures12,Assert3,Assert2,Assert1,H30,H29,Ensures11,H28,H27,H26,H25,H24,LoopInvariant9,LoopInvariant8,LoopInvariant6,LoopInvariant5,LoopInvariant4,LoopInvariant3,LoopInvariant2,Ensures10,Ensures9,H23,Ensures8,Ensures7,H22,Ensures6,H17,Ensures5,Ensures4,H16,Ensures3,Ensures2,Assert,Ensures,LoopInvariant1,LoopInvariant,H32,H31,H21,H20,H19,H18,H14,H13,H12,H11,H10,H9,H8,H7,H6,H4">
      <goal name="euler_sieve&#39;vc.76.0.5.0.0" expl="true case (loop invariant preservation)" proved="true">
      <proof prover="8"><result status="valid" time="0.02"/></proof>
      <proof prover="9"><result status="valid" time="0.02" steps="61"/></proof>
      <proof prover="10"><result status="valid" time="0.04" steps="3547"/></proof>
      <proof prover="11"><result status="valid" time="0.02" steps="15801"/></proof>
      </goal>
     </transf>
     </goal>
     <goal name="euler_sieve&#39;vc.76.0.5.1" expl="false case (loop invariant preservation)" proved="true">
     <proof prover="9"><result status="valid" time="1.22" steps="1177"/></proof>
     <proof prover="10"><result status="valid" time="0.39" steps="73603"/></proof>
     </goal>
    </transf>
    </goal>
   </transf>
   </goal>
  </transf>
  </goal>
  <goal name="euler_sieve&#39;vc.77" expl="loop invariant preservation" proved="true">
  <proof prover="10"><result status="valid" time="0.46" steps="85454"/></proof>
  </goal>
  <goal name="euler_sieve&#39;vc.78" expl="loop invariant preservation" proved="true">
  <proof prover="10"><result status="valid" time="0.44" steps="83601"/></proof>
  </goal>
  <goal name="euler_sieve&#39;vc.79" expl="loop invariant preservation" proved="true">
  <proof prover="9"><result status="valid" time="0.29" steps="697"/></proof>
  <proof prover="10"><result status="valid" time="0.30" steps="70746"/></proof>
  </goal>
  <goal name="euler_sieve&#39;vc.80" expl="loop invariant preservation" proved="true">
  <proof prover="9"><result status="valid" time="1.10" steps="980"/></proof>
  <proof prover="10"><result status="valid" time="0.31" steps="70297"/></proof>
  </goal>
  <goal name="euler_sieve&#39;vc.81" expl="loop invariant preservation" proved="true">
  <transf name="instantiate" proved="true" arg1="LoopInvariant9" arg2="i">
   <goal name="euler_sieve&#39;vc.81.0" expl="loop invariant preservation" proved="true">
   <proof prover="9"><result status="valid" time="1.46" steps="952"/></proof>
   <proof prover="10"><result status="valid" time="0.34" steps="72220"/></proof>
   </goal>
  </transf>
  </goal>
  <goal name="euler_sieve&#39;vc.82" expl="integer overflow" proved="true">
  <proof prover="9"><result status="valid" time="0.06" steps="90"/></proof>
  <proof prover="10"><result status="valid" time="0.18" steps="50368"/></proof>
  <proof prover="11"><result status="valid" time="0.10" steps="267308"/></proof>
  </goal>
  <goal name="euler_sieve&#39;vc.83" expl="integer overflow" proved="true">
  <proof prover="9"><result status="valid" time="0.06" steps="92"/></proof>
  <proof prover="10"><result status="valid" time="0.25" steps="56801"/></proof>
  <proof prover="11"><result status="valid" time="0.08" steps="270798"/></proof>
  </goal>
  <goal name="euler_sieve&#39;vc.84" expl="index in array bounds" proved="true">
  <proof prover="9"><result status="valid" time="0.06" steps="94"/></proof>
  <proof prover="10"><result status="valid" time="0.24" steps="57428"/></proof>
  <proof prover="11"><result status="valid" time="0.10" steps="281009"/></proof>
  </goal>
  <goal name="euler_sieve&#39;vc.85" expl="precondition" proved="true">
  <proof prover="9"><result status="valid" time="0.07" steps="226"/></proof>
  <proof prover="10"><result status="valid" time="0.25" steps="57769"/></proof>
  <proof prover="11"><result status="valid" time="0.10" steps="298038"/></proof>
  </goal>
  <goal name="euler_sieve&#39;vc.86" expl="precondition" proved="true">
  <proof prover="9"><result status="valid" time="0.03" steps="101"/></proof>
  </goal>
  <goal name="euler_sieve&#39;vc.87" expl="integer overflow" proved="true">
  <proof prover="9"><result status="valid" time="0.06" steps="98"/></proof>
  <proof prover="10"><result status="valid" time="0.23" steps="57970"/></proof>
  <proof prover="11"><result status="valid" time="0.10" steps="282508"/></proof>
  </goal>
  <goal name="euler_sieve&#39;vc.88" expl="assertion" proved="true">
  <proof prover="9"><result status="valid" time="0.15" steps="389"/></proof>
  <proof prover="10"><result status="valid" time="0.25" steps="59493"/></proof>
  <proof prover="11"><result status="valid" time="0.11" steps="313699"/></proof>
  </goal>
  <goal name="euler_sieve&#39;vc.89" expl="loop variant decrease" proved="true">
  <proof prover="10"><result status="valid" time="0.38" steps="77661"/></proof>
  <proof prover="11"><result status="valid" time="0.11" steps="327208"/></proof>
  </goal>
  <goal name="euler_sieve&#39;vc.90" expl="loop invariant preservation" proved="true">
  <proof prover="9"><result status="valid" time="0.32" steps="380"/></proof>
  <proof prover="10"><result status="valid" time="0.35" steps="74624"/></proof>
  <proof prover="11"><result status="valid" time="0.11" steps="318464"/></proof>
  </goal>
  <goal name="euler_sieve&#39;vc.91" expl="loop invariant preservation" proved="true">
  <proof prover="9"><result status="valid" time="0.38" steps="395"/></proof>
  <proof prover="10"><result status="valid" time="0.40" steps="79262"/></proof>
  <proof prover="11"><result status="valid" time="0.11" steps="322227"/></proof>
  </goal>
  <goal name="euler_sieve&#39;vc.92" expl="loop invariant preservation" proved="true">
  <proof prover="9"><result status="valid" time="0.10" steps="348"/></proof>
  <proof prover="10"><result status="valid" time="0.26" steps="59782"/></proof>
  <proof prover="11"><result status="valid" time="0.10" steps="306827"/></proof>
  </goal>
  <goal name="euler_sieve&#39;vc.93" expl="loop invariant preservation" proved="true">
  <proof prover="9"><result status="valid" time="0.08" steps="112"/></proof>
  <proof prover="10"><result status="valid" time="0.26" steps="59036"/></proof>
  <proof prover="11"><result status="valid" time="0.10" steps="308573"/></proof>
  </goal>
  <goal name="euler_sieve&#39;vc.94" expl="loop invariant preservation" proved="true">
  <transf name="inline_goal" proved="true" >
   <goal name="euler_sieve&#39;vc.94.0" expl="loop invariant preservation" proved="true">
   <transf name="split_vc" proved="true" >
    <goal name="euler_sieve&#39;vc.94.0.0" expl="loop invariant preservation" proved="true">
    <proof prover="9"><result status="valid" time="1.90" steps="892"/></proof>
    <proof prover="10"><result status="valid" time="0.32" steps="68552"/></proof>
    <proof prover="11"><result status="valid" time="0.13" steps="430271"/></proof>
    </goal>
    <goal name="euler_sieve&#39;vc.94.0.1" expl="loop invariant preservation" proved="true">
    <proof prover="10"><result status="valid" time="0.32" steps="68571"/></proof>
    <proof prover="11"><result status="valid" time="0.13" steps="431268"/></proof>
    </goal>
    <goal name="euler_sieve&#39;vc.94.0.2" expl="loop invariant preservation" proved="true">
    <proof prover="9"><result status="valid" time="0.52" steps="761"/></proof>
    <proof prover="10"><result status="valid" time="0.32" steps="68340"/></proof>
    <proof prover="11"><result status="valid" time="0.11" steps="353851"/></proof>
    </goal>
    <goal name="euler_sieve&#39;vc.94.0.3" expl="loop invariant preservation" proved="true">
    <proof prover="9"><result status="valid" time="0.41" steps="492"/></proof>
    <proof prover="10"><result status="valid" time="0.33" steps="68343"/></proof>
    <proof prover="11"><result status="valid" time="0.12" steps="352270"/></proof>
    </goal>
    <goal name="euler_sieve&#39;vc.94.0.4" expl="loop invariant preservation" proved="true">
    <transf name="unfold" proved="true" arg1="inv_count" arg2="in" arg3="LoopInvariant7">
     <goal name="euler_sieve&#39;vc.94.0.4.0" expl="loop invariant preservation" proved="true">
     <transf name="split_premise_right" proved="true" >
      <goal name="euler_sieve&#39;vc.94.0.4.0.0" expl="loop invariant preservation" proved="true">
      <transf name="assert" proved="true" arg1="(t_arr[cnt1 &lt;- ((2 * p1) + 1)][i] = t_arr[i])">
       <goal name="euler_sieve&#39;vc.94.0.4.0.0.0" expl="asserted formula" proved="true">
       <proof prover="10"><result status="valid" time="0.41" steps="80059"/></proof>
       </goal>
       <goal name="euler_sieve&#39;vc.94.0.4.0.0.1" expl="loop invariant preservation" proved="true">
       <transf name="instantiate" proved="true" arg1="LoopInvariant9" arg2="i">
        <goal name="euler_sieve&#39;vc.94.0.4.0.0.1.0" expl="loop invariant preservation" proved="true">
        <transf name="assert" proved="true" arg1="(cnt1 &lt;= i &lt; length t_arr1)">
         <goal name="euler_sieve&#39;vc.94.0.4.0.0.1.0.0" expl="asserted formula" proved="true">
         <proof prover="9"><result status="valid" time="0.12" steps="101"/></proof>
         <proof prover="10"><result status="valid" time="0.24" steps="58823"/></proof>
         <proof prover="11"><result status="valid" time="0.12" steps="368903"/></proof>
         </goal>
         <goal name="euler_sieve&#39;vc.94.0.4.0.0.1.0.1" expl="loop invariant preservation" proved="true">
         <proof prover="8"><result status="valid" time="2.68"/></proof>
         <transf name="remove" proved="true" arg1="zero1,one1,(-),(&gt;),(&lt;=),(&gt;=),abs,int63&#39;maxInt,int63&#39;minInt,min_int63,max_int63,to_int,in_bounds,zero,one,even,odd,divides,prime,([]),singleton,cons,snoc,(++),exchange,inv_nexts,all_eliminated_marked,all_eliminated_marked_partial,not_marked_impl_next_not_marked,is_copy,not_marked_impl_next_not_marked_partial,all_primes,all_multiples_marked,previously_marked_multiples,only_multiples_marked,prime_multiples_marked,inv_remove_products,ordered,all_inf_or_eq,inv_count,Assoc1,Unit_def_l,Unit_def_r,Inv_def_l,Inv_def_r,Comm1,Assoc,Mul_distr_l,Mul_distr_r,Comm,Unitary,NonTrivialRing,Refl,Trans,Antisymm,Total,ZeroLessOne,CompatOrderAdd,CompatOrderMult,Abs_pos,Div_mod,Div_unique,Mod_1,Div_1,Div_inf,Div_inf_neg,Mod_0,Div_1_left,Div_minus1_left,Mod_1_left,Mod_minus1_left,Div_mult,Mod_mult,Div_mod1,Div_sign_pos,Div_sign_neg,Mod_sign_pos,Mod_sign_neg,Rounds_toward_zero,Div_11,Mod_11,Div_inf1,Mod_inf,Div_mult1,Mod_mult1,to_int_in_bounds,extensionality,max_int&#39;def,min_int&#39;def,even_or_odd,even_not_odd,odd_not_even,even_odd,odd_even,even_even,odd_odd,even_2k,odd_2k1,divides_refl,divides_1_n,divides_0,divides_left,divides_right,divides_oppr,divides_oppl,divides_oppr_rev,divides_oppl_rev,divides_plusr,divides_minusr,divides_multl,divides_multr,divides_factorl,divides_factorr,divides_n_1,divides_antisym,divides_trans,divides_bounds,mod_divides_euclidean,divides_mod_euclidean,mod_divides_computer,divides_mod_computer,not_prime_1,prime_2,prime_3,prime_divisors,small_divisors,even_prime,odd_prime,mult_croissance_locale,mult_croissance,comp_mult_2,div_croissance_locale1,div_croissance1,div_croissance_locale2,div_croissance2,sq_ineq,divides_div,divides_inf,not_prime_divider_limits,no_prod_impl_no_divider,not_prime_impl_divisor_under_sqrt,length_nonnegative,empty&#39;def,set&#39;def,([&lt;-])&#39;def,([..])&#39;def,([_..])&#39;def,([.._])&#39;def,exchange_set,conservation_all_eliminated_marked_on_marked_change,conservation_all_eliminated_marked_on_nexts_change,conservation_inv_arr_on_mark,conservation_inv_arr_on_jump,multiples_of_marked_are_marked,prev_and_new_impl_all_multiples_marked,conservation_only_multiples_marked,conservation_previously_marked_multiples,conservation_previously_marked_multiples_on_marked_change,conservation_not_marked_impl_next_not_marked,unchanged_other_elements,previously_marked_multiples_impl_prime,only_multiples_marked_impl_not_marked,H33,H32,Ensures18,H31,H30,H29,Ensures17,Ensures16,Ensures15,Ensures14,Ensures13,H28,H27,Assert2,Assert1,H24,H23,Ensures10,H22,H21,H20,H19,H18,LoopInvariant15,LoopInvariant14,LoopInvariant7,LoopInvariant6,LoopInvariant3,LoopInvariant2,Ensures9,Ensures8,H17,Ensures7,Ensures6,H16,Ensures5,H11,Ensures4,Ensures3,H10,H9,Ensures2,Ensures1,Ensures,H8,LoopInvariant1,LoopInvariant,H26,H25,H15,H14,H13,H12,H7,H6,H5,H4,H2,(==)&#39;spec3,(==)&#39;spec2,(==)&#39;spec1,(==)&#39;spec,create&#39;spec1,create&#39;spec,set&#39;spec2,set&#39;spec1,set&#39;spec,singleton&#39;spec1,singleton&#39;spec,cons&#39;spec2,cons&#39;spec1,cons&#39;spec,snoc&#39;spec2,snoc&#39;spec1,snoc&#39;spec,([..])&#39;spec1,([..])&#39;spec,(++)&#39;spec2,(++)&#39;spec1,(++)&#39;spec,Abs_le2,Abs_le1,Abs_le,Div_bound3,Div_bound2,Mod_bound3,Mod_bound2,array63&#39;invariant3,array63&#39;invariant2,array63&#39;invariant1,array63&#39;invariant,Mod_bound1,Mod_bound,Div_bound1,Div_bound,divides&#39;spec1,divides&#39;spec,even_mod21,even_mod2,even_divides1,even_divides,odd_divides1,odd_divides,div_mult_11,div_mult_1,mult_borne_sous_exp1,mult_borne_sous_exp,t&#39;invariant22,t&#39;invariant21,t&#39;invariant20,t&#39;invariant19,t&#39;invariant18,t&#39;invariant17,t&#39;invariant16,t&#39;invariant15,t&#39;invariant14,t&#39;invariant13,t&#39;invariant12,t&#39;invariant11,t&#39;invariant10,t&#39;invariant9,t&#39;invariant8,t&#39;invariant7,t&#39;invariant6,t&#39;invariant5,t&#39;invariant4,t&#39;invariant3,t&#39;invariant2,t&#39;invariant1,t&#39;invariant,Ensures12,Ensures11,Assert4,Assert3,LoopInvariant13,LoopInvariant11,LoopInvariant10,LoopInvariant9,LoopInvariant8,LoopInvariant5,LoopInvariant4,h1">
          <goal name="euler_sieve&#39;vc.94.0.4.0.0.1.0.1.0" expl="loop invariant preservation" proved="true">
          <proof prover="8"><result status="valid" time="0.01"/></proof>
          <proof prover="9"><result status="valid" time="0.02" steps="30"/></proof>
          <proof prover="10"><result status="valid" time="0.04" steps="2189"/></proof>
          <proof prover="11"><result status="valid" time="0.02" steps="6644"/></proof>
          </goal>
         </transf>
         </goal>
        </transf>
        </goal>
       </transf>
       </goal>
      </transf>
      </goal>
     </transf>
     </goal>
    </transf>
    </goal>
    <goal name="euler_sieve&#39;vc.94.0.5" expl="loop invariant preservation" proved="true">
    <proof prover="11"><result status="valid" time="0.18" steps="515896"/></proof>
    </goal>
   </transf>
   </goal>
  </transf>
  </goal>
  <goal name="euler_sieve&#39;vc.95" expl="loop invariant preservation" proved="true">
  <transf name="inline_goal" proved="true" >
   <goal name="euler_sieve&#39;vc.95.0" expl="loop invariant preservation" proved="true">
   <transf name="split_vc" proved="true" >
    <goal name="euler_sieve&#39;vc.95.0.0" expl="loop invariant preservation" proved="true">
    <transf name="case" proved="true" arg1="(j = cnt1)">
     <goal name="euler_sieve&#39;vc.95.0.0.0" expl="true case (loop invariant preservation)" proved="true">
     <proof prover="8"><result status="valid" time="2.79"/></proof>
     <transf name="remove" proved="true" arg1="zero1,one1,(-),(&gt;),(&lt;=),(&gt;=),abs,int63&#39;maxInt,int63&#39;minInt,min_int63,in_bounds,zero,one,even,odd,divides,prime,([]),singleton,cons,snoc,(++),exchange,inv_nexts,all_eliminated_marked,all_eliminated_marked_partial,not_marked_impl_next_not_marked,is_copy,not_marked_impl_next_not_marked_partial,all_primes,all_multiples_marked,previously_marked_multiples,only_multiples_marked,prime_multiples_marked,inv_remove_products,ordered,inv_count,Assoc1,Unit_def_l,Unit_def_r,Inv_def_l,Inv_def_r,Comm1,Assoc,Mul_distr_l,Mul_distr_r,Comm,Unitary,NonTrivialRing,Refl,Trans,Antisymm,Total,ZeroLessOne,CompatOrderAdd,CompatOrderMult,Abs_le,Abs_pos,Div_mod,Mod_bound,Div_unique,Div_bound,Mod_1,Div_1,Div_inf,Div_inf_neg,Mod_0,Div_1_left,Div_minus1_left,Mod_1_left,Mod_minus1_left,Div_mult,Mod_mult,Div_mod1,Div_bound1,Mod_bound1,Div_sign_pos,Div_sign_neg,Mod_sign_pos,Mod_sign_neg,Rounds_toward_zero,Div_11,Mod_11,Div_inf1,Mod_inf,Div_mult1,Mod_mult1,to_int_in_bounds,extensionality,max_int&#39;def,min_int&#39;def,even_or_odd,even_not_odd,odd_not_even,even_odd,odd_even,even_even,odd_odd,even_2k,odd_2k1,even_mod2,divides&#39;spec,divides_refl,divides_1_n,divides_0,divides_left,divides_right,divides_oppr,divides_oppl,divides_oppr_rev,divides_oppl_rev,divides_plusr,divides_minusr,divides_multl,divides_multr,divides_factorl,divides_factorr,divides_n_1,divides_antisym,divides_trans,divides_bounds,mod_divides_euclidean,divides_mod_euclidean,mod_divides_computer,divides_mod_computer,even_divides,odd_divides,not_prime_1,prime_2,prime_3,prime_divisors,small_divisors,even_prime,odd_prime,mult_croissance_locale,mult_croissance,comp_mult_2,div_croissance_locale1,div_croissance1,div_croissance_locale2,div_croissance2,div_mult_1,mult_borne_sous_exp,sq_ineq,divides_div,divides_inf,not_prime_divider_limits,no_prod_impl_no_divider,not_prime_impl_divisor_under_sqrt,length_nonnegative,(==)&#39;spec,create&#39;spec,empty&#39;def,set&#39;def,singleton&#39;spec,cons&#39;spec,snoc&#39;spec,([..])&#39;spec,([..])&#39;def,([_..])&#39;def,([.._])&#39;def,(++)&#39;spec,exchange_set,conservation_all_eliminated_marked_on_marked_change,conservation_all_eliminated_marked_on_nexts_change,conservation_inv_arr_on_mark,conservation_inv_arr_on_jump,multiples_of_marked_are_marked,prev_and_new_impl_all_multiples_marked,conservation_only_multiples_marked,conservation_previously_marked_multiples,conservation_previously_marked_multiples_on_marked_change,conservation_not_marked_impl_next_not_marked,unchanged_other_elements,previously_marked_multiples_impl_prime,only_multiples_marked_impl_not_marked,H32,H31,Ensures17,H30,H29,H28,Ensures16,Ensures15,Ensures14,Ensures13,Ensures12,H27,H26,Ensures11,Assert3,Assert2,Assert1,H23,H22,H20,H19,H18,H17,LoopInvariant10,LoopInvariant9,LoopInvariant8,LoopInvariant7,LoopInvariant5,LoopInvariant4,LoopInvariant3,Ensures9,Ensures8,H16,Ensures7,Ensures6,H15,Ensures5,H10,H9,H8,Ensures1,Ensures,H7,Assert,LoopInvariant2,LoopInvariant1,LoopInvariant,H25,H24,H14,H13,H12,H11,H6,H4">
      <goal name="euler_sieve&#39;vc.95.0.0.0.0" expl="true case (loop invariant preservation)" proved="true">
      <proof prover="8"><result status="valid" time="0.10"/></proof>
      <proof prover="9"><result status="valid" time="0.08" steps="158"/></proof>
      <proof prover="11"><result status="valid" time="0.02" steps="35460"/></proof>
      </goal>
     </transf>
     </goal>
     <goal name="euler_sieve&#39;vc.95.0.0.1" expl="false case (loop invariant preservation)" proved="true">
     <proof prover="9"><result status="valid" time="1.38" steps="1234"/></proof>
<<<<<<< HEAD
     <proof prover="10"><result status="valid" time="0.33" steps="71567"/></proof>
=======
     <proof prover="10"><result status="valid" time="0.33" steps="72541"/></proof>
>>>>>>> 92c89c24
     </goal>
    </transf>
    </goal>
   </transf>
   </goal>
  </transf>
  </goal>
  <goal name="euler_sieve&#39;vc.96" expl="loop invariant preservation" proved="true">
  <transf name="inline_goal" proved="true" >
   <goal name="euler_sieve&#39;vc.96.0" expl="loop invariant preservation" proved="true">
   <transf name="split_vc" proved="true" >
    <goal name="euler_sieve&#39;vc.96.0.0" expl="loop invariant preservation" proved="true">
    <transf name="unfold" proved="true" arg1="all_inf_or_eq" arg2="in" arg3="LoopInvariant7">
     <goal name="euler_sieve&#39;vc.96.0.0.0" expl="loop invariant preservation" proved="true">
     <transf name="instantiate" proved="true" arg1="LoopInvariant7" arg2="i">
      <goal name="euler_sieve&#39;vc.96.0.0.0.0" expl="loop invariant preservation" proved="true">
      <transf name="unfold" proved="true" arg1="inv_count" arg2="in" arg3="LoopInvariant1">
       <goal name="euler_sieve&#39;vc.96.0.0.0.0.0" expl="loop invariant preservation" proved="true">
       <transf name="split_premise_right" proved="true" >
        <goal name="euler_sieve&#39;vc.96.0.0.0.0.0.0" expl="loop invariant preservation" proved="true">
        <transf name="instantiate" proved="true" arg1="LoopInvariant6" arg2="(int63&#39;int p1)">
         <goal name="euler_sieve&#39;vc.96.0.0.0.0.0.0.0" expl="loop invariant preservation" proved="true">
         <proof prover="10"><result status="valid" time="0.62" steps="104451"/></proof>
         </goal>
        </transf>
        </goal>
       </transf>
       </goal>
      </transf>
      </goal>
     </transf>
     </goal>
    </transf>
    </goal>
   </transf>
   </goal>
  </transf>
  </goal>
  <goal name="euler_sieve&#39;vc.97" expl="loop invariant preservation" proved="true">
  <proof prover="9"><result status="valid" time="0.27" steps="764"/></proof>
  <proof prover="10"><result status="valid" time="0.34" steps="70635"/></proof>
  </goal>
  <goal name="euler_sieve&#39;vc.98" expl="loop invariant preservation" proved="true">
  <transf name="instantiate" proved="true" arg1="LoopInvariant9" arg2="i">
   <goal name="euler_sieve&#39;vc.98.0" expl="loop invariant preservation" proved="true">
   <proof prover="9"><result status="valid" time="1.60" steps="1365"/></proof>
   </goal>
  </transf>
  </goal>
  <goal name="euler_sieve&#39;vc.99" expl="loop invariant preservation" proved="true">
  <transf name="case" proved="true" arg1="(i &lt; 2 * p1 + 1)">
   <goal name="euler_sieve&#39;vc.99.0" expl="true case (loop invariant preservation)" proved="true">
   <transf name="instantiate" proved="true" arg1="LoopInvariant9" arg2="i">
    <goal name="euler_sieve&#39;vc.99.0.0" expl="true case (loop invariant preservation)" proved="true">
    <proof prover="9"><result status="valid" time="0.74" steps="841"/></proof>
    <proof prover="10"><result status="valid" time="0.33" steps="72233"/></proof>
    </goal>
   </transf>
   </goal>
   <goal name="euler_sieve&#39;vc.99.1" expl="false case (loop invariant preservation)" proved="true">
   <transf name="case" proved="true" arg1="(i = 2 * p1 + 1)">
    <goal name="euler_sieve&#39;vc.99.1.0" expl="false case (true case. loop invariant preservation)" proved="true">
    <proof prover="10"><result status="valid" time="0.49" steps="90188"/></proof>
    <proof prover="11"><result status="valid" time="0.30" steps="828366"/></proof>
    </goal>
    <goal name="euler_sieve&#39;vc.99.1.1" expl="false case (loop invariant preservation)" proved="true">
    <proof prover="8"><result status="valid" time="2.07"/></proof>
    <transf name="remove" proved="true" arg1="zero1,one1,(-),(&gt;),(&lt;=),(&gt;=),int63&#39;maxInt,int63&#39;minInt,min_int63,max_int63,in_bounds,zero,one,even,odd,divides,prime,([]),singleton,cons,snoc,(++),exchange,inv_nexts,all_eliminated_marked,all_eliminated_marked_partial,not_marked_impl_next_not_marked,is_copy,not_marked_impl_next_not_marked_partial,all_primes,all_multiples_marked,previously_marked_multiples,only_multiples_marked,prime_multiples_marked,inv_remove_products,ordered,all_inf_or_eq,Assoc1,Unit_def_l,Unit_def_r,Inv_def_l,Inv_def_r,Comm1,Assoc,Mul_distr_l,Mul_distr_r,Comm,Unitary,NonTrivialRing,Refl,Trans,Antisymm,Total,ZeroLessOne,CompatOrderAdd,CompatOrderMult,Abs_le,Abs_pos,Div_mod,Mod_bound,Div_unique,Div_bound,Mod_1,Div_1,Div_inf,Div_inf_neg,Mod_0,Div_1_left,Div_minus1_left,Mod_1_left,Mod_minus1_left,Div_mult,Mod_mult,Div_mod1,Div_bound1,Mod_bound1,Div_sign_pos,Div_sign_neg,Mod_sign_pos,Mod_sign_neg,Rounds_toward_zero,Div_11,Mod_11,Div_inf1,Mod_inf,Div_mult1,Mod_mult1,to_int_in_bounds,extensionality,max_int&#39;def,min_int&#39;def,even_or_odd,even_not_odd,odd_not_even,even_odd,odd_even,even_even,odd_odd,even_2k,odd_2k1,even_mod2,divides&#39;spec,divides_refl,divides_1_n,divides_0,divides_left,divides_right,divides_oppr,divides_oppl,divides_oppr_rev,divides_oppl_rev,divides_plusr,divides_minusr,divides_multl,divides_multr,divides_factorl,divides_factorr,divides_n_1,divides_antisym,divides_trans,divides_bounds,mod_divides_euclidean,divides_mod_euclidean,mod_divides_computer,divides_mod_computer,even_divides,odd_divides,not_prime_1,prime_2,prime_3,prime_divisors,small_divisors,even_prime,odd_prime,mult_croissance_locale,mult_croissance,comp_mult_2,div_croissance_locale1,div_croissance1,div_croissance_locale2,div_croissance2,div_mult_1,mult_borne_sous_exp,sq_ineq,divides_div,divides_inf,not_prime_divider_limits,no_prod_impl_no_divider,not_prime_impl_divisor_under_sqrt,length_nonnegative,(==)&#39;spec,create&#39;spec,empty&#39;def,set&#39;spec,set&#39;def,([&lt;-])&#39;def,singleton&#39;spec,cons&#39;spec,snoc&#39;spec,([..])&#39;spec,([..])&#39;def,([_..])&#39;def,([.._])&#39;def,(++)&#39;spec,exchange_set,conservation_all_eliminated_marked_on_marked_change,conservation_all_eliminated_marked_on_nexts_change,conservation_inv_arr_on_mark,conservation_inv_arr_on_jump,multiples_of_marked_are_marked,prev_and_new_impl_all_multiples_marked,conservation_only_multiples_marked,conservation_previously_marked_multiples,conservation_previously_marked_multiples_on_marked_change,conservation_not_marked_impl_next_not_marked,unchanged_other_elements,previously_marked_multiples_impl_prime,only_multiples_marked_impl_not_marked,H24,H23,H22,Ensures17,H21,H20,H19,Ensures16,Ensures15,Ensures14,Ensures13,Ensures12,H18,H17,H16,Assert4,Assert3,Assert2,H15,Ensures10,H12,H11,H10,LoopInvariant16,LoopInvariant15,LoopInvariant13,LoopInvariant12,LoopInvariant11,LoopInvariant10,LoopInvariant9,Ensures9,Ensures8,H8,Ensures5,H6,Ensures4,Ensures3,H5,H4,Ensures2,Ensures1,Ensures,Assert,LoopInvariant8,LoopInvariant7,LoopInvariant6,LoopInvariant5,LoopInvariant4,LoopInvariant3,LoopInvariant2,LoopInvariant1,LoopInvariant,H2">
     <goal name="euler_sieve&#39;vc.99.1.1.0" expl="false case (loop invariant preservation)" proved="true">
     <proof prover="9"><result status="valid" time="0.18" steps="183"/></proof>
     </goal>
    </transf>
    <transf name="remove" proved="true" arg1="zero1,one1,(-),(&gt;),(&lt;=),(&gt;=),abs,int63&#39;maxInt,int63&#39;minInt,min_int63,in_bounds,zero,one,even,odd,divides,prime,([]),singleton,cons,snoc,(++),exchange,inv_nexts,all_eliminated_marked,all_eliminated_marked_partial,not_marked_impl_next_not_marked,is_copy,not_marked_impl_next_not_marked_partial,all_primes,all_multiples_marked,previously_marked_multiples,only_multiples_marked,prime_multiples_marked,inv_remove_products,ordered,all_inf_or_eq,Assoc1,Unit_def_l,Unit_def_r,Inv_def_l,Inv_def_r,Comm1,Assoc,Mul_distr_l,Mul_distr_r,Comm,Unitary,NonTrivialRing,Refl,Trans,Antisymm,Total,ZeroLessOne,CompatOrderAdd,CompatOrderMult,Abs_pos,Div_mod,Mod_bound,Div_unique,Div_bound,Mod_1,Div_1,Div_inf,Div_inf_neg,Mod_0,Div_1_left,Div_minus1_left,Mod_1_left,Mod_minus1_left,Div_mult,Mod_mult,Div_mod1,Div_bound1,Mod_bound1,Div_sign_pos,Div_sign_neg,Mod_sign_pos,Mod_sign_neg,Div_11,Mod_11,Div_inf1,Mod_inf,Div_mult1,Mod_mult1,to_int_in_bounds,extensionality,max_int&#39;def,min_int&#39;def,even_or_odd,even_not_odd,odd_not_even,even_odd,even_even,odd_odd,even_2k,odd_2k1,even_mod2,divides&#39;spec,divides_refl,divides_1_n,divides_0,divides_left,divides_right,divides_oppr,divides_oppl,divides_oppr_rev,divides_oppl_rev,divides_plusr,divides_minusr,divides_multl,divides_multr,divides_factorl,divides_factorr,divides_n_1,divides_antisym,divides_trans,divides_bounds,mod_divides_euclidean,divides_mod_euclidean,mod_divides_computer,divides_mod_computer,even_divides,odd_divides,not_prime_1,prime_2,prime_3,prime_divisors,small_divisors,mult_croissance_locale,mult_croissance,comp_mult_2,div_croissance_locale1,div_croissance1,div_croissance_locale2,div_croissance2,div_mult_1,mult_borne_sous_exp,sq_ineq,divides_div,divides_inf,not_prime_divider_limits,no_prod_impl_no_divider,not_prime_impl_divisor_under_sqrt,length_nonnegative,(==)&#39;spec,create&#39;spec,empty&#39;def,set&#39;spec,set&#39;def,([&lt;-])&#39;def,singleton&#39;spec,cons&#39;spec,snoc&#39;spec,([..])&#39;spec,([..])&#39;def,([_..])&#39;def,([.._])&#39;def,(++)&#39;spec,exchange_set,conservation_all_eliminated_marked_on_marked_change,conservation_all_eliminated_marked_on_nexts_change,conservation_inv_arr_on_mark,conservation_inv_arr_on_jump,multiples_of_marked_are_marked,prev_and_new_impl_all_multiples_marked,conservation_only_multiples_marked,conservation_previously_marked_multiples,conservation_previously_marked_multiples_on_marked_change,conservation_not_marked_impl_next_not_marked,unchanged_other_elements,previously_marked_multiples_impl_prime,only_multiples_marked_impl_not_marked,H24,H23,H22,Ensures17,H21,H20,H19,Ensures16,Ensures15,Ensures14,Ensures13,Ensures12,H18,H17,H16,Ensures11,Assert4,Assert3,Assert2,H15,Ensures10,H12,H11,H10,LoopInvariant16,LoopInvariant15,LoopInvariant13,LoopInvariant12,LoopInvariant11,LoopInvariant10,LoopInvariant9,Ensures9,Ensures8,H8,Ensures4,Ensures3,H5,H4,Ensures2,Ensures1,Ensures,LoopInvariant8,LoopInvariant6,LoopInvariant5,LoopInvariant4,LoopInvariant3,LoopInvariant2,LoopInvariant,H2">
     <goal name="euler_sieve&#39;vc.99.1.1.0" expl="false case (loop invariant preservation)" proved="true">
     <proof prover="8" timelimit="1"><result status="valid" time="0.05"/></proof>
     </goal>
    </transf>
    </goal>
   </transf>
   </goal>
  </transf>
  </goal>
  <goal name="euler_sieve&#39;vc.100" expl="integer overflow" proved="true">
  <proof prover="9"><result status="valid" time="0.06" steps="84"/></proof>
  <proof prover="10"><result status="valid" time="0.19" steps="50279"/></proof>
  <proof prover="11"><result status="valid" time="0.08" steps="254575"/></proof>
  </goal>
  <goal name="euler_sieve&#39;vc.101" expl="integer overflow" proved="true">
  <proof prover="9"><result status="valid" time="0.06" steps="86"/></proof>
  <proof prover="10"><result status="valid" time="0.24" steps="56616"/></proof>
  <proof prover="11"><result status="valid" time="0.09" steps="257529"/></proof>
  </goal>
  <goal name="euler_sieve&#39;vc.102" expl="index in array bounds" proved="true">
  <proof prover="9"><result status="valid" time="0.07" steps="88"/></proof>
  <proof prover="10"><result status="valid" time="0.26" steps="57217"/></proof>
  <proof prover="11"><result status="valid" time="0.09" steps="282130"/></proof>
  </goal>
  <goal name="euler_sieve&#39;vc.103" expl="precondition" proved="true">
  <proof prover="9"><result status="valid" time="0.07" steps="215"/></proof>
  <proof prover="10"><result status="valid" time="0.25" steps="57584"/></proof>
  <proof prover="11"><result status="valid" time="0.10" steps="289347"/></proof>
  </goal>
  <goal name="euler_sieve&#39;vc.104" expl="precondition" proved="true">
  <proof prover="9"><result status="valid" time="0.03" steps="91"/></proof>
  <proof prover="10"><result status="valid" time="0.31" steps="64566"/></proof>
  </goal>
  <goal name="euler_sieve&#39;vc.105" expl="integer overflow" proved="true">
  <proof prover="9"><result status="valid" time="0.06" steps="92"/></proof>
  <proof prover="10"><result status="valid" time="0.24" steps="57695"/></proof>
  <proof prover="11"><result status="valid" time="0.09" steps="268209"/></proof>
  </goal>
  <goal name="euler_sieve&#39;vc.106" expl="integer overflow" proved="true">
  <proof prover="9"><result status="valid" time="0.07" steps="94"/></proof>
  <proof prover="10"><result status="valid" time="0.24" steps="57723"/></proof>
  <proof prover="11"><result status="valid" time="0.10" steps="279602"/></proof>
  </goal>
  <goal name="euler_sieve&#39;vc.107" expl="assertion" proved="true">
  <proof prover="9"><result status="valid" time="0.14" steps="374"/></proof>
  <proof prover="10"><result status="valid" time="0.26" steps="58740"/></proof>
  <proof prover="11"><result status="valid" time="0.10" steps="299564"/></proof>
  </goal>
  <goal name="euler_sieve&#39;vc.108" expl="loop variant decrease" proved="true">
  <proof prover="9"><result status="valid" time="0.07" steps="97"/></proof>
  <proof prover="10"><result status="valid" time="0.28" steps="61325"/></proof>
  <proof prover="11"><result status="valid" time="0.10" steps="292442"/></proof>
  </goal>
  <goal name="euler_sieve&#39;vc.109" expl="loop invariant preservation" proved="true">
  <proof prover="9"><result status="valid" time="0.02" steps="90"/></proof>
  <proof prover="10"><result status="valid" time="0.18" steps="51229"/></proof>
  <proof prover="11"><result status="valid" time="0.08" steps="246439"/></proof>
  </goal>
  <goal name="euler_sieve&#39;vc.110" expl="loop invariant preservation" proved="true">
  <proof prover="9"><result status="valid" time="0.06" steps="98"/></proof>
  <proof prover="10"><result status="valid" time="0.27" steps="57990"/></proof>
  <proof prover="11"><result status="valid" time="0.10" steps="293637"/></proof>
  </goal>
  <goal name="euler_sieve&#39;vc.111" expl="loop invariant preservation" proved="true">
  <proof prover="9"><result status="valid" time="0.08" steps="103"/></proof>
  <proof prover="10"><result status="valid" time="0.26" steps="58211"/></proof>
  <proof prover="11"><result status="valid" time="0.08" steps="301108"/></proof>
  </goal>
  <goal name="euler_sieve&#39;vc.112" expl="loop invariant preservation" proved="true">
  <proof prover="9"><result status="valid" time="0.08" steps="105"/></proof>
  <proof prover="10"><result status="valid" time="0.26" steps="58559"/></proof>
  <proof prover="11"><result status="valid" time="0.10" steps="306019"/></proof>
  </goal>
  <goal name="euler_sieve&#39;vc.113" expl="loop invariant preservation" proved="true">
  <transf name="inline_goal" proved="true" >
   <goal name="euler_sieve&#39;vc.113.0" expl="loop invariant preservation" proved="true">
   <transf name="split_vc" proved="true" >
    <goal name="euler_sieve&#39;vc.113.0.0" expl="loop invariant preservation" proved="true">
    <proof prover="9"><result status="valid" time="2.40" steps="1381"/></proof>
    <proof prover="10"><result status="valid" time="0.32" steps="69982"/></proof>
    <proof prover="11"><result status="valid" time="0.12" steps="416759"/></proof>
    </goal>
    <goal name="euler_sieve&#39;vc.113.0.1" expl="loop invariant preservation" proved="true">
    <proof prover="10"><result status="valid" time="0.31" steps="69089"/></proof>
    <proof prover="11"><result status="valid" time="0.13" steps="417324"/></proof>
    </goal>
    <goal name="euler_sieve&#39;vc.113.0.2" expl="loop invariant preservation" proved="true">
    <proof prover="9"><result status="valid" time="0.69" steps="1013"/></proof>
    <proof prover="10"><result status="valid" time="0.30" steps="69821"/></proof>
    <proof prover="11"><result status="valid" time="0.12" steps="347380"/></proof>
    </goal>
    <goal name="euler_sieve&#39;vc.113.0.3" expl="loop invariant preservation" proved="true">
    <proof prover="9"><result status="valid" time="0.35" steps="375"/></proof>
    <proof prover="10"><result status="valid" time="0.32" steps="69055"/></proof>
    <proof prover="11"><result status="valid" time="0.11" steps="345865"/></proof>
    </goal>
    <goal name="euler_sieve&#39;vc.113.0.4" expl="loop invariant preservation" proved="true">
    <transf name="unfold" proved="true" arg1="inv_count" arg2="in" arg3="LoopInvariant7">
     <goal name="euler_sieve&#39;vc.113.0.4.0" expl="loop invariant preservation" proved="true">
     <transf name="split_premise_right" proved="true" >
      <goal name="euler_sieve&#39;vc.113.0.4.0.0" expl="loop invariant preservation" proved="true">
      <transf name="assert" proved="true" arg1="(t_arr[cnt1 &lt;- ((2 * p1) + 1)][i] = t_arr[i])">
       <goal name="euler_sieve&#39;vc.113.0.4.0.0.0" expl="asserted formula" proved="true">
       <proof prover="10"><result status="valid" time="0.42" steps="80188"/></proof>
       </goal>
       <goal name="euler_sieve&#39;vc.113.0.4.0.0.1" expl="loop invariant preservation" proved="true">
       <transf name="instantiate" proved="true" arg1="LoopInvariant9" arg2="i">
        <goal name="euler_sieve&#39;vc.113.0.4.0.0.1.0" expl="loop invariant preservation" proved="true">
        <transf name="assert" proved="true" arg1="(cnt1 &lt;= i &lt; length t_arr1)">
         <goal name="euler_sieve&#39;vc.113.0.4.0.0.1.0.0" expl="asserted formula" proved="true">
         <proof prover="9"><result status="valid" time="0.12" steps="94"/></proof>
         <proof prover="10"><result status="valid" time="0.23" steps="58745"/></proof>
         <proof prover="11"><result status="valid" time="0.13" steps="360902"/></proof>
         </goal>
         <goal name="euler_sieve&#39;vc.113.0.4.0.0.1.0.1" expl="loop invariant preservation" proved="true">
         <proof prover="8"><result status="valid" time="1.38"/></proof>
         <transf name="remove" proved="true" arg1="zero1,one1,(-),(&gt;),(&lt;=),(&gt;=),abs,int63&#39;maxInt,int63&#39;minInt,min_int63,max_int63,to_int,in_bounds,zero,one,even,odd,divides,prime,([]),singleton,cons,snoc,(++),exchange,inv_nexts,all_eliminated_marked,all_eliminated_marked_partial,not_marked_impl_next_not_marked,is_copy,not_marked_impl_next_not_marked_partial,all_primes,all_multiples_marked,previously_marked_multiples,only_multiples_marked,prime_multiples_marked,inv_remove_products,ordered,all_inf_or_eq,inv_count,Assoc1,Unit_def_l,Unit_def_r,Inv_def_l,Inv_def_r,Comm1,Assoc,Mul_distr_l,Mul_distr_r,Comm,Unitary,NonTrivialRing,Refl,Trans,Antisymm,Total,ZeroLessOne,CompatOrderAdd,CompatOrderMult,Abs_pos,Div_mod,Div_unique,Mod_1,Div_1,Div_inf,Div_inf_neg,Mod_0,Div_1_left,Div_minus1_left,Mod_1_left,Mod_minus1_left,Div_mult,Mod_mult,Div_mod1,Div_sign_pos,Div_sign_neg,Mod_sign_pos,Mod_sign_neg,Rounds_toward_zero,Div_11,Mod_11,Div_inf1,Mod_inf,Div_mult1,Mod_mult1,to_int_in_bounds,extensionality,max_int&#39;def,min_int&#39;def,even_or_odd,even_not_odd,odd_not_even,even_odd,odd_even,even_even,odd_odd,even_2k,odd_2k1,divides_refl,divides_1_n,divides_0,divides_left,divides_right,divides_oppr,divides_oppl,divides_oppr_rev,divides_oppl_rev,divides_plusr,divides_minusr,divides_multl,divides_multr,divides_factorl,divides_factorr,divides_n_1,divides_antisym,divides_trans,divides_bounds,mod_divides_euclidean,divides_mod_euclidean,mod_divides_computer,divides_mod_computer,not_prime_1,prime_2,prime_3,prime_divisors,small_divisors,even_prime,odd_prime,mult_croissance_locale,mult_croissance,comp_mult_2,div_croissance_locale1,div_croissance1,div_croissance_locale2,div_croissance2,sq_ineq,divides_div,divides_inf,not_prime_divider_limits,no_prod_impl_no_divider,not_prime_impl_divisor_under_sqrt,length_nonnegative,empty&#39;def,set&#39;def,([&lt;-])&#39;def,([..])&#39;def,([_..])&#39;def,([.._])&#39;def,exchange_set,conservation_all_eliminated_marked_on_marked_change,conservation_all_eliminated_marked_on_nexts_change,conservation_inv_arr_on_mark,conservation_inv_arr_on_jump,multiples_of_marked_are_marked,prev_and_new_impl_all_multiples_marked,conservation_only_multiples_marked,conservation_previously_marked_multiples,conservation_previously_marked_multiples_on_marked_change,conservation_not_marked_impl_next_not_marked,unchanged_other_elements,previously_marked_multiples_impl_prime,only_multiples_marked_impl_not_marked,H27,H26,Ensures18,H25,H24,H23,Ensures17,Ensures16,Ensures15,Ensures14,Ensures13,H22,H21,Assert2,Assert1,H18,H17,Ensures10,H16,H15,H14,H13,H12,LoopInvariant15,LoopInvariant14,LoopInvariant7,LoopInvariant6,LoopInvariant3,LoopInvariant2,Ensures9,Ensures8,H11,Ensures7,Ensures6,H10,Ensures5,Ensures4,H9,H8,Ensures3,Ensures2,Ensures1,Ensures,LoopInvariant1,LoopInvariant,H20,H19,H7,H6,H5,H4,H2,(==)&#39;spec3,(==)&#39;spec2,(==)&#39;spec1,(==)&#39;spec,create&#39;spec1,create&#39;spec,set&#39;spec2,set&#39;spec1,set&#39;spec,singleton&#39;spec1,singleton&#39;spec,cons&#39;spec2,cons&#39;spec1,cons&#39;spec,snoc&#39;spec2,snoc&#39;spec1,snoc&#39;spec,([..])&#39;spec1,([..])&#39;spec,(++)&#39;spec2,(++)&#39;spec1,(++)&#39;spec,Abs_le2,Abs_le1,Abs_le,Div_bound3,Div_bound2,Mod_bound3,Mod_bound2,array63&#39;invariant3,array63&#39;invariant2,array63&#39;invariant1,array63&#39;invariant,Mod_bound1,Mod_bound,Div_bound1,Div_bound,divides&#39;spec1,divides&#39;spec,even_mod21,even_mod2,even_divides1,even_divides,odd_divides1,odd_divides,div_mult_11,div_mult_1,mult_borne_sous_exp1,mult_borne_sous_exp,t&#39;invariant22,t&#39;invariant21,t&#39;invariant20,t&#39;invariant19,t&#39;invariant18,t&#39;invariant17,t&#39;invariant16,t&#39;invariant15,t&#39;invariant14,t&#39;invariant13,t&#39;invariant12,t&#39;invariant11,t&#39;invariant10,t&#39;invariant9,t&#39;invariant8,t&#39;invariant7,t&#39;invariant6,t&#39;invariant5,t&#39;invariant4,t&#39;invariant3,t&#39;invariant2,t&#39;invariant1,t&#39;invariant,Ensures12,Ensures11,Assert4,Assert3,LoopInvariant13,LoopInvariant11,LoopInvariant10,LoopInvariant9,LoopInvariant8,LoopInvariant5,LoopInvariant4,h1">
          <goal name="euler_sieve&#39;vc.113.0.4.0.0.1.0.1.0" expl="loop invariant preservation" proved="true">
          <proof prover="8"><result status="valid" time="0.01"/></proof>
          <proof prover="9"><result status="valid" time="0.02" steps="30"/></proof>
          <proof prover="10"><result status="valid" time="0.04" steps="2188"/></proof>
          <proof prover="11"><result status="valid" time="0.02" steps="6644"/></proof>
          </goal>
         </transf>
         </goal>
        </transf>
        </goal>
       </transf>
       </goal>
      </transf>
      </goal>
     </transf>
     </goal>
    </transf>
    </goal>
    <goal name="euler_sieve&#39;vc.113.0.5" expl="loop invariant preservation" proved="true">
    <proof prover="11"><result status="valid" time="0.14" steps="461175"/></proof>
    </goal>
   </transf>
   </goal>
  </transf>
  </goal>
  <goal name="euler_sieve&#39;vc.114" expl="loop invariant preservation" proved="true">
  <transf name="inline_goal" proved="true" >
   <goal name="euler_sieve&#39;vc.114.0" expl="loop invariant preservation" proved="true">
   <transf name="split_vc" proved="true" >
    <goal name="euler_sieve&#39;vc.114.0.0" expl="loop invariant preservation" proved="true">
    <transf name="unfold" proved="true" arg1="ordered" arg2="in" arg3="LoopInvariant7">
     <goal name="euler_sieve&#39;vc.114.0.0.0" expl="loop invariant preservation" proved="true">
     <transf name="instantiate" proved="true" arg1="LoopInvariant7" arg2="i">
      <goal name="euler_sieve&#39;vc.114.0.0.0.0" expl="loop invariant preservation" proved="true">
      <transf name="instantiate" proved="true" arg1="Hinst" arg2="j">
       <goal name="euler_sieve&#39;vc.114.0.0.0.0.0" expl="loop invariant preservation" proved="true">
       <transf name="case" proved="true" arg1="(j = cnt1)">
        <goal name="euler_sieve&#39;vc.114.0.0.0.0.0.0" expl="true case (loop invariant preservation)" proved="true">
        <proof prover="9"><result status="valid" time="1.17" steps="1368"/></proof>
        <proof prover="10"><result status="valid" time="0.31" steps="70075"/></proof>
        </goal>
        <goal name="euler_sieve&#39;vc.114.0.0.0.0.0.1" expl="false case (loop invariant preservation)" proved="true">
        <proof prover="9"><result status="valid" time="0.29" steps="592"/></proof>
        <proof prover="10"><result status="valid" time="0.27" steps="61209"/></proof>
        </goal>
       </transf>
       </goal>
      </transf>
      </goal>
     </transf>
     </goal>
    </transf>
    </goal>
   </transf>
   </goal>
  </transf>
  </goal>
  <goal name="euler_sieve&#39;vc.115" expl="loop invariant preservation" proved="true">
  <transf name="inline_goal" proved="true" >
   <goal name="euler_sieve&#39;vc.115.0" expl="loop invariant preservation" proved="true">
   <transf name="split_vc" proved="true" >
    <goal name="euler_sieve&#39;vc.115.0.0" expl="loop invariant preservation" proved="true">
    <transf name="unfold" proved="true" arg1="all_inf_or_eq" arg2="in" arg3="LoopInvariant7">
     <goal name="euler_sieve&#39;vc.115.0.0.0" expl="loop invariant preservation" proved="true">
     <transf name="instantiate" proved="true" arg1="LoopInvariant7" arg2="i">
      <goal name="euler_sieve&#39;vc.115.0.0.0.0" expl="loop invariant preservation" proved="true">
      <transf name="case" proved="true" arg1="(i &lt; cnt1)">
       <goal name="euler_sieve&#39;vc.115.0.0.0.0.0" expl="true case (loop invariant preservation)" proved="true">
       <proof prover="9"><result status="valid" time="0.17" steps="374"/></proof>
       <proof prover="10"><result status="valid" time="0.27" steps="60256"/></proof>
       <proof prover="11"><result status="valid" time="0.16" steps="463302"/></proof>
       </goal>
       <goal name="euler_sieve&#39;vc.115.0.0.0.0.1" expl="false case (loop invariant preservation)" proved="true">
       <proof prover="9"><result status="valid" time="1.33" steps="1203"/></proof>
       <proof prover="10"><result status="valid" time="0.31" steps="71517"/></proof>
       </goal>
      </transf>
      </goal>
     </transf>
     </goal>
    </transf>
    </goal>
   </transf>
   </goal>
  </transf>
  </goal>
  <goal name="euler_sieve&#39;vc.116" expl="loop invariant preservation" proved="true">
  <proof prover="9"><result status="valid" time="0.22" steps="535"/></proof>
  <proof prover="10"><result status="valid" time="0.34" steps="71419"/></proof>
  </goal>
  <goal name="euler_sieve&#39;vc.117" expl="loop invariant preservation" proved="true">
  <transf name="case" proved="true" arg1="(i &lt; cnt1)">
   <goal name="euler_sieve&#39;vc.117.0" expl="true case (loop invariant preservation)" proved="true">
   <proof prover="9"><result status="valid" time="0.78" steps="1076"/></proof>
<<<<<<< HEAD
   <proof prover="10"><result status="valid" time="0.33" steps="71382"/></proof>
=======
   <proof prover="10"><result status="valid" time="0.33" steps="72356"/></proof>
>>>>>>> 92c89c24
   </goal>
   <goal name="euler_sieve&#39;vc.117.1" expl="false case (loop invariant preservation)" proved="true">
   <proof prover="9"><result status="valid" time="1.13" steps="1282"/></proof>
   <proof prover="10"><result status="valid" time="0.37" steps="77361"/></proof>
   </goal>
  </transf>
  </goal>
  <goal name="euler_sieve&#39;vc.118" expl="loop invariant preservation" proved="true">
  <transf name="case" proved="true" arg1="(i &lt; 2 * p1 + 1)">
   <goal name="euler_sieve&#39;vc.118.0" expl="true case (loop invariant preservation)" proved="true">
   <transf name="instantiate" proved="true" arg1="LoopInvariant9" arg2="i">
    <goal name="euler_sieve&#39;vc.118.0.0" expl="true case (loop invariant preservation)" proved="true">
    <proof prover="9"><result status="valid" time="0.64" steps="838"/></proof>
    <proof prover="10"><result status="valid" time="0.33" steps="73340"/></proof>
    </goal>
   </transf>
   </goal>
   <goal name="euler_sieve&#39;vc.118.1" expl="false case (loop invariant preservation)" proved="true">
   <transf name="case" proved="true" arg1="(i = 2 * p1 + 1)">
    <goal name="euler_sieve&#39;vc.118.1.0" expl="false case (true case. loop invariant preservation)" proved="true">
    <proof prover="10"><result status="valid" time="0.52" steps="98488"/></proof>
    <proof prover="11"><result status="valid" time="0.30" steps="759689"/></proof>
    </goal>
    <goal name="euler_sieve&#39;vc.118.1.1" expl="false case (loop invariant preservation)" proved="true">
    <proof prover="9"><result status="valid" time="5.15" steps="1445"/></proof>
    </goal>
   </transf>
   </goal>
  </transf>
  </goal>
  <goal name="euler_sieve&#39;vc.119" expl="precondition" proved="true">
  <proof prover="9"><result status="valid" time="0.05" steps="75"/></proof>
  <proof prover="10"><result status="valid" time="0.25" steps="56714"/></proof>
  <proof prover="11"><result status="valid" time="0.09" steps="254215"/></proof>
  </goal>
  <goal name="euler_sieve&#39;vc.120" expl="postcondition" proved="true">
  <proof prover="9"><result status="valid" time="0.20" steps="282"/></proof>
  <proof prover="10"><result status="valid" time="0.74" steps="126974"/></proof>
  </goal>
  <goal name="euler_sieve&#39;vc.121" expl="postcondition" proved="true">
  <proof prover="9"><result status="valid" time="1.22" steps="824"/></proof>
  <proof prover="10"><result status="valid" time="1.14" steps="143282"/></proof>
  </goal>
  <goal name="euler_sieve&#39;vc.122" expl="postcondition" proved="true">
  <proof prover="9"><result status="valid" time="0.23" steps="310"/></proof>
  <proof prover="10"><result status="valid" time="0.29" steps="67401"/></proof>
  </goal>
  <goal name="euler_sieve&#39;vc.123" expl="postcondition" proved="true">
  <proof prover="10"><result status="valid" time="0.41" steps="84870"/></proof>
  </goal>
  <goal name="euler_sieve&#39;vc.124" expl="assertion" proved="true">
  <proof prover="9"><result status="valid" time="0.14" steps="221"/></proof>
  </goal>
  <goal name="euler_sieve&#39;vc.125" expl="assertion" proved="true">
  <proof prover="9"><result status="valid" time="0.18" steps="258"/></proof>
  <proof prover="10"><result status="valid" time="2.20" steps="321930"/></proof>
  <proof prover="11"><result status="valid" time="0.12" steps="341846"/></proof>
  </goal>
  <goal name="euler_sieve&#39;vc.126" expl="assertion" proved="true">
  <proof prover="9"><result status="valid" time="0.72" steps="297"/></proof>
  <proof prover="10"><result status="valid" time="0.23" steps="52956"/></proof>
  </goal>
  <goal name="euler_sieve&#39;vc.127" expl="index in array bounds" proved="true">
  <proof prover="9"><result status="valid" time="0.02" steps="36"/></proof>
  <proof prover="10"><result status="valid" time="0.21" steps="50972"/></proof>
  <proof prover="11"><result status="valid" time="0.08" steps="218690"/></proof>
  </goal>
  <goal name="euler_sieve&#39;vc.128" expl="loop invariant init" proved="true">
  <proof prover="9"><result status="valid" time="0.03" steps="40"/></proof>
  <proof prover="10"><result status="valid" time="0.20" steps="50381"/></proof>
  <proof prover="11"><result status="valid" time="0.08" steps="222511"/></proof>
  </goal>
  <goal name="euler_sieve&#39;vc.129" expl="loop invariant init" proved="true">
  <proof prover="9"><result status="valid" time="0.02" steps="41"/></proof>
  <proof prover="10"><result status="valid" time="0.13" steps="44319"/></proof>
  <proof prover="11"><result status="valid" time="0.02" steps="14035"/></proof>
  </goal>
  <goal name="euler_sieve&#39;vc.130" expl="loop invariant init" proved="true">
  <proof prover="9"><result status="valid" time="0.10" steps="186"/></proof>
  <proof prover="10"><result status="valid" time="0.23" steps="53042"/></proof>
  </goal>
  <goal name="euler_sieve&#39;vc.131" expl="loop invariant init" proved="true">
  <proof prover="9"><result status="valid" time="0.02" steps="43"/></proof>
  <proof prover="10"><result status="valid" time="0.14" steps="44383"/></proof>
  <proof prover="11"><result status="valid" time="0.02" steps="14080"/></proof>
  </goal>
  <goal name="euler_sieve&#39;vc.132" expl="loop invariant init" proved="true">
  <transf name="inline_goal" proved="true" >
   <goal name="euler_sieve&#39;vc.132.0" expl="loop invariant init" proved="true">
   <transf name="split_vc" proved="true" >
    <goal name="euler_sieve&#39;vc.132.0.0" expl="loop invariant init" proved="true">
    <transf name="assert" proved="true" arg1="(forall i. 1 &lt;= i &lt; length (arr t)[0 &lt;- 2] -&gt; (arr t)[i] = (arr t)[0 &lt;- 2][i])">
     <goal name="euler_sieve&#39;vc.132.0.0.0" expl="asserted formula" proved="true">
     <proof prover="9"><result status="valid" time="0.04" steps="44"/></proof>
     <proof prover="10"><result status="valid" time="0.21" steps="51766"/></proof>
     <proof prover="11"><result status="valid" time="0.08" steps="240815"/></proof>
     </goal>
     <goal name="euler_sieve&#39;vc.132.0.0.1" expl="loop invariant init" proved="true">
     <proof prover="9"><result status="valid" time="0.33" steps="143"/></proof>
     <proof prover="10"><result status="valid" time="0.24" steps="54937"/></proof>
     <proof prover="11"><result status="valid" time="0.08" steps="248237"/></proof>
     </goal>
    </transf>
    </goal>
    <goal name="euler_sieve&#39;vc.132.0.1" expl="loop invariant init" proved="true">
    <proof prover="9"><result status="valid" time="0.37" steps="263"/></proof>
    <proof prover="10"><result status="valid" time="0.24" steps="54809"/></proof>
    <proof prover="11"><result status="valid" time="0.09" steps="254221"/></proof>
    </goal>
    <goal name="euler_sieve&#39;vc.132.0.2" expl="loop invariant init" proved="true">
    <proof prover="9"><result status="valid" time="0.13" steps="199"/></proof>
    <proof prover="10"><result status="valid" time="0.24" steps="54603"/></proof>
    <proof prover="11"><result status="valid" time="0.09" steps="242544"/></proof>
    </goal>
    <goal name="euler_sieve&#39;vc.132.0.3" expl="loop invariant init" proved="true">
    <proof prover="9"><result status="valid" time="0.08" steps="121"/></proof>
    <proof prover="10"><result status="valid" time="0.25" steps="54600"/></proof>
    <proof prover="11"><result status="valid" time="0.09" steps="241589"/></proof>
    </goal>
    <goal name="euler_sieve&#39;vc.132.0.4" expl="loop invariant init" proved="true">
    <transf name="assert" proved="true" arg1="(forall i. 1 &lt;= i &lt; length (arr t)[0 &lt;- 2] -&gt; (arr t)[i] = (arr t)[0 &lt;- 2][i])">
     <goal name="euler_sieve&#39;vc.132.0.4.0" expl="asserted formula" proved="true">
     <proof prover="9"><result status="valid" time="0.06" steps="48"/></proof>
     <proof prover="10"><result status="valid" time="0.22" steps="52112"/></proof>
     <proof prover="11"><result status="valid" time="0.09" steps="248053"/></proof>
     </goal>
     <goal name="euler_sieve&#39;vc.132.0.4.1" expl="loop invariant init" proved="true">
     <proof prover="9"><result status="valid" time="0.79" steps="798"/></proof>
     <proof prover="10"><result status="valid" time="0.30" steps="60690"/></proof>
     <proof prover="11"><result status="valid" time="0.12" steps="339646"/></proof>
     </goal>
    </transf>
    </goal>
    <goal name="euler_sieve&#39;vc.132.0.5" expl="loop invariant init" proved="true">
    <proof prover="9"><result status="valid" time="0.17" steps="254"/></proof>
    <proof prover="10"><result status="valid" time="0.32" steps="67258"/></proof>
    <proof prover="11"><result status="valid" time="0.09" steps="255501"/></proof>
    </goal>
   </transf>
   </goal>
  </transf>
  </goal>
  <goal name="euler_sieve&#39;vc.133" expl="loop invariant init" proved="true">
  <proof prover="9"><result status="valid" time="0.04" steps="116"/></proof>
  <proof prover="10"><result status="valid" time="0.20" steps="51939"/></proof>
  <proof prover="11"><result status="valid" time="0.08" steps="237907"/></proof>
  </goal>
  <goal name="euler_sieve&#39;vc.134" expl="loop invariant init" proved="true">
  <proof prover="9"><result status="valid" time="0.11" steps="305"/></proof>
  <proof prover="10"><result status="valid" time="0.24" steps="55330"/></proof>
  <proof prover="11"><result status="valid" time="0.08" steps="243396"/></proof>
  </goal>
  <goal name="euler_sieve&#39;vc.135" expl="loop invariant init" proved="true">
  <proof prover="9"><result status="valid" time="0.04" steps="164"/></proof>
  <proof prover="10"><result status="valid" time="0.26" steps="56577"/></proof>
  <proof prover="11"><result status="valid" time="0.09" steps="256544"/></proof>
  </goal>
  <goal name="euler_sieve&#39;vc.136" expl="loop invariant init" proved="true">
  <proof prover="9"><result status="valid" time="0.11" steps="297"/></proof>
  <proof prover="10"><result status="valid" time="0.24" steps="56593"/></proof>
  <proof prover="11"><result status="valid" time="0.08" steps="245855"/></proof>
  </goal>
  <goal name="euler_sieve&#39;vc.137" expl="loop invariant init" proved="true">
  <proof prover="9"><result status="valid" time="0.37" steps="577"/></proof>
  <proof prover="10"><result status="valid" time="0.26" steps="57827"/></proof>
  <proof prover="11"><result status="valid" time="0.12" steps="309002"/></proof>
  </goal>
  <goal name="euler_sieve&#39;vc.138" expl="integer overflow" proved="true">
  <proof prover="9"><result status="valid" time="0.04" steps="57"/></proof>
  <proof prover="10"><result status="valid" time="0.19" steps="53397"/></proof>
  <proof prover="11"><result status="valid" time="0.08" steps="240645"/></proof>
  </goal>
  <goal name="euler_sieve&#39;vc.139" expl="integer overflow" proved="true">
  <proof prover="9"><result status="valid" time="0.04" steps="59"/></proof>
  <proof prover="10"><result status="valid" time="0.20" steps="53495"/></proof>
  <proof prover="11"><result status="valid" time="0.08" steps="241251"/></proof>
  </goal>
  <goal name="euler_sieve&#39;vc.140" expl="index in array bounds" proved="true">
  <proof prover="9"><result status="valid" time="0.05" steps="66"/></proof>
  <proof prover="10"><result status="valid" time="0.22" steps="54239"/></proof>
  <proof prover="11"><result status="valid" time="0.08" steps="249849"/></proof>
  </goal>
  <goal name="euler_sieve&#39;vc.141" expl="division by zero" proved="true">
  <proof prover="9"><result status="valid" time="0.03" steps="62"/></proof>
  <proof prover="10"><result status="valid" time="0.12" steps="46048"/></proof>
  <proof prover="11"><result status="valid" time="0.02" steps="14740"/></proof>
  </goal>
  <goal name="euler_sieve&#39;vc.142" expl="integer overflow" proved="true">
  <proof prover="9"><result status="valid" time="0.08" steps="240"/></proof>
  <proof prover="10"><result status="valid" time="0.21" steps="53823"/></proof>
  </goal>
  <goal name="euler_sieve&#39;vc.143" expl="assertion" proved="true">
  <proof prover="9"><result status="valid" time="0.06" steps="162"/></proof>
  <proof prover="10"><result status="valid" time="0.22" steps="53835"/></proof>
  </goal>
  <goal name="euler_sieve&#39;vc.144" expl="index in array bounds" proved="true">
  <proof prover="9"><result status="valid" time="0.05" steps="165"/></proof>
  <proof prover="10"><result status="valid" time="0.24" steps="54791"/></proof>
  <proof prover="11"><result status="valid" time="0.09" steps="278159"/></proof>
  </goal>
  <goal name="euler_sieve&#39;vc.145" expl="index in array bounds" proved="true">
  <proof prover="9"><result status="valid" time="0.05" steps="173"/></proof>
  <proof prover="10"><result status="valid" time="0.25" steps="55002"/></proof>
  <proof prover="11"><result status="valid" time="0.10" steps="286270"/></proof>
  </goal>
  <goal name="euler_sieve&#39;vc.146" expl="integer overflow" proved="true">
  <proof prover="9"><result status="valid" time="0.26" steps="277"/></proof>
  <proof prover="10"><result status="valid" time="0.28" steps="61103"/></proof>
  <proof prover="11"><result status="valid" time="0.10" steps="311108"/></proof>
  </goal>
  <goal name="euler_sieve&#39;vc.147" expl="index in array bounds" proved="true">
  <proof prover="9"><result status="valid" time="0.06" steps="82"/></proof>
  <proof prover="10"><result status="valid" time="0.24" steps="55072"/></proof>
  <proof prover="11"><result status="valid" time="0.09" steps="271292"/></proof>
  </goal>
  <goal name="euler_sieve&#39;vc.148" expl="index in array bounds" proved="true">
  <proof prover="9"><result status="valid" time="0.07" steps="191"/></proof>
  <proof prover="10"><result status="valid" time="0.24" steps="55363"/></proof>
  <proof prover="11"><result status="valid" time="0.10" steps="300913"/></proof>
  </goal>
  <goal name="euler_sieve&#39;vc.149" expl="precondition" proved="true">
  <proof prover="9"><result status="valid" time="0.06" steps="197"/></proof>
  <proof prover="10"><result status="valid" time="0.24" steps="55514"/></proof>
  <proof prover="11"><result status="valid" time="0.10" steps="292323"/></proof>
  </goal>
  <goal name="euler_sieve&#39;vc.150" expl="precondition" proved="true">
  <proof prover="9"><result status="valid" time="0.62" steps="995"/></proof>
  <proof prover="10"><result status="valid" time="0.32" steps="64587"/></proof>
  </goal>
  <goal name="euler_sieve&#39;vc.151" expl="assertion" proved="true">
  <transf name="split_vc" proved="true" >
   <goal name="euler_sieve&#39;vc.151.0" expl="assertion" proved="true">
   <transf name="unfold" proved="true" arg1="inv_count" arg2="in" arg3="LoopInvariant5">
    <goal name="euler_sieve&#39;vc.151.0.0" expl="assertion" proved="true">
    <transf name="instantiate" proved="true" arg1="LoopInvariant5" arg2="(int63&#39;int p)">
     <goal name="euler_sieve&#39;vc.151.0.0.0" expl="assertion" proved="true">
     <transf name="instantiate" proved="true" arg1="LoopInvariant5" arg2="(int63&#39;int next)">
      <goal name="euler_sieve&#39;vc.151.0.0.0.0" expl="assertion" proved="true">
      <proof prover="10"><result status="valid" time="0.33" steps="76992"/></proof>
      </goal>
     </transf>
     </goal>
    </transf>
    </goal>
   </transf>
   </goal>
  </transf>
  </goal>
  <goal name="euler_sieve&#39;vc.152" expl="assertion" proved="true">
  <transf name="split_vc" proved="true" >
   <goal name="euler_sieve&#39;vc.152.0" expl="assertion" proved="true">
   <proof prover="9"><result status="valid" time="0.62" steps="838"/></proof>
   <proof prover="10"><result status="valid" time="0.28" steps="62008"/></proof>
   <proof prover="11"><result status="valid" time="0.18" steps="528033"/></proof>
   </goal>
   <goal name="euler_sieve&#39;vc.152.1" expl="assertion" proved="true">
   <proof prover="9"><result status="valid" time="1.06" steps="1148"/></proof>
   <proof prover="10"><result status="valid" time="0.36" steps="73643"/></proof>
   </goal>
   <goal name="euler_sieve&#39;vc.152.2" expl="assertion" proved="true">
   <proof prover="9"><result status="valid" time="0.29" steps="321"/></proof>
   <proof prover="10"><result status="valid" time="0.28" steps="61274"/></proof>
   <proof prover="11"><result status="valid" time="0.12" steps="358157"/></proof>
   </goal>
  </transf>
  </goal>
  <goal name="euler_sieve&#39;vc.153" expl="precondition" proved="true">
  <proof prover="9"><result status="valid" time="0.03" steps="92"/></proof>
  <proof prover="10"><result status="valid" time="0.19" steps="50272"/></proof>
  <proof prover="11"><result status="valid" time="0.08" steps="247085"/></proof>
  </goal>
  <goal name="euler_sieve&#39;vc.154" expl="precondition" proved="true">
  <proof prover="10"><result status="valid" time="3.30" steps="326454"/></proof>
  <proof prover="11"><result status="valid" time="0.14" steps="401875"/></proof>
  </goal>
  <goal name="euler_sieve&#39;vc.155" expl="precondition" proved="true">
  <proof prover="9"><result status="valid" time="1.03" steps="422"/></proof>
  <proof prover="10"><result status="valid" time="0.39" steps="76211"/></proof>
  </goal>
  <goal name="euler_sieve&#39;vc.156" expl="precondition" proved="true">
  <proof prover="9"><result status="valid" time="0.08" steps="95"/></proof>
  <proof prover="10"><result status="valid" time="0.25" steps="57215"/></proof>
  <proof prover="11"><result status="valid" time="0.10" steps="302592"/></proof>
  </goal>
  <goal name="euler_sieve&#39;vc.157" expl="precondition" proved="true">
  <proof prover="9"><result status="valid" time="0.10" steps="97"/></proof>
  <proof prover="10"><result status="valid" time="0.36" steps="74914"/></proof>
  </goal>
  <goal name="euler_sieve&#39;vc.158" expl="precondition" proved="true">
  <proof prover="9"><result status="valid" time="0.13" steps="100"/></proof>
  <proof prover="10"><result status="valid" time="0.42" steps="81503"/></proof>
  </goal>
  <goal name="euler_sieve&#39;vc.159" expl="assertion" proved="true">
  <proof prover="9"><result status="valid" time="0.33" steps="357"/></proof>
  <proof prover="10"><result status="valid" time="0.29" steps="62570"/></proof>
  <proof prover="11"><result status="valid" time="0.19" steps="542149"/></proof>
  </goal>
  <goal name="euler_sieve&#39;vc.160" expl="assertion" proved="true">
  <proof prover="9"><result status="valid" time="0.56" steps="745"/></proof>
  </goal>
  <goal name="euler_sieve&#39;vc.161" expl="loop variant decrease" proved="true">
  <proof prover="9"><result status="valid" time="0.08" steps="99"/></proof>
  <proof prover="10"><result status="valid" time="0.30" steps="64413"/></proof>
  <proof prover="11"><result status="valid" time="0.13" steps="370788"/></proof>
  </goal>
  <goal name="euler_sieve&#39;vc.162" expl="loop invariant preservation" proved="true">
  <proof prover="9"><result status="valid" time="0.04" steps="96"/></proof>
  <proof prover="10"><result status="valid" time="0.13" steps="48221"/></proof>
  <proof prover="11"><result status="valid" time="0.03" steps="26666"/></proof>
  </goal>
  <goal name="euler_sieve&#39;vc.163" expl="loop invariant preservation" proved="true">
  <proof prover="9"><result status="valid" time="0.04" steps="96"/></proof>
  <proof prover="10"><result status="valid" time="0.14" steps="48237"/></proof>
  <proof prover="11"><result status="valid" time="0.02" steps="26675"/></proof>
  </goal>
  <goal name="euler_sieve&#39;vc.164" expl="loop invariant preservation" proved="true">
  <proof prover="9"><result status="valid" time="0.04" steps="98"/></proof>
  <proof prover="10"><result status="valid" time="0.19" steps="51256"/></proof>
  <proof prover="11"><result status="valid" time="0.09" steps="251578"/></proof>
  </goal>
  <goal name="euler_sieve&#39;vc.165" expl="loop invariant preservation" proved="true">
  <proof prover="9"><result status="valid" time="0.04" steps="99"/></proof>
  <proof prover="10"><result status="valid" time="0.14" steps="48272"/></proof>
  <proof prover="11"><result status="valid" time="0.02" steps="15710"/></proof>
  </goal>
  <goal name="euler_sieve&#39;vc.166" expl="loop invariant preservation" proved="true">
  <transf name="inline_goal" proved="true" >
   <goal name="euler_sieve&#39;vc.166.0" expl="loop invariant preservation" proved="true">
   <transf name="split_vc" proved="true" >
    <goal name="euler_sieve&#39;vc.166.0.0" expl="loop invariant preservation" proved="true">
    <transf name="case" proved="true" arg1="(i &lt;&gt; p)">
     <goal name="euler_sieve&#39;vc.166.0.0.0" expl="true case (loop invariant preservation)" proved="true">
     <proof prover="9"><result status="valid" time="0.92" steps="369"/></proof>
     <proof prover="10"><result status="valid" time="0.30" steps="65030"/></proof>
     </goal>
     <goal name="euler_sieve&#39;vc.166.0.0.1" expl="false case (loop invariant preservation)" proved="true">
     <proof prover="9"><result status="valid" time="1.25" steps="368"/></proof>
     <proof prover="10"><result status="valid" time="0.30" steps="64505"/></proof>
     <proof prover="11"><result status="valid" time="0.51" steps="1142427"/></proof>
     </goal>
    </transf>
    </goal>
    <goal name="euler_sieve&#39;vc.166.0.1" expl="loop invariant preservation" proved="true">
    <transf name="case" proved="true" arg1="(i &lt;&gt; p)">
     <goal name="euler_sieve&#39;vc.166.0.1.0" expl="true case (loop invariant preservation)" proved="true">
     <proof prover="9"><result status="valid" time="0.64" steps="364"/></proof>
     <proof prover="10"><result status="valid" time="0.30" steps="65045"/></proof>
     <proof prover="11"><result status="valid" time="0.20" steps="564673"/></proof>
     </goal>
     <goal name="euler_sieve&#39;vc.166.0.1.1" expl="false case (loop invariant preservation)" proved="true">
     <proof prover="9"><result status="valid" time="0.68" steps="375"/></proof>
     <proof prover="10"><result status="valid" time="0.28" steps="64280"/></proof>
     <proof prover="11"><result status="valid" time="0.12" steps="384707"/></proof>
     </goal>
    </transf>
    </goal>
    <goal name="euler_sieve&#39;vc.166.0.2" expl="loop invariant preservation" proved="true">
    <proof prover="9"><result status="valid" time="1.25" steps="1154"/></proof>
    <proof prover="10"><result status="valid" time="0.28" steps="65562"/></proof>
    </goal>
    <goal name="euler_sieve&#39;vc.166.0.3" expl="loop invariant preservation" proved="true">
    <proof prover="9"><result status="valid" time="0.40" steps="341"/></proof>
    <proof prover="10"><result status="valid" time="0.30" steps="65411"/></proof>
    <proof prover="11"><result status="valid" time="0.12" steps="363789"/></proof>
    </goal>
    <goal name="euler_sieve&#39;vc.166.0.4" expl="loop invariant preservation" proved="true">
    <proof prover="9"><result status="valid" time="0.91" steps="369"/></proof>
    <proof prover="10"><result status="valid" time="0.38" steps="70941"/></proof>
    </goal>
    <goal name="euler_sieve&#39;vc.166.0.5" expl="loop invariant preservation" proved="true">
    <transf name="case" proved="true" arg1="(i &lt;&gt; p)">
     <goal name="euler_sieve&#39;vc.166.0.5.0" expl="true case (loop invariant preservation)" proved="true">
     <proof prover="9" timelimit="20"><result status="valid" time="8.76" steps="5018"/></proof>
     </goal>
     <goal name="euler_sieve&#39;vc.166.0.5.1" expl="false case (loop invariant preservation)" proved="true">
     <proof prover="9"><result status="valid" time="1.18" steps="1288"/></proof>
     <proof prover="10"><result status="valid" time="0.32" steps="67035"/></proof>
     </goal>
    </transf>
    </goal>
   </transf>
   </goal>
  </transf>
  </goal>
  <goal name="euler_sieve&#39;vc.167" expl="loop invariant preservation" proved="true">
  <proof prover="10"><result status="valid" time="0.34" steps="69929"/></proof>
  </goal>
  <goal name="euler_sieve&#39;vc.168" expl="loop invariant preservation" proved="true">
<<<<<<< HEAD
  <proof prover="9"><result status="valid" time="1.81" steps="2022"/></proof>
  <proof prover="10"><result status="valid" time="0.41" steps="78801"/></proof>
=======
  <proof prover="9"><result status="valid" time="1.82" steps="2022"/></proof>
  <proof prover="10"><result status="valid" time="0.41" steps="79974"/></proof>
>>>>>>> 92c89c24
  </goal>
  <goal name="euler_sieve&#39;vc.169" expl="loop invariant preservation" proved="true">
  <proof prover="9"><result status="valid" time="0.24" steps="578"/></proof>
  <proof prover="10"><result status="valid" time="0.33" steps="67093"/></proof>
  </goal>
  <goal name="euler_sieve&#39;vc.170" expl="loop invariant preservation" proved="true">
  <proof prover="9"><result status="valid" time="1.05" steps="830"/></proof>
  <proof prover="10"><result status="valid" time="0.30" steps="66983"/></proof>
  </goal>
  <goal name="euler_sieve&#39;vc.171" expl="loop invariant preservation" proved="true">
  <proof prover="10"><result status="valid" time="0.92" steps="149295"/></proof>
  </goal>
  <goal name="euler_sieve&#39;vc.172" expl="integer overflow" proved="true">
  <proof prover="9"><result status="valid" time="0.05" steps="78"/></proof>
  <proof prover="10"><result status="valid" time="0.18" steps="49225"/></proof>
  <proof prover="11"><result status="valid" time="0.09" steps="260255"/></proof>
  </goal>
  <goal name="euler_sieve&#39;vc.173" expl="integer overflow" proved="true">
  <proof prover="9"><result status="valid" time="0.05" steps="80"/></proof>
  <proof prover="10"><result status="valid" time="0.24" steps="54492"/></proof>
  <proof prover="11"><result status="valid" time="0.08" steps="263829"/></proof>
  </goal>
  <goal name="euler_sieve&#39;vc.174" expl="index in array bounds" proved="true">
  <proof prover="9"><result status="valid" time="0.06" steps="82"/></proof>
  <proof prover="10"><result status="valid" time="0.25" steps="55085"/></proof>
  <proof prover="11"><result status="valid" time="0.09" steps="273817"/></proof>
  </goal>
  <goal name="euler_sieve&#39;vc.175" expl="precondition" proved="true">
  <proof prover="9"><result status="valid" time="0.07" steps="199"/></proof>
  <proof prover="10"><result status="valid" time="0.24" steps="55412"/></proof>
  <proof prover="11"><result status="valid" time="0.10" steps="287758"/></proof>
  </goal>
  <goal name="euler_sieve&#39;vc.176" expl="precondition" proved="true">
  <proof prover="9"><result status="valid" time="0.04" steps="89"/></proof>
  </goal>
  <goal name="euler_sieve&#39;vc.177" expl="integer overflow" proved="true">
  <proof prover="9"><result status="valid" time="0.06" steps="86"/></proof>
  <proof prover="10"><result status="valid" time="0.23" steps="55613"/></proof>
  <proof prover="11"><result status="valid" time="0.08" steps="275666"/></proof>
  </goal>
  <goal name="euler_sieve&#39;vc.178" expl="assertion" proved="true">
  <proof prover="9"><result status="valid" time="0.24" steps="372"/></proof>
  <proof prover="10"><result status="valid" time="0.24" steps="56048"/></proof>
  <proof prover="11"><result status="valid" time="0.11" steps="304692"/></proof>
  </goal>
  <goal name="euler_sieve&#39;vc.179" expl="loop variant decrease" proved="true">
  <proof prover="9"><result status="valid" time="0.41" steps="723"/></proof>
  <proof prover="10"><result status="valid" time="0.34" steps="70796"/></proof>
  <proof prover="11"><result status="valid" time="0.10" steps="310768"/></proof>
  </goal>
  <goal name="euler_sieve&#39;vc.180" expl="loop invariant preservation" proved="true">
  <proof prover="9"><result status="valid" time="0.21" steps="318"/></proof>
  <proof prover="10"><result status="valid" time="0.32" steps="69595"/></proof>
  <proof prover="11"><result status="valid" time="0.10" steps="302762"/></proof>
  </goal>
  <goal name="euler_sieve&#39;vc.181" expl="loop invariant preservation" proved="true">
  <proof prover="9"><result status="valid" time="0.27" steps="318"/></proof>
  <proof prover="10"><result status="valid" time="0.36" steps="72930"/></proof>
  <proof prover="11"><result status="valid" time="0.11" steps="312070"/></proof>
  </goal>
  <goal name="euler_sieve&#39;vc.182" expl="loop invariant preservation" proved="true">
  <proof prover="9"><result status="valid" time="0.09" steps="308"/></proof>
  <proof prover="10"><result status="valid" time="0.23" steps="56238"/></proof>
  <proof prover="11"><result status="valid" time="0.10" steps="296885"/></proof>
  </goal>
  <goal name="euler_sieve&#39;vc.183" expl="loop invariant preservation" proved="true">
  <proof prover="9"><result status="valid" time="0.07" steps="100"/></proof>
  <proof prover="10"><result status="valid" time="0.25" steps="56678"/></proof>
  <proof prover="11"><result status="valid" time="0.10" steps="298529"/></proof>
  </goal>
  <goal name="euler_sieve&#39;vc.184" expl="loop invariant preservation" proved="true">
  <transf name="inline_goal" proved="true" >
   <goal name="euler_sieve&#39;vc.184.0" expl="loop invariant preservation" proved="true">
   <transf name="split_vc" proved="true" >
    <goal name="euler_sieve&#39;vc.184.0.0" expl="loop invariant preservation" proved="true">
<<<<<<< HEAD
    <proof prover="9"><result status="valid" time="2.52" steps="1047"/></proof>
    <proof prover="10"><result status="valid" time="0.30" steps="65822"/></proof>
    <proof prover="11"><result status="valid" time="0.14" steps="379273"/></proof>
=======
    <proof prover="9"><result status="valid" time="2.14" steps="1047"/></proof>
    <proof prover="10"><result status="valid" time="0.30" steps="66794"/></proof>
    <proof prover="11"><result status="valid" time="0.14" steps="386765"/></proof>
>>>>>>> 92c89c24
    </goal>
    <goal name="euler_sieve&#39;vc.184.0.1" expl="loop invariant preservation" proved="true">
    <proof prover="9"><result status="valid" time="3.41" steps="1880"/></proof>
    <proof prover="10"><result status="valid" time="0.29" steps="65000"/></proof>
    <proof prover="11"><result status="valid" time="0.12" steps="380249"/></proof>
    </goal>
    <goal name="euler_sieve&#39;vc.184.0.2" expl="loop invariant preservation" proved="true">
    <proof prover="9"><result status="valid" time="0.44" steps="664"/></proof>
    <proof prover="10"><result status="valid" time="0.30" steps="65716"/></proof>
    <proof prover="11"><result status="valid" time="0.11" steps="320504"/></proof>
    </goal>
    <goal name="euler_sieve&#39;vc.184.0.3" expl="loop invariant preservation" proved="true">
    <proof prover="9"><result status="valid" time="0.34" steps="435"/></proof>
    <proof prover="10"><result status="valid" time="0.30" steps="64749"/></proof>
    <proof prover="11"><result status="valid" time="0.12" steps="319196"/></proof>
    </goal>
    <goal name="euler_sieve&#39;vc.184.0.4" expl="loop invariant preservation" proved="true">
    <transf name="unfold" proved="true" arg1="inv_count" arg2="in" arg3="LoopInvariant7">
     <goal name="euler_sieve&#39;vc.184.0.4.0" expl="loop invariant preservation" proved="true">
     <transf name="split_premise_right" proved="true" >
      <goal name="euler_sieve&#39;vc.184.0.4.0.0" expl="loop invariant preservation" proved="true">
      <transf name="assert" proved="true" arg1="(t_arr[cnt1 &lt;- ((2 * p1) + 1)][i] = t_arr[i])">
       <goal name="euler_sieve&#39;vc.184.0.4.0.0.0" expl="asserted formula" proved="true">
       <proof prover="10"><result status="valid" time="0.36" steps="74562"/></proof>
       </goal>
       <goal name="euler_sieve&#39;vc.184.0.4.0.0.1" expl="loop invariant preservation" proved="true">
       <transf name="instantiate" proved="true" arg1="LoopInvariant9" arg2="i">
        <goal name="euler_sieve&#39;vc.184.0.4.0.0.1.0" expl="loop invariant preservation" proved="true">
        <transf name="assert" proved="true" arg1="(cnt1 &lt;= i &lt; length t_arr1)">
         <goal name="euler_sieve&#39;vc.184.0.4.0.0.1.0.0" expl="asserted formula" proved="true">
         <proof prover="9"><result status="valid" time="0.11" steps="95"/></proof>
         <proof prover="10"><result status="valid" time="0.23" steps="56905"/></proof>
         <proof prover="11"><result status="valid" time="0.12" steps="353659"/></proof>
         </goal>
         <goal name="euler_sieve&#39;vc.184.0.4.0.0.1.0.1" expl="loop invariant preservation" proved="true">
         <proof prover="9"><result status="valid" time="5.28" steps="3495"/></proof>
         </goal>
        </transf>
        </goal>
       </transf>
       </goal>
      </transf>
      </goal>
     </transf>
     </goal>
    </transf>
    </goal>
    <goal name="euler_sieve&#39;vc.184.0.5" expl="loop invariant preservation" proved="true">
    <proof prover="11"><result status="valid" time="0.16" steps="460381"/></proof>
    </goal>
   </transf>
   </goal>
  </transf>
  </goal>
  <goal name="euler_sieve&#39;vc.185" expl="loop invariant preservation" proved="true">
  <transf name="inline_goal" proved="true" >
   <goal name="euler_sieve&#39;vc.185.0" expl="loop invariant preservation" proved="true">
   <transf name="introduce_premises" proved="true" >
    <goal name="euler_sieve&#39;vc.185.0.0" expl="loop invariant preservation" proved="true">
    <transf name="split_all_full" proved="true" >
     <goal name="euler_sieve&#39;vc.185.0.0.0" expl="loop invariant preservation" proved="true">
     <transf name="case" proved="true" arg1="(j = cnt1)">
      <goal name="euler_sieve&#39;vc.185.0.0.0.0" expl="true case (loop invariant preservation)" proved="true">
      <proof prover="10"><result status="valid" time="0.26" steps="71879"/></proof>
      </goal>
      <goal name="euler_sieve&#39;vc.185.0.0.0.1" expl="false case (loop invariant preservation)" proved="true">
      <proof prover="9"><result status="valid" time="0.22" steps="473"/></proof>
      <proof prover="10"><result status="valid" time="0.41" steps="73636"/></proof>
      </goal>
     </transf>
     </goal>
    </transf>
    </goal>
   </transf>
   </goal>
  </transf>
  </goal>
  <goal name="euler_sieve&#39;vc.186" expl="loop invariant preservation" proved="true">
  <transf name="inline_goal" proved="true" >
   <goal name="euler_sieve&#39;vc.186.0" expl="loop invariant preservation" proved="true">
   <transf name="split_vc" proved="true" >
    <goal name="euler_sieve&#39;vc.186.0.0" expl="loop invariant preservation" proved="true">
    <transf name="unfold" proved="true" arg1="all_inf_or_eq" arg2="in" arg3="LoopInvariant7">
     <goal name="euler_sieve&#39;vc.186.0.0.0" expl="loop invariant preservation" proved="true">
     <transf name="instantiate" proved="true" arg1="LoopInvariant7" arg2="i">
      <goal name="euler_sieve&#39;vc.186.0.0.0.0" expl="loop invariant preservation" proved="true">
      <transf name="unfold" proved="true" arg1="inv_count" arg2="in" arg3="LoopInvariant1">
       <goal name="euler_sieve&#39;vc.186.0.0.0.0.0" expl="loop invariant preservation" proved="true">
       <transf name="split_premise_right" proved="true" >
        <goal name="euler_sieve&#39;vc.186.0.0.0.0.0.0" expl="loop invariant preservation" proved="true">
        <transf name="instantiate" proved="true" arg1="LoopInvariant6" arg2="(int63&#39;int p1)">
         <goal name="euler_sieve&#39;vc.186.0.0.0.0.0.0.0" expl="loop invariant preservation" proved="true">
         <proof prover="10"><result status="valid" time="0.66" steps="96301"/></proof>
         </goal>
        </transf>
        </goal>
       </transf>
       </goal>
      </transf>
      </goal>
     </transf>
     </goal>
    </transf>
    </goal>
   </transf>
   </goal>
  </transf>
  </goal>
  <goal name="euler_sieve&#39;vc.187" expl="loop invariant preservation" proved="true">
  <proof prover="9"><result status="valid" time="0.20" steps="663"/></proof>
  <proof prover="10"><result status="valid" time="0.30" steps="66769"/></proof>
  </goal>
  <goal name="euler_sieve&#39;vc.188" expl="loop invariant preservation" proved="true">
  <transf name="instantiate" proved="true" arg1="LoopInvariant9" arg2="i">
   <goal name="euler_sieve&#39;vc.188.0" expl="loop invariant preservation" proved="true">
   <proof prover="9"><result status="valid" time="1.72" steps="1727"/></proof>
   </goal>
  </transf>
  </goal>
  <goal name="euler_sieve&#39;vc.189" expl="loop invariant preservation" proved="true">
  <transf name="case" proved="true" arg1="(i &lt; 2 * p1 + 1)">
   <goal name="euler_sieve&#39;vc.189.0" expl="true case (loop invariant preservation)" proved="true">
   <transf name="instantiate" proved="true" arg1="LoopInvariant9" arg2="i">
    <goal name="euler_sieve&#39;vc.189.0.0" expl="true case (loop invariant preservation)" proved="true">
    <proof prover="9"><result status="valid" time="0.53" steps="752"/></proof>
    <proof prover="10"><result status="valid" time="0.30" steps="67281"/></proof>
    </goal>
   </transf>
   </goal>
   <goal name="euler_sieve&#39;vc.189.1" expl="false case (loop invariant preservation)" proved="true">
   <transf name="case" proved="true" arg1="(i = 2 * p1 + 1)">
    <goal name="euler_sieve&#39;vc.189.1.0" expl="false case (true case. loop invariant preservation)" proved="true">
    <proof prover="10"><result status="valid" time="0.33" steps="68501"/></proof>
    <proof prover="11"><result status="valid" time="0.29" steps="788747"/></proof>
    </goal>
    <goal name="euler_sieve&#39;vc.189.1.1" expl="false case (loop invariant preservation)" proved="true">
    <proof prover="9"><result status="valid" time="2.26" steps="1184"/></proof>
    </goal>
   </transf>
   </goal>
  </transf>
  </goal>
  <goal name="euler_sieve&#39;vc.190" expl="integer overflow" proved="true">
  <proof prover="9"><result status="valid" time="0.04" steps="72"/></proof>
  <proof prover="10"><result status="valid" time="0.19" steps="49136"/></proof>
  <proof prover="11"><result status="valid" time="0.09" steps="247145"/></proof>
  </goal>
  <goal name="euler_sieve&#39;vc.191" expl="integer overflow" proved="true">
  <proof prover="9"><result status="valid" time="0.05" steps="74"/></proof>
  <proof prover="10"><result status="valid" time="0.24" steps="54315"/></proof>
  <proof prover="11"><result status="valid" time="0.09" steps="250384"/></proof>
  </goal>
  <goal name="euler_sieve&#39;vc.192" expl="index in array bounds" proved="true">
  <proof prover="9"><result status="valid" time="0.06" steps="76"/></proof>
  <proof prover="10"><result status="valid" time="0.24" steps="54882"/></proof>
  <proof prover="11"><result status="valid" time="0.09" steps="273112"/></proof>
  </goal>
  <goal name="euler_sieve&#39;vc.193" expl="precondition" proved="true">
  <proof prover="9"><result status="valid" time="0.06" steps="188"/></proof>
  <proof prover="10"><result status="valid" time="0.24" steps="55232"/></proof>
  <proof prover="11"><result status="valid" time="0.08" steps="279857"/></proof>
  </goal>
  <goal name="euler_sieve&#39;vc.194" expl="precondition" proved="true">
  <proof prover="9"><result status="valid" time="0.03" steps="79"/></proof>
  <proof prover="10"><result status="valid" time="0.28" steps="61528"/></proof>
  </goal>
  <goal name="euler_sieve&#39;vc.195" expl="integer overflow" proved="true">
  <proof prover="9"><result status="valid" time="0.05" steps="80"/></proof>
  <proof prover="10"><result status="valid" time="0.26" steps="55345"/></proof>
  <proof prover="11"><result status="valid" time="0.09" steps="261174"/></proof>
  </goal>
  <goal name="euler_sieve&#39;vc.196" expl="integer overflow" proved="true">
  <proof prover="9"><result status="valid" time="0.06" steps="82"/></proof>
  <proof prover="10"><result status="valid" time="0.24" steps="55382"/></proof>
  <proof prover="11"><result status="valid" time="0.09" steps="262145"/></proof>
  </goal>
  <goal name="euler_sieve&#39;vc.197" expl="assertion" proved="true">
  <proof prover="9"><result status="valid" time="0.16" steps="331"/></proof>
  <proof prover="10"><result status="valid" time="0.24" steps="55778"/></proof>
  <proof prover="11"><result status="valid" time="0.10" steps="293193"/></proof>
  </goal>
  <goal name="euler_sieve&#39;vc.198" expl="loop variant decrease" proved="true">
  <proof prover="9"><result status="valid" time="0.06" steps="85"/></proof>
  <proof prover="10"><result status="valid" time="0.26" steps="58843"/></proof>
  <proof prover="11"><result status="valid" time="0.10" steps="282673"/></proof>
  </goal>
  <goal name="euler_sieve&#39;vc.199" expl="loop invariant preservation" proved="true">
  <proof prover="9"><result status="valid" time="0.03" steps="78"/></proof>
  <proof prover="10"><result status="valid" time="0.18" steps="50086"/></proof>
  <proof prover="11"><result status="valid" time="0.08" steps="239598"/></proof>
  </goal>
  <goal name="euler_sieve&#39;vc.200" expl="loop invariant preservation" proved="true">
  <proof prover="9"><result status="valid" time="0.06" steps="86"/></proof>
  <proof prover="10"><result status="valid" time="0.24" steps="55652"/></proof>
  <proof prover="11"><result status="valid" time="0.10" steps="284079"/></proof>
  </goal>
  <goal name="euler_sieve&#39;vc.201" expl="loop invariant preservation" proved="true">
  <proof prover="9"><result status="valid" time="0.07" steps="91"/></proof>
  <proof prover="10"><result status="valid" time="0.25" steps="55901"/></proof>
  <proof prover="11"><result status="valid" time="0.10" steps="281861"/></proof>
  </goal>
  <goal name="euler_sieve&#39;vc.202" expl="loop invariant preservation" proved="true">
  <proof prover="9"><result status="valid" time="0.06" steps="93"/></proof>
  <proof prover="10"><result status="valid" time="0.25" steps="56198"/></proof>
  <proof prover="11"><result status="valid" time="0.10" steps="285511"/></proof>
  </goal>
  <goal name="euler_sieve&#39;vc.203" expl="loop invariant preservation" proved="true">
  <transf name="inline_goal" proved="true" >
   <goal name="euler_sieve&#39;vc.203.0" expl="loop invariant preservation" proved="true">
   <transf name="split_vc" proved="true" >
    <goal name="euler_sieve&#39;vc.203.0.0" expl="loop invariant preservation" proved="true">
    <proof prover="10"><result status="valid" time="0.30" steps="66711"/></proof>
    <proof prover="11"><result status="valid" time="0.12" steps="357116"/></proof>
    </goal>
    <goal name="euler_sieve&#39;vc.203.0.1" expl="loop invariant preservation" proved="true">
    <proof prover="9"><result status="valid" time="1.23" steps="986"/></proof>
    <proof prover="10"><result status="valid" time="0.32" steps="65801"/></proof>
    <proof prover="11"><result status="valid" time="0.12" steps="358029"/></proof>
    </goal>
    <goal name="euler_sieve&#39;vc.203.0.2" expl="loop invariant preservation" proved="true">
    <proof prover="9"><result status="valid" time="0.52" steps="897"/></proof>
    <proof prover="10"><result status="valid" time="0.30" steps="66606"/></proof>
    <proof prover="11"><result status="valid" time="0.10" steps="309063"/></proof>
    </goal>
    <goal name="euler_sieve&#39;vc.203.0.3" expl="loop invariant preservation" proved="true">
    <proof prover="9"><result status="valid" time="0.28" steps="330"/></proof>
    <proof prover="10"><result status="valid" time="0.30" steps="65760"/></proof>
    <proof prover="11"><result status="valid" time="0.11" steps="307830"/></proof>
    </goal>
    <goal name="euler_sieve&#39;vc.203.0.4" expl="loop invariant preservation" proved="true">
    <transf name="unfold" proved="true" arg1="inv_count" arg2="in" arg3="LoopInvariant7">
     <goal name="euler_sieve&#39;vc.203.0.4.0" expl="loop invariant preservation" proved="true">
     <transf name="split_premise_right" proved="true" >
      <goal name="euler_sieve&#39;vc.203.0.4.0.0" expl="loop invariant preservation" proved="true">
      <transf name="assert" proved="true" arg1="(t_arr[cnt1 &lt;- ((2 * p1) + 1)][i] = t_arr[i])">
       <goal name="euler_sieve&#39;vc.203.0.4.0.0.0" expl="asserted formula" proved="true">
       <proof prover="10"><result status="valid" time="0.37" steps="74829"/></proof>
       </goal>
       <goal name="euler_sieve&#39;vc.203.0.4.0.0.1" expl="loop invariant preservation" proved="true">
       <transf name="instantiate" proved="true" arg1="LoopInvariant9" arg2="i">
        <goal name="euler_sieve&#39;vc.203.0.4.0.0.1.0" expl="loop invariant preservation" proved="true">
        <transf name="assert" proved="true" arg1="(cnt1 &lt;= i &lt; length t_arr1)">
         <goal name="euler_sieve&#39;vc.203.0.4.0.0.1.0.0" expl="asserted formula" proved="true">
         <proof prover="9"><result status="valid" time="0.10" steps="88"/></proof>
         <proof prover="10"><result status="valid" time="0.23" steps="56827"/></proof>
         <proof prover="11"><result status="valid" time="0.12" steps="345744"/></proof>
         </goal>
         <goal name="euler_sieve&#39;vc.203.0.4.0.0.1.0.1" expl="loop invariant preservation" proved="true">
         <proof prover="8"><result status="valid" time="1.90"/></proof>
         <transf name="remove" proved="true" arg1="zero1,one1,(-),(&gt;),(&lt;=),(&gt;=),abs,int63&#39;maxInt,int63&#39;minInt,min_int63,max_int63,to_int,in_bounds,zero,one,even,odd,divides,prime,([]),singleton,cons,snoc,(++),exchange,inv_nexts,all_eliminated_marked,all_eliminated_marked_partial,not_marked_impl_next_not_marked,is_copy,not_marked_impl_next_not_marked_partial,all_primes,all_multiples_marked,previously_marked_multiples,only_multiples_marked,prime_multiples_marked,inv_remove_products,ordered,all_inf_or_eq,inv_count,Assoc1,Unit_def_l,Unit_def_r,Inv_def_l,Inv_def_r,Comm1,Assoc,Mul_distr_l,Mul_distr_r,Comm,Unitary,NonTrivialRing,Refl,Trans,Antisymm,Total,ZeroLessOne,CompatOrderAdd,CompatOrderMult,Abs_pos,Div_mod,Div_unique,Mod_1,Div_1,Div_inf,Div_inf_neg,Mod_0,Div_1_left,Div_minus1_left,Mod_1_left,Mod_minus1_left,Div_mult,Mod_mult,Div_mod1,Div_sign_pos,Div_sign_neg,Mod_sign_pos,Mod_sign_neg,Rounds_toward_zero,Div_11,Mod_11,Div_inf1,Mod_inf,Div_mult1,Mod_mult1,to_int_in_bounds,extensionality,max_int&#39;def,min_int&#39;def,even_or_odd,even_not_odd,odd_not_even,even_odd,odd_even,even_even,odd_odd,even_2k,odd_2k1,divides_refl,divides_1_n,divides_0,divides_left,divides_right,divides_oppr,divides_oppl,divides_oppr_rev,divides_oppl_rev,divides_plusr,divides_minusr,divides_multl,divides_multr,divides_factorl,divides_factorr,divides_n_1,divides_antisym,divides_trans,divides_bounds,mod_divides_euclidean,divides_mod_euclidean,mod_divides_computer,divides_mod_computer,not_prime_1,prime_2,prime_3,prime_divisors,small_divisors,even_prime,odd_prime,mult_croissance_locale,mult_croissance,comp_mult_2,div_croissance_locale1,div_croissance1,div_croissance_locale2,div_croissance2,sq_ineq,divides_div,divides_inf,not_prime_divider_limits,no_prod_impl_no_divider,not_prime_impl_divisor_under_sqrt,length_nonnegative,empty&#39;def,set&#39;def,([&lt;-])&#39;def,([..])&#39;def,([_..])&#39;def,([.._])&#39;def,exchange_set,conservation_all_eliminated_marked_on_marked_change,conservation_all_eliminated_marked_on_nexts_change,conservation_inv_arr_on_mark,conservation_inv_arr_on_jump,multiples_of_marked_are_marked,prev_and_new_impl_all_multiples_marked,conservation_only_multiples_marked,conservation_previously_marked_multiples,conservation_previously_marked_multiples_on_marked_change,conservation_not_marked_impl_next_not_marked,unchanged_other_elements,previously_marked_multiples_impl_prime,only_multiples_marked_impl_not_marked,H24,H23,Ensures16,Ensures15,Ensures14,Ensures13,H22,H21,Assert2,Assert1,H18,H17,Ensures10,H16,H15,H14,H13,H12,LoopInvariant15,LoopInvariant14,LoopInvariant7,LoopInvariant6,LoopInvariant3,LoopInvariant2,Ensures9,Ensures8,H11,Ensures7,Ensures6,H10,Ensures5,Ensures4,H9,H8,Ensures3,Ensures2,Ensures1,Ensures,LoopInvariant1,LoopInvariant,H20,H19,H7,H6,H5,H4,H2,(==)&#39;spec3,(==)&#39;spec2,(==)&#39;spec1,(==)&#39;spec,create&#39;spec1,create&#39;spec,set&#39;spec2,set&#39;spec1,set&#39;spec,singleton&#39;spec1,singleton&#39;spec,cons&#39;spec2,cons&#39;spec1,cons&#39;spec,snoc&#39;spec2,snoc&#39;spec1,snoc&#39;spec,([..])&#39;spec1,([..])&#39;spec,(++)&#39;spec2,(++)&#39;spec1,(++)&#39;spec,Abs_le2,Abs_le1,Abs_le,Div_bound3,Div_bound2,Mod_bound3,Mod_bound2,array63&#39;invariant3,array63&#39;invariant2,array63&#39;invariant1,array63&#39;invariant,Mod_bound1,Mod_bound,Div_bound1,Div_bound,divides&#39;spec1,divides&#39;spec,even_mod21,even_mod2,even_divides1,even_divides,odd_divides1,odd_divides,div_mult_11,div_mult_1,mult_borne_sous_exp1,mult_borne_sous_exp,t&#39;invariant22,t&#39;invariant21,t&#39;invariant20,t&#39;invariant19,t&#39;invariant18,t&#39;invariant17,t&#39;invariant16,t&#39;invariant15,t&#39;invariant14,t&#39;invariant13,t&#39;invariant12,t&#39;invariant11,t&#39;invariant10,t&#39;invariant9,t&#39;invariant8,t&#39;invariant7,t&#39;invariant6,t&#39;invariant5,t&#39;invariant4,t&#39;invariant3,t&#39;invariant2,t&#39;invariant1,t&#39;invariant,Ensures12,Ensures11,Assert4,Assert3,LoopInvariant13,LoopInvariant11,LoopInvariant10,LoopInvariant9,LoopInvariant8,LoopInvariant5,LoopInvariant4,h1">
          <goal name="euler_sieve&#39;vc.203.0.4.0.0.1.0.1.0" expl="loop invariant preservation" proved="true">
          <proof prover="8"><result status="valid" time="0.01"/></proof>
          <proof prover="9"><result status="valid" time="0.02" steps="30"/></proof>
          <proof prover="10"><result status="valid" time="0.03" steps="2175"/></proof>
          <proof prover="11"><result status="valid" time="0.02" steps="6571"/></proof>
          </goal>
         </transf>
         </goal>
        </transf>
        </goal>
       </transf>
       </goal>
      </transf>
      </goal>
     </transf>
     </goal>
    </transf>
    </goal>
    <goal name="euler_sieve&#39;vc.203.0.5" expl="loop invariant preservation" proved="true">
    <proof prover="11"><result status="valid" time="0.14" steps="401496"/></proof>
    </goal>
   </transf>
   </goal>
  </transf>
  </goal>
  <goal name="euler_sieve&#39;vc.204" expl="loop invariant preservation" proved="true">
  <transf name="inline_goal" proved="true" >
   <goal name="euler_sieve&#39;vc.204.0" expl="loop invariant preservation" proved="true">
   <transf name="split_vc" proved="true" >
    <goal name="euler_sieve&#39;vc.204.0.0" expl="loop invariant preservation" proved="true">
    <transf name="unfold" proved="true" arg1="ordered" arg2="in" arg3="LoopInvariant7">
     <goal name="euler_sieve&#39;vc.204.0.0.0" expl="loop invariant preservation" proved="true">
     <transf name="instantiate" proved="true" arg1="LoopInvariant7" arg2="i">
      <goal name="euler_sieve&#39;vc.204.0.0.0.0" expl="loop invariant preservation" proved="true">
      <transf name="instantiate" proved="true" arg1="Hinst" arg2="j">
       <goal name="euler_sieve&#39;vc.204.0.0.0.0.0" expl="loop invariant preservation" proved="true">
       <transf name="case" proved="true" arg1="(j = cnt1)">
        <goal name="euler_sieve&#39;vc.204.0.0.0.0.0.0" expl="true case (loop invariant preservation)" proved="true">
        <proof prover="9"><result status="valid" time="1.88" steps="2134"/></proof>
        <proof prover="10"><result status="valid" time="0.28" steps="66537"/></proof>
        </goal>
        <goal name="euler_sieve&#39;vc.204.0.0.0.0.0.1" expl="false case (loop invariant preservation)" proved="true">
        <proof prover="9"><result status="valid" time="0.14" steps="349"/></proof>
        <proof prover="10"><result status="valid" time="0.26" steps="58408"/></proof>
        </goal>
       </transf>
       </goal>
      </transf>
      </goal>
     </transf>
     </goal>
    </transf>
    </goal>
   </transf>
   </goal>
  </transf>
  </goal>
  <goal name="euler_sieve&#39;vc.205" expl="loop invariant preservation" proved="true">
  <transf name="inline_goal" proved="true" >
   <goal name="euler_sieve&#39;vc.205.0" expl="loop invariant preservation" proved="true">
   <transf name="split_vc" proved="true" >
    <goal name="euler_sieve&#39;vc.205.0.0" expl="loop invariant preservation" proved="true">
    <transf name="unfold" proved="true" arg1="all_inf_or_eq" arg2="in" arg3="LoopInvariant7">
     <goal name="euler_sieve&#39;vc.205.0.0.0" expl="loop invariant preservation" proved="true">
     <transf name="instantiate" proved="true" arg1="LoopInvariant7" arg2="i">
      <goal name="euler_sieve&#39;vc.205.0.0.0.0" expl="loop invariant preservation" proved="true">
      <transf name="case" proved="true" arg1="(i &lt; cnt1)">
       <goal name="euler_sieve&#39;vc.205.0.0.0.0.0" expl="true case (loop invariant preservation)" proved="true">
       <proof prover="9"><result status="valid" time="0.13" steps="414"/></proof>
       <proof prover="10"><result status="valid" time="0.26" steps="57799"/></proof>
       <proof prover="11"><result status="valid" time="0.14" steps="403878"/></proof>
       </goal>
       <goal name="euler_sieve&#39;vc.205.0.0.0.0.1" expl="false case (loop invariant preservation)" proved="true">
       <proof prover="9"><result status="valid" time="0.71" steps="1036"/></proof>
       <proof prover="10"><result status="valid" time="0.30" steps="66902"/></proof>
       </goal>
      </transf>
      </goal>
     </transf>
     </goal>
    </transf>
    </goal>
   </transf>
   </goal>
  </transf>
  </goal>
  <goal name="euler_sieve&#39;vc.206" expl="loop invariant preservation" proved="true">
  <proof prover="9"><result status="valid" time="0.18" steps="461"/></proof>
  <proof prover="10"><result status="valid" time="0.32" steps="67527"/></proof>
  </goal>
  <goal name="euler_sieve&#39;vc.207" expl="loop invariant preservation" proved="true">
  <proof prover="9"><result status="valid" time="2.47" steps="2302"/></proof>
  <proof prover="10"><result status="valid" time="0.50" steps="99692"/></proof>
  </goal>
  <goal name="euler_sieve&#39;vc.208" expl="loop invariant preservation" proved="true">
  <transf name="case" proved="true" arg1="(i &lt; 2 * p1 + 1)">
   <goal name="euler_sieve&#39;vc.208.0" expl="true case (loop invariant preservation)" proved="true">
   <transf name="instantiate" proved="true" arg1="LoopInvariant9" arg2="i">
    <goal name="euler_sieve&#39;vc.208.0.0" expl="true case (loop invariant preservation)" proved="true">
    <proof prover="9"><result status="valid" time="0.77" steps="1239"/></proof>
    <proof prover="10"><result status="valid" time="0.32" steps="69371"/></proof>
    </goal>
   </transf>
   </goal>
   <goal name="euler_sieve&#39;vc.208.1" expl="false case (loop invariant preservation)" proved="true">
   <transf name="case" proved="true" arg1="(i = 2 * p1 + 1)">
    <goal name="euler_sieve&#39;vc.208.1.0" expl="false case (true case. loop invariant preservation)" proved="true">
    <proof prover="10"><result status="valid" time="0.46" steps="91806"/></proof>
    <proof prover="11"><result status="valid" time="0.27" steps="723291"/></proof>
    </goal>
    <goal name="euler_sieve&#39;vc.208.1.1" expl="false case (loop invariant preservation)" proved="true">
    <proof prover="9"><result status="valid" time="2.86" steps="1395"/></proof>
    </goal>
   </transf>
   </goal>
  </transf>
  </goal>
  <goal name="euler_sieve&#39;vc.209" expl="precondition" proved="true">
  <proof prover="9"><result status="valid" time="0.04" steps="63"/></proof>
  <proof prover="10"><result status="valid" time="0.21" steps="54388"/></proof>
  <proof prover="11"><result status="valid" time="0.08" steps="245802"/></proof>
  </goal>
  <goal name="euler_sieve&#39;vc.210" expl="postcondition" proved="true">
  <proof prover="9"><result status="valid" time="0.21" steps="401"/></proof>
  <proof prover="10"><result status="valid" time="0.68" steps="116733"/></proof>
  </goal>
  <goal name="euler_sieve&#39;vc.211" expl="postcondition" proved="true">
  <proof prover="9"><result status="valid" time="1.13" steps="1288"/></proof>
  <proof prover="10"><result status="valid" time="0.88" steps="125563"/></proof>
  </goal>
  <goal name="euler_sieve&#39;vc.212" expl="postcondition" proved="true">
  <proof prover="9"><result status="valid" time="0.22" steps="261"/></proof>
  <proof prover="10"><result status="valid" time="0.28" steps="63851"/></proof>
  </goal>
  <goal name="euler_sieve&#39;vc.213" expl="postcondition" proved="true">
  <proof prover="10"><result status="valid" time="0.72" steps="125139"/></proof>
  </goal>
 </transf>
 </goal>
</theory>
</file>
</why3session><|MERGE_RESOLUTION|>--- conflicted
+++ resolved
@@ -1586,13 +1586,8 @@
     <proof prover="10"><result status="valid" time="0.16" steps="35205"/></proof>
     </goal>
     <goal name="conservation_inv_arr_on_mark&#39;vc.2.1.1" expl="false case (postcondition)" proved="true">
-<<<<<<< HEAD
-    <proof prover="9"><result status="valid" time="1.80" steps="722"/></proof>
-    <proof prover="10"><result status="valid" time="0.19" steps="40581"/></proof>
-=======
     <proof prover="9"><result status="valid" time="2.14" steps="722"/></proof>
     <proof prover="10"><result status="valid" time="0.19" steps="44169"/></proof>
->>>>>>> 92c89c24
     </goal>
    </transf>
    </goal>
@@ -1621,11 +1616,7 @@
   <proof prover="10"><result status="valid" time="0.16" steps="36467"/></proof>
   </goal>
   <goal name="conservation_inv_arr_on_jump&#39;vc.4" expl="postcondition" proved="true">
-<<<<<<< HEAD
-  <proof prover="9"><result status="valid" time="4.87" steps="2811"/></proof>
-=======
   <proof prover="9"><result status="valid" time="5.58" steps="2811"/></proof>
->>>>>>> 92c89c24
   </goal>
  </transf>
  </goal>
@@ -1647,75 +1638,6 @@
   <proof prover="11"><result status="valid" time="0.02" steps="9776"/></proof>
   </goal>
   <goal name="t&#39;vc.3" expl="precondition" proved="true">
-<<<<<<< HEAD
-  <proof prover="9"><result status="valid" time="0.02" steps="18"/></proof>
-  <proof prover="10"><result status="valid" time="0.12" steps="36471"/></proof>
-  <proof prover="11"><result status="valid" time="0.02" steps="11479"/></proof>
-  </goal>
-  <goal name="t&#39;vc.4" expl="type invariant" proved="true">
-  <proof prover="9"><result status="valid" time="0.01" steps="20"/></proof>
-  <proof prover="10"><result status="valid" time="0.12" steps="36825"/></proof>
-  <proof prover="11"><result status="valid" time="0.02" steps="18987"/></proof>
-  </goal>
-  <goal name="t&#39;vc.5" expl="type invariant" proved="true">
-  <proof prover="9"><result status="valid" time="0.02" steps="62"/></proof>
-  <proof prover="10"><result status="valid" time="0.24" steps="56690"/></proof>
-  </goal>
-  <goal name="t&#39;vc.6" expl="type invariant" proved="true">
-  <proof prover="9"><result status="valid" time="0.00" steps="26"/></proof>
-  <proof prover="10"><result status="valid" time="0.12" steps="37035"/></proof>
-  <proof prover="11"><result status="valid" time="0.02" steps="11756"/></proof>
-  </goal>
-  <goal name="t&#39;vc.7" expl="type invariant" proved="true">
-  <proof prover="9"><result status="valid" time="0.02" steps="27"/></proof>
-  <proof prover="10"><result status="valid" time="0.11" steps="37103"/></proof>
-  <proof prover="11"><result status="valid" time="0.02" steps="19231"/></proof>
-  </goal>
-  <goal name="t&#39;vc.8" expl="type invariant" proved="true">
-  <proof prover="9"><result status="valid" time="0.04" steps="190"/></proof>
-  <proof prover="10"><result status="valid" time="0.19" steps="44384"/></proof>
-  </goal>
-  <goal name="t&#39;vc.9" expl="type invariant" proved="true">
-  <proof prover="9"><result status="valid" time="0.04" steps="255"/></proof>
-  <proof prover="10"><result status="valid" time="0.69" steps="133570"/></proof>
-  </goal>
-  <goal name="t&#39;vc.10" expl="type invariant" proved="true">
-  <proof prover="9"><result status="valid" time="0.01" steps="36"/></proof>
-  <proof prover="10"><result status="valid" time="0.15" steps="39973"/></proof>
-  <proof prover="11"><result status="valid" time="0.03" steps="181650"/></proof>
-  </goal>
-  <goal name="t&#39;vc.11" expl="type invariant" proved="true">
-  <proof prover="9"><result status="valid" time="0.04" steps="34"/></proof>
-  <proof prover="10"><result status="valid" time="0.20" steps="40136"/></proof>
-  </goal>
-  <goal name="t&#39;vc.12" expl="type invariant" proved="true">
-  <proof prover="9"><result status="valid" time="0.13" steps="343"/></proof>
-  <proof prover="10"><result status="valid" time="0.14" steps="43927"/></proof>
-  </goal>
-  <goal name="t&#39;vc.13" expl="type invariant" proved="true">
-  <proof prover="10"><result status="valid" time="0.21" steps="46894"/></proof>
-  </goal>
-  <goal name="t&#39;vc.14" expl="type invariant" proved="true">
-  <proof prover="9"><result status="valid" time="2.88" steps="998"/></proof>
-  <proof prover="10"><result status="valid" time="0.25" steps="47451"/></proof>
-  </goal>
-  <goal name="t&#39;vc.15" expl="type invariant" proved="true">
-  <proof prover="9"><result status="valid" time="0.29" steps="340"/></proof>
-  <proof prover="10"><result status="valid" time="0.21" steps="45119"/></proof>
-  <proof prover="11"><result status="valid" time="0.10" steps="197847"/></proof>
-  </goal>
-  <goal name="t&#39;vc.16" expl="type invariant" proved="true">
-  <proof prover="9"><result status="valid" time="4.09" steps="884"/></proof>
-  <proof prover="10"><result status="valid" time="0.21" steps="49419"/></proof>
-  <proof prover="11"><result status="valid" time="0.33" steps="872235"/></proof>
-  </goal>
-  <goal name="t&#39;vc.17" expl="type invariant" proved="true">
-  <proof prover="10"><result status="valid" time="0.21" steps="50316"/></proof>
-  </goal>
-  <goal name="t&#39;vc.18" expl="type invariant" proved="true">
-  <proof prover="9"><result status="valid" time="4.92" steps="1533"/></proof>
-  <proof prover="10"><result status="valid" time="0.24" steps="51588"/></proof>
-=======
   <proof prover="9"><result status="valid" time="0.02" steps="20"/></proof>
   <proof prover="10"><result status="valid" time="0.12" steps="39829"/></proof>
   <proof prover="11"><result status="valid" time="0.02" steps="12674"/></proof>
@@ -1783,7 +1705,6 @@
   <goal name="t&#39;vc.18" expl="type invariant" proved="true">
   <proof prover="9"><result status="valid" time="4.92" steps="1547"/></proof>
   <proof prover="10"><result status="valid" time="0.24" steps="55153"/></proof>
->>>>>>> 92c89c24
   </goal>
  </transf>
  </goal>
@@ -1815,15 +1736,9 @@
   <proof prover="11"><result status="valid" time="0.05" steps="107907"/></proof>
   </goal>
   <goal name="create&#39;vc.5" expl="precondition" proved="true">
-<<<<<<< HEAD
-  <proof prover="9"><result status="valid" time="0.02" steps="34"/></proof>
-  <proof prover="10"><result status="valid" time="0.11" steps="34471"/></proof>
-  <proof prover="11"><result status="valid" time="0.02" steps="10609"/></proof>
-=======
   <proof prover="9"><result status="valid" time="0.02" steps="36"/></proof>
   <proof prover="10"><result status="valid" time="0.11" steps="37950"/></proof>
   <proof prover="11"><result status="valid" time="0.02" steps="11929"/></proof>
->>>>>>> 92c89c24
   </goal>
   <goal name="create&#39;vc.6" expl="precondition" proved="true">
   <proof prover="9"><result status="valid" time="0.02" steps="24"/></proof>
@@ -1944,11 +1859,7 @@
   </goal>
   <goal name="create&#39;vc.32" expl="precondition" proved="true">
   <proof prover="9"><result status="valid" time="4.96" steps="2381"/></proof>
-<<<<<<< HEAD
-  <proof prover="10"><result status="valid" time="0.25" steps="53139"/></proof>
-=======
   <proof prover="10"><result status="valid" time="0.25" steps="56553"/></proof>
->>>>>>> 92c89c24
   </goal>
   <goal name="create&#39;vc.33" expl="precondition" proved="true">
   <proof prover="10"><result status="valid" time="0.26" steps="55860"/></proof>
@@ -2647,11 +2558,7 @@
    </transf>
    </goal>
    <goal name="euler_sieve&#39;vc.13.2" expl="VC for euler_sieve" proved="true">
-<<<<<<< HEAD
-   <proof prover="3" timelimit="20"><result status="valid" time="6.54"/></proof>
-=======
    <proof prover="3" timelimit="20"><result status="valid" time="9.31"/></proof>
->>>>>>> 92c89c24
    </goal>
   </transf>
   </goal>
@@ -3199,11 +3106,7 @@
    <transf name="split_vc" proved="true" >
     <goal name="euler_sieve&#39;vc.70.0.0" expl="assertion" proved="true">
     <proof prover="9"><result status="valid" time="0.56" steps="417"/></proof>
-<<<<<<< HEAD
-    <proof prover="10"><result status="valid" time="1.80" steps="235911"/></proof>
-=======
     <proof prover="10"><result status="valid" time="2.21" steps="240036"/></proof>
->>>>>>> 92c89c24
     </goal>
     <goal name="euler_sieve&#39;vc.70.0.1" expl="assertion" proved="true">
     <proof prover="9"><result status="valid" time="0.54" steps="402"/></proof>
@@ -3469,11 +3372,7 @@
      </goal>
      <goal name="euler_sieve&#39;vc.95.0.0.1" expl="false case (loop invariant preservation)" proved="true">
      <proof prover="9"><result status="valid" time="1.38" steps="1234"/></proof>
-<<<<<<< HEAD
-     <proof prover="10"><result status="valid" time="0.33" steps="71567"/></proof>
-=======
      <proof prover="10"><result status="valid" time="0.33" steps="72541"/></proof>
->>>>>>> 92c89c24
      </goal>
     </transf>
     </goal>
@@ -3758,11 +3657,7 @@
   <transf name="case" proved="true" arg1="(i &lt; cnt1)">
    <goal name="euler_sieve&#39;vc.117.0" expl="true case (loop invariant preservation)" proved="true">
    <proof prover="9"><result status="valid" time="0.78" steps="1076"/></proof>
-<<<<<<< HEAD
-   <proof prover="10"><result status="valid" time="0.33" steps="71382"/></proof>
-=======
    <proof prover="10"><result status="valid" time="0.33" steps="72356"/></proof>
->>>>>>> 92c89c24
    </goal>
    <goal name="euler_sieve&#39;vc.117.1" expl="false case (loop invariant preservation)" proved="true">
    <proof prover="9"><result status="valid" time="1.13" steps="1282"/></proof>
@@ -4151,13 +4046,8 @@
   <proof prover="10"><result status="valid" time="0.34" steps="69929"/></proof>
   </goal>
   <goal name="euler_sieve&#39;vc.168" expl="loop invariant preservation" proved="true">
-<<<<<<< HEAD
-  <proof prover="9"><result status="valid" time="1.81" steps="2022"/></proof>
-  <proof prover="10"><result status="valid" time="0.41" steps="78801"/></proof>
-=======
   <proof prover="9"><result status="valid" time="1.82" steps="2022"/></proof>
   <proof prover="10"><result status="valid" time="0.41" steps="79974"/></proof>
->>>>>>> 92c89c24
   </goal>
   <goal name="euler_sieve&#39;vc.169" expl="loop invariant preservation" proved="true">
   <proof prover="9"><result status="valid" time="0.24" steps="578"/></proof>
@@ -4233,15 +4123,9 @@
    <goal name="euler_sieve&#39;vc.184.0" expl="loop invariant preservation" proved="true">
    <transf name="split_vc" proved="true" >
     <goal name="euler_sieve&#39;vc.184.0.0" expl="loop invariant preservation" proved="true">
-<<<<<<< HEAD
-    <proof prover="9"><result status="valid" time="2.52" steps="1047"/></proof>
-    <proof prover="10"><result status="valid" time="0.30" steps="65822"/></proof>
-    <proof prover="11"><result status="valid" time="0.14" steps="379273"/></proof>
-=======
     <proof prover="9"><result status="valid" time="2.14" steps="1047"/></proof>
     <proof prover="10"><result status="valid" time="0.30" steps="66794"/></proof>
     <proof prover="11"><result status="valid" time="0.14" steps="386765"/></proof>
->>>>>>> 92c89c24
     </goal>
     <goal name="euler_sieve&#39;vc.184.0.1" expl="loop invariant preservation" proved="true">
     <proof prover="9"><result status="valid" time="3.41" steps="1880"/></proof>
