--- conflicted
+++ resolved
@@ -74,11 +74,7 @@
   <proof prover="3"><result status="valid" time="0.01" steps="68"/></proof>
   </goal>
   <goal name="binary_search&#39;vc.8" expl="loop invariant preservation" proved="true">
-<<<<<<< HEAD
-  <proof prover="1"><result status="valid" time="0.03" steps="31548"/></proof>
-=======
   <proof prover="1"><result status="valid" time="0.03" steps="34479"/></proof>
->>>>>>> 92c89c24
   </goal>
   <goal name="binary_search&#39;vc.9" expl="index in array bounds" proved="true">
   <proof prover="3"><result status="valid" time="0.01" steps="30"/></proof>
@@ -90,11 +86,7 @@
   <proof prover="3"><result status="valid" time="0.01" steps="39"/></proof>
   </goal>
   <goal name="binary_search&#39;vc.12" expl="loop invariant preservation" proved="true">
-<<<<<<< HEAD
-  <proof prover="2"><result status="valid" time="0.10" steps="7128"/></proof>
-=======
   <proof prover="2"><result status="valid" time="0.10" steps="7246"/></proof>
->>>>>>> 92c89c24
   </goal>
   <goal name="binary_search&#39;vc.13" expl="loop invariant preservation" proved="true">
   <proof prover="3"><result status="valid" time="0.05" steps="104"/></proof>
