<?xml version="1.0" encoding="UTF-8"?>
<!DOCTYPE why3session PUBLIC "-//Why3//proof session v5//EN"
"http://why3.lri.fr/why3session.dtd">
<why3session shape_version="6">
<prover id="2" name="Alt-Ergo" version="2.2.0" timelimit="1" steplimit="0" memlimit="1000"/>
<prover id="3" name="CVC4" version="1.6" timelimit="1" steplimit="0" memlimit="1000"/>
<file format="whyml" proved="true">
<path name=".."/><path name="gcd_bezout.mlw"/>
<theory name="GcdBezout" proved="true">
 <goal name="gcd&#39;vc" expl="VC for gcd" proved="true">
 <transf name="split_vc" proved="true" >
  <goal name="gcd&#39;vc.0" expl="loop invariant init" proved="true">
  <proof prover="3"><result status="valid" time="0.03" steps="7115"/></proof>
  </goal>
  <goal name="gcd&#39;vc.1" expl="loop invariant init" proved="true">
  <proof prover="3"><result status="valid" time="0.02" steps="7117"/></proof>
  </goal>
  <goal name="gcd&#39;vc.2" expl="loop invariant init" proved="true">
  <proof prover="3"><result status="valid" time="0.03" steps="7140"/></proof>
  </goal>
  <goal name="gcd&#39;vc.3" expl="loop invariant init" proved="true">
  <proof prover="3"><result status="valid" time="0.03" steps="7164"/></proof>
  </goal>
  <goal name="gcd&#39;vc.4" expl="precondition" proved="true">
<<<<<<< HEAD
  <proof prover="3"><result status="valid" time="0.03" steps="7761"/></proof>
  </goal>
  <goal name="gcd&#39;vc.5" expl="precondition" proved="true">
  <proof prover="3"><result status="valid" time="0.04" steps="7761"/></proof>
  </goal>
  <goal name="gcd&#39;vc.6" expl="loop variant decrease" proved="true">
  <proof prover="3"><result status="valid" time="0.06" steps="12407"/></proof>
  </goal>
  <goal name="gcd&#39;vc.7" expl="loop invariant preservation" proved="true">
  <proof prover="3"><result status="valid" time="0.05" steps="9251"/></proof>
  </goal>
  <goal name="gcd&#39;vc.8" expl="loop invariant preservation" proved="true">
  <proof prover="3"><result status="valid" time="0.05" steps="9516"/></proof>
  </goal>
  <goal name="gcd&#39;vc.9" expl="loop invariant preservation" proved="true">
  <proof prover="3"><result status="valid" time="0.03" steps="7549"/></proof>
=======
  <proof prover="3"><result status="valid" time="0.03" steps="7825"/></proof>
  </goal>
  <goal name="gcd&#39;vc.5" expl="precondition" proved="true">
  <proof prover="3"><result status="valid" time="0.04" steps="7825"/></proof>
  </goal>
  <goal name="gcd&#39;vc.6" expl="loop variant decrease" proved="true">
  <proof prover="3"><result status="valid" time="0.06" steps="12475"/></proof>
  </goal>
  <goal name="gcd&#39;vc.7" expl="loop invariant preservation" proved="true">
  <proof prover="3"><result status="valid" time="0.05" steps="9319"/></proof>
  </goal>
  <goal name="gcd&#39;vc.8" expl="loop invariant preservation" proved="true">
  <proof prover="3"><result status="valid" time="0.05" steps="9584"/></proof>
  </goal>
  <goal name="gcd&#39;vc.9" expl="loop invariant preservation" proved="true">
  <proof prover="3"><result status="valid" time="0.03" steps="7601"/></proof>
>>>>>>> 92c89c24
  </goal>
  <goal name="gcd&#39;vc.10" expl="loop invariant preservation" proved="true">
  <proof prover="2"><result status="valid" time="0.21" steps="38"/></proof>
  </goal>
  <goal name="gcd&#39;vc.11" expl="postcondition" proved="true">
<<<<<<< HEAD
  <proof prover="3"><result status="valid" time="0.04" steps="8580"/></proof>
  </goal>
  <goal name="gcd&#39;vc.12" expl="postcondition" proved="true">
  <proof prover="3"><result status="valid" time="0.03" steps="7260"/></proof>
=======
  <proof prover="3"><result status="valid" time="0.04" steps="8644"/></proof>
  </goal>
  <goal name="gcd&#39;vc.12" expl="postcondition" proved="true">
  <proof prover="3"><result status="valid" time="0.03" steps="7312"/></proof>
>>>>>>> 92c89c24
  </goal>
 </transf>
 </goal>
</theory>
</file>
</why3session><|MERGE_RESOLUTION|>--- conflicted
+++ resolved
@@ -22,24 +22,6 @@
   <proof prover="3"><result status="valid" time="0.03" steps="7164"/></proof>
   </goal>
   <goal name="gcd&#39;vc.4" expl="precondition" proved="true">
-<<<<<<< HEAD
-  <proof prover="3"><result status="valid" time="0.03" steps="7761"/></proof>
-  </goal>
-  <goal name="gcd&#39;vc.5" expl="precondition" proved="true">
-  <proof prover="3"><result status="valid" time="0.04" steps="7761"/></proof>
-  </goal>
-  <goal name="gcd&#39;vc.6" expl="loop variant decrease" proved="true">
-  <proof prover="3"><result status="valid" time="0.06" steps="12407"/></proof>
-  </goal>
-  <goal name="gcd&#39;vc.7" expl="loop invariant preservation" proved="true">
-  <proof prover="3"><result status="valid" time="0.05" steps="9251"/></proof>
-  </goal>
-  <goal name="gcd&#39;vc.8" expl="loop invariant preservation" proved="true">
-  <proof prover="3"><result status="valid" time="0.05" steps="9516"/></proof>
-  </goal>
-  <goal name="gcd&#39;vc.9" expl="loop invariant preservation" proved="true">
-  <proof prover="3"><result status="valid" time="0.03" steps="7549"/></proof>
-=======
   <proof prover="3"><result status="valid" time="0.03" steps="7825"/></proof>
   </goal>
   <goal name="gcd&#39;vc.5" expl="precondition" proved="true">
@@ -56,23 +38,15 @@
   </goal>
   <goal name="gcd&#39;vc.9" expl="loop invariant preservation" proved="true">
   <proof prover="3"><result status="valid" time="0.03" steps="7601"/></proof>
->>>>>>> 92c89c24
   </goal>
   <goal name="gcd&#39;vc.10" expl="loop invariant preservation" proved="true">
   <proof prover="2"><result status="valid" time="0.21" steps="38"/></proof>
   </goal>
   <goal name="gcd&#39;vc.11" expl="postcondition" proved="true">
-<<<<<<< HEAD
-  <proof prover="3"><result status="valid" time="0.04" steps="8580"/></proof>
-  </goal>
-  <goal name="gcd&#39;vc.12" expl="postcondition" proved="true">
-  <proof prover="3"><result status="valid" time="0.03" steps="7260"/></proof>
-=======
   <proof prover="3"><result status="valid" time="0.04" steps="8644"/></proof>
   </goal>
   <goal name="gcd&#39;vc.12" expl="postcondition" proved="true">
   <proof prover="3"><result status="valid" time="0.03" steps="7312"/></proof>
->>>>>>> 92c89c24
   </goal>
  </transf>
  </goal>
