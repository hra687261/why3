<?xml version="1.0" encoding="UTF-8"?>
<!DOCTYPE why3session PUBLIC "-//Why3//proof session v5//EN"
"http://why3.lri.fr/why3session.dtd">
<why3session shape_version="6">
<prover id="0" name="Alt-Ergo" version="2.3.3" timelimit="5" steplimit="0" memlimit="1000"/>
<prover id="1" name="CVC4" version="1.8" timelimit="5" steplimit="0" memlimit="1000"/>
<prover id="2" name="Alt-Ergo" version="2.3.0" timelimit="1" steplimit="0" memlimit="1000"/>
<prover id="3" name="Z3" version="4.7.1" timelimit="1" steplimit="0" memlimit="1000"/>
<prover id="7" name="Z3" version="4.8.10" timelimit="5" steplimit="0" memlimit="1000"/>
<file format="whyml" proved="true">
<path name=".."/><path name="ropes.mlw"/>
<theory name="String" proved="true">
 <goal name="empty&#39;vc" expl="VC for empty" proved="true">
 <proof prover="2"><result status="valid" time="0.00" steps="0"/></proof>
 </goal>
 <goal name="app_assoc" proved="true">
 <proof prover="0"><result status="valid" time="0.00" steps="53"/></proof>
 </goal>
</theory>
<theory name="Sig" proved="true">
 <goal name="empty&#39;vc" expl="VC for empty" proved="true">
 <proof prover="2"><result status="valid" time="0.00" steps="2"/></proof>
 </goal>
</theory>
<theory name="Rope" proved="true">
 <goal name="rope_length_is_string_length" proved="true">
 <transf name="induction_ty_lex" proved="true" >
  <goal name="rope_length_is_string_length.0" proved="true">
  <proof prover="0"><result status="valid" time="0.02" steps="100"/></proof>
  </goal>
 </transf>
 </goal>
 <goal name="empty&#39;vc" expl="VC for empty" proved="true">
 <proof prover="0"><result status="valid" time="0.00" steps="18"/></proof>
 </goal>
 <goal name="is_empty&#39;vc" expl="VC for is_empty" proved="true">
 <proof prover="0"><result status="valid" time="0.02" steps="113"/></proof>
 </goal>
 <goal name="of_string&#39;vc" expl="VC for of_string" proved="true">
 <proof prover="0"><result status="valid" time="0.02" steps="138"/></proof>
 </goal>
 <goal name="get&#39;vc" expl="VC for get" proved="true">
 <proof prover="0"><result status="valid" time="0.07" steps="440"/></proof>
 </goal>
 <goal name="concat&#39;vc" expl="VC for concat" proved="true">
 <proof prover="0"><result status="valid" time="0.09" steps="669"/></proof>
 </goal>
 <goal name="sub&#39;vc" expl="VC for sub" proved="true">
 <proof prover="0"><result status="valid" time="0.29" steps="1503"/></proof>
 </goal>
</theory>
<theory name="Balance" proved="true">
 <goal name="max&#39;vc" expl="VC for max" proved="true">
 <proof prover="2"><result status="valid" time="0.00" steps="18"/></proof>
 </goal>
 <goal name="string_of_array_concat&#39;vc" expl="VC for string_of_array_concat" proved="true">
 <proof prover="0"><result status="valid" time="0.76" steps="1053"/></proof>
 </goal>
 <goal name="string_of_array_concat_right&#39;vc" expl="VC for string_of_array_concat_right" proved="true">
 <proof prover="7"><result status="valid" time="0.02" steps="48750"/></proof>
 </goal>
 <goal name="string_of_array_length&#39;vc" expl="VC for string_of_array_length" proved="true">
 <proof prover="0"><result status="valid" time="0.02" steps="102"/></proof>
 </goal>
 <goal name="string_of_array_eq&#39;vc" expl="VC for string_of_array_eq" proved="true">
 <proof prover="0"><result status="valid" time="0.26" steps="279"/></proof>
 </goal>
 <goal name="string_of_array_frame" proved="true">
 <proof prover="0"><result status="valid" time="0.04" steps="128"/></proof>
 </goal>
 <goal name="string_of_array_concat_empty&#39;vc" expl="VC for string_of_array_concat_empty" proved="true">
 <proof prover="0"><result status="valid" time="0.16" steps="300"/></proof>
 </goal>
 <goal name="insert&#39;vc" expl="VC for insert" proved="true">
 <transf name="split_vc" proved="true" >
  <goal name="insert&#39;vc.0" expl="index in array bounds" proved="true">
  <proof prover="0"><result status="valid" time="0.01" steps="30"/></proof>
  </goal>
  <goal name="insert&#39;vc.1" expl="precondition" proved="true">
  <proof prover="0"><result status="valid" time="0.01" steps="32"/></proof>
  </goal>
  <goal name="insert&#39;vc.2" expl="precondition" proved="true">
  <proof prover="0"><result status="valid" time="0.00" steps="34"/></proof>
  </goal>
  <goal name="insert&#39;vc.3" expl="index in array bounds" proved="true">
  <proof prover="0"><result status="valid" time="0.01" steps="38"/></proof>
  </goal>
  <goal name="insert&#39;vc.4" expl="assertion" proved="true">
  <proof prover="0"><result status="valid" time="0.03" steps="159"/></proof>
  </goal>
  <goal name="insert&#39;vc.5" expl="postcondition" proved="true">
  <proof prover="0"><result status="valid" time="0.06" steps="189"/></proof>
  </goal>
  <goal name="insert&#39;vc.6" expl="postcondition" proved="true">
  <proof prover="0"><result status="valid" time="0.02" steps="119"/></proof>
  </goal>
  <goal name="insert&#39;vc.7" expl="postcondition" proved="true">
<<<<<<< HEAD
  <proof prover="1"><result status="valid" time="0.06" steps="12493"/></proof>
=======
  <proof prover="1"><result status="valid" time="0.06" steps="13191"/></proof>
>>>>>>> 92c89c24
  </goal>
  <goal name="insert&#39;vc.8" expl="index in array bounds" proved="true">
  <proof prover="0"><result status="valid" time="0.00" steps="38"/></proof>
  </goal>
  <goal name="insert&#39;vc.9" expl="assertion" proved="true">
<<<<<<< HEAD
  <proof prover="7"><result status="valid" time="0.03" steps="70484"/></proof>
=======
  <proof prover="7"><result status="valid" time="0.47" steps="893314"/></proof>
>>>>>>> 92c89c24
  </goal>
  <goal name="insert&#39;vc.10" expl="assertion" proved="true">
  <proof prover="0"><result status="valid" time="0.94" steps="466"/></proof>
  </goal>
  <goal name="insert&#39;vc.11" expl="variant decrease" proved="true">
  <proof prover="0"><result status="valid" time="0.01" steps="48"/></proof>
  </goal>
  <goal name="insert&#39;vc.12" expl="precondition" proved="true">
  <proof prover="0"><result status="valid" time="0.04" steps="133"/></proof>
  </goal>
  <goal name="insert&#39;vc.13" expl="precondition" proved="true">
  <proof prover="0"><result status="valid" time="0.01" steps="52"/></proof>
  </goal>
  <goal name="insert&#39;vc.14" expl="precondition" proved="true">
  <proof prover="0"><result status="valid" time="0.08" steps="216"/></proof>
  </goal>
  <goal name="insert&#39;vc.15" expl="precondition" proved="true">
  <proof prover="0"><result status="valid" time="0.07" steps="194"/></proof>
  </goal>
  <goal name="insert&#39;vc.16" expl="assertion" proved="true">
  <transf name="inline_goal" proved="true" >
   <goal name="insert&#39;vc.16.0" expl="assertion" proved="true">
   <transf name="split_vc" proved="true" >
    <goal name="insert&#39;vc.16.0.0" expl="assertion" proved="true">
    <proof prover="0"><result status="valid" time="1.04" steps="575"/></proof>
    </goal>
    <goal name="insert&#39;vc.16.0.1" expl="assertion" proved="true">
    <proof prover="3"><result status="valid" time="0.04" steps="77795"/></proof>
    </goal>
   </transf>
   </goal>
  </transf>
  </goal>
  <goal name="insert&#39;vc.17" expl="postcondition" proved="true">
  <proof prover="0"><result status="valid" time="0.02" steps="60"/></proof>
  </goal>
  <goal name="insert&#39;vc.18" expl="postcondition" proved="true">
  <proof prover="0"><result status="valid" time="0.06" steps="239"/></proof>
  </goal>
  <goal name="insert&#39;vc.19" expl="postcondition" proved="true">
  <proof prover="0"><result status="valid" time="0.07" steps="236"/></proof>
  </goal>
 </transf>
 </goal>
 <goal name="insert_leaves&#39;vc" expl="VC for insert_leaves" proved="true">
 <proof prover="0"><result status="valid" time="0.50" steps="2199"/></proof>
 </goal>
 <goal name="balance&#39;vc" expl="VC for balance" proved="true">
 <proof prover="0"><result status="valid" time="0.43" steps="1270"/></proof>
 </goal>
</theory>
</file>
</why3session><|MERGE_RESOLUTION|>--- conflicted
+++ resolved
@@ -95,21 +95,13 @@
   <proof prover="0"><result status="valid" time="0.02" steps="119"/></proof>
   </goal>
   <goal name="insert&#39;vc.7" expl="postcondition" proved="true">
-<<<<<<< HEAD
-  <proof prover="1"><result status="valid" time="0.06" steps="12493"/></proof>
-=======
   <proof prover="1"><result status="valid" time="0.06" steps="13191"/></proof>
->>>>>>> 92c89c24
   </goal>
   <goal name="insert&#39;vc.8" expl="index in array bounds" proved="true">
   <proof prover="0"><result status="valid" time="0.00" steps="38"/></proof>
   </goal>
   <goal name="insert&#39;vc.9" expl="assertion" proved="true">
-<<<<<<< HEAD
-  <proof prover="7"><result status="valid" time="0.03" steps="70484"/></proof>
-=======
   <proof prover="7"><result status="valid" time="0.47" steps="893314"/></proof>
->>>>>>> 92c89c24
   </goal>
   <goal name="insert&#39;vc.10" expl="assertion" proved="true">
   <proof prover="0"><result status="valid" time="0.94" steps="466"/></proof>
