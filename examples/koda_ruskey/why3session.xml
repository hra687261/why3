--- conflicted
+++ resolved
@@ -687,11 +687,7 @@
   </goal>
   <goal name="enum&#39;vc.63" expl="index in array bounds" proved="true">
   <proof prover="5"><result status="valid" time="0.40"/></proof>
-<<<<<<< HEAD
-  <proof prover="6"><result status="valid" time="3.63" steps="330140"/></proof>
-=======
   <proof prover="6"><result status="valid" time="4.10" steps="366500"/></proof>
->>>>>>> 92c89c24
   </goal>
   <goal name="enum&#39;vc.64" expl="assertion" proved="true">
   <proof prover="3"><result status="valid" time="4.25" steps="2911"/></proof>
