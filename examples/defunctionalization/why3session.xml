<?xml version="1.0" encoding="UTF-8"?>
<!DOCTYPE why3session PUBLIC "-//Why3//proof session v5//EN"
"http://why3.lri.fr/why3session.dtd">
<why3session shape_version="4">
<<<<<<< HEAD
<prover id="0" name="CVC3" version="2.4.1" timelimit="5" steplimit="1" memlimit="4000"/>
<prover id="2" name="Z3" version="3.2" timelimit="5" steplimit="1" memlimit="4000"/>
<prover id="5" name="CVC4" version="1.4" timelimit="5" steplimit="1" memlimit="4000"/>
<prover id="6" name="Alt-Ergo" version="1.01" timelimit="1" memlimit="1000"/>
<prover id="7" name="Z3" version="4.4.1" timelimit="5" steplimit="1" memlimit="4000"/>
=======
<prover id="0" name="CVC3" version="2.4.1" timelimit="5" steplimit="0" memlimit="1000"/>
<prover id="1" name="Z3" version="4.3.1" timelimit="5" steplimit="0" memlimit="1000"/>
<prover id="2" name="Z3" version="3.2" timelimit="5" steplimit="0" memlimit="1000"/>
<prover id="3" name="Alt-Ergo" version="0.95.2" timelimit="5" steplimit="0" memlimit="1000"/>
<prover id="4" name="CVC4" version="1.3" timelimit="5" steplimit="0" memlimit="1000"/>
>>>>>>> b48938dc
<file name="../defunctionalization.mlw" expanded="true">
<theory name="Expr" sum="806c12d4403bd9222cb5ec7de53e16e5">
 <goal name="VC p0" expl="VC for p0">
 <proof prover="6"><result status="valid" time="0.00" steps="0"/></proof>
 </goal>
 <goal name="VC p1" expl="VC for p1">
 <proof prover="6"><result status="valid" time="0.00" steps="0"/></proof>
 </goal>
 <goal name="VC p2" expl="VC for p2">
 <proof prover="6"><result status="valid" time="0.00" steps="0"/></proof>
 </goal>
 <goal name="VC p3" expl="VC for p3">
 <proof prover="6"><result status="valid" time="0.00" steps="0"/></proof>
 </goal>
 <goal name="VC p4" expl="VC for p4">
 <proof prover="6"><result status="valid" time="0.00" steps="0"/></proof>
 </goal>
</theory>
<<<<<<< HEAD
<theory name="DirectSem" sum="8a9bbf89be9ee6cdbabf7acdd7bd0b1f">
 <goal name="VC eval_0" expl="VC for eval_0">
 <proof prover="6"><result status="valid" time="0.00" steps="0"/></proof>
 </goal>
 <goal name="VC interpret_0" expl="VC for interpret_0">
 <proof prover="6"><result status="valid" time="0.00" steps="0"/></proof>
 </goal>
 <goal name="VC test" expl="VC for test">
 <proof prover="6"><result status="valid" time="0.00" steps="0"/></proof>
 </goal>
 <goal name="eval_p3">
 <proof prover="0" memlimit="1000"><result status="valid" time="0.01"/></proof>
 <proof prover="2"><result status="valid" time="0.02"/></proof>
 <proof prover="5"><result status="valid" time="0.01"/></proof>
 <proof prover="6" timelimit="5" steplimit="1"><result status="valid" time="0.02" steps="1"/></proof>
 <proof prover="7"><result status="valid" time="0.00"/></proof>
=======
<theory name="DirectSem" sum="af2552f4879203af23b438bd246b031f">
 <goal name="WP_parameter test" expl="VC for test">
 <proof prover="0"><result status="valid" time="0.00"/></proof>
 <proof prover="1"><result status="valid" time="0.00"/></proof>
 <proof prover="2"><result status="valid" time="0.00"/></proof>
 <proof prover="3"><result status="valid" time="0.01" steps="0"/></proof>
 <proof prover="4"><result status="valid" time="0.00"/></proof>
 </goal>
 <goal name="eval_p3">
 <proof prover="0"><result status="valid" time="0.01"/></proof>
 <proof prover="1" memlimit="4000"><result status="valid" time="0.00"/></proof>
 <proof prover="2" memlimit="4000"><result status="valid" time="0.02"/></proof>
 <proof prover="3"><result status="valid" time="0.02" steps="7"/></proof>
 <proof prover="4" memlimit="4000"><result status="valid" time="0.01"/></proof>
>>>>>>> b48938dc
 </goal>
</theory>
<theory name="CPS" sum="82b26c2ca649503f06c24e2173e94eca">
 <goal name="cps_correct_expr">
 <transf name="induction_ty_lex">
  <goal name="cps_correct_expr.1" expl="1.">
<<<<<<< HEAD
  <proof prover="0"><result status="valid" time="0.01"/></proof>
  <proof prover="6" timelimit="6" steplimit="1"><result status="valid" time="0.01" steps="14"/></proof>
=======
  <proof prover="0" memlimit="4000"><result status="valid" time="0.01"/></proof>
  <proof prover="3" timelimit="6"><result status="valid" time="0.01" steps="22"/></proof>
>>>>>>> b48938dc
  </goal>
 </transf>
 </goal>
 <goal name="cps_correct">
<<<<<<< HEAD
 <proof prover="0"><result status="valid" time="0.01"/></proof>
 <proof prover="2"><result status="valid" time="0.01"/></proof>
 <proof prover="5"><result status="valid" time="0.01"/></proof>
 <proof prover="6" timelimit="6" steplimit="1"><result status="valid" time="0.01" steps="2"/></proof>
 <proof prover="7"><result status="valid" time="0.00"/></proof>
=======
 <proof prover="0" memlimit="4000"><result status="valid" time="0.01"/></proof>
 <proof prover="1" memlimit="4000"><result status="valid" time="0.00"/></proof>
 <proof prover="2" memlimit="4000"><result status="valid" time="0.01"/></proof>
 <proof prover="3" timelimit="6"><result status="valid" time="0.01" steps="2"/></proof>
 <proof prover="4" memlimit="4000"><result status="valid" time="0.01"/></proof>
>>>>>>> b48938dc
 </goal>
</theory>
<theory name="Defunctionalization" sum="aeee577d06643e200bb33172bdd9c4e1">
 <goal name="size_e_pos">
 <transf name="induction_ty_lex">
  <goal name="size_e_pos.1" expl="1.">
<<<<<<< HEAD
  <proof prover="6" timelimit="6" steplimit="1"><result status="valid" time="0.04" steps="5"/></proof>
=======
  <proof prover="3" timelimit="6"><result status="valid" time="0.04" steps="5"/></proof>
>>>>>>> b48938dc
  </goal>
 </transf>
 </goal>
 <goal name="size_c_pos">
 <transf name="induction_ty_lex">
  <goal name="size_c_pos.1" expl="1.">
<<<<<<< HEAD
  <proof prover="6" timelimit="6" steplimit="1"><result status="valid" time="0.02" steps="10"/></proof>
  </goal>
 </transf>
 </goal>
 <goal name="VC continue_2" expl="VC for continue_2">
 <proof prover="6"><result status="valid" time="0.01" steps="18"/></proof>
 </goal>
 <goal name="VC eval_2" expl="VC for eval_2">
 <proof prover="6"><result status="valid" time="0.01" steps="51"/></proof>
 </goal>
 <goal name="VC interpret_2" expl="VC for interpret_2">
 <proof prover="6"><result status="valid" time="0.00" steps="9"/></proof>
 </goal>
 <goal name="VC test" expl="VC for test">
 <proof prover="6"><result status="valid" time="0.00" steps="2"/></proof>
=======
  <proof prover="3" timelimit="6"><result status="valid" time="0.02" steps="10"/></proof>
  </goal>
 </transf>
 </goal>
 <goal name="WP_parameter continue_2" expl="VC for continue_2">
 <proof prover="0" memlimit="4000"><result status="valid" time="0.02"/></proof>
 <proof prover="1" memlimit="4000"><result status="valid" time="0.00"/></proof>
 <proof prover="2" memlimit="4000"><result status="valid" time="0.01"/></proof>
 <proof prover="3"><result status="valid" time="0.02" steps="120"/></proof>
 <proof prover="4" memlimit="4000"><result status="valid" time="0.01"/></proof>
 </goal>
 <goal name="WP_parameter eval_2" expl="VC for eval_2">
 <proof prover="0"><result status="valid" time="0.05"/></proof>
 <proof prover="1"><result status="valid" time="0.02"/></proof>
 <proof prover="2"><result status="valid" time="0.02"/></proof>
 <proof prover="3"><result status="valid" time="0.10" steps="122"/></proof>
 </goal>
 <goal name="WP_parameter interpret_2" expl="VC for interpret_2">
 <proof prover="0"><result status="valid" time="0.00"/></proof>
 <proof prover="1"><result status="valid" time="0.00"/></proof>
 <proof prover="2"><result status="valid" time="0.02"/></proof>
 <proof prover="3"><result status="valid" time="0.02" steps="20"/></proof>
 <proof prover="4"><result status="valid" time="0.02"/></proof>
 </goal>
 <goal name="WP_parameter test" expl="VC for test">
 <proof prover="0"><result status="valid" time="0.00"/></proof>
 <proof prover="1"><result status="valid" time="0.00"/></proof>
 <proof prover="2"><result status="valid" time="0.00"/></proof>
 <proof prover="3"><result status="valid" time="0.00" steps="2"/></proof>
 <proof prover="4"><result status="valid" time="0.00"/></proof>
>>>>>>> b48938dc
 </goal>
</theory>
<theory name="Defunctionalization2" sum="6a38e37bf1e1366701e6eff39534ea60">
 <goal name="VC continue_2" expl="VC for continue_2">
 <proof prover="6"><result status="valid" time="0.01" steps="79"/></proof>
 </goal>
 <goal name="VC eval_2" expl="VC for eval_2">
 <proof prover="5" timelimit="1" steplimit="-1" memlimit="1000"><result status="timeout" time="1.01"/></proof>
 <proof prover="6"><result status="unknown" time="0.04"/></proof>
 <proof prover="7" timelimit="1" steplimit="-1" memlimit="1000"><result status="timeout" time="0.99"/></proof>
 <transf name="split_goal_wp">
<<<<<<< HEAD
  <goal name="VC eval_2.1" expl="1. variant decrease">
  <proof prover="6"><result status="valid" time="0.01" steps="17"/></proof>
  </goal>
  <goal name="VC eval_2.2" expl="2. postcondition">
  <proof prover="6"><result status="valid" time="0.00" steps="5"/></proof>
  </goal>
  <goal name="VC eval_2.3" expl="3. variant decrease">
  <proof prover="5" timelimit="1" steplimit="-1" memlimit="1000"><result status="valid" time="0.02"/></proof>
  <proof prover="6"><result status="unknown" time="0.02"/></proof>
  </goal>
  <goal name="VC eval_2.4" expl="4. postcondition">
  <proof prover="6"><result status="valid" time="0.01" steps="30"/></proof>
  </goal>
 </transf>
 </goal>
 <goal name="VC interpret_2" expl="VC for interpret_2">
 <proof prover="6"><result status="valid" time="0.00" steps="8"/></proof>
 </goal>
 <goal name="VC test" expl="VC for test">
 <proof prover="6"><result status="valid" time="0.00" steps="2"/></proof>
=======
  <goal name="WP_parameter continue_2.1" expl="1. variant decrease">
  <proof prover="0" memlimit="4000"><result status="valid" time="0.01"/></proof>
  <proof prover="1" memlimit="4000"><result status="valid" time="1.03"/></proof>
  <proof prover="2" memlimit="4000"><result status="valid" time="0.01"/></proof>
  <proof prover="3" memlimit="4000"><result status="valid" time="0.02" steps="26"/></proof>
  <proof prover="4" memlimit="4000"><result status="valid" time="0.01"/></proof>
  </goal>
  <goal name="WP_parameter continue_2.2" expl="2. postcondition">
  <proof prover="0" memlimit="4000"><result status="valid" time="0.00"/></proof>
  <proof prover="1" memlimit="4000"><result status="valid" time="0.00"/></proof>
  <proof prover="2" memlimit="4000"><result status="valid" time="0.01"/></proof>
  <proof prover="3" memlimit="4000"><result status="valid" time="0.01" steps="5"/></proof>
  <proof prover="4" memlimit="4000"><result status="valid" time="0.01"/></proof>
  </goal>
  <goal name="WP_parameter continue_2.3" expl="3. variant decrease">
  <proof prover="0" memlimit="4000"><result status="valid" time="0.01"/></proof>
  <proof prover="1" memlimit="4000"><result status="valid" time="0.04"/></proof>
  <proof prover="2" memlimit="4000"><result status="valid" time="0.02"/></proof>
  <proof prover="3" memlimit="4000"><result status="valid" time="0.01" steps="9"/></proof>
  <proof prover="4" memlimit="4000"><result status="valid" time="0.01"/></proof>
  </goal>
  <goal name="WP_parameter continue_2.4" expl="4. postcondition">
  <proof prover="0" memlimit="4000"><result status="valid" time="0.00"/></proof>
  <proof prover="1" memlimit="4000"><result status="valid" time="0.00"/></proof>
  <proof prover="2" memlimit="4000"><result status="valid" time="0.01"/></proof>
  <proof prover="3" memlimit="4000"><result status="valid" time="0.01" steps="5"/></proof>
  <proof prover="4" memlimit="4000"><result status="valid" time="0.01"/></proof>
  </goal>
  <goal name="WP_parameter continue_2.5" expl="5. postcondition">
  <proof prover="0" memlimit="4000"><result status="valid" time="0.00"/></proof>
  <proof prover="1" memlimit="4000"><result status="valid" time="0.00"/></proof>
  <proof prover="2" memlimit="4000"><result status="valid" time="0.00"/></proof>
  <proof prover="3" memlimit="4000"><result status="valid" time="0.01" steps="4"/></proof>
  <proof prover="4" memlimit="4000"><result status="valid" time="0.01"/></proof>
  </goal>
 </transf>
 </goal>
 <goal name="WP_parameter eval_2" expl="VC for eval_2">
 <transf name="split_goal_wp">
  <goal name="WP_parameter eval_2.1" expl="1. variant decrease">
  <proof prover="0" memlimit="4000"><result status="valid" time="0.00"/></proof>
  <proof prover="3" memlimit="4000"><result status="valid" time="0.01" steps="9"/></proof>
  <proof prover="4" memlimit="4000"><result status="valid" time="0.01"/></proof>
  </goal>
  <goal name="WP_parameter eval_2.2" expl="2. postcondition">
  <proof prover="0" memlimit="4000"><result status="valid" time="0.00"/></proof>
  <proof prover="1" memlimit="4000"><result status="valid" time="0.00"/></proof>
  <proof prover="2" memlimit="4000"><result status="valid" time="0.01"/></proof>
  <proof prover="3" memlimit="4000"><result status="valid" time="0.00" steps="5"/></proof>
  <proof prover="4" memlimit="4000"><result status="valid" time="0.01"/></proof>
  </goal>
  <goal name="WP_parameter eval_2.3" expl="3. variant decrease">
  <proof prover="0" memlimit="4000"><result status="valid" time="0.01"/></proof>
  <proof prover="4" memlimit="4000"><result status="valid" time="0.02"/></proof>
  </goal>
  <goal name="WP_parameter eval_2.4" expl="4. postcondition">
  <proof prover="0" memlimit="4000"><result status="valid" time="0.03"/></proof>
  <proof prover="1" memlimit="4000"><result status="valid" time="0.00"/></proof>
  <proof prover="2" memlimit="4000"><result status="valid" time="0.01"/></proof>
  <proof prover="3" memlimit="4000"><result status="valid" time="0.04" steps="58"/></proof>
  </goal>
 </transf>
 </goal>
 <goal name="WP_parameter interpret_2" expl="VC for interpret_2">
 <proof prover="0" memlimit="4000"><result status="valid" time="0.01"/></proof>
 <proof prover="1" memlimit="4000"><result status="valid" time="0.00"/></proof>
 <proof prover="2" memlimit="4000"><result status="valid" time="0.01"/></proof>
 <proof prover="3" memlimit="4000"><result status="valid" time="0.01" steps="16"/></proof>
 <proof prover="4" memlimit="4000"><result status="valid" time="0.00"/></proof>
 </goal>
 <goal name="WP_parameter test" expl="VC for test">
 <proof prover="0" memlimit="4000"><result status="valid" time="0.00"/></proof>
 <proof prover="1" memlimit="4000"><result status="valid" time="0.00"/></proof>
 <proof prover="2" memlimit="4000"><result status="valid" time="0.00"/></proof>
 <proof prover="3" memlimit="4000"><result status="valid" time="0.01" steps="2"/></proof>
 <proof prover="4" memlimit="4000"><result status="valid" time="0.00"/></proof>
>>>>>>> b48938dc
 </goal>
</theory>
<theory name="SemWithError" sum="1dacbbe70ab19eb8d6b2e9d5cbe5fe0e">
 <goal name="cps_correct_expr">
 <transf name="induction_ty_lex">
  <goal name="cps_correct_expr.1" expl="1.">
  <transf name="split_goal_wp">
   <goal name="cps_correct_expr.1.1" expl="1.">
<<<<<<< HEAD
   <proof prover="6" timelimit="6" steplimit="1"><result status="valid" time="0.02" steps="6"/></proof>
   </goal>
   <goal name="cps_correct_expr.1.2" expl="2.">
   <proof prover="7" timelimit="6" memlimit="1000"><result status="valid" time="0.35"/></proof>
=======
   <proof prover="3" timelimit="6"><result status="valid" time="0.02" steps="8"/></proof>
   </goal>
   <goal name="cps_correct_expr.1.2" expl="2.">
   <proof prover="1" timelimit="6"><result status="valid" time="0.03"/></proof>
>>>>>>> b48938dc
   </goal>
  </transf>
  </goal>
 </transf>
 </goal>
 <goal name="cps_correct">
<<<<<<< HEAD
 <proof prover="0" memlimit="1000"><result status="valid" time="0.01"/></proof>
 <proof prover="2" memlimit="1000"><result status="valid" time="0.01"/></proof>
 <proof prover="5" memlimit="1000"><result status="valid" time="0.01"/></proof>
 <proof prover="6" timelimit="5" steplimit="1"><result status="valid" time="0.02" steps="3"/></proof>
 <proof prover="7" memlimit="1000"><result status="valid" time="0.00"/></proof>
 </goal>
 <goal name="cps2_correct_expr_aux">
 <proof prover="6" timelimit="6" steplimit="1"><result status="valid" time="0.02" steps="2"/></proof>
=======
 <proof prover="0"><result status="valid" time="0.01"/></proof>
 <proof prover="1"><result status="valid" time="0.00"/></proof>
 <proof prover="2"><result status="valid" time="0.01"/></proof>
 <proof prover="3"><result status="valid" time="0.02" steps="3"/></proof>
 <proof prover="4"><result status="valid" time="0.01"/></proof>
 </goal>
 <goal name="cps2_correct_expr_aux">
 <proof prover="3" timelimit="6"><result status="valid" time="0.02" steps="2"/></proof>
>>>>>>> b48938dc
 </goal>
 <goal name="cps2_correct_expr">
 <transf name="induction_ty_lex">
  <goal name="cps2_correct_expr.1" expl="1.">
  <transf name="split_goal_wp">
   <goal name="cps2_correct_expr.1.1" expl="1.">
<<<<<<< HEAD
   <proof prover="6" timelimit="6" steplimit="1"><result status="valid" time="0.01" steps="18"/></proof>
   </goal>
   <goal name="cps2_correct_expr.1.2" expl="2.">
   <proof prover="7" timelimit="6" memlimit="1000"><result status="valid" time="0.01"/></proof>
=======
   <proof prover="3" timelimit="6"><result status="valid" time="0.01" steps="23"/></proof>
   </goal>
   <goal name="cps2_correct_expr.1.2" expl="2.">
   <proof prover="1" timelimit="6"><result status="valid" time="0.01"/></proof>
>>>>>>> b48938dc
   </goal>
  </transf>
  </goal>
 </transf>
 </goal>
 <goal name="cps2_correct">
<<<<<<< HEAD
 <proof prover="2" memlimit="1000"><result status="valid" time="0.03"/></proof>
 <proof prover="5" memlimit="1000"><result status="valid" time="0.03"/></proof>
 <proof prover="6" timelimit="5" steplimit="1"><result status="valid" time="0.02" steps="10"/></proof>
 <proof prover="7" memlimit="1000"><result status="valid" time="0.01"/></proof>
 </goal>
 <goal name="VC cps3_correct_expr" expl="VC for cps3_correct_expr">
 <proof prover="5" timelimit="1" steplimit="-1" memlimit="1000"><result status="timeout" time="2.00"/></proof>
 <proof prover="6"><result status="timeout" time="1.00"/></proof>
 <proof prover="7" timelimit="1" steplimit="-1" memlimit="1000"><result status="timeout" time="0.99"/></proof>
 <transf name="split_goal_wp">
  <goal name="VC cps3_correct_expr.1" expl="1. postcondition">
  <proof prover="6"><result status="valid" time="0.01" steps="23"/></proof>
  </goal>
  <goal name="VC cps3_correct_expr.2" expl="2. variant decrease">
  <proof prover="6"><result status="valid" time="0.00" steps="6"/></proof>
  </goal>
  <goal name="VC cps3_correct_expr.3" expl="3. variant decrease">
  <proof prover="6"><result status="valid" time="0.01" steps="6"/></proof>
  </goal>
  <goal name="VC cps3_correct_expr.4" expl="4. assertion">
  <proof prover="6"><result status="valid" time="0.01" steps="3"/></proof>
  </goal>
  <goal name="VC cps3_correct_expr.5" expl="5. postcondition">
  <proof prover="5" timelimit="1" steplimit="-1" memlimit="1000"><result status="timeout" time="1.12"/></proof>
  <proof prover="6"><result status="timeout" time="1.01"/></proof>
  <proof prover="7" timelimit="1" steplimit="-1" memlimit="1000"><result status="valid" time="0.03"/></proof>
=======
 <proof prover="1"><result status="valid" time="0.01"/></proof>
 <proof prover="2"><result status="valid" time="0.03"/></proof>
 <proof prover="3"><result status="valid" time="0.02" steps="16"/></proof>
 <proof prover="4"><result status="valid" time="0.03"/></proof>
 </goal>
 <goal name="WP_parameter cps3_correct_expr" expl="VC for cps3_correct_expr">
 <transf name="split_goal_wp">
  <goal name="WP_parameter cps3_correct_expr.1" expl="1. postcondition">
  <proof prover="3"><result status="valid" time="0.02" steps="45"/></proof>
  <proof prover="4"><result status="valid" time="0.04"/></proof>
  </goal>
  <goal name="WP_parameter cps3_correct_expr.2" expl="2. variant decrease">
  <proof prover="0"><result status="valid" time="0.01"/></proof>
  <proof prover="1"><result status="valid" time="0.01"/></proof>
  <proof prover="2"><result status="valid" time="0.02"/></proof>
  <proof prover="3"><result status="valid" time="0.02" steps="13"/></proof>
  <proof prover="4"><result status="valid" time="0.02"/></proof>
  </goal>
  <goal name="WP_parameter cps3_correct_expr.3" expl="3. variant decrease">
  <proof prover="0"><result status="valid" time="0.02"/></proof>
  <proof prover="1"><result status="valid" time="0.01"/></proof>
  <proof prover="2"><result status="valid" time="0.03"/></proof>
  <proof prover="3"><result status="valid" time="0.02" steps="11"/></proof>
  <proof prover="4"><result status="valid" time="0.02"/></proof>
  </goal>
  <goal name="WP_parameter cps3_correct_expr.4" expl="4. assertion">
  <proof prover="0"><result status="valid" time="0.02"/></proof>
  <proof prover="1"><result status="valid" time="0.02"/></proof>
  <proof prover="2"><result status="valid" time="0.04"/></proof>
  <proof prover="3"><result status="valid" time="0.02" steps="3"/></proof>
  <proof prover="4"><result status="valid" time="0.02"/></proof>
  </goal>
  <goal name="WP_parameter cps3_correct_expr.5" expl="5. postcondition">
  <proof prover="1"><result status="valid" time="0.03"/></proof>
  <proof prover="2"><result status="valid" time="0.05"/></proof>
>>>>>>> b48938dc
  </goal>
 </transf>
 </goal>
 <goal name="cps3_correct">
<<<<<<< HEAD
 <proof prover="2" memlimit="1000"><result status="valid" time="0.02"/></proof>
 <proof prover="5" memlimit="1000"><result status="valid" time="0.03"/></proof>
 <proof prover="6" timelimit="5" steplimit="1"><result status="valid" time="0.03" steps="6"/></proof>
 <proof prover="7" memlimit="1000"><result status="valid" time="0.01"/></proof>
=======
 <proof prover="1"><result status="valid" time="0.01"/></proof>
 <proof prover="2"><result status="valid" time="0.02"/></proof>
 <proof prover="3"><result status="valid" time="0.03" steps="7"/></proof>
 <proof prover="4"><result status="valid" time="0.03"/></proof>
>>>>>>> b48938dc
 </goal>
 <goal name="size_e_pos">
 <transf name="induction_ty_lex">
  <goal name="size_e_pos.1" expl="1.">
<<<<<<< HEAD
  <proof prover="6" timelimit="6" steplimit="1"><result status="valid" time="0.02" steps="6"/></proof>
=======
  <proof prover="3" timelimit="6"><result status="valid" time="0.02" steps="6"/></proof>
>>>>>>> b48938dc
  </goal>
 </transf>
 </goal>
 <goal name="size_c_pos">
 <transf name="induction_ty_lex">
  <goal name="size_c_pos.1" expl="1.">
<<<<<<< HEAD
  <proof prover="6" timelimit="6" steplimit="1"><result status="valid" time="0.03" steps="14"/></proof>
  </goal>
 </transf>
 </goal>
 <goal name="VC continue_4" expl="VC for continue_4">
 <proof prover="6"><result status="valid" time="0.02" steps="80"/></proof>
 </goal>
 <goal name="VC eval_4" expl="VC for eval_4">
 <proof prover="6"><result status="valid" time="0.09" steps="278"/></proof>
 </goal>
 <goal name="VC interpret_4" expl="VC for interpret_4">
 <proof prover="6"><result status="valid" time="0.02" steps="21"/></proof>
 </goal>
 <goal name="VC test" expl="VC for test">
 <proof prover="6"><result status="valid" time="0.01" steps="5"/></proof>
 </goal>
</theory>
<theory name="ReductionSemantics" sum="3797ee0b4c42647a37a86226041c5e4e" expanded="true">
 <goal name="VC contract" expl="VC for contract">
 <proof prover="6"><result status="valid" time="0.01" steps="34"/></proof>
 </goal>
 <goal name="VC recompose" expl="VC for recompose">
 <proof prover="6"><result status="valid" time="0.00" steps="1"/></proof>
 </goal>
 <goal name="VC recompose_values" expl="VC for recompose_values">
 <proof prover="6"><result status="valid" time="0.01" steps="36"/></proof>
=======
  <proof prover="3" timelimit="6"><result status="valid" time="0.03" steps="15"/></proof>
  </goal>
 </transf>
 </goal>
 <goal name="WP_parameter continue_4" expl="VC for continue_4">
 <transf name="split_goal_wp">
  <goal name="WP_parameter continue_4.1" expl="1. variant decrease">
  <proof prover="0"><result status="valid" time="0.02"/></proof>
  <proof prover="1"><result status="valid" time="0.01"/></proof>
  <proof prover="2"><result status="valid" time="0.03"/></proof>
  <proof prover="3"><result status="valid" time="0.01" steps="11"/></proof>
  <proof prover="4"><result status="valid" time="0.04"/></proof>
  </goal>
  <goal name="WP_parameter continue_4.2" expl="2. postcondition">
  <proof prover="0"><result status="valid" time="0.02"/></proof>
  <proof prover="1"><result status="valid" time="0.00"/></proof>
  <proof prover="2"><result status="valid" time="0.03"/></proof>
  <proof prover="3"><result status="valid" time="0.02" steps="13"/></proof>
  <proof prover="4"><result status="valid" time="0.04"/></proof>
  </goal>
  <goal name="WP_parameter continue_4.3" expl="3. variant decrease">
  <proof prover="0"><result status="valid" time="0.02"/></proof>
  <proof prover="1"><result status="valid" time="0.01"/></proof>
  <proof prover="2"><result status="valid" time="0.03"/></proof>
  <proof prover="3"><result status="valid" time="0.03" steps="11"/></proof>
  <proof prover="4"><result status="valid" time="0.04"/></proof>
  </goal>
  <goal name="WP_parameter continue_4.4" expl="4. precondition">
  <proof prover="0"><result status="valid" time="0.02"/></proof>
  <proof prover="1"><result status="valid" time="0.00"/></proof>
  <proof prover="2"><result status="valid" time="0.02"/></proof>
  <proof prover="3"><result status="valid" time="0.02" steps="8"/></proof>
  <proof prover="4"><result status="valid" time="0.02"/></proof>
  </goal>
  <goal name="WP_parameter continue_4.5" expl="5. postcondition">
  <proof prover="0"><result status="valid" time="0.02"/></proof>
  <proof prover="1"><result status="valid" time="0.01"/></proof>
  <proof prover="2"><result status="valid" time="0.02"/></proof>
  <proof prover="3"><result status="valid" time="0.01" steps="16"/></proof>
  <proof prover="4"><result status="valid" time="0.02"/></proof>
  </goal>
  <goal name="WP_parameter continue_4.6" expl="6. postcondition">
  <proof prover="1"><result status="valid" time="0.01"/></proof>
  <proof prover="2"><result status="valid" time="0.02"/></proof>
  <proof prover="3"><result status="valid" time="0.02" steps="21"/></proof>
  <proof prover="4"><result status="valid" time="0.03"/></proof>
  </goal>
  <goal name="WP_parameter continue_4.7" expl="7. postcondition">
  <proof prover="0"><result status="valid" time="0.02"/></proof>
  <proof prover="1"><result status="valid" time="0.01"/></proof>
  <proof prover="2"><result status="valid" time="0.02"/></proof>
  <proof prover="3"><result status="valid" time="0.02" steps="8"/></proof>
  <proof prover="4"><result status="valid" time="0.02"/></proof>
  </goal>
 </transf>
 </goal>
 <goal name="WP_parameter eval_4" expl="VC for eval_4">
 <proof prover="0"><result status="valid" time="0.17"/></proof>
 <proof prover="2"><result status="valid" time="0.10"/></proof>
 <proof prover="3"><result status="valid" time="0.83" steps="856"/></proof>
 </goal>
 <goal name="WP_parameter interpret_4" expl="VC for interpret_4">
 <proof prover="0"><result status="valid" time="0.02"/></proof>
 <proof prover="1"><result status="valid" time="0.01"/></proof>
 <proof prover="2"><result status="valid" time="0.03"/></proof>
 <proof prover="3"><result status="valid" time="0.02" steps="37"/></proof>
 <proof prover="4"><result status="valid" time="0.04"/></proof>
 </goal>
 <goal name="WP_parameter test" expl="VC for test">
 <proof prover="0"><result status="valid" time="0.02"/></proof>
 <proof prover="1"><result status="valid" time="0.00"/></proof>
 <proof prover="2"><result status="valid" time="0.00"/></proof>
 <proof prover="3"><result status="valid" time="0.02" steps="5"/></proof>
 <proof prover="4"><result status="valid" time="0.01"/></proof>
 </goal>
</theory>
<theory name="ReductionSemantics" sum="2b00365ecdd41e590f7ace3a9f26df8c">
 <goal name="WP_parameter contract" expl="VC for contract">
 <proof prover="0"><result status="valid" time="0.02"/></proof>
 <proof prover="1"><result status="valid" time="0.00"/></proof>
 <proof prover="2"><result status="valid" time="0.01"/></proof>
 <proof prover="3"><result status="valid" time="0.02" steps="67"/></proof>
 <proof prover="4"><result status="valid" time="0.04"/></proof>
 </goal>
 <goal name="WP_parameter recompose_values" expl="VC for recompose_values">
 <proof prover="0"><result status="valid" time="0.03"/></proof>
 <proof prover="3"><result status="valid" time="0.02" steps="86"/></proof>
 <proof prover="4"><result status="valid" time="0.02"/></proof>
>>>>>>> b48938dc
 </goal>
 <goal name="size_c_pos">
 <transf name="induction_ty_lex">
  <goal name="size_c_pos.1" expl="1.">
<<<<<<< HEAD
  <proof prover="6" timelimit="6" steplimit="1"><result status="valid" time="0.02" steps="13"/></proof>
  </goal>
 </transf>
 </goal>
 <goal name="VC decompose_term" expl="VC for decompose_term">
 <proof prover="6"><result status="valid" time="0.00" steps="15"/></proof>
 </goal>
 <goal name="VC decompose_cont" expl="VC for decompose_cont" expanded="true">
 <transf name="split_goal_wp" expanded="true">
  <goal name="VC decompose_cont.1" expl="1. exceptional postcondition">
  <proof prover="6"><result status="valid" time="0.01" steps="8"/></proof>
  </goal>
  <goal name="VC decompose_cont.2" expl="2. variant decrease">
  <proof prover="6"><result status="valid" time="0.00" steps="8"/></proof>
  </goal>
  <goal name="VC decompose_cont.3" expl="3. postcondition">
  <proof prover="6"><result status="valid" time="0.01" steps="15"/></proof>
  </goal>
  <goal name="VC decompose_cont.4" expl="4. exceptional postcondition" expanded="true">
  </goal>
  <goal name="VC decompose_cont.5" expl="5. postcondition">
  <proof prover="6"><result status="valid" time="0.01" steps="35"/></proof>
  </goal>
 </transf>
 </goal>
 <goal name="VC decompose" expl="VC for decompose" expanded="true">
 <transf name="split_goal_wp" expanded="true">
  <goal name="VC decompose.1" expl="1. postcondition">
  <proof prover="6"><result status="valid" time="0.01" steps="7"/></proof>
  </goal>
  <goal name="VC decompose.2" expl="2. exceptional postcondition" expanded="true">
  </goal>
 </transf>
 </goal>
 <goal name="VC reduce" expl="VC for reduce">
 <proof prover="6"><result status="valid" time="0.01" steps="9"/></proof>
 </goal>
 <goal name="VC itere" expl="VC for itere">
 <proof prover="6"><result status="valid" time="0.01" steps="8"/></proof>
 </goal>
 <goal name="VC refocus" expl="VC for refocus" expanded="true">
 <transf name="split_goal_wp" expanded="true">
  <goal name="VC refocus.1" expl="1. postcondition">
  <proof prover="6"><result status="valid" time="0.01" steps="6"/></proof>
  </goal>
  <goal name="VC refocus.2" expl="2. exceptional postcondition" expanded="true">
  </goal>
 </transf>
=======
  <proof prover="3" timelimit="6"><result status="valid" time="0.02" steps="14"/></proof>
  </goal>
 </transf>
 </goal>
 <goal name="WP_parameter decompose_term" expl="VC for decompose_term">
 <proof prover="0"><result status="valid" time="0.06"/></proof>
 <proof prover="3"><result status="valid" time="0.04" steps="264"/></proof>
 </goal>
 <goal name="WP_parameter decompose_cont" expl="VC for decompose_cont">
 <proof prover="0"><result status="valid" time="0.04"/></proof>
 <proof prover="3"><result status="valid" time="0.05" steps="173"/></proof>
 </goal>
 <goal name="WP_parameter decompose" expl="VC for decompose">
 <proof prover="0"><result status="valid" time="0.02"/></proof>
 <proof prover="1"><result status="valid" time="0.00"/></proof>
 <proof prover="2"><result status="valid" time="0.01"/></proof>
 <proof prover="3"><result status="valid" time="0.02" steps="94"/></proof>
 <proof prover="4"><result status="valid" time="0.01"/></proof>
 </goal>
 <goal name="WP_parameter reduce" expl="VC for reduce">
 <proof prover="0"><result status="valid" time="0.03"/></proof>
 <proof prover="1"><result status="valid" time="0.00"/></proof>
 <proof prover="2"><result status="valid" time="0.01"/></proof>
 <proof prover="3"><result status="valid" time="0.02" steps="113"/></proof>
 <proof prover="4"><result status="valid" time="0.02"/></proof>
 </goal>
 <goal name="WP_parameter itere" expl="VC for itere">
 <proof prover="0"><result status="valid" time="0.02"/></proof>
 <proof prover="1"><result status="valid" time="0.00"/></proof>
 <proof prover="2"><result status="valid" time="0.01"/></proof>
 <proof prover="3"><result status="valid" time="0.02" steps="24"/></proof>
 <proof prover="4"><result status="valid" time="0.00"/></proof>
 </goal>
 <goal name="WP_parameter refocus" expl="VC for refocus">
 <proof prover="0"><result status="valid" time="0.02"/></proof>
 <proof prover="1"><result status="valid" time="0.00"/></proof>
 <proof prover="2"><result status="valid" time="0.01"/></proof>
 <proof prover="3"><result status="valid" time="0.03" steps="113"/></proof>
>>>>>>> b48938dc
 </goal>
 <goal name="VC itere_opt" expl="VC for itere_opt">
 <transf name="split_goal_wp">
<<<<<<< HEAD
  <goal name="VC itere_opt.1" expl="1. precondition">
  <proof prover="6"><result status="valid" time="0.01" steps="6"/></proof>
  </goal>
  <goal name="VC itere_opt.2" expl="2. postcondition">
  <proof prover="6"><result status="valid" time="0.01" steps="9"/></proof>
  </goal>
  <goal name="VC itere_opt.3" expl="3. assertion">
  <proof prover="6"><result status="valid" time="0.01" steps="6"/></proof>
  </goal>
  <goal name="VC itere_opt.4" expl="4. postcondition">
  <transf name="introduce_premises">
   <goal name="VC itere_opt.4.1" expl="1. postcondition">
   <proof prover="7" timelimit="30" steplimit="-1"><result status="valid" time="21.28"/></proof>
   </goal>
  </transf>
  </goal>
  <goal name="VC itere_opt.5" expl="5. VC for itere_opt">
  <proof prover="6"><result status="valid" time="0.01" steps="7"/></proof>
  </goal>
 </transf>
 </goal>
 <goal name="VC normalize" expl="VC for normalize">
 <proof prover="6"><result status="valid" time="0.01" steps="5"/></proof>
 </goal>
 <goal name="VC eval_1" expl="VC for eval_1">
 <proof prover="6"><result status="valid" time="0.01" steps="12"/></proof>
 </goal>
 <goal name="VC eval_2" expl="VC for eval_2">
 <proof prover="6"><result status="valid" time="0.01" steps="46"/></proof>
 </goal>
 <goal name="VC interpret" expl="VC for interpret">
 <proof prover="6"><result status="valid" time="0.01" steps="5"/></proof>
 </goal>
 <goal name="VC test" expl="VC for test">
 <proof prover="6"><result status="valid" time="0.01" steps="4"/></proof>
=======
  <goal name="WP_parameter itere_opt.1" expl="1. precondition">
  <proof prover="3" timelimit="6"><result status="valid" time="0.02" steps="80"/></proof>
  </goal>
  <goal name="WP_parameter itere_opt.2" expl="2. postcondition">
  <proof prover="3" timelimit="6"><result status="valid" time="0.01" steps="13"/></proof>
  </goal>
  <goal name="WP_parameter itere_opt.3" expl="3. assertion">
  <proof prover="0"><result status="valid" time="0.01"/></proof>
  <proof prover="1"><result status="valid" time="0.00"/></proof>
  <proof prover="2"><result status="valid" time="0.01"/></proof>
  <proof prover="3" timelimit="6"><result status="valid" time="0.01" steps="20"/></proof>
  <proof prover="4"><result status="valid" time="0.01"/></proof>
  </goal>
  <goal name="WP_parameter itere_opt.4" expl="4. postcondition">
  <proof prover="3" timelimit="6"><result status="valid" time="0.01" steps="14"/></proof>
  </goal>
  <goal name="WP_parameter itere_opt.5" expl="5. unreachable point">
  <proof prover="3" timelimit="6"><result status="valid" time="0.02" steps="17"/></proof>
  </goal>
 </transf>
 </goal>
 <goal name="WP_parameter normalize" expl="VC for normalize">
 <proof prover="0"><result status="valid" time="0.00"/></proof>
 <proof prover="1"><result status="valid" time="0.00"/></proof>
 <proof prover="2"><result status="valid" time="0.00"/></proof>
 <proof prover="3"><result status="valid" time="0.02" steps="5"/></proof>
 <proof prover="4"><result status="valid" time="0.00"/></proof>
 </goal>
 <goal name="WP_parameter eval_1" expl="VC for eval_1">
 <proof prover="0"><result status="valid" time="0.02"/></proof>
 <proof prover="3"><result status="valid" time="0.01" steps="33"/></proof>
 <proof prover="4"><result status="valid" time="0.08"/></proof>
 </goal>
 <goal name="WP_parameter eval_2" expl="VC for eval_2">
 <proof prover="0"><result status="valid" time="0.06"/></proof>
 <proof prover="3"><result status="valid" time="0.04" steps="76"/></proof>
 <proof prover="4"><result status="valid" time="0.06"/></proof>
 </goal>
 <goal name="WP_parameter interpret" expl="VC for interpret">
 <proof prover="0"><result status="valid" time="0.00"/></proof>
 <proof prover="1"><result status="valid" time="0.00"/></proof>
 <proof prover="2"><result status="valid" time="0.02"/></proof>
 <proof prover="3"><result status="valid" time="0.01" steps="5"/></proof>
 <proof prover="4"><result status="valid" time="0.00"/></proof>
 </goal>
 <goal name="WP_parameter test" expl="VC for test">
 <proof prover="0"><result status="valid" time="0.00"/></proof>
 <proof prover="1"><result status="valid" time="0.00"/></proof>
 <proof prover="2"><result status="valid" time="0.00"/></proof>
 <proof prover="3"><result status="valid" time="0.02" steps="4"/></proof>
 <proof prover="4"><result status="valid" time="0.01"/></proof>
>>>>>>> b48938dc
 </goal>
</theory>
<theory name="RWithError" sum="650b406878f8bb3f8da55736586de3fa">
 <goal name="size_c_pos">
 <transf name="induction_ty_lex">
  <goal name="size_c_pos.1" expl="1.">
<<<<<<< HEAD
  <proof prover="6" timelimit="6" steplimit="1"><result status="valid" time="0.02" steps="17"/></proof>
  </goal>
 </transf>
 </goal>
 <goal name="VC recompose_values" expl="VC for recompose_values">
 <proof prover="6"><result status="valid" time="0.17" steps="596"/></proof>
 </goal>
 <goal name="VC recompose_underflow" expl="VC for recompose_underflow">
 <proof prover="6"><result status="valid" time="0.04" steps="146"/></proof>
 </goal>
 <goal name="VC eval_1" expl="VC for eval_1">
 <proof prover="6"><result status="valid" time="0.01" steps="30"/></proof>
 </goal>
 <goal name="VC eval_2" expl="VC for eval_2">
 <proof prover="6"><result status="valid" time="0.17" steps="669"/></proof>
 </goal>
 <goal name="VC interpret" expl="VC for interpret">
 <proof prover="6"><result status="valid" time="0.01" steps="8"/></proof>
 </goal>
 <goal name="VC test" expl="VC for test">
 <proof prover="6"><result status="valid" time="0.01" steps="7"/></proof>
=======
  <proof prover="3" timelimit="6"><result status="valid" time="0.02" steps="18"/></proof>
  </goal>
 </transf>
 </goal>
 <goal name="WP_parameter recompose_values" expl="VC for recompose_values">
 <transf name="split_goal_wp">
  <goal name="WP_parameter recompose_values.1" expl="1. postcondition">
  <proof prover="1"><result status="valid" time="0.02"/></proof>
  <proof prover="2"><result status="valid" time="0.01"/></proof>
  <proof prover="3"><result status="valid" time="0.02" steps="11"/></proof>
  <proof prover="4"><result status="valid" time="0.02"/></proof>
  </goal>
  <goal name="WP_parameter recompose_values.2" expl="2. variant decrease">
  <proof prover="0"><result status="valid" time="0.01"/></proof>
  <proof prover="1"><result status="valid" time="0.02"/></proof>
  <proof prover="2"><result status="valid" time="0.02"/></proof>
  <proof prover="3"><result status="valid" time="0.01" steps="34"/></proof>
  <proof prover="4"><result status="valid" time="0.02"/></proof>
  </goal>
  <goal name="WP_parameter recompose_values.3" expl="3. precondition">
  <proof prover="0"><result status="valid" time="0.04"/></proof>
  <proof prover="1"><result status="valid" time="0.01"/></proof>
  <proof prover="2"><result status="valid" time="0.02"/></proof>
  <proof prover="3"><result status="valid" time="0.04" steps="84"/></proof>
  <proof prover="4"><result status="valid" time="0.04"/></proof>
  </goal>
  <goal name="WP_parameter recompose_values.4" expl="4. postcondition">
  <proof prover="0"><result status="valid" time="0.02"/></proof>
  <proof prover="3"><result status="valid" time="0.02" steps="13"/></proof>
  <proof prover="4"><result status="valid" time="0.02"/></proof>
  </goal>
  <goal name="WP_parameter recompose_values.5" expl="5. variant decrease">
  <proof prover="0"><result status="valid" time="0.01"/></proof>
  <proof prover="1"><result status="valid" time="0.02"/></proof>
  <proof prover="2"><result status="valid" time="0.04"/></proof>
  <proof prover="3"><result status="valid" time="0.02" steps="32"/></proof>
  <proof prover="4"><result status="valid" time="0.02"/></proof>
  </goal>
  <goal name="WP_parameter recompose_values.6" expl="6. precondition">
  <proof prover="0"><result status="valid" time="0.18"/></proof>
  <proof prover="1"><result status="valid" time="0.02"/></proof>
  <proof prover="2"><result status="valid" time="0.04"/></proof>
  </goal>
  <goal name="WP_parameter recompose_values.7" expl="7. postcondition">
  <proof prover="0"><result status="valid" time="0.02"/></proof>
  <proof prover="3"><result status="valid" time="0.02" steps="13"/></proof>
  <proof prover="4"><result status="valid" time="0.02"/></proof>
  </goal>
 </transf>
 </goal>
 <goal name="WP_parameter recompose_underflow" expl="VC for recompose_underflow">
 <proof prover="3"><result status="valid" time="0.07" steps="235"/></proof>
 <proof prover="4"><result status="valid" time="0.14"/></proof>
 </goal>
 <goal name="WP_parameter eval_1" expl="VC for eval_1">
 <proof prover="0"><result status="valid" time="0.02"/></proof>
 <proof prover="3"><result status="valid" time="0.02" steps="51"/></proof>
 <proof prover="4"><result status="valid" time="0.06"/></proof>
 </goal>
 <goal name="WP_parameter eval_2" expl="VC for eval_2">
 <transf name="split_goal_wp">
  <goal name="WP_parameter eval_2.1" expl="1. postcondition">
  <proof prover="1"><result status="valid" time="0.02"/></proof>
  <proof prover="2"><result status="valid" time="0.02"/></proof>
  <proof prover="3"><result status="valid" time="0.02" steps="23"/></proof>
  <proof prover="4"><result status="valid" time="0.02"/></proof>
  </goal>
  <goal name="WP_parameter eval_2.2" expl="2. variant decrease">
  <proof prover="0"><result status="valid" time="0.01"/></proof>
  <proof prover="1"><result status="valid" time="0.02"/></proof>
  <proof prover="2"><result status="valid" time="0.02"/></proof>
  <proof prover="3"><result status="valid" time="0.02" steps="13"/></proof>
  <proof prover="4"><result status="valid" time="0.03"/></proof>
  </goal>
  <goal name="WP_parameter eval_2.3" expl="3. postcondition">
  <proof prover="0"><result status="valid" time="0.22"/></proof>
  <proof prover="3"><result status="valid" time="0.01" steps="11"/></proof>
  <proof prover="4"><result status="valid" time="0.02"/></proof>
  </goal>
  <goal name="WP_parameter eval_2.4" expl="4. variant decrease">
  <proof prover="0"><result status="valid" time="0.02"/></proof>
  <proof prover="1"><result status="valid" time="0.01"/></proof>
  <proof prover="2"><result status="valid" time="0.03"/></proof>
  <proof prover="3"><result status="valid" time="0.01" steps="15"/></proof>
  <proof prover="4"><result status="valid" time="0.03"/></proof>
  </goal>
  <goal name="WP_parameter eval_2.5" expl="5. postcondition">
  <proof prover="0"><result status="valid" time="1.17"/></proof>
  </goal>
  <goal name="WP_parameter eval_2.6" expl="6. postcondition">
  <proof prover="0"><result status="valid" time="0.10"/></proof>
  <proof prover="3"><result status="valid" time="2.27" steps="842"/></proof>
  <proof prover="4"><result status="valid" time="0.38"/></proof>
  </goal>
 </transf>
 </goal>
 <goal name="WP_parameter interpret" expl="VC for interpret">
 <proof prover="0"><result status="valid" time="0.01"/></proof>
 <proof prover="1"><result status="valid" time="0.01"/></proof>
 <proof prover="2"><result status="valid" time="0.02"/></proof>
 <proof prover="3"><result status="valid" time="0.02" steps="8"/></proof>
 <proof prover="4"><result status="valid" time="0.04"/></proof>
 </goal>
 <goal name="WP_parameter test" expl="VC for test">
 <proof prover="0"><result status="valid" time="0.01"/></proof>
 <proof prover="1"><result status="valid" time="0.00"/></proof>
 <proof prover="2"><result status="valid" time="0.00"/></proof>
 <proof prover="3"><result status="valid" time="0.01" steps="7"/></proof>
 <proof prover="4"><result status="valid" time="0.02"/></proof>
>>>>>>> b48938dc
 </goal>
</theory>
</file>
</why3session><|MERGE_RESOLUTION|>--- conflicted
+++ resolved
@@ -2,55 +2,14 @@
 <!DOCTYPE why3session PUBLIC "-//Why3//proof session v5//EN"
 "http://why3.lri.fr/why3session.dtd">
 <why3session shape_version="4">
-<<<<<<< HEAD
-<prover id="0" name="CVC3" version="2.4.1" timelimit="5" steplimit="1" memlimit="4000"/>
-<prover id="2" name="Z3" version="3.2" timelimit="5" steplimit="1" memlimit="4000"/>
-<prover id="5" name="CVC4" version="1.4" timelimit="5" steplimit="1" memlimit="4000"/>
-<prover id="6" name="Alt-Ergo" version="1.01" timelimit="1" memlimit="1000"/>
-<prover id="7" name="Z3" version="4.4.1" timelimit="5" steplimit="1" memlimit="4000"/>
-=======
 <prover id="0" name="CVC3" version="2.4.1" timelimit="5" steplimit="0" memlimit="1000"/>
 <prover id="1" name="Z3" version="4.3.1" timelimit="5" steplimit="0" memlimit="1000"/>
 <prover id="2" name="Z3" version="3.2" timelimit="5" steplimit="0" memlimit="1000"/>
 <prover id="3" name="Alt-Ergo" version="0.95.2" timelimit="5" steplimit="0" memlimit="1000"/>
 <prover id="4" name="CVC4" version="1.3" timelimit="5" steplimit="0" memlimit="1000"/>
->>>>>>> b48938dc
 <file name="../defunctionalization.mlw" expanded="true">
-<theory name="Expr" sum="806c12d4403bd9222cb5ec7de53e16e5">
- <goal name="VC p0" expl="VC for p0">
- <proof prover="6"><result status="valid" time="0.00" steps="0"/></proof>
- </goal>
- <goal name="VC p1" expl="VC for p1">
- <proof prover="6"><result status="valid" time="0.00" steps="0"/></proof>
- </goal>
- <goal name="VC p2" expl="VC for p2">
- <proof prover="6"><result status="valid" time="0.00" steps="0"/></proof>
- </goal>
- <goal name="VC p3" expl="VC for p3">
- <proof prover="6"><result status="valid" time="0.00" steps="0"/></proof>
- </goal>
- <goal name="VC p4" expl="VC for p4">
- <proof prover="6"><result status="valid" time="0.00" steps="0"/></proof>
- </goal>
-</theory>
-<<<<<<< HEAD
-<theory name="DirectSem" sum="8a9bbf89be9ee6cdbabf7acdd7bd0b1f">
- <goal name="VC eval_0" expl="VC for eval_0">
- <proof prover="6"><result status="valid" time="0.00" steps="0"/></proof>
- </goal>
- <goal name="VC interpret_0" expl="VC for interpret_0">
- <proof prover="6"><result status="valid" time="0.00" steps="0"/></proof>
- </goal>
- <goal name="VC test" expl="VC for test">
- <proof prover="6"><result status="valid" time="0.00" steps="0"/></proof>
- </goal>
- <goal name="eval_p3">
- <proof prover="0" memlimit="1000"><result status="valid" time="0.01"/></proof>
- <proof prover="2"><result status="valid" time="0.02"/></proof>
- <proof prover="5"><result status="valid" time="0.01"/></proof>
- <proof prover="6" timelimit="5" steplimit="1"><result status="valid" time="0.02" steps="1"/></proof>
- <proof prover="7"><result status="valid" time="0.00"/></proof>
-=======
+<theory name="Expr" sum="d41d8cd98f00b204e9800998ecf8427e">
+</theory>
 <theory name="DirectSem" sum="af2552f4879203af23b438bd246b031f">
  <goal name="WP_parameter test" expl="VC for test">
  <proof prover="0"><result status="valid" time="0.00"/></proof>
@@ -65,71 +24,36 @@
  <proof prover="2" memlimit="4000"><result status="valid" time="0.02"/></proof>
  <proof prover="3"><result status="valid" time="0.02" steps="7"/></proof>
  <proof prover="4" memlimit="4000"><result status="valid" time="0.01"/></proof>
->>>>>>> b48938dc
- </goal>
-</theory>
-<theory name="CPS" sum="82b26c2ca649503f06c24e2173e94eca">
+ </goal>
+</theory>
+<theory name="CPS" sum="0ce100ed4efe873b1f2eb404c40294b0">
  <goal name="cps_correct_expr">
  <transf name="induction_ty_lex">
   <goal name="cps_correct_expr.1" expl="1.">
-<<<<<<< HEAD
-  <proof prover="0"><result status="valid" time="0.01"/></proof>
-  <proof prover="6" timelimit="6" steplimit="1"><result status="valid" time="0.01" steps="14"/></proof>
-=======
   <proof prover="0" memlimit="4000"><result status="valid" time="0.01"/></proof>
   <proof prover="3" timelimit="6"><result status="valid" time="0.01" steps="22"/></proof>
->>>>>>> b48938dc
   </goal>
  </transf>
  </goal>
  <goal name="cps_correct">
-<<<<<<< HEAD
- <proof prover="0"><result status="valid" time="0.01"/></proof>
- <proof prover="2"><result status="valid" time="0.01"/></proof>
- <proof prover="5"><result status="valid" time="0.01"/></proof>
- <proof prover="6" timelimit="6" steplimit="1"><result status="valid" time="0.01" steps="2"/></proof>
- <proof prover="7"><result status="valid" time="0.00"/></proof>
-=======
  <proof prover="0" memlimit="4000"><result status="valid" time="0.01"/></proof>
  <proof prover="1" memlimit="4000"><result status="valid" time="0.00"/></proof>
  <proof prover="2" memlimit="4000"><result status="valid" time="0.01"/></proof>
  <proof prover="3" timelimit="6"><result status="valid" time="0.01" steps="2"/></proof>
  <proof prover="4" memlimit="4000"><result status="valid" time="0.01"/></proof>
->>>>>>> b48938dc
- </goal>
-</theory>
-<theory name="Defunctionalization" sum="aeee577d06643e200bb33172bdd9c4e1">
+ </goal>
+</theory>
+<theory name="Defunctionalization" sum="cf8631b199a4317af16ffbb700483b06">
  <goal name="size_e_pos">
  <transf name="induction_ty_lex">
   <goal name="size_e_pos.1" expl="1.">
-<<<<<<< HEAD
-  <proof prover="6" timelimit="6" steplimit="1"><result status="valid" time="0.04" steps="5"/></proof>
-=======
   <proof prover="3" timelimit="6"><result status="valid" time="0.04" steps="5"/></proof>
->>>>>>> b48938dc
   </goal>
  </transf>
  </goal>
  <goal name="size_c_pos">
  <transf name="induction_ty_lex">
   <goal name="size_c_pos.1" expl="1.">
-<<<<<<< HEAD
-  <proof prover="6" timelimit="6" steplimit="1"><result status="valid" time="0.02" steps="10"/></proof>
-  </goal>
- </transf>
- </goal>
- <goal name="VC continue_2" expl="VC for continue_2">
- <proof prover="6"><result status="valid" time="0.01" steps="18"/></proof>
- </goal>
- <goal name="VC eval_2" expl="VC for eval_2">
- <proof prover="6"><result status="valid" time="0.01" steps="51"/></proof>
- </goal>
- <goal name="VC interpret_2" expl="VC for interpret_2">
- <proof prover="6"><result status="valid" time="0.00" steps="9"/></proof>
- </goal>
- <goal name="VC test" expl="VC for test">
- <proof prover="6"><result status="valid" time="0.00" steps="2"/></proof>
-=======
   <proof prover="3" timelimit="6"><result status="valid" time="0.02" steps="10"/></proof>
   </goal>
  </transf>
@@ -160,40 +84,11 @@
  <proof prover="2"><result status="valid" time="0.00"/></proof>
  <proof prover="3"><result status="valid" time="0.00" steps="2"/></proof>
  <proof prover="4"><result status="valid" time="0.00"/></proof>
->>>>>>> b48938dc
- </goal>
-</theory>
-<theory name="Defunctionalization2" sum="6a38e37bf1e1366701e6eff39534ea60">
- <goal name="VC continue_2" expl="VC for continue_2">
- <proof prover="6"><result status="valid" time="0.01" steps="79"/></proof>
- </goal>
- <goal name="VC eval_2" expl="VC for eval_2">
- <proof prover="5" timelimit="1" steplimit="-1" memlimit="1000"><result status="timeout" time="1.01"/></proof>
- <proof prover="6"><result status="unknown" time="0.04"/></proof>
- <proof prover="7" timelimit="1" steplimit="-1" memlimit="1000"><result status="timeout" time="0.99"/></proof>
- <transf name="split_goal_wp">
-<<<<<<< HEAD
-  <goal name="VC eval_2.1" expl="1. variant decrease">
-  <proof prover="6"><result status="valid" time="0.01" steps="17"/></proof>
-  </goal>
-  <goal name="VC eval_2.2" expl="2. postcondition">
-  <proof prover="6"><result status="valid" time="0.00" steps="5"/></proof>
-  </goal>
-  <goal name="VC eval_2.3" expl="3. variant decrease">
-  <proof prover="5" timelimit="1" steplimit="-1" memlimit="1000"><result status="valid" time="0.02"/></proof>
-  <proof prover="6"><result status="unknown" time="0.02"/></proof>
-  </goal>
-  <goal name="VC eval_2.4" expl="4. postcondition">
-  <proof prover="6"><result status="valid" time="0.01" steps="30"/></proof>
-  </goal>
- </transf>
- </goal>
- <goal name="VC interpret_2" expl="VC for interpret_2">
- <proof prover="6"><result status="valid" time="0.00" steps="8"/></proof>
- </goal>
- <goal name="VC test" expl="VC for test">
- <proof prover="6"><result status="valid" time="0.00" steps="2"/></proof>
-=======
+ </goal>
+</theory>
+<theory name="Defunctionalization2" sum="b91a7552f2709489b5e30f8b1aeaa5ce">
+ <goal name="WP_parameter continue_2" expl="VC for continue_2">
+ <transf name="split_goal_wp">
   <goal name="WP_parameter continue_2.1" expl="1. variant decrease">
   <proof prover="0" memlimit="4000"><result status="valid" time="0.01"/></proof>
   <proof prover="1" memlimit="4000"><result status="valid" time="1.03"/></proof>
@@ -270,42 +165,24 @@
  <proof prover="2" memlimit="4000"><result status="valid" time="0.00"/></proof>
  <proof prover="3" memlimit="4000"><result status="valid" time="0.01" steps="2"/></proof>
  <proof prover="4" memlimit="4000"><result status="valid" time="0.00"/></proof>
->>>>>>> b48938dc
- </goal>
-</theory>
-<theory name="SemWithError" sum="1dacbbe70ab19eb8d6b2e9d5cbe5fe0e">
+ </goal>
+</theory>
+<theory name="SemWithError" sum="2f22bb58d78805807aaa7698c001c4c8">
  <goal name="cps_correct_expr">
  <transf name="induction_ty_lex">
   <goal name="cps_correct_expr.1" expl="1.">
   <transf name="split_goal_wp">
    <goal name="cps_correct_expr.1.1" expl="1.">
-<<<<<<< HEAD
-   <proof prover="6" timelimit="6" steplimit="1"><result status="valid" time="0.02" steps="6"/></proof>
-   </goal>
-   <goal name="cps_correct_expr.1.2" expl="2.">
-   <proof prover="7" timelimit="6" memlimit="1000"><result status="valid" time="0.35"/></proof>
-=======
    <proof prover="3" timelimit="6"><result status="valid" time="0.02" steps="8"/></proof>
    </goal>
    <goal name="cps_correct_expr.1.2" expl="2.">
    <proof prover="1" timelimit="6"><result status="valid" time="0.03"/></proof>
->>>>>>> b48938dc
    </goal>
   </transf>
   </goal>
  </transf>
  </goal>
  <goal name="cps_correct">
-<<<<<<< HEAD
- <proof prover="0" memlimit="1000"><result status="valid" time="0.01"/></proof>
- <proof prover="2" memlimit="1000"><result status="valid" time="0.01"/></proof>
- <proof prover="5" memlimit="1000"><result status="valid" time="0.01"/></proof>
- <proof prover="6" timelimit="5" steplimit="1"><result status="valid" time="0.02" steps="3"/></proof>
- <proof prover="7" memlimit="1000"><result status="valid" time="0.00"/></proof>
- </goal>
- <goal name="cps2_correct_expr_aux">
- <proof prover="6" timelimit="6" steplimit="1"><result status="valid" time="0.02" steps="2"/></proof>
-=======
  <proof prover="0"><result status="valid" time="0.01"/></proof>
  <proof prover="1"><result status="valid" time="0.00"/></proof>
  <proof prover="2"><result status="valid" time="0.01"/></proof>
@@ -314,58 +191,22 @@
  </goal>
  <goal name="cps2_correct_expr_aux">
  <proof prover="3" timelimit="6"><result status="valid" time="0.02" steps="2"/></proof>
->>>>>>> b48938dc
  </goal>
  <goal name="cps2_correct_expr">
  <transf name="induction_ty_lex">
   <goal name="cps2_correct_expr.1" expl="1.">
   <transf name="split_goal_wp">
    <goal name="cps2_correct_expr.1.1" expl="1.">
-<<<<<<< HEAD
-   <proof prover="6" timelimit="6" steplimit="1"><result status="valid" time="0.01" steps="18"/></proof>
-   </goal>
-   <goal name="cps2_correct_expr.1.2" expl="2.">
-   <proof prover="7" timelimit="6" memlimit="1000"><result status="valid" time="0.01"/></proof>
-=======
    <proof prover="3" timelimit="6"><result status="valid" time="0.01" steps="23"/></proof>
    </goal>
    <goal name="cps2_correct_expr.1.2" expl="2.">
    <proof prover="1" timelimit="6"><result status="valid" time="0.01"/></proof>
->>>>>>> b48938dc
    </goal>
   </transf>
   </goal>
  </transf>
  </goal>
  <goal name="cps2_correct">
-<<<<<<< HEAD
- <proof prover="2" memlimit="1000"><result status="valid" time="0.03"/></proof>
- <proof prover="5" memlimit="1000"><result status="valid" time="0.03"/></proof>
- <proof prover="6" timelimit="5" steplimit="1"><result status="valid" time="0.02" steps="10"/></proof>
- <proof prover="7" memlimit="1000"><result status="valid" time="0.01"/></proof>
- </goal>
- <goal name="VC cps3_correct_expr" expl="VC for cps3_correct_expr">
- <proof prover="5" timelimit="1" steplimit="-1" memlimit="1000"><result status="timeout" time="2.00"/></proof>
- <proof prover="6"><result status="timeout" time="1.00"/></proof>
- <proof prover="7" timelimit="1" steplimit="-1" memlimit="1000"><result status="timeout" time="0.99"/></proof>
- <transf name="split_goal_wp">
-  <goal name="VC cps3_correct_expr.1" expl="1. postcondition">
-  <proof prover="6"><result status="valid" time="0.01" steps="23"/></proof>
-  </goal>
-  <goal name="VC cps3_correct_expr.2" expl="2. variant decrease">
-  <proof prover="6"><result status="valid" time="0.00" steps="6"/></proof>
-  </goal>
-  <goal name="VC cps3_correct_expr.3" expl="3. variant decrease">
-  <proof prover="6"><result status="valid" time="0.01" steps="6"/></proof>
-  </goal>
-  <goal name="VC cps3_correct_expr.4" expl="4. assertion">
-  <proof prover="6"><result status="valid" time="0.01" steps="3"/></proof>
-  </goal>
-  <goal name="VC cps3_correct_expr.5" expl="5. postcondition">
-  <proof prover="5" timelimit="1" steplimit="-1" memlimit="1000"><result status="timeout" time="1.12"/></proof>
-  <proof prover="6"><result status="timeout" time="1.01"/></proof>
-  <proof prover="7" timelimit="1" steplimit="-1" memlimit="1000"><result status="valid" time="0.03"/></proof>
-=======
  <proof prover="1"><result status="valid" time="0.01"/></proof>
  <proof prover="2"><result status="valid" time="0.03"/></proof>
  <proof prover="3"><result status="valid" time="0.02" steps="16"/></proof>
@@ -401,65 +242,25 @@
   <goal name="WP_parameter cps3_correct_expr.5" expl="5. postcondition">
   <proof prover="1"><result status="valid" time="0.03"/></proof>
   <proof prover="2"><result status="valid" time="0.05"/></proof>
->>>>>>> b48938dc
   </goal>
  </transf>
  </goal>
  <goal name="cps3_correct">
-<<<<<<< HEAD
- <proof prover="2" memlimit="1000"><result status="valid" time="0.02"/></proof>
- <proof prover="5" memlimit="1000"><result status="valid" time="0.03"/></proof>
- <proof prover="6" timelimit="5" steplimit="1"><result status="valid" time="0.03" steps="6"/></proof>
- <proof prover="7" memlimit="1000"><result status="valid" time="0.01"/></proof>
-=======
  <proof prover="1"><result status="valid" time="0.01"/></proof>
  <proof prover="2"><result status="valid" time="0.02"/></proof>
  <proof prover="3"><result status="valid" time="0.03" steps="7"/></proof>
  <proof prover="4"><result status="valid" time="0.03"/></proof>
->>>>>>> b48938dc
  </goal>
  <goal name="size_e_pos">
  <transf name="induction_ty_lex">
   <goal name="size_e_pos.1" expl="1.">
-<<<<<<< HEAD
-  <proof prover="6" timelimit="6" steplimit="1"><result status="valid" time="0.02" steps="6"/></proof>
-=======
   <proof prover="3" timelimit="6"><result status="valid" time="0.02" steps="6"/></proof>
->>>>>>> b48938dc
   </goal>
  </transf>
  </goal>
  <goal name="size_c_pos">
  <transf name="induction_ty_lex">
   <goal name="size_c_pos.1" expl="1.">
-<<<<<<< HEAD
-  <proof prover="6" timelimit="6" steplimit="1"><result status="valid" time="0.03" steps="14"/></proof>
-  </goal>
- </transf>
- </goal>
- <goal name="VC continue_4" expl="VC for continue_4">
- <proof prover="6"><result status="valid" time="0.02" steps="80"/></proof>
- </goal>
- <goal name="VC eval_4" expl="VC for eval_4">
- <proof prover="6"><result status="valid" time="0.09" steps="278"/></proof>
- </goal>
- <goal name="VC interpret_4" expl="VC for interpret_4">
- <proof prover="6"><result status="valid" time="0.02" steps="21"/></proof>
- </goal>
- <goal name="VC test" expl="VC for test">
- <proof prover="6"><result status="valid" time="0.01" steps="5"/></proof>
- </goal>
-</theory>
-<theory name="ReductionSemantics" sum="3797ee0b4c42647a37a86226041c5e4e" expanded="true">
- <goal name="VC contract" expl="VC for contract">
- <proof prover="6"><result status="valid" time="0.01" steps="34"/></proof>
- </goal>
- <goal name="VC recompose" expl="VC for recompose">
- <proof prover="6"><result status="valid" time="0.00" steps="1"/></proof>
- </goal>
- <goal name="VC recompose_values" expl="VC for recompose_values">
- <proof prover="6"><result status="valid" time="0.01" steps="36"/></proof>
-=======
   <proof prover="3" timelimit="6"><result status="valid" time="0.03" steps="15"/></proof>
   </goal>
  </transf>
@@ -548,61 +349,10 @@
  <proof prover="0"><result status="valid" time="0.03"/></proof>
  <proof prover="3"><result status="valid" time="0.02" steps="86"/></proof>
  <proof prover="4"><result status="valid" time="0.02"/></proof>
->>>>>>> b48938dc
  </goal>
  <goal name="size_c_pos">
  <transf name="induction_ty_lex">
   <goal name="size_c_pos.1" expl="1.">
-<<<<<<< HEAD
-  <proof prover="6" timelimit="6" steplimit="1"><result status="valid" time="0.02" steps="13"/></proof>
-  </goal>
- </transf>
- </goal>
- <goal name="VC decompose_term" expl="VC for decompose_term">
- <proof prover="6"><result status="valid" time="0.00" steps="15"/></proof>
- </goal>
- <goal name="VC decompose_cont" expl="VC for decompose_cont" expanded="true">
- <transf name="split_goal_wp" expanded="true">
-  <goal name="VC decompose_cont.1" expl="1. exceptional postcondition">
-  <proof prover="6"><result status="valid" time="0.01" steps="8"/></proof>
-  </goal>
-  <goal name="VC decompose_cont.2" expl="2. variant decrease">
-  <proof prover="6"><result status="valid" time="0.00" steps="8"/></proof>
-  </goal>
-  <goal name="VC decompose_cont.3" expl="3. postcondition">
-  <proof prover="6"><result status="valid" time="0.01" steps="15"/></proof>
-  </goal>
-  <goal name="VC decompose_cont.4" expl="4. exceptional postcondition" expanded="true">
-  </goal>
-  <goal name="VC decompose_cont.5" expl="5. postcondition">
-  <proof prover="6"><result status="valid" time="0.01" steps="35"/></proof>
-  </goal>
- </transf>
- </goal>
- <goal name="VC decompose" expl="VC for decompose" expanded="true">
- <transf name="split_goal_wp" expanded="true">
-  <goal name="VC decompose.1" expl="1. postcondition">
-  <proof prover="6"><result status="valid" time="0.01" steps="7"/></proof>
-  </goal>
-  <goal name="VC decompose.2" expl="2. exceptional postcondition" expanded="true">
-  </goal>
- </transf>
- </goal>
- <goal name="VC reduce" expl="VC for reduce">
- <proof prover="6"><result status="valid" time="0.01" steps="9"/></proof>
- </goal>
- <goal name="VC itere" expl="VC for itere">
- <proof prover="6"><result status="valid" time="0.01" steps="8"/></proof>
- </goal>
- <goal name="VC refocus" expl="VC for refocus" expanded="true">
- <transf name="split_goal_wp" expanded="true">
-  <goal name="VC refocus.1" expl="1. postcondition">
-  <proof prover="6"><result status="valid" time="0.01" steps="6"/></proof>
-  </goal>
-  <goal name="VC refocus.2" expl="2. exceptional postcondition" expanded="true">
-  </goal>
- </transf>
-=======
   <proof prover="3" timelimit="6"><result status="valid" time="0.02" steps="14"/></proof>
   </goal>
  </transf>
@@ -641,47 +391,9 @@
  <proof prover="1"><result status="valid" time="0.00"/></proof>
  <proof prover="2"><result status="valid" time="0.01"/></proof>
  <proof prover="3"><result status="valid" time="0.03" steps="113"/></proof>
->>>>>>> b48938dc
- </goal>
- <goal name="VC itere_opt" expl="VC for itere_opt">
- <transf name="split_goal_wp">
-<<<<<<< HEAD
-  <goal name="VC itere_opt.1" expl="1. precondition">
-  <proof prover="6"><result status="valid" time="0.01" steps="6"/></proof>
-  </goal>
-  <goal name="VC itere_opt.2" expl="2. postcondition">
-  <proof prover="6"><result status="valid" time="0.01" steps="9"/></proof>
-  </goal>
-  <goal name="VC itere_opt.3" expl="3. assertion">
-  <proof prover="6"><result status="valid" time="0.01" steps="6"/></proof>
-  </goal>
-  <goal name="VC itere_opt.4" expl="4. postcondition">
-  <transf name="introduce_premises">
-   <goal name="VC itere_opt.4.1" expl="1. postcondition">
-   <proof prover="7" timelimit="30" steplimit="-1"><result status="valid" time="21.28"/></proof>
-   </goal>
-  </transf>
-  </goal>
-  <goal name="VC itere_opt.5" expl="5. VC for itere_opt">
-  <proof prover="6"><result status="valid" time="0.01" steps="7"/></proof>
-  </goal>
- </transf>
- </goal>
- <goal name="VC normalize" expl="VC for normalize">
- <proof prover="6"><result status="valid" time="0.01" steps="5"/></proof>
- </goal>
- <goal name="VC eval_1" expl="VC for eval_1">
- <proof prover="6"><result status="valid" time="0.01" steps="12"/></proof>
- </goal>
- <goal name="VC eval_2" expl="VC for eval_2">
- <proof prover="6"><result status="valid" time="0.01" steps="46"/></proof>
- </goal>
- <goal name="VC interpret" expl="VC for interpret">
- <proof prover="6"><result status="valid" time="0.01" steps="5"/></proof>
- </goal>
- <goal name="VC test" expl="VC for test">
- <proof prover="6"><result status="valid" time="0.01" steps="4"/></proof>
-=======
+ </goal>
+ <goal name="WP_parameter itere_opt" expl="VC for itere_opt">
+ <transf name="split_goal_wp">
   <goal name="WP_parameter itere_opt.1" expl="1. precondition">
   <proof prover="3" timelimit="6"><result status="valid" time="0.02" steps="80"/></proof>
   </goal>
@@ -733,36 +445,12 @@
  <proof prover="2"><result status="valid" time="0.00"/></proof>
  <proof prover="3"><result status="valid" time="0.02" steps="4"/></proof>
  <proof prover="4"><result status="valid" time="0.01"/></proof>
->>>>>>> b48938dc
- </goal>
-</theory>
-<theory name="RWithError" sum="650b406878f8bb3f8da55736586de3fa">
+ </goal>
+</theory>
+<theory name="RWithError" sum="c53a143e855c4c2ae6bc0851b3022dc7">
  <goal name="size_c_pos">
  <transf name="induction_ty_lex">
   <goal name="size_c_pos.1" expl="1.">
-<<<<<<< HEAD
-  <proof prover="6" timelimit="6" steplimit="1"><result status="valid" time="0.02" steps="17"/></proof>
-  </goal>
- </transf>
- </goal>
- <goal name="VC recompose_values" expl="VC for recompose_values">
- <proof prover="6"><result status="valid" time="0.17" steps="596"/></proof>
- </goal>
- <goal name="VC recompose_underflow" expl="VC for recompose_underflow">
- <proof prover="6"><result status="valid" time="0.04" steps="146"/></proof>
- </goal>
- <goal name="VC eval_1" expl="VC for eval_1">
- <proof prover="6"><result status="valid" time="0.01" steps="30"/></proof>
- </goal>
- <goal name="VC eval_2" expl="VC for eval_2">
- <proof prover="6"><result status="valid" time="0.17" steps="669"/></proof>
- </goal>
- <goal name="VC interpret" expl="VC for interpret">
- <proof prover="6"><result status="valid" time="0.01" steps="8"/></proof>
- </goal>
- <goal name="VC test" expl="VC for test">
- <proof prover="6"><result status="valid" time="0.01" steps="7"/></proof>
-=======
   <proof prover="3" timelimit="6"><result status="valid" time="0.02" steps="18"/></proof>
   </goal>
  </transf>
@@ -872,7 +560,6 @@
  <proof prover="2"><result status="valid" time="0.00"/></proof>
  <proof prover="3"><result status="valid" time="0.01" steps="7"/></proof>
  <proof prover="4"><result status="valid" time="0.02"/></proof>
->>>>>>> b48938dc
  </goal>
 </theory>
 </file>
