<?xml version="1.0" encoding="UTF-8"?>
<!DOCTYPE why3session PUBLIC "-//Why3//proof session v5//EN"
"http://why3.lri.fr/why3session.dtd">
<why3session shape_version="4">
<prover id="1" name="Alt-Ergo" version="1.30" timelimit="1" steplimit="0" memlimit="1000"/>
<prover id="2" name="Z3" version="4.5.0" timelimit="1" steplimit="0" memlimit="1000"/>
<prover id="3" name="CVC4" version="1.5" timelimit="1" steplimit="0" memlimit="1000"/>
<file name="../sumrange.mlw" proved="true">
<theory name="ArraySum" proved="true">
 <goal name="VC sum" expl="VC for sum" proved="true">
 <proof prover="3"><result status="valid" time="0.01"/></proof>
 </goal>
 <goal name="sum_right" proved="true">
 <transf name="introduce_premises" proved="true" >
  <goal name="sum_right.0" proved="true">
  <transf name="assert" proved="true" arg1="(forall x. 0 &lt; x &lt; j -&gt; sum a (j-x) j = sum a (j-x) (j-1) + a[j-1])">
   <goal name="sum_right.0.0" proved="true">
   <transf name="introduce_premises" proved="true" >
    <goal name="sum_right.0.0.0" proved="true">
    <transf name="induction" proved="true" arg1="x">
     <goal name="sum_right.0.0.0.0" expl="base case" proved="true">
     <proof prover="3"><result status="valid" time="0.00"/></proof>
     </goal>
     <goal name="sum_right.0.0.0.1" expl="recursive case" proved="true">
     <transf name="instantiate" proved="true" arg1="Hrec" arg2="(x - 1)">
      <goal name="sum_right.0.0.0.1.0" expl="recursive case" proved="true">
      <proof prover="3"><result status="valid" time="0.02"/></proof>
      </goal>
     </transf>
     </goal>
    </transf>
    </goal>
   </transf>
   </goal>
   <goal name="sum_right.0.1" proved="true">
   <transf name="instantiate" proved="true" arg1="h" arg2="(j-i)">
    <goal name="sum_right.0.1.0" proved="true">
    <proof prover="2"><result status="valid" time="0.10"/></proof>
    </goal>
   </transf>
   </goal>
  </transf>
  </goal>
 </transf>
 </goal>
</theory>
<theory name="Simple" proved="true">
<<<<<<< HEAD
 <goal name="VC query" expl="VC for query" proved="true">
 <transf name="split_goal_wp" proved="true" >
  <goal name="VC query.0" expl="loop invariant init" proved="true">
=======
 <goal name="WP_parameter query" expl="VC for query" proved="true">
 <proof prover="0"><result status="valid" time="0.03"/></proof>
 <proof prover="2"><result status="valid" time="0.02"/></proof>
 <transf name="split_goal_right" proved="true" >
  <goal name="WP_parameter query.0" expl="postcondition" proved="true">
  <proof prover="2"><result status="valid" time="0.01"/></proof>
  <proof prover="3"><result status="valid" time="0.02"/></proof>
  </goal>
  <goal name="WP_parameter query.1" expl="loop invariant init" proved="true">
  <proof prover="2"><result status="valid" time="0.02"/></proof>
>>>>>>> 8e560e42
  <proof prover="3"><result status="valid" time="0.02"/></proof>
  </goal>
  <goal name="VC query.1" expl="index in array bounds" proved="true">
  <proof prover="3"><result status="valid" time="0.01"/></proof>
  </goal>
  <goal name="VC query.2" expl="loop invariant preservation" proved="true">
  <proof prover="3"><result status="valid" time="0.02"/></proof>
  </goal>
  <goal name="VC query.3" expl="postcondition" proved="true">
  <proof prover="3"><result status="valid" time="0.00"/></proof>
  </goal>
  <goal name="VC query.4" expl="postcondition" proved="true">
  <proof prover="3"><result status="valid" time="0.02"/></proof>
  </goal>
 </transf>
 </goal>
</theory>
<theory name="ExtraLemmas" proved="true">
 <goal name="sum_concat" proved="true">
 <transf name="introduce_premises" proved="true" >
  <goal name="sum_concat.0" proved="true">
  <transf name="induction" proved="true" arg1="k">
   <goal name="sum_concat.0.0" expl="base case" proved="true">
   <proof prover="3"><result status="valid" time="0.01"/></proof>
   </goal>
   <goal name="sum_concat.0.1" expl="recursive case" proved="true">
   <transf name="instantiate" proved="true" arg1="Hrec" arg2="k">
    <goal name="sum_concat.0.1.0" expl="recursive case" proved="true">
    <proof prover="3"><result status="valid" time="0.02"/></proof>
    </goal>
   </transf>
   </goal>
  </transf>
  </goal>
 </transf>
 </goal>
 <goal name="sum_frame" proved="true">
 <transf name="introduce_premises" proved="true" >
  <goal name="sum_frame.0" proved="true">
  <transf name="assert" proved="true" arg1="(forall x. 0 &lt;= x &lt;= j-i -&gt; sum a1 (j-x) j = sum a2 (j-x) j)">
   <goal name="sum_frame.0.0" proved="true">
   <transf name="introduce_premises" proved="true" >
    <goal name="sum_frame.0.0.0" proved="true">
    <transf name="induction" proved="true" arg1="x">
     <goal name="sum_frame.0.0.0.0" expl="base case" proved="true">
     <proof prover="3"><result status="valid" time="0.01"/></proof>
     </goal>
     <goal name="sum_frame.0.0.0.1" expl="recursive case" proved="true">
     <transf name="instantiate" proved="true" arg1="Hrec" arg2="(x - 1)">
      <goal name="sum_frame.0.0.0.1.0" expl="recursive case" proved="true">
      <proof prover="3"><result status="valid" time="0.02"/></proof>
      </goal>
     </transf>
     </goal>
    </transf>
    </goal>
   </transf>
   </goal>
   <goal name="sum_frame.0.1" proved="true">
   <transf name="instantiate" proved="true" arg1="h" arg2="(j-i)">
    <goal name="sum_frame.0.1.0" proved="true">
    <proof prover="3"><result status="valid" time="0.00"/></proof>
    </goal>
   </transf>
   </goal>
  </transf>
  </goal>
 </transf>
 </goal>
 <goal name="sum_update" proved="true">
 <transf name="introduce_premises" proved="true" >
  <goal name="sum_update.0" proved="true">
  <transf name="induction" proved="true" arg1="h" arg2="from" arg3="i+1">
   <goal name="sum_update.0.0" expl="base case" proved="true">
   <transf name="compute_in_goal" proved="true" >
    <goal name="sum_update.0.0.0" expl="base case" proved="true">
    <proof prover="3"><result status="valid" time="0.07"/></proof>
    </goal>
   </transf>
   </goal>
   <goal name="sum_update.0.1" expl="recursive case" proved="true">
   <transf name="compute_in_goal" proved="true" >
    <goal name="sum_update.0.1.0" expl="recursive case" proved="true">
    <proof prover="3"><result status="valid" time="0.04"/></proof>
    </goal>
   </transf>
   </goal>
  </transf>
  </goal>
 </transf>
 </goal>
</theory>
<theory name="CumulativeArray" proved="true">
 <goal name="VC create" expl="VC for create" proved="true">
 <proof prover="2"><result status="valid" time="0.02"/></proof>
 </goal>
 <goal name="VC query" expl="VC for query" proved="true">
 <proof prover="3"><result status="valid" time="0.06"/></proof>
 </goal>
 <goal name="VC update" expl="VC for update" proved="true">
 <proof prover="2"><result status="valid" time="0.05"/></proof>
 </goal>
</theory>
<theory name="CumulativeTree" proved="true">
 <goal name="VC indexes" expl="VC for indexes" proved="true">
 <proof prover="3"><result status="valid" time="0.01"/></proof>
 </goal>
 <goal name="VC tree_of_array" expl="VC for tree_of_array" proved="true">
 <transf name="split_goal_wp" proved="true" >
  <goal name="VC tree_of_array.0" expl="index in array bounds" proved="true">
  <proof prover="3"><result status="valid" time="0.02"/></proof>
  </goal>
  <goal name="VC tree_of_array.1" expl="precondition" proved="true">
  <proof prover="3"><result status="valid" time="0.01"/></proof>
  </goal>
  <goal name="VC tree_of_array.2" expl="assertion" proved="true">
  <proof prover="3"><result status="valid" time="0.03"/></proof>
  </goal>
  <goal name="VC tree_of_array.3" expl="variant decrease" proved="true">
  <proof prover="3"><result status="valid" time="0.02"/></proof>
  </goal>
  <goal name="VC tree_of_array.4" expl="precondition" proved="true">
  <proof prover="3"><result status="valid" time="0.02"/></proof>
  </goal>
  <goal name="VC tree_of_array.5" expl="variant decrease" proved="true">
  <proof prover="3"><result status="valid" time="0.02"/></proof>
  </goal>
  <goal name="VC tree_of_array.6" expl="precondition" proved="true">
  <proof prover="3"><result status="valid" time="0.02"/></proof>
  </goal>
  <goal name="VC tree_of_array.7" expl="assertion" proved="true">
  <transf name="introduce_premises" proved="true" >
   <goal name="VC tree_of_array.7.0" expl="assertion" proved="true">
   <transf name="destruct_alg" proved="true" arg1="l">
    <goal name="VC tree_of_array.7.0.0" expl="assertion" proved="true">
    <transf name="destruct_alg" proved="true" arg1="r">
     <goal name="VC tree_of_array.7.0.0.0" expl="assertion" proved="true">
     <proof prover="3"><result status="valid" time="0.05"/></proof>
     </goal>
     <goal name="VC tree_of_array.7.0.0.1" expl="assertion" proved="true">
     <proof prover="3"><result status="valid" time="0.06"/></proof>
     </goal>
    </transf>
    </goal>
    <goal name="VC tree_of_array.7.0.1" expl="assertion" proved="true">
    <transf name="destruct_alg" proved="true" arg1="r">
     <goal name="VC tree_of_array.7.0.1.0" expl="assertion" proved="true">
     <proof prover="3"><result status="valid" time="0.04"/></proof>
     </goal>
     <goal name="VC tree_of_array.7.0.1.1" expl="assertion" proved="true">
     <proof prover="3"><result status="valid" time="0.08"/></proof>
     </goal>
    </transf>
    </goal>
   </transf>
   </goal>
  </transf>
  </goal>
  <goal name="VC tree_of_array.8" expl="postcondition" proved="true">
  <transf name="split_goal_wp" proved="true" >
   <goal name="VC tree_of_array.8.0" expl="postcondition" proved="true">
   <proof prover="3"><result status="valid" time="0.02"/></proof>
   </goal>
   <goal name="VC tree_of_array.8.1" expl="postcondition" proved="true">
   <transf name="unfold" proved="true" arg1="is_tree_for">
    <goal name="VC tree_of_array.8.1.0" expl="VC for tree_of_array" proved="true">
    <proof prover="3"><result status="valid" time="0.22"/></proof>
    </goal>
   </transf>
   </goal>
  </transf>
  </goal>
 </transf>
 </goal>
 <goal name="VC create" expl="VC for create" proved="true">
 <proof prover="3"><result status="valid" time="0.02"/></proof>
 </goal>
 <goal name="VC query_aux" expl="VC for query_aux" proved="true">
 <proof prover="3"><result status="valid" time="0.25"/></proof>
 </goal>
 <goal name="VC query" expl="VC for query" proved="true">
 <transf name="introduce_premises" proved="true" >
  <goal name="VC query.0" expl="VC for query" proved="true">
  <transf name="destruct_alg" proved="true" arg1="t">
   <goal name="VC query.0.0" expl="VC for query" proved="true">
   <proof prover="3"><result status="valid" time="0.03"/></proof>
   </goal>
   <goal name="VC query.0.1" expl="VC for query" proved="true">
   <proof prover="3"><result status="valid" time="0.04"/></proof>
   </goal>
  </transf>
  </goal>
 </transf>
 </goal>
 <goal name="is_tree_for_frame" proved="true">
 <transf name="induction_ty_lex" proved="true" >
  <goal name="is_tree_for_frame.0" proved="true">
  <proof prover="1"><result status="valid" time="0.20" steps="419"/></proof>
  </goal>
 </transf>
 </goal>
<<<<<<< HEAD
 <goal name="VC update_aux" expl="VC for update_aux" proved="true">
 <transf name="split_goal_wp" proved="true" >
  <goal name="VC update_aux.0" expl="assertion" proved="true">
=======
 <goal name="WP_parameter update_aux" expl="VC for update_aux" proved="true">
 <transf name="split_goal_right" proved="true" >
  <goal name="WP_parameter update_aux.0" expl="assertion" proved="true">
>>>>>>> 8e560e42
  <proof prover="3"><result status="valid" time="0.05"/></proof>
  </goal>
  <goal name="VC update_aux.1" expl="variant decrease" proved="true">
  <proof prover="3"><result status="valid" time="0.03"/></proof>
  </goal>
  <goal name="VC update_aux.2" expl="precondition" proved="true">
  <proof prover="3"><result status="valid" time="0.02"/></proof>
  </goal>
  <goal name="VC update_aux.3" expl="precondition" proved="true">
  <proof prover="3"><result status="valid" time="0.04"/></proof>
  </goal>
  <goal name="VC update_aux.4" expl="assertion" proved="true">
  <proof prover="3"><result status="valid" time="0.03"/></proof>
  </goal>
  <goal name="VC update_aux.5" expl="assertion" proved="true">
  <proof prover="3"><result status="valid" time="0.04"/></proof>
  </goal>
  <goal name="VC update_aux.6" expl="variant decrease" proved="true">
  <proof prover="3"><result status="valid" time="0.03"/></proof>
  </goal>
  <goal name="VC update_aux.7" expl="precondition" proved="true">
  <proof prover="3"><result status="valid" time="0.04"/></proof>
  </goal>
  <goal name="VC update_aux.8" expl="precondition" proved="true">
  <proof prover="3"><result status="valid" time="0.03"/></proof>
  </goal>
  <goal name="VC update_aux.9" expl="assertion" proved="true">
  <proof prover="3"><result status="valid" time="0.03"/></proof>
  </goal>
  <goal name="VC update_aux.10" expl="assertion" proved="true">
  <proof prover="3"><result status="valid" time="0.03"/></proof>
  </goal>
  <goal name="VC update_aux.11" expl="postcondition" proved="true">
  <proof prover="3"><result status="valid" time="0.55"/></proof>
  </goal>
 </transf>
 </goal>
 <goal name="VC update" expl="VC for update" proved="true">
 <transf name="introduce_premises" proved="true" >
  <goal name="VC update.0" expl="VC for update" proved="true">
  <transf name="destruct_alg" proved="true" arg1="t">
   <goal name="VC update.0.0" expl="VC for update" proved="true">
   <proof prover="3"><result status="valid" time="0.03"/></proof>
   </goal>
   <goal name="VC update.0.1" expl="VC for update" proved="true">
   <proof prover="3"><result status="valid" time="0.04"/></proof>
   </goal>
  </transf>
  </goal>
 </transf>
 </goal>
 <goal name="depth_min" proved="true">
 <transf name="induction_ty_lex" proved="true" >
  <goal name="depth_min.0" proved="true">
  <proof prover="3"><result status="valid" time="0.03"/></proof>
  </goal>
 </transf>
 </goal>
 <goal name="VC depth_is_log" expl="VC for depth_is_log" proved="true">
 <proof prover="1"><result status="valid" time="0.77" steps="889"/></proof>
 </goal>
<<<<<<< HEAD
 <goal name="VC update_aux_complexity" expl="VC for update_aux_complexity" proved="true">
 <transf name="split_goal_wp" proved="true" >
  <goal name="VC update_aux_complexity.0" expl="assertion" proved="true">
=======
 <goal name="WP_parameter update_aux_complexity" expl="VC for update_aux_complexity" proved="true">
 <transf name="split_goal_right" proved="true" >
  <goal name="WP_parameter update_aux_complexity.0" expl="assertion" proved="true">
>>>>>>> 8e560e42
  <proof prover="3"><result status="valid" time="0.04"/></proof>
  </goal>
  <goal name="VC update_aux_complexity.1" expl="postcondition" proved="true">
  <proof prover="3"><result status="valid" time="0.02"/></proof>
  </goal>
  <goal name="VC update_aux_complexity.2" expl="postcondition" proved="true">
  <proof prover="3"><result status="valid" time="0.09"/></proof>
  </goal>
  <goal name="VC update_aux_complexity.3" expl="variant decrease" proved="true">
  <proof prover="3"><result status="valid" time="0.04"/></proof>
  </goal>
  <goal name="VC update_aux_complexity.4" expl="precondition" proved="true">
  <proof prover="3"><result status="valid" time="0.04"/></proof>
  </goal>
  <goal name="VC update_aux_complexity.5" expl="precondition" proved="true">
  <proof prover="3"><result status="valid" time="0.05"/></proof>
  </goal>
  <goal name="VC update_aux_complexity.6" expl="assertion" proved="true">
  <proof prover="3"><result status="valid" time="0.04"/></proof>
  </goal>
  <goal name="VC update_aux_complexity.7" expl="assertion" proved="true">
  <proof prover="3"><result status="valid" time="0.04"/></proof>
  </goal>
  <goal name="VC update_aux_complexity.8" expl="postcondition" proved="true">
  <proof prover="3"><result status="valid" time="0.04"/></proof>
  </goal>
  <goal name="VC update_aux_complexity.9" expl="postcondition" proved="true">
  <proof prover="3"><result status="valid" time="0.12"/></proof>
  </goal>
  <goal name="VC update_aux_complexity.10" expl="variant decrease" proved="true">
  <proof prover="3"><result status="valid" time="0.02"/></proof>
  </goal>
  <goal name="VC update_aux_complexity.11" expl="precondition" proved="true">
  <proof prover="3"><result status="valid" time="0.03"/></proof>
  </goal>
  <goal name="VC update_aux_complexity.12" expl="precondition" proved="true">
  <proof prover="3"><result status="valid" time="0.04"/></proof>
  </goal>
  <goal name="VC update_aux_complexity.13" expl="assertion" proved="true">
  <proof prover="3"><result status="valid" time="0.04"/></proof>
  </goal>
  <goal name="VC update_aux_complexity.14" expl="assertion" proved="true">
  <proof prover="3"><result status="valid" time="0.03"/></proof>
  </goal>
  <goal name="VC update_aux_complexity.15" expl="postcondition" proved="true">
  <proof prover="3"><result status="valid" time="0.04"/></proof>
  </goal>
  <goal name="VC update_aux_complexity.16" expl="postcondition" proved="true">
  <proof prover="3"><result status="valid" time="0.13"/></proof>
  </goal>
 </transf>
 </goal>
<<<<<<< HEAD
 <goal name="VC query_aux_complexity" expl="VC for query_aux_complexity" proved="true">
 <transf name="split_goal_wp" proved="true" >
  <goal name="VC query_aux_complexity.0" expl="postcondition" proved="true">
=======
 <goal name="WP_parameter query_aux_complexity" expl="VC for query_aux_complexity" proved="true">
 <transf name="split_goal_right" proved="true" >
  <goal name="WP_parameter query_aux_complexity.0" expl="postcondition" proved="true">
>>>>>>> 8e560e42
  <proof prover="3"><result status="valid" time="0.04"/></proof>
  </goal>
  <goal name="VC query_aux_complexity.1" expl="postcondition" proved="true">
  <proof prover="3"><result status="valid" time="0.05"/></proof>
  </goal>
  <goal name="VC query_aux_complexity.2" expl="postcondition" proved="true">
  <proof prover="3"><result status="valid" time="0.03"/></proof>
  </goal>
  <goal name="VC query_aux_complexity.3" expl="postcondition" proved="true">
  <proof prover="3"><result status="valid" time="0.06"/></proof>
  </goal>
  <goal name="VC query_aux_complexity.4" expl="variant decrease" proved="true">
  <proof prover="3"><result status="valid" time="0.04"/></proof>
  </goal>
  <goal name="VC query_aux_complexity.5" expl="precondition" proved="true">
  <proof prover="3"><result status="valid" time="0.03"/></proof>
  </goal>
  <goal name="VC query_aux_complexity.6" expl="precondition" proved="true">
  <proof prover="3"><result status="valid" time="0.04"/></proof>
  </goal>
  <goal name="VC query_aux_complexity.7" expl="postcondition" proved="true">
  <proof prover="3"><result status="valid" time="0.04"/></proof>
  </goal>
  <goal name="VC query_aux_complexity.8" expl="postcondition" proved="true">
  <proof prover="3"><result status="valid" time="0.02"/></proof>
  </goal>
  <goal name="VC query_aux_complexity.9" expl="variant decrease" proved="true">
  <proof prover="3"><result status="valid" time="0.04"/></proof>
  </goal>
  <goal name="VC query_aux_complexity.10" expl="precondition" proved="true">
  <proof prover="3"><result status="valid" time="0.04"/></proof>
  </goal>
  <goal name="VC query_aux_complexity.11" expl="precondition" proved="true">
  <proof prover="3"><result status="valid" time="0.04"/></proof>
  </goal>
  <goal name="VC query_aux_complexity.12" expl="postcondition" proved="true">
  <proof prover="3"><result status="valid" time="0.05"/></proof>
  </goal>
  <goal name="VC query_aux_complexity.13" expl="postcondition" proved="true">
  <proof prover="3"><result status="valid" time="0.02"/></proof>
  </goal>
  <goal name="VC query_aux_complexity.14" expl="variant decrease" proved="true">
  <proof prover="3"><result status="valid" time="0.05"/></proof>
  </goal>
  <goal name="VC query_aux_complexity.15" expl="precondition" proved="true">
  <proof prover="3"><result status="valid" time="0.04"/></proof>
  </goal>
  <goal name="VC query_aux_complexity.16" expl="precondition" proved="true">
  <proof prover="3"><result status="valid" time="0.04"/></proof>
  </goal>
  <goal name="VC query_aux_complexity.17" expl="variant decrease" proved="true">
  <proof prover="3"><result status="valid" time="0.04"/></proof>
  </goal>
  <goal name="VC query_aux_complexity.18" expl="precondition" proved="true">
  <proof prover="3"><result status="valid" time="0.04"/></proof>
  </goal>
  <goal name="VC query_aux_complexity.19" expl="precondition" proved="true">
  <proof prover="3"><result status="valid" time="0.04"/></proof>
  </goal>
  <goal name="VC query_aux_complexity.20" expl="postcondition" proved="true">
  <proof prover="3"><result status="valid" time="0.03"/></proof>
  </goal>
  <goal name="VC query_aux_complexity.21" expl="postcondition" proved="true">
  <proof prover="3"><result status="valid" time="0.06"/></proof>
  </goal>
 </transf>
 </goal>
</theory>
</file>
</why3session><|MERGE_RESOLUTION|>--- conflicted
+++ resolved
@@ -45,22 +45,9 @@
  </goal>
 </theory>
 <theory name="Simple" proved="true">
-<<<<<<< HEAD
  <goal name="VC query" expl="VC for query" proved="true">
- <transf name="split_goal_wp" proved="true" >
+ <transf name="split_goal_right" proved="true" >
   <goal name="VC query.0" expl="loop invariant init" proved="true">
-=======
- <goal name="WP_parameter query" expl="VC for query" proved="true">
- <proof prover="0"><result status="valid" time="0.03"/></proof>
- <proof prover="2"><result status="valid" time="0.02"/></proof>
- <transf name="split_goal_right" proved="true" >
-  <goal name="WP_parameter query.0" expl="postcondition" proved="true">
-  <proof prover="2"><result status="valid" time="0.01"/></proof>
-  <proof prover="3"><result status="valid" time="0.02"/></proof>
-  </goal>
-  <goal name="WP_parameter query.1" expl="loop invariant init" proved="true">
-  <proof prover="2"><result status="valid" time="0.02"/></proof>
->>>>>>> 8e560e42
   <proof prover="3"><result status="valid" time="0.02"/></proof>
   </goal>
   <goal name="VC query.1" expl="index in array bounds" proved="true">
@@ -169,7 +156,7 @@
  <proof prover="3"><result status="valid" time="0.01"/></proof>
  </goal>
  <goal name="VC tree_of_array" expl="VC for tree_of_array" proved="true">
- <transf name="split_goal_wp" proved="true" >
+ <transf name="split_goal_right" proved="true" >
   <goal name="VC tree_of_array.0" expl="index in array bounds" proved="true">
   <proof prover="3"><result status="valid" time="0.02"/></proof>
   </goal>
@@ -220,7 +207,7 @@
   </transf>
   </goal>
   <goal name="VC tree_of_array.8" expl="postcondition" proved="true">
-  <transf name="split_goal_wp" proved="true" >
+  <transf name="split_goal_right" proved="true" >
    <goal name="VC tree_of_array.8.0" expl="postcondition" proved="true">
    <proof prover="3"><result status="valid" time="0.02"/></proof>
    </goal>
@@ -262,15 +249,9 @@
   </goal>
  </transf>
  </goal>
-<<<<<<< HEAD
  <goal name="VC update_aux" expl="VC for update_aux" proved="true">
- <transf name="split_goal_wp" proved="true" >
+ <transf name="split_goal_right" proved="true" >
   <goal name="VC update_aux.0" expl="assertion" proved="true">
-=======
- <goal name="WP_parameter update_aux" expl="VC for update_aux" proved="true">
- <transf name="split_goal_right" proved="true" >
-  <goal name="WP_parameter update_aux.0" expl="assertion" proved="true">
->>>>>>> 8e560e42
   <proof prover="3"><result status="valid" time="0.05"/></proof>
   </goal>
   <goal name="VC update_aux.1" expl="variant decrease" proved="true">
@@ -332,15 +313,9 @@
  <goal name="VC depth_is_log" expl="VC for depth_is_log" proved="true">
  <proof prover="1"><result status="valid" time="0.77" steps="889"/></proof>
  </goal>
-<<<<<<< HEAD
  <goal name="VC update_aux_complexity" expl="VC for update_aux_complexity" proved="true">
- <transf name="split_goal_wp" proved="true" >
+ <transf name="split_goal_right" proved="true" >
   <goal name="VC update_aux_complexity.0" expl="assertion" proved="true">
-=======
- <goal name="WP_parameter update_aux_complexity" expl="VC for update_aux_complexity" proved="true">
- <transf name="split_goal_right" proved="true" >
-  <goal name="WP_parameter update_aux_complexity.0" expl="assertion" proved="true">
->>>>>>> 8e560e42
   <proof prover="3"><result status="valid" time="0.04"/></proof>
   </goal>
   <goal name="VC update_aux_complexity.1" expl="postcondition" proved="true">
@@ -393,15 +368,9 @@
   </goal>
  </transf>
  </goal>
-<<<<<<< HEAD
  <goal name="VC query_aux_complexity" expl="VC for query_aux_complexity" proved="true">
- <transf name="split_goal_wp" proved="true" >
+ <transf name="split_goal_right" proved="true" >
   <goal name="VC query_aux_complexity.0" expl="postcondition" proved="true">
-=======
- <goal name="WP_parameter query_aux_complexity" expl="VC for query_aux_complexity" proved="true">
- <transf name="split_goal_right" proved="true" >
-  <goal name="WP_parameter query_aux_complexity.0" expl="postcondition" proved="true">
->>>>>>> 8e560e42
   <proof prover="3"><result status="valid" time="0.04"/></proof>
   </goal>
   <goal name="VC query_aux_complexity.1" expl="postcondition" proved="true">
