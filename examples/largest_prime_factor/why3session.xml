--- conflicted
+++ resolved
@@ -2,7 +2,6 @@
 <!DOCTYPE why3session PUBLIC "-//Why3//proof session v5//EN"
 "http://why3.lri.fr/why3session.dtd">
 <why3session shape_version="4">
-<<<<<<< HEAD
 <prover id="0" name="CVC3" version="2.4.1" timelimit="11" steplimit="0" memlimit="1000"/>
 <prover id="1" name="CVC4" version="1.4" timelimit="11" steplimit="0" memlimit="1000"/>
 <prover id="2" name="Z3" version="4.3.1" timelimit="11" steplimit="0" memlimit="1000"/>
@@ -11,28 +10,11 @@
 <file name="../largest_prime_factor.mlw" expanded="true">
 <theory name="PrimeFactor" sum="effa6bb8c5c6055b7646d3f17e44dbf4" expanded="true">
  <goal name="VC smallest_divisor" expl="VC for smallest_divisor">
- <transf name="split_goal_wp">
+ <transf name="split_goal_right">
   <goal name="VC smallest_divisor.1" expl="assertion">
-  <transf name="split_goal_wp">
+  <transf name="split_goal_right">
    <goal name="VC smallest_divisor.1.1" expl="assertion">
    <proof prover="7" timelimit="11"><result status="valid" time="0.01" steps="25"/></proof>
-=======
-<prover id="0" name="Eprover" version="1.6" timelimit="5" steplimit="0" memlimit="4000"/>
-<prover id="1" name="CVC3" version="2.4.1" timelimit="5" steplimit="0" memlimit="1000"/>
-<prover id="2" name="Z3" version="4.3.1" timelimit="5" steplimit="0" memlimit="1000"/>
-<prover id="3" name="Eprover" version="1.8-001" timelimit="5" steplimit="0" memlimit="1000"/>
-<prover id="4" name="Alt-Ergo" version="0.95.2" timelimit="5" steplimit="0" memlimit="1000"/>
-<prover id="5" name="CVC4" version="1.3" timelimit="5" steplimit="0" memlimit="1000"/>
-<prover id="6" name="Vampire" version="0.6" timelimit="5" steplimit="0" memlimit="4000"/>
-<file name="../largest_prime_factor.mlw">
-<theory name="PrimeFactor">
- <goal name="WP_parameter smallest_divisor" expl="VC for smallest_divisor">
- <transf name="split_goal_right">
-  <goal name="WP_parameter smallest_divisor.1" expl="assertion">
-  <transf name="split_goal_right">
-   <goal name="WP_parameter smallest_divisor.1.1" expl="assertion">
-   <proof prover="4"><result status="valid" time="0.02" steps="21"/></proof>
->>>>>>> 8e560e42
    </goal>
    <goal name="VC smallest_divisor.1.2" expl="assertion">
    <proof prover="7" timelimit="11"><result status="valid" time="0.01" steps="19"/></proof>
@@ -1058,17 +1040,10 @@
   </goal>
  </transf>
  </goal>
-<<<<<<< HEAD
  <goal name="VC largest_prime_factor" expl="VC for largest_prime_factor" expanded="true">
- <transf name="split_goal_wp" expanded="true">
+ <transf name="split_goal_right" expanded="true">
   <goal name="VC largest_prime_factor.1" expl="precondition">
   <proof prover="7"><result status="valid" time="0.00" steps="5"/></proof>
-=======
- <goal name="WP_parameter largest_prime_factor" expl="VC for largest_prime_factor">
- <transf name="split_goal_right">
-  <goal name="WP_parameter largest_prime_factor.1" expl="precondition">
-  <proof prover="4"><result status="valid" time="0.02" steps="4"/></proof>
->>>>>>> 8e560e42
   </goal>
   <goal name="VC largest_prime_factor.2" expl="precondition">
   <proof prover="7"><result status="valid" time="0.01" steps="5"/></proof>
@@ -1076,20 +1051,8 @@
   <goal name="VC largest_prime_factor.3" expl="precondition">
   <proof prover="7"><result status="valid" time="0.00" steps="6"/></proof>
   </goal>
-<<<<<<< HEAD
   <goal name="VC largest_prime_factor.4" expl="check division by zero">
   <proof prover="7"><result status="valid" time="0.01" steps="8"/></proof>
-=======
-  <goal name="WP_parameter largest_prime_factor.4" expl="assertion">
-  <transf name="split_goal_right">
-   <goal name="WP_parameter largest_prime_factor.4.1" expl="VC for largest_prime_factor">
-   <proof prover="4"><result status="valid" time="0.77" steps="50"/></proof>
-   </goal>
-   <goal name="WP_parameter largest_prime_factor.4.2" expl="VC for largest_prime_factor">
-   <proof prover="4"><result status="valid" time="0.02" steps="13"/></proof>
-   </goal>
-  </transf>
->>>>>>> 8e560e42
   </goal>
   <goal name="VC largest_prime_factor.5" expl="assertion">
   <proof prover="7"><result status="valid" time="0.02" steps="25"/></proof>
@@ -1112,23 +1075,8 @@
   <goal name="VC largest_prime_factor.11" expl="loop invariant init">
   <proof prover="7"><result status="valid" time="0.02" steps="22"/></proof>
   </goal>
-<<<<<<< HEAD
   <goal name="VC largest_prime_factor.12" expl="loop invariant init">
   <proof prover="7"><result status="valid" time="0.02" steps="20"/></proof>
-=======
-  <goal name="WP_parameter largest_prime_factor.12" expl="assertion">
-  <transf name="split_goal_right">
-   <goal name="WP_parameter largest_prime_factor.12.1" expl="VC for largest_prime_factor">
-   <proof prover="4"><result status="valid" time="0.02" steps="23"/></proof>
-   </goal>
-   <goal name="WP_parameter largest_prime_factor.12.2" expl="VC for largest_prime_factor">
-   <proof prover="4"><result status="valid" time="0.02" steps="19"/></proof>
-   </goal>
-   <goal name="WP_parameter largest_prime_factor.12.3" expl="VC for largest_prime_factor">
-   <proof prover="5"><result status="valid" time="0.04"/></proof>
-   </goal>
-  </transf>
->>>>>>> 8e560e42
   </goal>
   <goal name="VC largest_prime_factor.13" expl="assertion">
   <proof prover="7"><result status="valid" time="0.02" steps="27"/></proof>
@@ -1142,7 +1090,6 @@
   <goal name="VC largest_prime_factor.16" expl="precondition">
   <proof prover="7"><result status="valid" time="0.01" steps="31"/></proof>
   </goal>
-<<<<<<< HEAD
   <goal name="VC largest_prime_factor.17" expl="assertion">
   <proof prover="1"><result status="valid" time="1.67"/></proof>
   </goal>
@@ -1150,50 +1097,25 @@
   <proof prover="7"><result status="valid" time="0.00" steps="24"/></proof>
   </goal>
   <goal name="VC largest_prime_factor.19" expl="assertion">
-  <transf name="split_goal_wp">
+  <transf name="split_goal_right">
    <goal name="VC largest_prime_factor.19.1" expl="VC for largest_prime_factor">
    <proof prover="7" timelimit="11"><result status="valid" time="0.02" steps="44"/></proof>
-=======
-  <goal name="WP_parameter largest_prime_factor.17" expl="assertion">
-  <transf name="split_goal_right">
-   <goal name="WP_parameter largest_prime_factor.17.1" expl="VC for largest_prime_factor">
-   <proof prover="4"><result status="valid" time="2.75" steps="85"/></proof>
->>>>>>> 8e560e42
    </goal>
    <goal name="VC largest_prime_factor.19.2" expl="VC for largest_prime_factor">
    <proof prover="7" timelimit="11"><result status="valid" time="0.03" steps="50"/></proof>
    </goal>
   </transf>
   </goal>
-<<<<<<< HEAD
   <goal name="VC largest_prime_factor.20" expl="assertion">
   <proof prover="1"><result status="valid" time="6.11"/></proof>
   </goal>
   <goal name="VC largest_prime_factor.21" expl="loop variant decrease" expanded="true">
-  <transf name="split_goal_wp" expanded="true">
+  <transf name="split_goal_right" expanded="true">
    <goal name="VC largest_prime_factor.21.1" expl="VC for largest_prime_factor">
    <proof prover="0"><result status="valid" time="0.04"/></proof>
    <proof prover="1"><result status="valid" time="0.02"/></proof>
    <proof prover="3"><result status="valid" time="0.01"/></proof>
    <proof prover="7" timelimit="11"><result status="valid" time="0.01" steps="27"/></proof>
-=======
-  <goal name="WP_parameter largest_prime_factor.18" expl="assertion">
-  <transf name="split_goal_right">
-   <goal name="WP_parameter largest_prime_factor.18.1" expl="assertion">
-   <proof prover="4"><result status="valid" time="0.02" steps="32"/></proof>
-   </goal>
-   <goal name="WP_parameter largest_prime_factor.18.2" expl="assertion">
-   <proof prover="4"><result status="valid" time="0.11" steps="51"/></proof>
-   </goal>
-   <goal name="WP_parameter largest_prime_factor.18.3" expl="assertion">
-   <proof prover="4"><result status="valid" time="0.02" steps="34"/></proof>
-   </goal>
-   <goal name="WP_parameter largest_prime_factor.18.4" expl="assertion">
-   <proof prover="4"><result status="valid" time="0.02" steps="34"/></proof>
-   </goal>
-   <goal name="WP_parameter largest_prime_factor.18.5" expl="assertion">
-   <proof prover="1"><result status="valid" time="0.79"/></proof>
->>>>>>> 8e560e42
    </goal>
    <goal name="VC largest_prime_factor.21.2" expl="VC for largest_prime_factor" expanded="true">
    <proof prover="0"><result status="valid" time="0.07"/></proof>
