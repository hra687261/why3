<?xml version="1.0" encoding="UTF-8"?>
<!DOCTYPE why3session PUBLIC "-//Why3//proof session v5//EN"
"http://why3.lri.fr/why3session.dtd">
<why3session shape_version="4">
<<<<<<< HEAD
<prover id="3" name="CVC4" version="1.4" timelimit="1" memlimit="1000"/>
<prover id="7" name="Alt-Ergo" version="1.01" timelimit="1" memlimit="1000"/>
=======
<prover id="0" name="Alt-Ergo" version="0.99.1" timelimit="5" steplimit="0" memlimit="1000"/>
<prover id="1" name="CVC3" version="2.4.1" timelimit="5" steplimit="0" memlimit="1000"/>
<prover id="2" name="Z3" version="4.4.0" alternative="noBV" timelimit="5" steplimit="0" memlimit="1000"/>
<prover id="3" name="CVC4" version="1.4" timelimit="5" steplimit="0" memlimit="1000"/>
<prover id="4" name="Alt-Ergo" version="1.10.prv" timelimit="5" steplimit="0" memlimit="1000"/>
<prover id="5" name="Z3" version="4.4.0" timelimit="5" steplimit="0" memlimit="1000"/>
<prover id="6" name="CVC4" version="1.4" alternative="noBV" timelimit="5" steplimit="0" memlimit="1000"/>
>>>>>>> b48938dc
<file name="../queens_bv.mlw" expanded="true">
<theory name="S" sum="d41d8cd98f00b204e9800998ecf8427e" expanded="true">
</theory>
<theory name="Solution" sum="40391f8261f495e2e13143696bedfff1" expanded="true">
 <goal name="partial_solution_eq_prefix">
 <proof prover="7" steplimit="1"><result status="valid" time="0.01" steps="40"/></proof>
 </goal>
 <goal name="no_duplicate">
 <proof prover="3" steplimit="1"><result status="valid" time="0.03"/></proof>
 </goal>
</theory>
<theory name="BitsSpec" sum="d41d8cd98f00b204e9800998ecf8427e" expanded="true">
</theory>
<theory name="Bits" sum="1c1f4c603912093cebc533f7eaad83b0" expanded="true">
 <goal name="VC empty" expl="VC for empty">
 <proof prover="7" steplimit="1"><result status="valid" time="0.02" steps="75"/></proof>
 </goal>
<<<<<<< HEAD
 <goal name="VC is_empty" expl="VC for is_empty">
 <transf name="split_goal_wp">
  <goal name="VC is_empty.1" expl="1. assertion">
  <transf name="split_goal_wp">
   <goal name="VC is_empty.1.1" expl="1. assertion">
   <proof prover="7" timelimit="5" steplimit="1"><result status="valid" time="0.04" steps="89"/></proof>
   </goal>
   <goal name="VC is_empty.1.2" expl="2. VC for is_empty">
   <proof prover="7" timelimit="5" steplimit="1"><result status="valid" time="0.03" steps="71"/></proof>
=======
 <goal name="WP_parameter is_empty" expl="VC for is_empty">
 <proof prover="0"><result status="valid" time="0.11" steps="110"/></proof>
 </goal>
 <goal name="WP_parameter remove_singleton" expl="VC for remove_singleton">
 <proof prover="0"><result status="valid" time="0.90" steps="761"/></proof>
 </goal>
 <goal name="WP_parameter add_singleton" expl="VC for add_singleton">
 <proof prover="6"><result status="valid" time="0.08"/></proof>
 </goal>
 <goal name="WP_parameter mul2" expl="VC for mul2" expanded="true">
 <transf name="split_goal_wp" expanded="true">
  <goal name="WP_parameter mul2.1" expl="1. type invariant" expanded="true">
  <transf name="split_goal_wp" expanded="true">
   <goal name="WP_parameter mul2.1.1" expl="1. type invariant">
   <proof prover="0"><result status="valid" time="0.20" steps="204"/></proof>
   </goal>
   <goal name="WP_parameter mul2.1.2" expl="2. type invariant">
   <proof prover="3"><result status="valid" time="0.07"/></proof>
   </goal>
   <goal name="WP_parameter mul2.1.3" expl="3. type invariant">
   <proof prover="3"><result status="valid" time="0.11"/></proof>
   </goal>
   <goal name="WP_parameter mul2.1.4" expl="4. type invariant" expanded="true">
   <proof prover="4"><result status="valid" time="0.28" steps="338"/></proof>
   <proof prover="6"><result status="valid" time="0.14"/></proof>
>>>>>>> b48938dc
   </goal>
  </transf>
  </goal>
  <goal name="VC is_empty.2" expl="2. postcondition">
  <proof prover="7" timelimit="5" steplimit="1"><result status="valid" time="0.02" steps="77"/></proof>
  </goal>
 </transf>
 </goal>
 <goal name="VC remove_singleton" expl="VC for remove_singleton">
 <proof prover="7" steplimit="1"><result status="valid" time="0.69" steps="578"/></proof>
 </goal>
 <goal name="VC add_singleton" expl="VC for add_singleton">
 <proof prover="7" steplimit="1"><result status="valid" time="0.72" steps="893"/></proof>
 </goal>
 <goal name="VC mul2" expl="VC for mul2">
 <proof prover="7" steplimit="1"><result status="valid" time="0.61" steps="509"/></proof>
 </goal>
 <goal name="VC div2" expl="VC for div2">
 <proof prover="7" steplimit="1"><result status="valid" time="0.11" steps="155"/></proof>
 </goal>
 <goal name="VC diff" expl="VC for diff">
 <proof prover="7" steplimit="1"><result status="valid" time="0.14" steps="209"/></proof>
 </goal>
 <goal name="VC rightmost_bit_trick" expl="VC for rightmost_bit_trick">
 <transf name="split_goal_wp">
  <goal name="VC rightmost_bit_trick.1" expl="1. assertion">
  <proof prover="7" steplimit="1"><result status="valid" time="0.20" steps="205"/></proof>
  </goal>
  <goal name="VC rightmost_bit_trick.2" expl="2. assertion">
  <proof prover="7" steplimit="1"><result status="valid" time="0.07" steps="105"/></proof>
  </goal>
  <goal name="VC rightmost_bit_trick.3" expl="3. assertion">
  <proof prover="3" steplimit="1"><result status="valid" time="0.03"/></proof>
  </goal>
  <goal name="VC rightmost_bit_trick.4" expl="4. assertion">
  <proof prover="7" steplimit="1"><result status="valid" time="0.12" steps="144"/></proof>
  </goal>
  <goal name="VC rightmost_bit_trick.5" expl="5. assertion">
  <proof prover="3" steplimit="1"><result status="valid" time="0.06"/></proof>
  </goal>
  <goal name="VC rightmost_bit_trick.6" expl="6. assertion">
  <proof prover="7" steplimit="1"><result status="valid" time="0.41" steps="269"/></proof>
  </goal>
<<<<<<< HEAD
  <goal name="VC rightmost_bit_trick.7" expl="7. precondition">
  <proof prover="7" steplimit="1"><result status="valid" time="0.39" steps="308"/></proof>
=======
  <goal name="WP_parameter rightmost_bit_trick.7" expl="7. type invariant">
  <transf name="split_goal_wp">
   <goal name="WP_parameter rightmost_bit_trick.7.1" expl="1. type invariant">
   <proof prover="0"><result status="valid" time="0.11" steps="166"/></proof>
   </goal>
   <goal name="WP_parameter rightmost_bit_trick.7.2" expl="2. type invariant">
   <proof prover="3"><result status="valid" time="0.12"/></proof>
   </goal>
   <goal name="WP_parameter rightmost_bit_trick.7.3" expl="3. type invariant">
   <proof prover="3"><result status="valid" time="0.12"/></proof>
   </goal>
   <goal name="WP_parameter rightmost_bit_trick.7.4" expl="4. type invariant">
   <proof prover="0"><result status="valid" time="0.52" steps="630"/></proof>
   </goal>
  </transf>
>>>>>>> b48938dc
  </goal>
  <goal name="VC rightmost_bit_trick.8" expl="8. postcondition">
  <proof prover="7" steplimit="1"><result status="valid" time="0.02" steps="76"/></proof>
  </goal>
 </transf>
 </goal>
 <goal name="VC below" expl="VC for below">
 <proof prover="7" steplimit="1"><result status="valid" time="0.34" steps="251"/></proof>
 </goal>
</theory>
<theory name="NQueensBits" sum="eba86634c09a094c8a48c8e4b2f03b0e" expanded="true">
 <goal name="VC t" expl="VC for t">
 <transf name="split_goal_wp">
  <goal name="VC t.1" expl="1. assertion">
  <proof prover="7" timelimit="5" memlimit="2000"><result status="valid" time="2.10" steps="827"/></proof>
  </goal>
  <goal name="VC t.2" expl="2. loop invariant init">
  <proof prover="7"><result status="valid" time="0.05" steps="84"/></proof>
  </goal>
  <goal name="VC t.3" expl="3. loop invariant init">
  <proof prover="7"><result status="valid" time="0.02" steps="76"/></proof>
  </goal>
  <goal name="VC t.4" expl="4. loop invariant init">
  <proof prover="7"><result status="valid" time="0.03" steps="77"/></proof>
  </goal>
  <goal name="VC t.5" expl="5. loop invariant init">
  <proof prover="7"><result status="valid" time="0.03" steps="76"/></proof>
  </goal>
  <goal name="VC t.6" expl="6. loop invariant init">
  <proof prover="7"><result status="valid" time="0.03" steps="77"/></proof>
  </goal>
  <goal name="VC t.7" expl="7. loop invariant init">
  <proof prover="7"><result status="valid" time="0.02" steps="76"/></proof>
  </goal>
  <goal name="VC t.8" expl="8. loop invariant init">
  <proof prover="7"><result status="valid" time="0.03" steps="76"/></proof>
  </goal>
  <goal name="VC t.9" expl="9. loop invariant init">
  <proof prover="7"><result status="valid" time="0.02" steps="76"/></proof>
  </goal>
  <goal name="VC t.10" expl="10. loop invariant init">
  <proof prover="7"><result status="valid" time="0.02" steps="77"/></proof>
  </goal>
  <goal name="VC t.11" expl="11. loop invariant init">
  <proof prover="7"><result status="valid" time="0.02" steps="77"/></proof>
  </goal>
  <goal name="VC t.12" expl="12. precondition">
  <proof prover="7"><result status="valid" time="0.02" steps="85"/></proof>
  </goal>
  <goal name="VC t.13" expl="13. assertion">
  <proof prover="7"><result status="valid" time="0.11" steps="136"/></proof>
  </goal>
  <goal name="VC t.14" expl="14. assertion">
  <proof prover="3"><result status="valid" time="0.34"/></proof>
  </goal>
  <goal name="VC t.15" expl="15. assertion">
  <proof prover="3"><result status="valid" time="0.12"/></proof>
  </goal>
  <goal name="VC t.16" expl="16. assertion">
  <proof prover="7"><result status="valid" time="0.05" steps="98"/></proof>
  </goal>
  <goal name="VC t.17" expl="17. assertion">
  <proof prover="7"><result status="valid" time="0.24" steps="155"/></proof>
  </goal>
<<<<<<< HEAD
  <goal name="VC t.18" expl="18. assertion">
  <transf name="split_goal_wp">
   <goal name="VC t.18.1" expl="1. assertion">
   <proof prover="7"><result status="valid" time="0.14" steps="150"/></proof>
   </goal>
   <goal name="VC t.18.2" expl="2. assertion">
   <proof prover="7"><result status="valid" time="0.12" steps="150"/></proof>
   </goal>
   <goal name="VC t.18.3" expl="3. assertion">
   <proof prover="3"><result status="valid" time="0.17"/></proof>
   </goal>
   <goal name="VC t.18.4" expl="4. assertion">
   <proof prover="3"><result status="valid" time="0.46"/></proof>
   </goal>
  </transf>
=======
  <goal name="WP_parameter t.20" expl="20. assertion">
  <proof prover="3"><result status="valid" time="0.54"/></proof>
>>>>>>> b48938dc
  </goal>
  <goal name="VC t.19" expl="19. precondition">
  <proof prover="7"><result status="valid" time="0.25" steps="174"/></proof>
  </goal>
  <goal name="VC t.20" expl="20. assertion">
  <transf name="split_goal_wp">
   <goal name="VC t.20.1" expl="1. assertion">
   <proof prover="3"><result status="valid" time="0.19"/></proof>
   </goal>
<<<<<<< HEAD
   <goal name="VC t.20.2" expl="2. assertion">
   <proof prover="3" timelimit="5" memlimit="2000"><result status="valid" time="2.81"/></proof>
=======
   <goal name="WP_parameter t.22.2" expl="2. assertion">
   <proof prover="3"><result status="valid" time="5.88"/></proof>
>>>>>>> b48938dc
   </goal>
  </transf>
  </goal>
  <goal name="VC t.21" expl="21. precondition">
  <proof prover="7"><result status="valid" time="0.27" steps="212"/></proof>
  </goal>
  <goal name="VC t.22" expl="22. assertion">
  <transf name="split_goal_wp">
   <goal name="VC t.22.1" expl="1. assertion">
   <proof prover="3"><result status="valid" time="0.37"/></proof>
   </goal>
   <goal name="VC t.22.2" expl="2. assertion">
   <proof prover="3"><result status="valid" time="0.82"/></proof>
   </goal>
  </transf>
  </goal>
  <goal name="VC t.23" expl="23. precondition">
  <proof prover="7"><result status="valid" time="0.25" steps="219"/></proof>
  </goal>
  <goal name="VC t.24" expl="24. precondition">
  <proof prover="7"><result status="valid" time="0.20" steps="221"/></proof>
  </goal>
  <goal name="VC t.25" expl="25. precondition">
  <proof prover="7"><result status="valid" time="0.25" steps="232"/></proof>
  </goal>
  <goal name="VC t.26" expl="26. precondition">
  <proof prover="3"><result status="valid" time="0.20"/></proof>
  </goal>
  <goal name="VC t.27" expl="27. variant decrease">
  <proof prover="3"><result status="valid" time="0.24"/></proof>
  </goal>
  <goal name="VC t.28" expl="28. precondition">
  <proof prover="7"><result status="valid" time="0.04" steps="102"/></proof>
  </goal>
  <goal name="VC t.29" expl="29. precondition">
  <proof prover="7"><result status="valid" time="0.05" steps="102"/></proof>
  </goal>
  <goal name="VC t.30" expl="30. precondition">
  <proof prover="3"><result status="valid" time="0.42"/></proof>
  </goal>
  <goal name="VC t.31" expl="31. precondition">
  <proof prover="7"><result status="valid" time="0.05" steps="102"/></proof>
  </goal>
  <goal name="VC t.32" expl="32. precondition">
  <proof prover="7"><result status="valid" time="0.37" steps="242"/></proof>
  </goal>
  <goal name="VC t.33" expl="33. precondition">
  <transf name="split_goal_wp">
   <goal name="VC t.33.1" expl="1. precondition">
   <proof prover="3"><result status="valid" time="0.48"/></proof>
   </goal>
   <goal name="VC t.33.2" expl="2. precondition">
   <proof prover="7"><result status="valid" time="0.06" steps="115"/></proof>
   </goal>
  </transf>
  </goal>
  <goal name="VC t.34" expl="34. precondition">
  <transf name="split_goal_wp">
   <goal name="VC t.34.1" expl="1. precondition">
   <proof prover="3"><result status="valid" time="0.68"/></proof>
   </goal>
   <goal name="VC t.34.2" expl="2. precondition">
   <proof prover="7"><result status="valid" time="0.27" steps="141"/></proof>
   </goal>
  </transf>
  </goal>
  <goal name="VC t.35" expl="35. precondition">
  <proof prover="3"><result status="valid" time="0.63"/></proof>
  </goal>
  <goal name="VC t.36" expl="36. assertion">
  <transf name="split_goal_wp">
   <goal name="VC t.36.1" expl="1. assertion">
   <proof prover="3" timelimit="5" memlimit="2000"><result status="valid" time="1.78"/></proof>
   </goal>
   <goal name="VC t.36.2" expl="2. assertion">
   <proof prover="3"><result status="valid" time="0.17"/></proof>
   </goal>
   <goal name="VC t.36.3" expl="3. assertion">
   <proof prover="7"><result status="valid" time="0.06" steps="111"/></proof>
   </goal>
   <goal name="VC t.36.4" expl="4. assertion">
   <proof prover="3"><result status="valid" time="0.29"/></proof>
   </goal>
   <goal name="VC t.36.5" expl="5. assertion">
   <proof prover="7"><result status="valid" time="0.19" steps="149"/></proof>
   </goal>
  </transf>
  </goal>
  <goal name="VC t.37" expl="37. precondition">
  <proof prover="7"><result status="valid" time="0.29" steps="257"/></proof>
  </goal>
  <goal name="VC t.38" expl="38. precondition">
  <proof prover="3"><result status="valid" time="0.23"/></proof>
  </goal>
  <goal name="VC t.39" expl="39. loop invariant preservation">
  <proof prover="3"><result status="valid" time="0.27"/></proof>
  </goal>
  <goal name="VC t.40" expl="40. loop invariant preservation">
  <proof prover="7"><result status="valid" time="0.04" steps="109"/></proof>
  </goal>
  <goal name="VC t.41" expl="41. loop invariant preservation">
  <proof prover="7"><result status="valid" time="0.04" steps="114"/></proof>
  </goal>
  <goal name="VC t.42" expl="42. loop invariant preservation">
  <proof prover="3"><result status="valid" time="0.33"/></proof>
  </goal>
  <goal name="VC t.43" expl="43. loop invariant preservation">
  <proof prover="7"><result status="valid" time="0.26" steps="188"/></proof>
  </goal>
  <goal name="VC t.44" expl="44. loop invariant preservation">
  <proof prover="3"><result status="valid" time="0.30"/></proof>
  </goal>
  <goal name="VC t.45" expl="45. loop invariant preservation">
  <transf name="split_goal_wp">
   <goal name="VC t.45.1" expl="1. loop invariant preservation">
   <proof prover="7"><result status="valid" time="0.13" steps="154"/></proof>
   </goal>
   <goal name="VC t.45.2" expl="2. loop invariant preservation">
   <proof prover="3" timelimit="5" memlimit="2000"><result status="valid" time="4.25"/></proof>
   </goal>
   <goal name="VC t.45.3" expl="3. loop invariant preservation">
   <proof prover="3"><result status="valid" time="0.65"/></proof>
   </goal>
   <goal name="VC t.45.4" expl="4. loop invariant preservation">
   <proof prover="3" timelimit="5" memlimit="2000"><result status="valid" time="1.79"/></proof>
   </goal>
  </transf>
  </goal>
  <goal name="VC t.46" expl="46. loop invariant preservation">
  <transf name="split_goal_wp">
   <goal name="VC t.46.1" expl="1. loop invariant preservation">
   <proof prover="7"><result status="valid" time="0.35" steps="235"/></proof>
   </goal>
   <goal name="VC t.46.2" expl="2. loop invariant preservation">
   <proof prover="3"><result status="valid" time="0.35"/></proof>
   </goal>
<<<<<<< HEAD
   <goal name="VC t.46.3" expl="3. loop invariant preservation">
   <proof prover="3" timelimit="30"><result status="valid" time="8.27"/></proof>
=======
   <goal name="WP_parameter t.49.3" expl="3. loop invariant preservation">
   <proof prover="3" timelimit="60"><result status="valid" time="32.39"/></proof>
   <proof prover="6" timelimit="60"><result status="valid" time="5.74"/></proof>
>>>>>>> b48938dc
   </goal>
  </transf>
  </goal>
  <goal name="VC t.47" expl="47. loop invariant preservation">
  <proof prover="7"><result status="valid" time="0.07" steps="119"/></proof>
  </goal>
  <goal name="VC t.48" expl="48. loop invariant preservation">
  <proof prover="7"><result status="valid" time="0.04" steps="116"/></proof>
  </goal>
  <goal name="VC t.49" expl="49. loop variant decrease">
  <proof prover="3"><result status="valid" time="0.30"/></proof>
  </goal>
  <goal name="VC t.50" expl="50. assertion">
  <proof prover="7"><result status="valid" time="0.26" steps="161"/></proof>
  </goal>
  <goal name="VC t.51" expl="51. postcondition">
  <proof prover="7"><result status="valid" time="0.02" steps="84"/></proof>
  </goal>
  <goal name="VC t.52" expl="52. postcondition">
  <proof prover="7"><result status="valid" time="0.02" steps="84"/></proof>
  </goal>
  <goal name="VC t.53" expl="53. postcondition">
  <proof prover="7"><result status="valid" time="0.10" steps="103"/></proof>
  </goal>
  <goal name="VC t.54" expl="54. postcondition">
  <proof prover="7"><result status="valid" time="0.11" steps="163"/></proof>
  </goal>
  <goal name="VC t.55" expl="55. postcondition">
  <proof prover="7"><result status="valid" time="0.02" steps="84"/></proof>
  </goal>
  <goal name="VC t.56" expl="56. postcondition">
  <proof prover="7"><result status="valid" time="0.02" steps="84"/></proof>
  </goal>
  <goal name="VC t.57" expl="57. postcondition">
  <proof prover="7"><result status="valid" time="0.02" steps="76"/></proof>
  </goal>
  <goal name="VC t.58" expl="58. postcondition">
  <proof prover="7"><result status="valid" time="0.02" steps="77"/></proof>
  </goal>
  <goal name="VC t.59" expl="59. postcondition">
  <proof prover="7"><result status="valid" time="0.06" steps="85"/></proof>
  </goal>
  <goal name="VC t.60" expl="60. postcondition">
  <proof prover="7"><result status="valid" time="0.05" steps="95"/></proof>
  </goal>
  <goal name="VC t.61" expl="61. postcondition">
  <proof prover="7"><result status="valid" time="0.02" steps="77"/></proof>
  </goal>
  <goal name="VC t.62" expl="62. postcondition">
  <proof prover="7"><result status="valid" time="0.02" steps="77"/></proof>
  </goal>
 </transf>
 </goal>
 <goal name="VC queens" expl="VC for queens">
 <transf name="split_goal_wp">
  <goal name="VC queens.1" expl="1. precondition">
  <proof prover="7" steplimit="1"><result status="valid" time="0.03" steps="73"/></proof>
  </goal>
  <goal name="VC queens.2" expl="2. precondition">
  <proof prover="7" steplimit="1"><result status="valid" time="0.06" steps="89"/></proof>
  </goal>
  <goal name="VC queens.3" expl="3. precondition">
  <proof prover="7" steplimit="1"><result status="valid" time="0.03" steps="74"/></proof>
  </goal>
  <goal name="VC queens.4" expl="4. precondition">
  <proof prover="7" steplimit="1"><result status="valid" time="0.04" steps="80"/></proof>
  </goal>
  <goal name="VC queens.5" expl="5. precondition">
  <proof prover="7" steplimit="1"><result status="valid" time="0.03" steps="74"/></proof>
  </goal>
  <goal name="VC queens.6" expl="6. precondition">
  <proof prover="7" steplimit="1"><result status="valid" time="0.07" steps="94"/></proof>
  </goal>
  <goal name="VC queens.7" expl="7. precondition">
  <proof prover="7" steplimit="1"><result status="valid" time="0.02" steps="78"/></proof>
  </goal>
  <goal name="VC queens.8" expl="8. precondition">
  <proof prover="7" steplimit="1"><result status="valid" time="0.02" steps="78"/></proof>
  </goal>
  <goal name="VC queens.9" expl="9. precondition">
  <proof prover="7" steplimit="1"><result status="valid" time="0.01" steps="75"/></proof>
  </goal>
  <goal name="VC queens.10" expl="10. postcondition">
  <proof prover="7" steplimit="1"><result status="valid" time="0.02" steps="78"/></proof>
  </goal>
  <goal name="VC queens.11" expl="11. postcondition">
  <proof prover="7" steplimit="1"><result status="valid" time="0.01" steps="78"/></proof>
  </goal>
  <goal name="VC queens.12" expl="12. postcondition">
  <transf name="introduce_premises">
   <goal name="VC queens.12.1" expl="1. postcondition">
   <transf name="inline_goal">
    <goal name="VC queens.12.1.1" expl="1. postcondition">
    <proof prover="3" steplimit="1"><result status="valid" time="0.72"/></proof>
    </goal>
   </transf>
   </goal>
  </transf>
  </goal>
 </transf>
 </goal>
 <goal name="VC test8" expl="VC for test8">
 <proof prover="7" steplimit="1"><result status="valid" time="0.07" steps="83"/></proof>
 </goal>
</theory>
</file>
</why3session><|MERGE_RESOLUTION|>--- conflicted
+++ resolved
@@ -2,10 +2,6 @@
 <!DOCTYPE why3session PUBLIC "-//Why3//proof session v5//EN"
 "http://why3.lri.fr/why3session.dtd">
 <why3session shape_version="4">
-<<<<<<< HEAD
-<prover id="3" name="CVC4" version="1.4" timelimit="1" memlimit="1000"/>
-<prover id="7" name="Alt-Ergo" version="1.01" timelimit="1" memlimit="1000"/>
-=======
 <prover id="0" name="Alt-Ergo" version="0.99.1" timelimit="5" steplimit="0" memlimit="1000"/>
 <prover id="1" name="CVC3" version="2.4.1" timelimit="5" steplimit="0" memlimit="1000"/>
 <prover id="2" name="Z3" version="4.4.0" alternative="noBV" timelimit="5" steplimit="0" memlimit="1000"/>
@@ -13,35 +9,24 @@
 <prover id="4" name="Alt-Ergo" version="1.10.prv" timelimit="5" steplimit="0" memlimit="1000"/>
 <prover id="5" name="Z3" version="4.4.0" timelimit="5" steplimit="0" memlimit="1000"/>
 <prover id="6" name="CVC4" version="1.4" alternative="noBV" timelimit="5" steplimit="0" memlimit="1000"/>
->>>>>>> b48938dc
 <file name="../queens_bv.mlw" expanded="true">
 <theory name="S" sum="d41d8cd98f00b204e9800998ecf8427e" expanded="true">
 </theory>
-<theory name="Solution" sum="40391f8261f495e2e13143696bedfff1" expanded="true">
+<theory name="Solution" sum="2e973f69aee4c2a67dde9c425f0bf46c">
  <goal name="partial_solution_eq_prefix">
- <proof prover="7" steplimit="1"><result status="valid" time="0.01" steps="40"/></proof>
+ <proof prover="0"><result status="valid" time="0.03" steps="44"/></proof>
  </goal>
  <goal name="no_duplicate">
- <proof prover="3" steplimit="1"><result status="valid" time="0.03"/></proof>
+ <proof prover="1"><result status="valid" time="0.02"/></proof>
+ <proof prover="3"><result status="valid" time="0.03"/></proof>
  </goal>
 </theory>
 <theory name="BitsSpec" sum="d41d8cd98f00b204e9800998ecf8427e" expanded="true">
 </theory>
-<theory name="Bits" sum="1c1f4c603912093cebc533f7eaad83b0" expanded="true">
- <goal name="VC empty" expl="VC for empty">
- <proof prover="7" steplimit="1"><result status="valid" time="0.02" steps="75"/></proof>
+<theory name="Bits" sum="282559dc0e1317b5a7ee523293f16490" expanded="true">
+ <goal name="WP_parameter empty" expl="VC for empty">
+ <proof prover="0"><result status="valid" time="0.03" steps="79"/></proof>
  </goal>
-<<<<<<< HEAD
- <goal name="VC is_empty" expl="VC for is_empty">
- <transf name="split_goal_wp">
-  <goal name="VC is_empty.1" expl="1. assertion">
-  <transf name="split_goal_wp">
-   <goal name="VC is_empty.1.1" expl="1. assertion">
-   <proof prover="7" timelimit="5" steplimit="1"><result status="valid" time="0.04" steps="89"/></proof>
-   </goal>
-   <goal name="VC is_empty.1.2" expl="2. VC for is_empty">
-   <proof prover="7" timelimit="5" steplimit="1"><result status="valid" time="0.03" steps="71"/></proof>
-=======
  <goal name="WP_parameter is_empty" expl="VC for is_empty">
  <proof prover="0"><result status="valid" time="0.11" steps="110"/></proof>
  </goal>
@@ -67,54 +52,37 @@
    <goal name="WP_parameter mul2.1.4" expl="4. type invariant" expanded="true">
    <proof prover="4"><result status="valid" time="0.28" steps="338"/></proof>
    <proof prover="6"><result status="valid" time="0.14"/></proof>
->>>>>>> b48938dc
    </goal>
   </transf>
   </goal>
-  <goal name="VC is_empty.2" expl="2. postcondition">
-  <proof prover="7" timelimit="5" steplimit="1"><result status="valid" time="0.02" steps="77"/></proof>
-  </goal>
  </transf>
  </goal>
- <goal name="VC remove_singleton" expl="VC for remove_singleton">
- <proof prover="7" steplimit="1"><result status="valid" time="0.69" steps="578"/></proof>
+ <goal name="WP_parameter div2" expl="VC for div2">
+ <proof prover="0"><result status="valid" time="0.13" steps="128"/></proof>
  </goal>
- <goal name="VC add_singleton" expl="VC for add_singleton">
- <proof prover="7" steplimit="1"><result status="valid" time="0.72" steps="893"/></proof>
+ <goal name="WP_parameter diff" expl="VC for diff">
+ <proof prover="0"><result status="valid" time="0.46" steps="295"/></proof>
  </goal>
- <goal name="VC mul2" expl="VC for mul2">
- <proof prover="7" steplimit="1"><result status="valid" time="0.61" steps="509"/></proof>
- </goal>
- <goal name="VC div2" expl="VC for div2">
- <proof prover="7" steplimit="1"><result status="valid" time="0.11" steps="155"/></proof>
- </goal>
- <goal name="VC diff" expl="VC for diff">
- <proof prover="7" steplimit="1"><result status="valid" time="0.14" steps="209"/></proof>
- </goal>
- <goal name="VC rightmost_bit_trick" expl="VC for rightmost_bit_trick">
+ <goal name="WP_parameter rightmost_bit_trick" expl="VC for rightmost_bit_trick">
  <transf name="split_goal_wp">
-  <goal name="VC rightmost_bit_trick.1" expl="1. assertion">
-  <proof prover="7" steplimit="1"><result status="valid" time="0.20" steps="205"/></proof>
-  </goal>
-  <goal name="VC rightmost_bit_trick.2" expl="2. assertion">
-  <proof prover="7" steplimit="1"><result status="valid" time="0.07" steps="105"/></proof>
-  </goal>
-  <goal name="VC rightmost_bit_trick.3" expl="3. assertion">
-  <proof prover="3" steplimit="1"><result status="valid" time="0.03"/></proof>
-  </goal>
-  <goal name="VC rightmost_bit_trick.4" expl="4. assertion">
-  <proof prover="7" steplimit="1"><result status="valid" time="0.12" steps="144"/></proof>
-  </goal>
-  <goal name="VC rightmost_bit_trick.5" expl="5. assertion">
-  <proof prover="3" steplimit="1"><result status="valid" time="0.06"/></proof>
-  </goal>
-  <goal name="VC rightmost_bit_trick.6" expl="6. assertion">
-  <proof prover="7" steplimit="1"><result status="valid" time="0.41" steps="269"/></proof>
-  </goal>
-<<<<<<< HEAD
-  <goal name="VC rightmost_bit_trick.7" expl="7. precondition">
-  <proof prover="7" steplimit="1"><result status="valid" time="0.39" steps="308"/></proof>
-=======
+  <goal name="WP_parameter rightmost_bit_trick.1" expl="1. assertion">
+  <proof prover="6"><result status="valid" time="0.08"/></proof>
+  </goal>
+  <goal name="WP_parameter rightmost_bit_trick.2" expl="2. assertion">
+  <proof prover="0"><result status="valid" time="0.16" steps="135"/></proof>
+  </goal>
+  <goal name="WP_parameter rightmost_bit_trick.3" expl="3. assertion">
+  <proof prover="3"><result status="valid" time="0.08"/></proof>
+  </goal>
+  <goal name="WP_parameter rightmost_bit_trick.4" expl="4. assertion">
+  <proof prover="0"><result status="valid" time="0.16" steps="171"/></proof>
+  </goal>
+  <goal name="WP_parameter rightmost_bit_trick.5" expl="5. assertion">
+  <proof prover="3"><result status="valid" time="0.13"/></proof>
+  </goal>
+  <goal name="WP_parameter rightmost_bit_trick.6" expl="6. assertion">
+  <proof prover="0"><result status="valid" time="0.56" steps="362"/></proof>
+  </goal>
   <goal name="WP_parameter rightmost_bit_trick.7" expl="7. type invariant">
   <transf name="split_goal_wp">
    <goal name="WP_parameter rightmost_bit_trick.7.1" expl="1. type invariant">
@@ -130,354 +98,2302 @@
    <proof prover="0"><result status="valid" time="0.52" steps="630"/></proof>
    </goal>
   </transf>
->>>>>>> b48938dc
-  </goal>
-  <goal name="VC rightmost_bit_trick.8" expl="8. postcondition">
-  <proof prover="7" steplimit="1"><result status="valid" time="0.02" steps="76"/></proof>
+  </goal>
+  <goal name="WP_parameter rightmost_bit_trick.8" expl="8. postcondition">
+  <proof prover="3"><result status="valid" time="0.03"/></proof>
   </goal>
  </transf>
  </goal>
- <goal name="VC below" expl="VC for below">
- <proof prover="7" steplimit="1"><result status="valid" time="0.34" steps="251"/></proof>
+ <goal name="WP_parameter below" expl="VC for below">
+ <proof prover="6"><result status="valid" time="0.06"/></proof>
  </goal>
 </theory>
-<theory name="NQueensBits" sum="eba86634c09a094c8a48c8e4b2f03b0e" expanded="true">
- <goal name="VC t" expl="VC for t">
+<theory name="NQueensBits" sum="a5224de7910a02d8a9a2cfcdcfb0383a" expanded="true">
+ <goal name="WP_parameter t" expl="VC for t">
  <transf name="split_goal_wp">
-  <goal name="VC t.1" expl="1. assertion">
-  <proof prover="7" timelimit="5" memlimit="2000"><result status="valid" time="2.10" steps="827"/></proof>
-  </goal>
-  <goal name="VC t.2" expl="2. loop invariant init">
-  <proof prover="7"><result status="valid" time="0.05" steps="84"/></proof>
-  </goal>
-  <goal name="VC t.3" expl="3. loop invariant init">
-  <proof prover="7"><result status="valid" time="0.02" steps="76"/></proof>
-  </goal>
-  <goal name="VC t.4" expl="4. loop invariant init">
-  <proof prover="7"><result status="valid" time="0.03" steps="77"/></proof>
-  </goal>
-  <goal name="VC t.5" expl="5. loop invariant init">
-  <proof prover="7"><result status="valid" time="0.03" steps="76"/></proof>
-  </goal>
-  <goal name="VC t.6" expl="6. loop invariant init">
-  <proof prover="7"><result status="valid" time="0.03" steps="77"/></proof>
-  </goal>
-  <goal name="VC t.7" expl="7. loop invariant init">
-  <proof prover="7"><result status="valid" time="0.02" steps="76"/></proof>
-  </goal>
-  <goal name="VC t.8" expl="8. loop invariant init">
-  <proof prover="7"><result status="valid" time="0.03" steps="76"/></proof>
-  </goal>
-  <goal name="VC t.9" expl="9. loop invariant init">
-  <proof prover="7"><result status="valid" time="0.02" steps="76"/></proof>
-  </goal>
-  <goal name="VC t.10" expl="10. loop invariant init">
-  <proof prover="7"><result status="valid" time="0.02" steps="77"/></proof>
-  </goal>
-  <goal name="VC t.11" expl="11. loop invariant init">
-  <proof prover="7"><result status="valid" time="0.02" steps="77"/></proof>
-  </goal>
-  <goal name="VC t.12" expl="12. precondition">
-  <proof prover="7"><result status="valid" time="0.02" steps="85"/></proof>
-  </goal>
-  <goal name="VC t.13" expl="13. assertion">
-  <proof prover="7"><result status="valid" time="0.11" steps="136"/></proof>
-  </goal>
-  <goal name="VC t.14" expl="14. assertion">
-  <proof prover="3"><result status="valid" time="0.34"/></proof>
-  </goal>
-  <goal name="VC t.15" expl="15. assertion">
+  <goal name="WP_parameter t.1" expl="1. assertion">
+  <metas>
+   <ts_pos name="real" arity="0" id="2"
+    ip_theory="BuiltIn">
+    <ip_library name="why3"/>
+    <ip_library name="BuiltIn"/>
+    <ip_qualid name="real"/>
+   </ts_pos>
+   <ts_pos name="tuple0" arity="0" id="20"
+    ip_theory="Tuple0">
+    <ip_library name="why3"/>
+    <ip_library name="Tuple0"/>
+    <ip_qualid name="tuple0"/>
+   </ts_pos>
+   <ts_pos name="unit" arity="0" id="21"
+    ip_theory="Unit">
+    <ip_library name="why3"/>
+    <ip_library name="Unit"/>
+    <ip_qualid name="unit"/>
+   </ts_pos>
+   <ts_pos name="solution" arity="0" id="3739"
+    ip_theory="Solution">
+    <ip_qualid name="solution"/>
+   </ts_pos>
+   <ts_pos name="solutions" arity="0" id="3804"
+    ip_theory="Solution">
+    <ip_qualid name="solutions"/>
+   </ts_pos>
+   <ts_pos name="t" arity="0" id="3837"
+    ip_theory="BitsSpec">
+    <ip_qualid name="t"/>
+   </ts_pos>
+   <ts_pos name="ref" arity="1" id="3893"
+    ip_theory="Ref">
+    <ip_library name="ref"/>
+    <ip_qualid name="ref"/>
+   </ts_pos>
+   <ls_pos name="infix =" id="10"
+    ip_theory="BuiltIn">
+    <ip_library name="why3"/>
+    <ip_library name="BuiltIn"/>
+    <ip_qualid name="infix ="/>
+   </ls_pos>
+   <ls_pos name="zero" id="779"
+    ip_theory="Int">
+    <ip_library name="int"/>
+    <ip_qualid name="zero"/>
+   </ls_pos>
+   <ls_pos name="one" id="780"
+    ip_theory="Int">
+    <ip_library name="int"/>
+    <ip_qualid name="one"/>
+   </ls_pos>
+   <ls_pos name="infix &lt;" id="781"
+    ip_theory="Int">
+    <ip_library name="int"/>
+    <ip_qualid name="infix &lt;"/>
+   </ls_pos>
+   <ls_pos name="infix +" id="1950"
+    ip_theory="Int">
+    <ip_library name="int"/>
+    <ip_qualid name="infix +"/>
+   </ls_pos>
+   <ls_pos name="prefix -" id="1951"
+    ip_theory="Int">
+    <ip_library name="int"/>
+    <ip_qualid name="prefix -"/>
+   </ls_pos>
+   <ls_pos name="infix *" id="1952"
+    ip_theory="Int">
+    <ip_library name="int"/>
+    <ip_qualid name="infix *"/>
+   </ls_pos>
+   <ls_pos name="abs" id="2065"
+    ip_theory="Abs">
+    <ip_library name="int"/>
+    <ip_qualid name="abs"/>
+   </ls_pos>
+   <ls_pos name="div" id="2190"
+    ip_theory="EuclideanDivision">
+    <ip_library name="int"/>
+    <ip_qualid name="div"/>
+   </ls_pos>
+   <ls_pos name="mod" id="2193"
+    ip_theory="EuclideanDivision">
+    <ip_library name="int"/>
+    <ip_qualid name="mod"/>
+   </ls_pos>
+   <ls_pos name="mem" id="2814"
+    ip_theory="Fset">
+    <ip_library name="set"/>
+    <ip_qualid name="mem"/>
+   </ls_pos>
+   <ls_pos name="infix ==" id="2817"
+    ip_theory="Fset">
+    <ip_library name="set"/>
+    <ip_qualid name="infix =="/>
+   </ls_pos>
+   <ls_pos name="subset" id="2835"
+    ip_theory="Fset">
+    <ip_library name="set"/>
+    <ip_qualid name="subset"/>
+   </ls_pos>
+   <ls_pos name="empty" id="2856"
+    ip_theory="Fset">
+    <ip_library name="set"/>
+    <ip_qualid name="empty"/>
+   </ls_pos>
+   <ls_pos name="add" id="2868"
+    ip_theory="Fset">
+    <ip_library name="set"/>
+    <ip_qualid name="add"/>
+   </ls_pos>
+   <ls_pos name="singleton" id="2874"
+    ip_theory="Fset">
+    <ip_library name="set"/>
+    <ip_qualid name="singleton"/>
+   </ls_pos>
+   <ls_pos name="remove" id="2879"
+    ip_theory="Fset">
+    <ip_library name="set"/>
+    <ip_qualid name="remove"/>
+   </ls_pos>
+   <ls_pos name="union" id="2897"
+    ip_theory="Fset">
+    <ip_library name="set"/>
+    <ip_qualid name="union"/>
+   </ls_pos>
+   <ls_pos name="inter" id="2904"
+    ip_theory="Fset">
+    <ip_library name="set"/>
+    <ip_qualid name="inter"/>
+   </ls_pos>
+   <ls_pos name="diff" id="2911"
+    ip_theory="Fset">
+    <ip_library name="set"/>
+    <ip_qualid name="diff"/>
+   </ls_pos>
+   <ls_pos name="choose" id="2923"
+    ip_theory="Fset">
+    <ip_library name="set"/>
+    <ip_qualid name="choose"/>
+   </ls_pos>
+   <ls_pos name="cardinal" id="2927"
+    ip_theory="Fset">
+    <ip_library name="set"/>
+    <ip_qualid name="cardinal"/>
+   </ls_pos>
+   <ls_pos name="min_elt" id="3032"
+    ip_theory="Fsetint">
+    <ip_library name="set"/>
+    <ip_qualid name="min_elt"/>
+   </ls_pos>
+   <ls_pos name="max_elt" id="3042"
+    ip_theory="Fsetint">
+    <ip_library name="set"/>
+    <ip_qualid name="max_elt"/>
+   </ls_pos>
+   <ls_pos name="interval" id="3052"
+    ip_theory="Fsetint">
+    <ip_library name="set"/>
+    <ip_qualid name="interval"/>
+   </ls_pos>
+   <ls_pos name="get" id="3137"
+    ip_theory="Map">
+    <ip_library name="map"/>
+    <ip_qualid name="get"/>
+   </ls_pos>
+   <ls_pos name="set" id="3140"
+    ip_theory="Map">
+    <ip_library name="map"/>
+    <ip_qualid name="set"/>
+   </ls_pos>
+   <ls_pos name="mixfix [&lt;-]" id="3160"
+    ip_theory="Map">
+    <ip_library name="map"/>
+    <ip_qualid name="mixfix [&lt;-]"/>
+   </ls_pos>
+   <ls_pos name="andb" id="3564"
+    ip_theory="Bool">
+    <ip_library name="bool"/>
+    <ip_qualid name="andb"/>
+   </ls_pos>
+   <ls_pos name="orb" id="3573"
+    ip_theory="Bool">
+    <ip_library name="bool"/>
+    <ip_qualid name="orb"/>
+   </ls_pos>
+   <ls_pos name="notb" id="3582"
+    ip_theory="Bool">
+    <ip_library name="bool"/>
+    <ip_qualid name="notb"/>
+   </ls_pos>
+   <ls_pos name="xorb" id="3587"
+    ip_theory="Bool">
+    <ip_library name="bool"/>
+    <ip_qualid name="xorb"/>
+   </ls_pos>
+   <ls_pos name="implb" id="3596"
+    ip_theory="Bool">
+    <ip_library name="bool"/>
+    <ip_qualid name="implb"/>
+   </ls_pos>
+   <ls_pos name="succ" id="3723" ip_theory="S">
+    <ip_qualid name="succ"/>
+   </ls_pos>
+   <ls_pos name="pred" id="3730" ip_theory="S">
+    <ip_qualid name="pred"/>
+   </ls_pos>
+   <ls_pos name="n" id="3738" ip_theory="Solution">
+    <ip_qualid name="n"/>
+   </ls_pos>
+   <ls_pos name="eq_sol" id="3756"
+    ip_theory="Solution">
+    <ip_qualid name="eq_sol"/>
+   </ls_pos>
+   <ls_pos name="lt_sol" id="3792"
+    ip_theory="Solution">
+    <ip_qualid name="lt_sol"/>
+   </ls_pos>
+   <ls_pos name="sorted" id="3805"
+    ip_theory="Solution">
+    <ip_qualid name="sorted"/>
+   </ls_pos>
+   <ls_pos name="prefix !" id="3899"
+    ip_theory="Ref">
+    <ip_library name="ref"/>
+    <ip_qualid name="prefix !"/>
+   </ls_pos>
+   <ls_pos name="pow2" id="4053"
+    ip_theory="Pow2int">
+    <ip_library name="bv"/>
+    <ip_qualid name="pow2"/>
+   </ls_pos>
+   <ls_pos name="size" id="4939"
+    ip_theory="BV32">
+    <ip_library name="bv"/>
+    <ip_qualid name="size"/>
+   </ls_pos>
+   <ls_pos name="nth" id="4944"
+    ip_theory="BV32">
+    <ip_library name="bv"/>
+    <ip_qualid name="nth"/>
+   </ls_pos>
+   <ls_pos name="ones" id="4952"
+    ip_theory="BV32">
+    <ip_library name="bv"/>
+    <ip_qualid name="ones"/>
+   </ls_pos>
+   <ls_pos name="bw_and" id="4955"
+    ip_theory="BV32">
+    <ip_library name="bv"/>
+    <ip_qualid name="bw_and"/>
+   </ls_pos>
+   <ls_pos name="bw_or" id="4962"
+    ip_theory="BV32">
+    <ip_library name="bv"/>
+    <ip_qualid name="bw_or"/>
+   </ls_pos>
+   <ls_pos name="bw_xor" id="4969"
+    ip_theory="BV32">
+    <ip_library name="bv"/>
+    <ip_qualid name="bw_xor"/>
+   </ls_pos>
+   <ls_pos name="bw_not" id="4976"
+    ip_theory="BV32">
+    <ip_library name="bv"/>
+    <ip_qualid name="bw_not"/>
+   </ls_pos>
+   <ls_pos name="lsr" id="4981"
+    ip_theory="BV32">
+    <ip_library name="bv"/>
+    <ip_qualid name="lsr"/>
+   </ls_pos>
+   <ls_pos name="asr" id="4995"
+    ip_theory="BV32">
+    <ip_library name="bv"/>
+    <ip_qualid name="asr"/>
+   </ls_pos>
+   <ls_pos name="lsl" id="5009"
+    ip_theory="BV32">
+    <ip_library name="bv"/>
+    <ip_qualid name="lsl"/>
+   </ls_pos>
+   <ls_pos name="rotate_right" id="5023"
+    ip_theory="BV32">
+    <ip_library name="bv"/>
+    <ip_qualid name="rotate_right"/>
+   </ls_pos>
+   <ls_pos name="rotate_left" id="5029"
+    ip_theory="BV32">
+    <ip_library name="bv"/>
+    <ip_qualid name="rotate_left"/>
+   </ls_pos>
+   <ls_pos name="to_int" id="5037"
+    ip_theory="BV32">
+    <ip_library name="bv"/>
+    <ip_qualid name="to_int"/>
+   </ls_pos>
+   <ls_pos name="to_uint" id="5038"
+    ip_theory="BV32">
+    <ip_library name="bv"/>
+    <ip_qualid name="to_uint"/>
+   </ls_pos>
+   <ls_pos name="of_int" id="5039"
+    ip_theory="BV32">
+    <ip_library name="bv"/>
+    <ip_qualid name="of_int"/>
+   </ls_pos>
+   <ls_pos name="size_bv" id="5060"
+    ip_theory="BV32">
+    <ip_library name="bv"/>
+    <ip_qualid name="size_bv"/>
+   </ls_pos>
+   <ls_pos name="ugt" id="5087"
+    ip_theory="BV32">
+    <ip_library name="bv"/>
+    <ip_qualid name="ugt"/>
+   </ls_pos>
+   <ls_pos name="uge" id="5098"
+    ip_theory="BV32">
+    <ip_library name="bv"/>
+    <ip_qualid name="uge"/>
+   </ls_pos>
+   <ls_pos name="sge" id="5142"
+    ip_theory="BV32">
+    <ip_library name="bv"/>
+    <ip_qualid name="sge"/>
+   </ls_pos>
+   <ls_pos name="add" id="5151"
+    ip_theory="BV32">
+    <ip_library name="bv"/>
+    <ip_qualid name="add"/>
+   </ls_pos>
+   <ls_pos name="sub" id="5162"
+    ip_theory="BV32">
+    <ip_library name="bv"/>
+    <ip_qualid name="sub"/>
+   </ls_pos>
+   <ls_pos name="neg" id="5173"
+    ip_theory="BV32">
+    <ip_library name="bv"/>
+    <ip_qualid name="neg"/>
+   </ls_pos>
+   <ls_pos name="mul" id="5177"
+    ip_theory="BV32">
+    <ip_library name="bv"/>
+    <ip_qualid name="mul"/>
+   </ls_pos>
+   <ls_pos name="udiv" id="5188"
+    ip_theory="BV32">
+    <ip_library name="bv"/>
+    <ip_qualid name="udiv"/>
+   </ls_pos>
+   <ls_pos name="urem" id="5194"
+    ip_theory="BV32">
+    <ip_library name="bv"/>
+    <ip_qualid name="urem"/>
+   </ls_pos>
+   <ls_pos name="lsr_bv" id="5200"
+    ip_theory="BV32">
+    <ip_library name="bv"/>
+    <ip_qualid name="lsr_bv"/>
+   </ls_pos>
+   <ls_pos name="asr_bv" id="5211"
+    ip_theory="BV32">
+    <ip_library name="bv"/>
+    <ip_qualid name="asr_bv"/>
+   </ls_pos>
+   <ls_pos name="lsl_bv" id="5217"
+    ip_theory="BV32">
+    <ip_library name="bv"/>
+    <ip_qualid name="lsl_bv"/>
+   </ls_pos>
+   <ls_pos name="nth_bv" id="5240"
+    ip_theory="BV32">
+    <ip_library name="bv"/>
+    <ip_qualid name="nth_bv"/>
+   </ls_pos>
+   <ls_pos name="eq_sub_bv" id="5255"
+    ip_theory="BV32">
+    <ip_library name="bv"/>
+    <ip_qualid name="eq_sub_bv"/>
+   </ls_pos>
+   <ls_pos name="eq_sub" id="5269"
+    ip_theory="BV32">
+    <ip_library name="bv"/>
+    <ip_qualid name="eq_sub"/>
+   </ls_pos>
+   <ls_pos name="eq" id="5299"
+    ip_theory="BV32">
+    <ip_library name="bv"/>
+    <ip_qualid name="eq"/>
+   </ls_pos>
+   <pr_pos name="Assoc" id="1953"
+    ip_theory="Int">
+    <ip_library name="int"/>
+    <ip_qualid name="CommutativeGroup"/>
+    <ip_qualid name="Assoc"/>
+   </pr_pos>
+   <pr_pos name="Unit_def_l" id="1960"
+    ip_theory="Int">
+    <ip_library name="int"/>
+    <ip_qualid name="CommutativeGroup"/>
+    <ip_qualid name="Unit_def_l"/>
+   </pr_pos>
+   <pr_pos name="Unit_def_r" id="1963"
+    ip_theory="Int">
+    <ip_library name="int"/>
+    <ip_qualid name="CommutativeGroup"/>
+    <ip_qualid name="Unit_def_r"/>
+   </pr_pos>
+   <pr_pos name="Inv_def_l" id="1966"
+    ip_theory="Int">
+    <ip_library name="int"/>
+    <ip_qualid name="CommutativeGroup"/>
+    <ip_qualid name="Inv_def_l"/>
+   </pr_pos>
+   <pr_pos name="Inv_def_r" id="1969"
+    ip_theory="Int">
+    <ip_library name="int"/>
+    <ip_qualid name="CommutativeGroup"/>
+    <ip_qualid name="Inv_def_r"/>
+   </pr_pos>
+   <pr_pos name="Comm" id="1972"
+    ip_theory="Int">
+    <ip_library name="int"/>
+    <ip_qualid name="CommutativeGroup"/>
+    <ip_qualid name="Comm"/>
+    <ip_qualid name="Comm"/>
+   </pr_pos>
+   <pr_pos name="Assoc" id="1977"
+    ip_theory="Int">
+    <ip_library name="int"/>
+    <ip_qualid name="Assoc"/>
+    <ip_qualid name="Assoc"/>
+   </pr_pos>
+   <pr_pos name="Mul_distr_l" id="1984"
+    ip_theory="Int">
+    <ip_library name="int"/>
+    <ip_qualid name="Mul_distr_l"/>
+   </pr_pos>
+   <pr_pos name="Mul_distr_r" id="1991"
+    ip_theory="Int">
+    <ip_library name="int"/>
+    <ip_qualid name="Mul_distr_r"/>
+   </pr_pos>
+   <pr_pos name="Comm" id="2009"
+    ip_theory="Int">
+    <ip_library name="int"/>
+    <ip_qualid name="Comm"/>
+    <ip_qualid name="Comm"/>
+   </pr_pos>
+   <pr_pos name="Unitary" id="2014"
+    ip_theory="Int">
+    <ip_library name="int"/>
+    <ip_qualid name="Unitary"/>
+   </pr_pos>
+   <pr_pos name="NonTrivialRing" id="2017"
+    ip_theory="Int">
+    <ip_library name="int"/>
+    <ip_qualid name="NonTrivialRing"/>
+   </pr_pos>
+   <pr_pos name="Refl" id="2029"
+    ip_theory="Int">
+    <ip_library name="int"/>
+    <ip_qualid name="Refl"/>
+   </pr_pos>
+   <pr_pos name="Trans" id="2032"
+    ip_theory="Int">
+    <ip_library name="int"/>
+    <ip_qualid name="Trans"/>
+   </pr_pos>
+   <pr_pos name="Antisymm" id="2039"
+    ip_theory="Int">
+    <ip_library name="int"/>
+    <ip_qualid name="Antisymm"/>
+   </pr_pos>
+   <pr_pos name="Total" id="2044"
+    ip_theory="Int">
+    <ip_library name="int"/>
+    <ip_qualid name="Total"/>
+   </pr_pos>
+   <pr_pos name="ZeroLessOne" id="2049"
+    ip_theory="Int">
+    <ip_library name="int"/>
+    <ip_qualid name="ZeroLessOne"/>
+   </pr_pos>
+   <pr_pos name="CompatOrderAdd" id="2050"
+    ip_theory="Int">
+    <ip_library name="int"/>
+    <ip_qualid name="CompatOrderAdd"/>
+   </pr_pos>
+   <pr_pos name="CompatOrderMult" id="2057"
+    ip_theory="Int">
+    <ip_library name="int"/>
+    <ip_qualid name="CompatOrderMult"/>
+   </pr_pos>
+   <pr_pos name="Abs_le" id="2070"
+    ip_theory="Abs">
+    <ip_library name="int"/>
+    <ip_qualid name="Abs_le"/>
+   </pr_pos>
+   <pr_pos name="Abs_pos" id="2075"
+    ip_theory="Abs">
+    <ip_library name="int"/>
+    <ip_qualid name="Abs_pos"/>
+   </pr_pos>
+   <pr_pos name="Div_mod" id="2196"
+    ip_theory="EuclideanDivision">
+    <ip_library name="int"/>
+    <ip_qualid name="Div_mod"/>
+   </pr_pos>
+   <pr_pos name="Mod_bound" id="2201"
+    ip_theory="EuclideanDivision">
+    <ip_library name="int"/>
+    <ip_qualid name="Mod_bound"/>
+   </pr_pos>
+   <pr_pos name="Div_unique" id="2206"
+    ip_theory="EuclideanDivision">
+    <ip_library name="int"/>
+    <ip_qualid name="Div_unique"/>
+   </pr_pos>
+   <pr_pos name="Div_bound" id="2213"
+    ip_theory="EuclideanDivision">
+    <ip_library name="int"/>
+    <ip_qualid name="Div_bound"/>
+   </pr_pos>
+   <pr_pos name="Mod_1" id="2218"
+    ip_theory="EuclideanDivision">
+    <ip_library name="int"/>
+    <ip_qualid name="Mod_1"/>
+   </pr_pos>
+   <pr_pos name="Div_1" id="2221"
+    ip_theory="EuclideanDivision">
+    <ip_library name="int"/>
+    <ip_qualid name="Div_1"/>
+   </pr_pos>
+   <pr_pos name="Div_inf" id="2224"
+    ip_theory="EuclideanDivision">
+    <ip_library name="int"/>
+    <ip_qualid name="Div_inf"/>
+   </pr_pos>
+   <pr_pos name="Div_inf_neg" id="2229"
+    ip_theory="EuclideanDivision">
+    <ip_library name="int"/>
+    <ip_qualid name="Div_inf_neg"/>
+   </pr_pos>
+   <pr_pos name="Mod_0" id="2234"
+    ip_theory="EuclideanDivision">
+    <ip_library name="int"/>
+    <ip_qualid name="Mod_0"/>
+   </pr_pos>
+   <pr_pos name="Div_1_left" id="2237"
+    ip_theory="EuclideanDivision">
+    <ip_library name="int"/>
+    <ip_qualid name="Div_1_left"/>
+   </pr_pos>
+   <pr_pos name="Div_minus1_left" id="2240"
+    ip_theory="EuclideanDivision">
+    <ip_library name="int"/>
+    <ip_qualid name="Div_minus1_left"/>
+   </pr_pos>
+   <pr_pos name="Mod_1_left" id="2243"
+    ip_theory="EuclideanDivision">
+    <ip_library name="int"/>
+    <ip_qualid name="Mod_1_left"/>
+   </pr_pos>
+   <pr_pos name="Mod_minus1_left" id="2246"
+    ip_theory="EuclideanDivision">
+    <ip_library name="int"/>
+    <ip_qualid name="Mod_minus1_left"/>
+   </pr_pos>
+   <pr_pos name="Div_mult" id="2249"
+    ip_theory="EuclideanDivision">
+    <ip_library name="int"/>
+    <ip_qualid name="Div_mult"/>
+   </pr_pos>
+   <pr_pos name="Mod_mult" id="2256"
+    ip_theory="EuclideanDivision">
+    <ip_library name="int"/>
+    <ip_qualid name="Mod_mult"/>
+   </pr_pos>
+   <pr_pos name="extensionality" id="2828"
+    ip_theory="Fset">
+    <ip_library name="set"/>
+    <ip_qualid name="extensionality"/>
+   </pr_pos>
+   <pr_pos name="subset_refl" id="2846"
+    ip_theory="Fset">
+    <ip_library name="set"/>
+    <ip_qualid name="subset_refl"/>
+   </pr_pos>
+   <pr_pos name="subset_trans" id="2849"
+    ip_theory="Fset">
+    <ip_library name="set"/>
+    <ip_qualid name="subset_trans"/>
+   </pr_pos>
+   <pr_pos name="empty_def1" id="2865"
+    ip_theory="Fset">
+    <ip_library name="set"/>
+    <ip_qualid name="empty_def1"/>
+   </pr_pos>
+   <pr_pos name="mem_empty" id="2866"
+    ip_theory="Fset">
+    <ip_library name="set"/>
+    <ip_qualid name="mem_empty"/>
+   </pr_pos>
+   <pr_pos name="add_def1" id="2869"
+    ip_theory="Fset">
+    <ip_library name="set"/>
+    <ip_qualid name="add_def1"/>
+   </pr_pos>
+   <pr_pos name="remove_def1" id="2880"
+    ip_theory="Fset">
+    <ip_library name="set"/>
+    <ip_qualid name="remove_def1"/>
+   </pr_pos>
+   <pr_pos name="add_remove" id="2885"
+    ip_theory="Fset">
+    <ip_library name="set"/>
+    <ip_qualid name="add_remove"/>
+   </pr_pos>
+   <pr_pos name="remove_add" id="2889"
+    ip_theory="Fset">
+    <ip_library name="set"/>
+    <ip_qualid name="remove_add"/>
+   </pr_pos>
+   <pr_pos name="subset_remove" id="2893"
+    ip_theory="Fset">
+    <ip_library name="set"/>
+    <ip_qualid name="subset_remove"/>
+   </pr_pos>
+   <pr_pos name="union_def1" id="2898"
+    ip_theory="Fset">
+    <ip_library name="set"/>
+    <ip_qualid name="union_def1"/>
+   </pr_pos>
+   <pr_pos name="inter_def1" id="2905"
+    ip_theory="Fset">
+    <ip_library name="set"/>
+    <ip_qualid name="inter_def1"/>
+   </pr_pos>
+   <pr_pos name="subset_diff" id="2918"
+    ip_theory="Fset">
+    <ip_library name="set"/>
+    <ip_qualid name="subset_diff"/>
+   </pr_pos>
+   <pr_pos name="choose_def" id="2924"
+    ip_theory="Fset">
+    <ip_library name="set"/>
+    <ip_qualid name="choose_def"/>
+   </pr_pos>
+   <pr_pos name="cardinal_add" id="2935"
+    ip_theory="Fset">
+    <ip_library name="set"/>
+    <ip_qualid name="cardinal_add"/>
+   </pr_pos>
+   <pr_pos name="cardinal_remove" id="2940"
+    ip_theory="Fset">
+    <ip_library name="set"/>
+    <ip_qualid name="cardinal_remove"/>
+   </pr_pos>
+   <pr_pos name="cardinal_subset" id="2945"
+    ip_theory="Fset">
+    <ip_library name="set"/>
+    <ip_qualid name="cardinal_subset"/>
+   </pr_pos>
+   <pr_pos name="subset_eq" id="2950"
+    ip_theory="Fset">
+    <ip_library name="set"/>
+    <ip_qualid name="subset_eq"/>
+   </pr_pos>
+   <pr_pos name="cardinal1" id="2955"
+    ip_theory="Fset">
+    <ip_library name="set"/>
+    <ip_qualid name="cardinal1"/>
+   </pr_pos>
+   <pr_pos name="min_elt_def1" id="3034"
+    ip_theory="Fsetint">
+    <ip_library name="set"/>
+    <ip_qualid name="min_elt_def1"/>
+   </pr_pos>
+   <pr_pos name="min_elt_def2" id="3037"
+    ip_theory="Fsetint">
+    <ip_library name="set"/>
+    <ip_qualid name="min_elt_def2"/>
+   </pr_pos>
+   <pr_pos name="max_elt_def1" id="3044"
+    ip_theory="Fsetint">
+    <ip_library name="set"/>
+    <ip_qualid name="max_elt_def1"/>
+   </pr_pos>
+   <pr_pos name="max_elt_def2" id="3047"
+    ip_theory="Fsetint">
+    <ip_library name="set"/>
+    <ip_qualid name="max_elt_def2"/>
+   </pr_pos>
+   <pr_pos name="interval_def" id="3055"
+    ip_theory="Fsetint">
+    <ip_library name="set"/>
+    <ip_qualid name="interval_def"/>
+   </pr_pos>
+   <pr_pos name="cardinal_interval" id="3062"
+    ip_theory="Fsetint">
+    <ip_library name="set"/>
+    <ip_qualid name="cardinal_interval"/>
+   </pr_pos>
+   <pr_pos name="Select_eq" id="3173"
+    ip_theory="Map">
+    <ip_library name="map"/>
+    <ip_qualid name="Select_eq"/>
+   </pr_pos>
+   <pr_pos name="Select_neq" id="3182"
+    ip_theory="Map">
+    <ip_library name="map"/>
+    <ip_qualid name="Select_neq"/>
+   </pr_pos>
+   <pr_pos name="succ_def" id="3725"
+    ip_theory="S">
+    <ip_qualid name="succ_def"/>
+   </pr_pos>
+   <pr_pos name="pred_def" id="3732"
+    ip_theory="S">
+    <ip_qualid name="pred_def"/>
+   </pr_pos>
+   <pr_pos name="partial_solution_eq_prefix" id="3785"
+    ip_theory="Solution">
+    <ip_qualid name="partial_solution_eq_prefix"/>
+   </pr_pos>
+   <pr_pos name="no_duplicate" id="3824"
+    ip_theory="Solution">
+    <ip_qualid name="no_duplicate"/>
+   </pr_pos>
+   <pr_pos name="Power_0" id="4055"
+    ip_theory="Pow2int">
+    <ip_library name="bv"/>
+    <ip_qualid name="Power_0"/>
+   </pr_pos>
+   <pr_pos name="Power_s" id="4056"
+    ip_theory="Pow2int">
+    <ip_library name="bv"/>
+    <ip_qualid name="Power_s"/>
+   </pr_pos>
+   <pr_pos name="Power_1" id="4059"
+    ip_theory="Pow2int">
+    <ip_library name="bv"/>
+    <ip_qualid name="Power_1"/>
+   </pr_pos>
+   <pr_pos name="Power_sum" id="4060"
+    ip_theory="Pow2int">
+    <ip_library name="bv"/>
+    <ip_qualid name="Power_sum"/>
+   </pr_pos>
+   <pr_pos name="pow2pos" id="4065"
+    ip_theory="Pow2int">
+    <ip_library name="bv"/>
+    <ip_qualid name="pow2pos"/>
+   </pr_pos>
+   <pr_pos name="pow2_0" id="4068"
+    ip_theory="Pow2int">
+    <ip_library name="bv"/>
+    <ip_qualid name="pow2_0"/>
+   </pr_pos>
+   <pr_pos name="pow2_1" id="4069"
+    ip_theory="Pow2int">
+    <ip_library name="bv"/>
+    <ip_qualid name="pow2_1"/>
+   </pr_pos>
+   <pr_pos name="pow2_2" id="4070"
+    ip_theory="Pow2int">
+    <ip_library name="bv"/>
+    <ip_qualid name="pow2_2"/>
+   </pr_pos>
+   <pr_pos name="pow2_3" id="4071"
+    ip_theory="Pow2int">
+    <ip_library name="bv"/>
+    <ip_qualid name="pow2_3"/>
+   </pr_pos>
+   <pr_pos name="pow2_4" id="4072"
+    ip_theory="Pow2int">
+    <ip_library name="bv"/>
+    <ip_qualid name="pow2_4"/>
+   </pr_pos>
+   <pr_pos name="pow2_5" id="4073"
+    ip_theory="Pow2int">
+    <ip_library name="bv"/>
+    <ip_qualid name="pow2_5"/>
+   </pr_pos>
+   <pr_pos name="pow2_6" id="4074"
+    ip_theory="Pow2int">
+    <ip_library name="bv"/>
+    <ip_qualid name="pow2_6"/>
+   </pr_pos>
+   <pr_pos name="pow2_7" id="4075"
+    ip_theory="Pow2int">
+    <ip_library name="bv"/>
+    <ip_qualid name="pow2_7"/>
+   </pr_pos>
+   <pr_pos name="pow2_8" id="4076"
+    ip_theory="Pow2int">
+    <ip_library name="bv"/>
+    <ip_qualid name="pow2_8"/>
+   </pr_pos>
+   <pr_pos name="pow2_9" id="4077"
+    ip_theory="Pow2int">
+    <ip_library name="bv"/>
+    <ip_qualid name="pow2_9"/>
+   </pr_pos>
+   <pr_pos name="pow2_10" id="4078"
+    ip_theory="Pow2int">
+    <ip_library name="bv"/>
+    <ip_qualid name="pow2_10"/>
+   </pr_pos>
+   <pr_pos name="pow2_11" id="4079"
+    ip_theory="Pow2int">
+    <ip_library name="bv"/>
+    <ip_qualid name="pow2_11"/>
+   </pr_pos>
+   <pr_pos name="pow2_12" id="4080"
+    ip_theory="Pow2int">
+    <ip_library name="bv"/>
+    <ip_qualid name="pow2_12"/>
+   </pr_pos>
+   <pr_pos name="pow2_13" id="4081"
+    ip_theory="Pow2int">
+    <ip_library name="bv"/>
+    <ip_qualid name="pow2_13"/>
+   </pr_pos>
+   <pr_pos name="pow2_14" id="4082"
+    ip_theory="Pow2int">
+    <ip_library name="bv"/>
+    <ip_qualid name="pow2_14"/>
+   </pr_pos>
+   <pr_pos name="pow2_15" id="4083"
+    ip_theory="Pow2int">
+    <ip_library name="bv"/>
+    <ip_qualid name="pow2_15"/>
+   </pr_pos>
+   <pr_pos name="pow2_16" id="4084"
+    ip_theory="Pow2int">
+    <ip_library name="bv"/>
+    <ip_qualid name="pow2_16"/>
+   </pr_pos>
+   <pr_pos name="pow2_17" id="4085"
+    ip_theory="Pow2int">
+    <ip_library name="bv"/>
+    <ip_qualid name="pow2_17"/>
+   </pr_pos>
+   <pr_pos name="pow2_18" id="4086"
+    ip_theory="Pow2int">
+    <ip_library name="bv"/>
+    <ip_qualid name="pow2_18"/>
+   </pr_pos>
+   <pr_pos name="pow2_19" id="4087"
+    ip_theory="Pow2int">
+    <ip_library name="bv"/>
+    <ip_qualid name="pow2_19"/>
+   </pr_pos>
+   <pr_pos name="pow2_20" id="4088"
+    ip_theory="Pow2int">
+    <ip_library name="bv"/>
+    <ip_qualid name="pow2_20"/>
+   </pr_pos>
+   <pr_pos name="pow2_21" id="4089"
+    ip_theory="Pow2int">
+    <ip_library name="bv"/>
+    <ip_qualid name="pow2_21"/>
+   </pr_pos>
+   <pr_pos name="pow2_22" id="4090"
+    ip_theory="Pow2int">
+    <ip_library name="bv"/>
+    <ip_qualid name="pow2_22"/>
+   </pr_pos>
+   <pr_pos name="pow2_23" id="4091"
+    ip_theory="Pow2int">
+    <ip_library name="bv"/>
+    <ip_qualid name="pow2_23"/>
+   </pr_pos>
+   <pr_pos name="pow2_24" id="4092"
+    ip_theory="Pow2int">
+    <ip_library name="bv"/>
+    <ip_qualid name="pow2_24"/>
+   </pr_pos>
+   <pr_pos name="pow2_25" id="4093"
+    ip_theory="Pow2int">
+    <ip_library name="bv"/>
+    <ip_qualid name="pow2_25"/>
+   </pr_pos>
+   <pr_pos name="pow2_26" id="4094"
+    ip_theory="Pow2int">
+    <ip_library name="bv"/>
+    <ip_qualid name="pow2_26"/>
+   </pr_pos>
+   <pr_pos name="pow2_27" id="4095"
+    ip_theory="Pow2int">
+    <ip_library name="bv"/>
+    <ip_qualid name="pow2_27"/>
+   </pr_pos>
+   <pr_pos name="pow2_28" id="4096"
+    ip_theory="Pow2int">
+    <ip_library name="bv"/>
+    <ip_qualid name="pow2_28"/>
+   </pr_pos>
+   <pr_pos name="pow2_29" id="4097"
+    ip_theory="Pow2int">
+    <ip_library name="bv"/>
+    <ip_qualid name="pow2_29"/>
+   </pr_pos>
+   <pr_pos name="pow2_30" id="4098"
+    ip_theory="Pow2int">
+    <ip_library name="bv"/>
+    <ip_qualid name="pow2_30"/>
+   </pr_pos>
+   <pr_pos name="pow2_31" id="4099"
+    ip_theory="Pow2int">
+    <ip_library name="bv"/>
+    <ip_qualid name="pow2_31"/>
+   </pr_pos>
+   <pr_pos name="pow2_32" id="4100"
+    ip_theory="Pow2int">
+    <ip_library name="bv"/>
+    <ip_qualid name="pow2_32"/>
+   </pr_pos>
+   <pr_pos name="pow2_33" id="4101"
+    ip_theory="Pow2int">
+    <ip_library name="bv"/>
+    <ip_qualid name="pow2_33"/>
+   </pr_pos>
+   <pr_pos name="pow2_34" id="4102"
+    ip_theory="Pow2int">
+    <ip_library name="bv"/>
+    <ip_qualid name="pow2_34"/>
+   </pr_pos>
+   <pr_pos name="pow2_35" id="4103"
+    ip_theory="Pow2int">
+    <ip_library name="bv"/>
+    <ip_qualid name="pow2_35"/>
+   </pr_pos>
+   <pr_pos name="pow2_36" id="4104"
+    ip_theory="Pow2int">
+    <ip_library name="bv"/>
+    <ip_qualid name="pow2_36"/>
+   </pr_pos>
+   <pr_pos name="pow2_37" id="4105"
+    ip_theory="Pow2int">
+    <ip_library name="bv"/>
+    <ip_qualid name="pow2_37"/>
+   </pr_pos>
+   <pr_pos name="pow2_38" id="4106"
+    ip_theory="Pow2int">
+    <ip_library name="bv"/>
+    <ip_qualid name="pow2_38"/>
+   </pr_pos>
+   <pr_pos name="pow2_39" id="4107"
+    ip_theory="Pow2int">
+    <ip_library name="bv"/>
+    <ip_qualid name="pow2_39"/>
+   </pr_pos>
+   <pr_pos name="pow2_40" id="4108"
+    ip_theory="Pow2int">
+    <ip_library name="bv"/>
+    <ip_qualid name="pow2_40"/>
+   </pr_pos>
+   <pr_pos name="pow2_41" id="4109"
+    ip_theory="Pow2int">
+    <ip_library name="bv"/>
+    <ip_qualid name="pow2_41"/>
+   </pr_pos>
+   <pr_pos name="pow2_42" id="4110"
+    ip_theory="Pow2int">
+    <ip_library name="bv"/>
+    <ip_qualid name="pow2_42"/>
+   </pr_pos>
+   <pr_pos name="pow2_43" id="4111"
+    ip_theory="Pow2int">
+    <ip_library name="bv"/>
+    <ip_qualid name="pow2_43"/>
+   </pr_pos>
+   <pr_pos name="pow2_44" id="4112"
+    ip_theory="Pow2int">
+    <ip_library name="bv"/>
+    <ip_qualid name="pow2_44"/>
+   </pr_pos>
+   <pr_pos name="pow2_45" id="4113"
+    ip_theory="Pow2int">
+    <ip_library name="bv"/>
+    <ip_qualid name="pow2_45"/>
+   </pr_pos>
+   <pr_pos name="pow2_46" id="4114"
+    ip_theory="Pow2int">
+    <ip_library name="bv"/>
+    <ip_qualid name="pow2_46"/>
+   </pr_pos>
+   <pr_pos name="pow2_47" id="4115"
+    ip_theory="Pow2int">
+    <ip_library name="bv"/>
+    <ip_qualid name="pow2_47"/>
+   </pr_pos>
+   <pr_pos name="pow2_48" id="4116"
+    ip_theory="Pow2int">
+    <ip_library name="bv"/>
+    <ip_qualid name="pow2_48"/>
+   </pr_pos>
+   <pr_pos name="pow2_49" id="4117"
+    ip_theory="Pow2int">
+    <ip_library name="bv"/>
+    <ip_qualid name="pow2_49"/>
+   </pr_pos>
+   <pr_pos name="pow2_50" id="4118"
+    ip_theory="Pow2int">
+    <ip_library name="bv"/>
+    <ip_qualid name="pow2_50"/>
+   </pr_pos>
+   <pr_pos name="pow2_51" id="4119"
+    ip_theory="Pow2int">
+    <ip_library name="bv"/>
+    <ip_qualid name="pow2_51"/>
+   </pr_pos>
+   <pr_pos name="pow2_52" id="4120"
+    ip_theory="Pow2int">
+    <ip_library name="bv"/>
+    <ip_qualid name="pow2_52"/>
+   </pr_pos>
+   <pr_pos name="pow2_53" id="4121"
+    ip_theory="Pow2int">
+    <ip_library name="bv"/>
+    <ip_qualid name="pow2_53"/>
+   </pr_pos>
+   <pr_pos name="pow2_54" id="4122"
+    ip_theory="Pow2int">
+    <ip_library name="bv"/>
+    <ip_qualid name="pow2_54"/>
+   </pr_pos>
+   <pr_pos name="pow2_55" id="4123"
+    ip_theory="Pow2int">
+    <ip_library name="bv"/>
+    <ip_qualid name="pow2_55"/>
+   </pr_pos>
+   <pr_pos name="pow2_56" id="4124"
+    ip_theory="Pow2int">
+    <ip_library name="bv"/>
+    <ip_qualid name="pow2_56"/>
+   </pr_pos>
+   <pr_pos name="pow2_57" id="4125"
+    ip_theory="Pow2int">
+    <ip_library name="bv"/>
+    <ip_qualid name="pow2_57"/>
+   </pr_pos>
+   <pr_pos name="pow2_58" id="4126"
+    ip_theory="Pow2int">
+    <ip_library name="bv"/>
+    <ip_qualid name="pow2_58"/>
+   </pr_pos>
+   <pr_pos name="pow2_59" id="4127"
+    ip_theory="Pow2int">
+    <ip_library name="bv"/>
+    <ip_qualid name="pow2_59"/>
+   </pr_pos>
+   <pr_pos name="pow2_60" id="4128"
+    ip_theory="Pow2int">
+    <ip_library name="bv"/>
+    <ip_qualid name="pow2_60"/>
+   </pr_pos>
+   <pr_pos name="pow2_61" id="4129"
+    ip_theory="Pow2int">
+    <ip_library name="bv"/>
+    <ip_qualid name="pow2_61"/>
+   </pr_pos>
+   <pr_pos name="pow2_62" id="4130"
+    ip_theory="Pow2int">
+    <ip_library name="bv"/>
+    <ip_qualid name="pow2_62"/>
+   </pr_pos>
+   <pr_pos name="pow2_63" id="4131"
+    ip_theory="Pow2int">
+    <ip_library name="bv"/>
+    <ip_qualid name="pow2_63"/>
+   </pr_pos>
+   <pr_pos name="pow2_64" id="4132"
+    ip_theory="Pow2int">
+    <ip_library name="bv"/>
+    <ip_qualid name="pow2_64"/>
+   </pr_pos>
+   <pr_pos name="size_pos" id="4942"
+    ip_theory="BV32">
+    <ip_library name="bv"/>
+    <ip_qualid name="size_pos"/>
+   </pr_pos>
+   <pr_pos name="nth_out_of_bound" id="4945"
+    ip_theory="BV32">
+    <ip_library name="bv"/>
+    <ip_qualid name="nth_out_of_bound"/>
+   </pr_pos>
+   <pr_pos name="Nth_ones" id="4953"
+    ip_theory="BV32">
+    <ip_library name="bv"/>
+    <ip_qualid name="Nth_ones"/>
+   </pr_pos>
+   <pr_pos name="Nth_bw_and" id="4956"
+    ip_theory="BV32">
+    <ip_library name="bv"/>
+    <ip_qualid name="Nth_bw_and"/>
+   </pr_pos>
+   <pr_pos name="Nth_bw_or" id="4963"
+    ip_theory="BV32">
+    <ip_library name="bv"/>
+    <ip_qualid name="Nth_bw_or"/>
+   </pr_pos>
+   <pr_pos name="Nth_bw_xor" id="4970"
+    ip_theory="BV32">
+    <ip_library name="bv"/>
+    <ip_qualid name="Nth_bw_xor"/>
+   </pr_pos>
+   <pr_pos name="Nth_bw_not" id="4977"
+    ip_theory="BV32">
+    <ip_library name="bv"/>
+    <ip_qualid name="Nth_bw_not"/>
+   </pr_pos>
+   <pr_pos name="Lsr_nth_low" id="4982"
+    ip_theory="BV32">
+    <ip_library name="bv"/>
+    <ip_qualid name="Lsr_nth_low"/>
+   </pr_pos>
+   <pr_pos name="Lsr_nth_high" id="4987"
+    ip_theory="BV32">
+    <ip_library name="bv"/>
+    <ip_qualid name="Lsr_nth_high"/>
+   </pr_pos>
+   <pr_pos name="Asr_nth_low" id="4996"
+    ip_theory="BV32">
+    <ip_library name="bv"/>
+    <ip_qualid name="Asr_nth_low"/>
+   </pr_pos>
+   <pr_pos name="Asr_nth_high" id="5001"
+    ip_theory="BV32">
+    <ip_library name="bv"/>
+    <ip_qualid name="Asr_nth_high"/>
+   </pr_pos>
+   <pr_pos name="Lsl_nth_high" id="5010"
+    ip_theory="BV32">
+    <ip_library name="bv"/>
+    <ip_qualid name="Lsl_nth_high"/>
+   </pr_pos>
+   <pr_pos name="Lsl_nth_low" id="5015"
+    ip_theory="BV32">
+    <ip_library name="bv"/>
+    <ip_qualid name="Lsl_nth_low"/>
+   </pr_pos>
+   <pr_pos name="Nth_rotate_right" id="5024"
+    ip_theory="BV32">
+    <ip_library name="bv"/>
+    <ip_qualid name="Nth_rotate_right"/>
+   </pr_pos>
+   <pr_pos name="Nth_rotate_left" id="5030"
+    ip_theory="BV32">
+    <ip_library name="bv"/>
+    <ip_qualid name="Nth_rotate_left"/>
+   </pr_pos>
+   <pr_pos name="two_power_size_val" id="5035"
+    ip_theory="BV32">
+    <ip_library name="bv"/>
+    <ip_qualid name="two_power_size_val"/>
+   </pr_pos>
+   <pr_pos name="max_int_val" id="5036"
+    ip_theory="BV32">
+    <ip_library name="bv"/>
+    <ip_qualid name="max_int_val"/>
+   </pr_pos>
+   <pr_pos name="to_int_extensionality" id="5045"
+    ip_theory="BV32">
+    <ip_library name="bv"/>
+    <ip_qualid name="to_int_extensionality"/>
+   </pr_pos>
+   <pr_pos name="to_uint_bounds" id="5055"
+    ip_theory="BV32">
+    <ip_library name="bv"/>
+    <ip_qualid name="to_uint_bounds"/>
+   </pr_pos>
+   <pr_pos name="to_uint_add" id="5152"
+    ip_theory="BV32">
+    <ip_library name="bv"/>
+    <ip_qualid name="to_uint_add"/>
+   </pr_pos>
+   <pr_pos name="to_uint_add_bounded" id="5157"
+    ip_theory="BV32">
+    <ip_library name="bv"/>
+    <ip_qualid name="to_uint_add_bounded"/>
+   </pr_pos>
+   <pr_pos name="to_uint_sub" id="5163"
+    ip_theory="BV32">
+    <ip_library name="bv"/>
+    <ip_qualid name="to_uint_sub"/>
+   </pr_pos>
+   <pr_pos name="to_uint_sub_bounded" id="5168"
+    ip_theory="BV32">
+    <ip_library name="bv"/>
+    <ip_qualid name="to_uint_sub_bounded"/>
+   </pr_pos>
+   <pr_pos name="to_uint_neg" id="5174"
+    ip_theory="BV32">
+    <ip_library name="bv"/>
+    <ip_qualid name="to_uint_neg"/>
+   </pr_pos>
+   <pr_pos name="to_uint_mul" id="5178"
+    ip_theory="BV32">
+    <ip_library name="bv"/>
+    <ip_qualid name="to_uint_mul"/>
+   </pr_pos>
+   <pr_pos name="to_uint_mul_bounded" id="5183"
+    ip_theory="BV32">
+    <ip_library name="bv"/>
+    <ip_qualid name="to_uint_mul_bounded"/>
+   </pr_pos>
+   <pr_pos name="to_uint_udiv" id="5189"
+    ip_theory="BV32">
+    <ip_library name="bv"/>
+    <ip_qualid name="to_uint_udiv"/>
+   </pr_pos>
+   <pr_pos name="to_uint_urem" id="5195"
+    ip_theory="BV32">
+    <ip_library name="bv"/>
+    <ip_qualid name="to_uint_urem"/>
+   </pr_pos>
+   <pr_pos name="Nth_bv_is_nth" id="5246"
+    ip_theory="BV32">
+    <ip_library name="bv"/>
+    <ip_qualid name="Nth_bv_is_nth"/>
+   </pr_pos>
+   <pr_pos name="eq_sub_equiv" id="5288"
+    ip_theory="BV32">
+    <ip_library name="bv"/>
+    <ip_qualid name="eq_sub_equiv"/>
+   </pr_pos>
+   <pr_pos name="Extensionality" id="5308"
+    ip_theory="BV32">
+    <ip_library name="bv"/>
+    <ip_qualid name="Extensionality"/>
+   </pr_pos>
+   <meta name="remove_logic">
+    <meta_arg_ls id="10"/>
+   </meta>
+   <meta name="remove_logic">
+    <meta_arg_ls id="779"/>
+   </meta>
+   <meta name="remove_logic">
+    <meta_arg_ls id="780"/>
+   </meta>
+   <meta name="remove_logic">
+    <meta_arg_ls id="781"/>
+   </meta>
+   <meta name="remove_logic">
+    <meta_arg_ls id="1950"/>
+   </meta>
+   <meta name="remove_logic">
+    <meta_arg_ls id="1951"/>
+   </meta>
+   <meta name="remove_logic">
+    <meta_arg_ls id="1952"/>
+   </meta>
+   <meta name="remove_logic">
+    <meta_arg_ls id="2065"/>
+   </meta>
+   <meta name="remove_logic">
+    <meta_arg_ls id="2190"/>
+   </meta>
+   <meta name="remove_logic">
+    <meta_arg_ls id="2193"/>
+   </meta>
+   <meta name="remove_logic">
+    <meta_arg_ls id="2814"/>
+   </meta>
+   <meta name="remove_logic">
+    <meta_arg_ls id="2817"/>
+   </meta>
+   <meta name="remove_logic">
+    <meta_arg_ls id="2835"/>
+   </meta>
+   <meta name="remove_logic">
+    <meta_arg_ls id="2856"/>
+   </meta>
+   <meta name="remove_logic">
+    <meta_arg_ls id="2868"/>
+   </meta>
+   <meta name="remove_logic">
+    <meta_arg_ls id="2874"/>
+   </meta>
+   <meta name="remove_logic">
+    <meta_arg_ls id="2879"/>
+   </meta>
+   <meta name="remove_logic">
+    <meta_arg_ls id="2897"/>
+   </meta>
+   <meta name="remove_logic">
+    <meta_arg_ls id="2904"/>
+   </meta>
+   <meta name="remove_logic">
+    <meta_arg_ls id="2911"/>
+   </meta>
+   <meta name="remove_logic">
+    <meta_arg_ls id="2923"/>
+   </meta>
+   <meta name="remove_logic">
+    <meta_arg_ls id="2927"/>
+   </meta>
+   <meta name="remove_logic">
+    <meta_arg_ls id="3032"/>
+   </meta>
+   <meta name="remove_logic">
+    <meta_arg_ls id="3042"/>
+   </meta>
+   <meta name="remove_logic">
+    <meta_arg_ls id="3052"/>
+   </meta>
+   <meta name="remove_logic">
+    <meta_arg_ls id="3137"/>
+   </meta>
+   <meta name="remove_logic">
+    <meta_arg_ls id="3140"/>
+   </meta>
+   <meta name="remove_logic">
+    <meta_arg_ls id="3160"/>
+   </meta>
+   <meta name="remove_logic">
+    <meta_arg_ls id="3564"/>
+   </meta>
+   <meta name="remove_logic">
+    <meta_arg_ls id="3573"/>
+   </meta>
+   <meta name="remove_logic">
+    <meta_arg_ls id="3582"/>
+   </meta>
+   <meta name="remove_logic">
+    <meta_arg_ls id="3587"/>
+   </meta>
+   <meta name="remove_logic">
+    <meta_arg_ls id="3596"/>
+   </meta>
+   <meta name="remove_logic">
+    <meta_arg_ls id="3723"/>
+   </meta>
+   <meta name="remove_logic">
+    <meta_arg_ls id="3730"/>
+   </meta>
+   <meta name="remove_logic">
+    <meta_arg_ls id="3738"/>
+   </meta>
+   <meta name="remove_logic">
+    <meta_arg_ls id="3756"/>
+   </meta>
+   <meta name="remove_logic">
+    <meta_arg_ls id="3792"/>
+   </meta>
+   <meta name="remove_logic">
+    <meta_arg_ls id="3805"/>
+   </meta>
+   <meta name="remove_logic">
+    <meta_arg_ls id="3899"/>
+   </meta>
+   <meta name="remove_logic">
+    <meta_arg_ls id="4053"/>
+   </meta>
+   <meta name="remove_logic">
+    <meta_arg_ls id="4939"/>
+   </meta>
+   <meta name="remove_logic">
+    <meta_arg_ls id="4944"/>
+   </meta>
+   <meta name="remove_logic">
+    <meta_arg_ls id="4952"/>
+   </meta>
+   <meta name="remove_logic">
+    <meta_arg_ls id="4955"/>
+   </meta>
+   <meta name="remove_logic">
+    <meta_arg_ls id="4962"/>
+   </meta>
+   <meta name="remove_logic">
+    <meta_arg_ls id="4969"/>
+   </meta>
+   <meta name="remove_logic">
+    <meta_arg_ls id="4976"/>
+   </meta>
+   <meta name="remove_logic">
+    <meta_arg_ls id="4981"/>
+   </meta>
+   <meta name="remove_logic">
+    <meta_arg_ls id="4995"/>
+   </meta>
+   <meta name="remove_logic">
+    <meta_arg_ls id="5009"/>
+   </meta>
+   <meta name="remove_logic">
+    <meta_arg_ls id="5023"/>
+   </meta>
+   <meta name="remove_logic">
+    <meta_arg_ls id="5029"/>
+   </meta>
+   <meta name="remove_logic">
+    <meta_arg_ls id="5037"/>
+   </meta>
+   <meta name="remove_logic">
+    <meta_arg_ls id="5038"/>
+   </meta>
+   <meta name="remove_logic">
+    <meta_arg_ls id="5039"/>
+   </meta>
+   <meta name="remove_logic">
+    <meta_arg_ls id="5060"/>
+   </meta>
+   <meta name="remove_logic">
+    <meta_arg_ls id="5087"/>
+   </meta>
+   <meta name="remove_logic">
+    <meta_arg_ls id="5098"/>
+   </meta>
+   <meta name="remove_logic">
+    <meta_arg_ls id="5142"/>
+   </meta>
+   <meta name="remove_logic">
+    <meta_arg_ls id="5151"/>
+   </meta>
+   <meta name="remove_logic">
+    <meta_arg_ls id="5162"/>
+   </meta>
+   <meta name="remove_logic">
+    <meta_arg_ls id="5173"/>
+   </meta>
+   <meta name="remove_logic">
+    <meta_arg_ls id="5177"/>
+   </meta>
+   <meta name="remove_logic">
+    <meta_arg_ls id="5188"/>
+   </meta>
+   <meta name="remove_logic">
+    <meta_arg_ls id="5194"/>
+   </meta>
+   <meta name="remove_logic">
+    <meta_arg_ls id="5200"/>
+   </meta>
+   <meta name="remove_logic">
+    <meta_arg_ls id="5211"/>
+   </meta>
+   <meta name="remove_logic">
+    <meta_arg_ls id="5217"/>
+   </meta>
+   <meta name="remove_logic">
+    <meta_arg_ls id="5240"/>
+   </meta>
+   <meta name="remove_logic">
+    <meta_arg_ls id="5255"/>
+   </meta>
+   <meta name="remove_logic">
+    <meta_arg_ls id="5269"/>
+   </meta>
+   <meta name="remove_logic">
+    <meta_arg_ls id="5299"/>
+   </meta>
+   <meta name="remove_prop">
+    <meta_arg_pr id="1953"/>
+   </meta>
+   <meta name="remove_prop">
+    <meta_arg_pr id="1960"/>
+   </meta>
+   <meta name="remove_prop">
+    <meta_arg_pr id="1963"/>
+   </meta>
+   <meta name="remove_prop">
+    <meta_arg_pr id="1966"/>
+   </meta>
+   <meta name="remove_prop">
+    <meta_arg_pr id="1969"/>
+   </meta>
+   <meta name="remove_prop">
+    <meta_arg_pr id="1972"/>
+   </meta>
+   <meta name="remove_prop">
+    <meta_arg_pr id="1977"/>
+   </meta>
+   <meta name="remove_prop">
+    <meta_arg_pr id="1984"/>
+   </meta>
+   <meta name="remove_prop">
+    <meta_arg_pr id="1991"/>
+   </meta>
+   <meta name="remove_prop">
+    <meta_arg_pr id="2009"/>
+   </meta>
+   <meta name="remove_prop">
+    <meta_arg_pr id="2014"/>
+   </meta>
+   <meta name="remove_prop">
+    <meta_arg_pr id="2017"/>
+   </meta>
+   <meta name="remove_prop">
+    <meta_arg_pr id="2029"/>
+   </meta>
+   <meta name="remove_prop">
+    <meta_arg_pr id="2032"/>
+   </meta>
+   <meta name="remove_prop">
+    <meta_arg_pr id="2039"/>
+   </meta>
+   <meta name="remove_prop">
+    <meta_arg_pr id="2044"/>
+   </meta>
+   <meta name="remove_prop">
+    <meta_arg_pr id="2049"/>
+   </meta>
+   <meta name="remove_prop">
+    <meta_arg_pr id="2050"/>
+   </meta>
+   <meta name="remove_prop">
+    <meta_arg_pr id="2057"/>
+   </meta>
+   <meta name="remove_prop">
+    <meta_arg_pr id="2070"/>
+   </meta>
+   <meta name="remove_prop">
+    <meta_arg_pr id="2075"/>
+   </meta>
+   <meta name="remove_prop">
+    <meta_arg_pr id="2196"/>
+   </meta>
+   <meta name="remove_prop">
+    <meta_arg_pr id="2201"/>
+   </meta>
+   <meta name="remove_prop">
+    <meta_arg_pr id="2206"/>
+   </meta>
+   <meta name="remove_prop">
+    <meta_arg_pr id="2213"/>
+   </meta>
+   <meta name="remove_prop">
+    <meta_arg_pr id="2218"/>
+   </meta>
+   <meta name="remove_prop">
+    <meta_arg_pr id="2221"/>
+   </meta>
+   <meta name="remove_prop">
+    <meta_arg_pr id="2224"/>
+   </meta>
+   <meta name="remove_prop">
+    <meta_arg_pr id="2229"/>
+   </meta>
+   <meta name="remove_prop">
+    <meta_arg_pr id="2234"/>
+   </meta>
+   <meta name="remove_prop">
+    <meta_arg_pr id="2237"/>
+   </meta>
+   <meta name="remove_prop">
+    <meta_arg_pr id="2240"/>
+   </meta>
+   <meta name="remove_prop">
+    <meta_arg_pr id="2243"/>
+   </meta>
+   <meta name="remove_prop">
+    <meta_arg_pr id="2246"/>
+   </meta>
+   <meta name="remove_prop">
+    <meta_arg_pr id="2249"/>
+   </meta>
+   <meta name="remove_prop">
+    <meta_arg_pr id="2256"/>
+   </meta>
+   <meta name="remove_prop">
+    <meta_arg_pr id="2828"/>
+   </meta>
+   <meta name="remove_prop">
+    <meta_arg_pr id="2846"/>
+   </meta>
+   <meta name="remove_prop">
+    <meta_arg_pr id="2849"/>
+   </meta>
+   <meta name="remove_prop">
+    <meta_arg_pr id="2865"/>
+   </meta>
+   <meta name="remove_prop">
+    <meta_arg_pr id="2866"/>
+   </meta>
+   <meta name="remove_prop">
+    <meta_arg_pr id="2869"/>
+   </meta>
+   <meta name="remove_prop">
+    <meta_arg_pr id="2880"/>
+   </meta>
+   <meta name="remove_prop">
+    <meta_arg_pr id="2885"/>
+   </meta>
+   <meta name="remove_prop">
+    <meta_arg_pr id="2889"/>
+   </meta>
+   <meta name="remove_prop">
+    <meta_arg_pr id="2893"/>
+   </meta>
+   <meta name="remove_prop">
+    <meta_arg_pr id="2898"/>
+   </meta>
+   <meta name="remove_prop">
+    <meta_arg_pr id="2905"/>
+   </meta>
+   <meta name="remove_prop">
+    <meta_arg_pr id="2918"/>
+   </meta>
+   <meta name="remove_prop">
+    <meta_arg_pr id="2924"/>
+   </meta>
+   <meta name="remove_prop">
+    <meta_arg_pr id="2935"/>
+   </meta>
+   <meta name="remove_prop">
+    <meta_arg_pr id="2940"/>
+   </meta>
+   <meta name="remove_prop">
+    <meta_arg_pr id="2945"/>
+   </meta>
+   <meta name="remove_prop">
+    <meta_arg_pr id="2950"/>
+   </meta>
+   <meta name="remove_prop">
+    <meta_arg_pr id="2955"/>
+   </meta>
+   <meta name="remove_prop">
+    <meta_arg_pr id="3034"/>
+   </meta>
+   <meta name="remove_prop">
+    <meta_arg_pr id="3037"/>
+   </meta>
+   <meta name="remove_prop">
+    <meta_arg_pr id="3044"/>
+   </meta>
+   <meta name="remove_prop">
+    <meta_arg_pr id="3047"/>
+   </meta>
+   <meta name="remove_prop">
+    <meta_arg_pr id="3055"/>
+   </meta>
+   <meta name="remove_prop">
+    <meta_arg_pr id="3062"/>
+   </meta>
+   <meta name="remove_prop">
+    <meta_arg_pr id="3173"/>
+   </meta>
+   <meta name="remove_prop">
+    <meta_arg_pr id="3182"/>
+   </meta>
+   <meta name="remove_prop">
+    <meta_arg_pr id="3725"/>
+   </meta>
+   <meta name="remove_prop">
+    <meta_arg_pr id="3732"/>
+   </meta>
+   <meta name="remove_prop">
+    <meta_arg_pr id="3785"/>
+   </meta>
+   <meta name="remove_prop">
+    <meta_arg_pr id="3824"/>
+   </meta>
+   <meta name="remove_prop">
+    <meta_arg_pr id="4055"/>
+   </meta>
+   <meta name="remove_prop">
+    <meta_arg_pr id="4056"/>
+   </meta>
+   <meta name="remove_prop">
+    <meta_arg_pr id="4059"/>
+   </meta>
+   <meta name="remove_prop">
+    <meta_arg_pr id="4060"/>
+   </meta>
+   <meta name="remove_prop">
+    <meta_arg_pr id="4065"/>
+   </meta>
+   <meta name="remove_prop">
+    <meta_arg_pr id="4068"/>
+   </meta>
+   <meta name="remove_prop">
+    <meta_arg_pr id="4069"/>
+   </meta>
+   <meta name="remove_prop">
+    <meta_arg_pr id="4070"/>
+   </meta>
+   <meta name="remove_prop">
+    <meta_arg_pr id="4071"/>
+   </meta>
+   <meta name="remove_prop">
+    <meta_arg_pr id="4072"/>
+   </meta>
+   <meta name="remove_prop">
+    <meta_arg_pr id="4073"/>
+   </meta>
+   <meta name="remove_prop">
+    <meta_arg_pr id="4074"/>
+   </meta>
+   <meta name="remove_prop">
+    <meta_arg_pr id="4075"/>
+   </meta>
+   <meta name="remove_prop">
+    <meta_arg_pr id="4076"/>
+   </meta>
+   <meta name="remove_prop">
+    <meta_arg_pr id="4077"/>
+   </meta>
+   <meta name="remove_prop">
+    <meta_arg_pr id="4078"/>
+   </meta>
+   <meta name="remove_prop">
+    <meta_arg_pr id="4079"/>
+   </meta>
+   <meta name="remove_prop">
+    <meta_arg_pr id="4080"/>
+   </meta>
+   <meta name="remove_prop">
+    <meta_arg_pr id="4081"/>
+   </meta>
+   <meta name="remove_prop">
+    <meta_arg_pr id="4082"/>
+   </meta>
+   <meta name="remove_prop">
+    <meta_arg_pr id="4083"/>
+   </meta>
+   <meta name="remove_prop">
+    <meta_arg_pr id="4084"/>
+   </meta>
+   <meta name="remove_prop">
+    <meta_arg_pr id="4085"/>
+   </meta>
+   <meta name="remove_prop">
+    <meta_arg_pr id="4086"/>
+   </meta>
+   <meta name="remove_prop">
+    <meta_arg_pr id="4087"/>
+   </meta>
+   <meta name="remove_prop">
+    <meta_arg_pr id="4088"/>
+   </meta>
+   <meta name="remove_prop">
+    <meta_arg_pr id="4089"/>
+   </meta>
+   <meta name="remove_prop">
+    <meta_arg_pr id="4090"/>
+   </meta>
+   <meta name="remove_prop">
+    <meta_arg_pr id="4091"/>
+   </meta>
+   <meta name="remove_prop">
+    <meta_arg_pr id="4092"/>
+   </meta>
+   <meta name="remove_prop">
+    <meta_arg_pr id="4093"/>
+   </meta>
+   <meta name="remove_prop">
+    <meta_arg_pr id="4094"/>
+   </meta>
+   <meta name="remove_prop">
+    <meta_arg_pr id="4095"/>
+   </meta>
+   <meta name="remove_prop">
+    <meta_arg_pr id="4096"/>
+   </meta>
+   <meta name="remove_prop">
+    <meta_arg_pr id="4097"/>
+   </meta>
+   <meta name="remove_prop">
+    <meta_arg_pr id="4098"/>
+   </meta>
+   <meta name="remove_prop">
+    <meta_arg_pr id="4099"/>
+   </meta>
+   <meta name="remove_prop">
+    <meta_arg_pr id="4100"/>
+   </meta>
+   <meta name="remove_prop">
+    <meta_arg_pr id="4101"/>
+   </meta>
+   <meta name="remove_prop">
+    <meta_arg_pr id="4102"/>
+   </meta>
+   <meta name="remove_prop">
+    <meta_arg_pr id="4103"/>
+   </meta>
+   <meta name="remove_prop">
+    <meta_arg_pr id="4104"/>
+   </meta>
+   <meta name="remove_prop">
+    <meta_arg_pr id="4105"/>
+   </meta>
+   <meta name="remove_prop">
+    <meta_arg_pr id="4106"/>
+   </meta>
+   <meta name="remove_prop">
+    <meta_arg_pr id="4107"/>
+   </meta>
+   <meta name="remove_prop">
+    <meta_arg_pr id="4108"/>
+   </meta>
+   <meta name="remove_prop">
+    <meta_arg_pr id="4109"/>
+   </meta>
+   <meta name="remove_prop">
+    <meta_arg_pr id="4110"/>
+   </meta>
+   <meta name="remove_prop">
+    <meta_arg_pr id="4111"/>
+   </meta>
+   <meta name="remove_prop">
+    <meta_arg_pr id="4112"/>
+   </meta>
+   <meta name="remove_prop">
+    <meta_arg_pr id="4113"/>
+   </meta>
+   <meta name="remove_prop">
+    <meta_arg_pr id="4114"/>
+   </meta>
+   <meta name="remove_prop">
+    <meta_arg_pr id="4115"/>
+   </meta>
+   <meta name="remove_prop">
+    <meta_arg_pr id="4116"/>
+   </meta>
+   <meta name="remove_prop">
+    <meta_arg_pr id="4117"/>
+   </meta>
+   <meta name="remove_prop">
+    <meta_arg_pr id="4118"/>
+   </meta>
+   <meta name="remove_prop">
+    <meta_arg_pr id="4119"/>
+   </meta>
+   <meta name="remove_prop">
+    <meta_arg_pr id="4120"/>
+   </meta>
+   <meta name="remove_prop">
+    <meta_arg_pr id="4121"/>
+   </meta>
+   <meta name="remove_prop">
+    <meta_arg_pr id="4122"/>
+   </meta>
+   <meta name="remove_prop">
+    <meta_arg_pr id="4123"/>
+   </meta>
+   <meta name="remove_prop">
+    <meta_arg_pr id="4124"/>
+   </meta>
+   <meta name="remove_prop">
+    <meta_arg_pr id="4125"/>
+   </meta>
+   <meta name="remove_prop">
+    <meta_arg_pr id="4126"/>
+   </meta>
+   <meta name="remove_prop">
+    <meta_arg_pr id="4127"/>
+   </meta>
+   <meta name="remove_prop">
+    <meta_arg_pr id="4128"/>
+   </meta>
+   <meta name="remove_prop">
+    <meta_arg_pr id="4129"/>
+   </meta>
+   <meta name="remove_prop">
+    <meta_arg_pr id="4130"/>
+   </meta>
+   <meta name="remove_prop">
+    <meta_arg_pr id="4131"/>
+   </meta>
+   <meta name="remove_prop">
+    <meta_arg_pr id="4132"/>
+   </meta>
+   <meta name="remove_prop">
+    <meta_arg_pr id="4942"/>
+   </meta>
+   <meta name="remove_prop">
+    <meta_arg_pr id="4945"/>
+   </meta>
+   <meta name="remove_prop">
+    <meta_arg_pr id="4953"/>
+   </meta>
+   <meta name="remove_prop">
+    <meta_arg_pr id="4956"/>
+   </meta>
+   <meta name="remove_prop">
+    <meta_arg_pr id="4963"/>
+   </meta>
+   <meta name="remove_prop">
+    <meta_arg_pr id="4970"/>
+   </meta>
+   <meta name="remove_prop">
+    <meta_arg_pr id="4977"/>
+   </meta>
+   <meta name="remove_prop">
+    <meta_arg_pr id="4982"/>
+   </meta>
+   <meta name="remove_prop">
+    <meta_arg_pr id="4987"/>
+   </meta>
+   <meta name="remove_prop">
+    <meta_arg_pr id="4996"/>
+   </meta>
+   <meta name="remove_prop">
+    <meta_arg_pr id="5001"/>
+   </meta>
+   <meta name="remove_prop">
+    <meta_arg_pr id="5010"/>
+   </meta>
+   <meta name="remove_prop">
+    <meta_arg_pr id="5015"/>
+   </meta>
+   <meta name="remove_prop">
+    <meta_arg_pr id="5024"/>
+   </meta>
+   <meta name="remove_prop">
+    <meta_arg_pr id="5030"/>
+   </meta>
+   <meta name="remove_prop">
+    <meta_arg_pr id="5035"/>
+   </meta>
+   <meta name="remove_prop">
+    <meta_arg_pr id="5036"/>
+   </meta>
+   <meta name="remove_prop">
+    <meta_arg_pr id="5045"/>
+   </meta>
+   <meta name="remove_prop">
+    <meta_arg_pr id="5055"/>
+   </meta>
+   <meta name="remove_prop">
+    <meta_arg_pr id="5152"/>
+   </meta>
+   <meta name="remove_prop">
+    <meta_arg_pr id="5157"/>
+   </meta>
+   <meta name="remove_prop">
+    <meta_arg_pr id="5163"/>
+   </meta>
+   <meta name="remove_prop">
+    <meta_arg_pr id="5168"/>
+   </meta>
+   <meta name="remove_prop">
+    <meta_arg_pr id="5174"/>
+   </meta>
+   <meta name="remove_prop">
+    <meta_arg_pr id="5178"/>
+   </meta>
+   <meta name="remove_prop">
+    <meta_arg_pr id="5183"/>
+   </meta>
+   <meta name="remove_prop">
+    <meta_arg_pr id="5189"/>
+   </meta>
+   <meta name="remove_prop">
+    <meta_arg_pr id="5195"/>
+   </meta>
+   <meta name="remove_prop">
+    <meta_arg_pr id="5246"/>
+   </meta>
+   <meta name="remove_prop">
+    <meta_arg_pr id="5288"/>
+   </meta>
+   <meta name="remove_prop">
+    <meta_arg_pr id="5308"/>
+   </meta>
+   <meta name="remove_type">
+    <meta_arg_ts id="2"/>
+   </meta>
+   <meta name="remove_type">
+    <meta_arg_ts id="20"/>
+   </meta>
+   <meta name="remove_type">
+    <meta_arg_ts id="21"/>
+   </meta>
+   <meta name="remove_type">
+    <meta_arg_ts id="3739"/>
+   </meta>
+   <meta name="remove_type">
+    <meta_arg_ts id="3804"/>
+   </meta>
+   <meta name="remove_type">
+    <meta_arg_ts id="3837"/>
+   </meta>
+   <meta name="remove_type">
+    <meta_arg_ts id="3893"/>
+   </meta>
+   <goal name="WP_parameter t.1" expl="1. assertion">
+   <transf name="eliminate_builtin">
+    <goal name="WP_parameter t.1.1" expl="1. assertion">
+    <proof prover="0" timelimit="60"><result status="valid" time="0.12" steps="148"/></proof>
+    <proof prover="2"><result status="valid" time="0.00"/></proof>
+    <proof prover="3"><result status="valid" time="0.03"/></proof>
+    <proof prover="5"><result status="valid" time="0.01"/></proof>
+    <proof prover="6"><result status="valid" time="0.03"/></proof>
+    </goal>
+   </transf>
+   </goal>
+  </metas>
+  </goal>
+  <goal name="WP_parameter t.2" expl="2. loop invariant init">
+  <proof prover="3"><result status="valid" time="0.06"/></proof>
+  </goal>
+  <goal name="WP_parameter t.3" expl="3. loop invariant init">
+  <proof prover="3"><result status="valid" time="0.02"/></proof>
+  </goal>
+  <goal name="WP_parameter t.4" expl="4. loop invariant init">
+  <proof prover="3"><result status="valid" time="0.03"/></proof>
+  </goal>
+  <goal name="WP_parameter t.5" expl="5. loop invariant init">
+  <proof prover="3"><result status="valid" time="0.03"/></proof>
+  </goal>
+  <goal name="WP_parameter t.6" expl="6. loop invariant init">
+  <proof prover="3"><result status="valid" time="0.04"/></proof>
+  </goal>
+  <goal name="WP_parameter t.7" expl="7. loop invariant init">
+  <proof prover="3"><result status="valid" time="0.03"/></proof>
+  </goal>
+  <goal name="WP_parameter t.8" expl="8. loop invariant init">
+  <proof prover="3"><result status="valid" time="0.03"/></proof>
+  </goal>
+  <goal name="WP_parameter t.9" expl="9. loop invariant init">
+  <proof prover="3"><result status="valid" time="0.06"/></proof>
+  </goal>
+  <goal name="WP_parameter t.10" expl="10. loop invariant init">
+  <proof prover="3"><result status="valid" time="0.08"/></proof>
+  </goal>
+  <goal name="WP_parameter t.11" expl="11. loop invariant init">
+  <proof prover="3"><result status="valid" time="0.07"/></proof>
+  </goal>
+  <goal name="WP_parameter t.12" expl="12. type invariant">
+  <proof prover="3"><result status="valid" time="0.05"/></proof>
+  </goal>
+  <goal name="WP_parameter t.13" expl="13. type invariant">
+  <proof prover="3"><result status="valid" time="0.10"/></proof>
+  </goal>
+  <goal name="WP_parameter t.14" expl="14. precondition">
+  <proof prover="3"><result status="valid" time="0.08"/></proof>
+  </goal>
+  <goal name="WP_parameter t.15" expl="15. assertion">
   <proof prover="3"><result status="valid" time="0.12"/></proof>
   </goal>
-  <goal name="VC t.16" expl="16. assertion">
-  <proof prover="7"><result status="valid" time="0.05" steps="98"/></proof>
-  </goal>
-  <goal name="VC t.17" expl="17. assertion">
-  <proof prover="7"><result status="valid" time="0.24" steps="155"/></proof>
-  </goal>
-<<<<<<< HEAD
-  <goal name="VC t.18" expl="18. assertion">
+  <goal name="WP_parameter t.16" expl="16. assertion">
+  <proof prover="3"><result status="valid" time="0.45"/></proof>
+  </goal>
+  <goal name="WP_parameter t.17" expl="17. assertion">
+  <proof prover="3"><result status="valid" time="0.09"/></proof>
+  </goal>
+  <goal name="WP_parameter t.18" expl="18. assertion">
+  <proof prover="3"><result status="valid" time="0.13"/></proof>
+  </goal>
+  <goal name="WP_parameter t.19" expl="19. assertion">
+  <proof prover="3"><result status="valid" time="0.11"/></proof>
+  </goal>
+  <goal name="WP_parameter t.20" expl="20. assertion">
+  <proof prover="3"><result status="valid" time="0.54"/></proof>
+  </goal>
+  <goal name="WP_parameter t.21" expl="21. precondition">
+  <proof prover="3"><result status="valid" time="0.14"/></proof>
+  </goal>
+  <goal name="WP_parameter t.22" expl="22. assertion">
   <transf name="split_goal_wp">
-   <goal name="VC t.18.1" expl="1. assertion">
-   <proof prover="7"><result status="valid" time="0.14" steps="150"/></proof>
+   <goal name="WP_parameter t.22.1" expl="1. assertion">
+   <proof prover="3"><result status="valid" time="0.29"/></proof>
    </goal>
-   <goal name="VC t.18.2" expl="2. assertion">
-   <proof prover="7"><result status="valid" time="0.12" steps="150"/></proof>
-   </goal>
-   <goal name="VC t.18.3" expl="3. assertion">
-   <proof prover="3"><result status="valid" time="0.17"/></proof>
-   </goal>
-   <goal name="VC t.18.4" expl="4. assertion">
-   <proof prover="3"><result status="valid" time="0.46"/></proof>
+   <goal name="WP_parameter t.22.2" expl="2. assertion">
+   <proof prover="3"><result status="valid" time="5.88"/></proof>
    </goal>
   </transf>
-=======
-  <goal name="WP_parameter t.20" expl="20. assertion">
-  <proof prover="3"><result status="valid" time="0.54"/></proof>
->>>>>>> b48938dc
-  </goal>
-  <goal name="VC t.19" expl="19. precondition">
-  <proof prover="7"><result status="valid" time="0.25" steps="174"/></proof>
-  </goal>
-  <goal name="VC t.20" expl="20. assertion">
+  </goal>
+  <goal name="WP_parameter t.23" expl="23. precondition">
+  <proof prover="3"><result status="valid" time="0.09"/></proof>
+  </goal>
+  <goal name="WP_parameter t.24" expl="24. assertion">
+  <proof prover="3"><result status="valid" time="1.15"/></proof>
+  </goal>
+  <goal name="WP_parameter t.25" expl="25. precondition">
+  <proof prover="3"><result status="valid" time="0.10"/></proof>
+  </goal>
+  <goal name="WP_parameter t.26" expl="26. precondition">
+  <proof prover="3"><result status="valid" time="0.10"/></proof>
+  </goal>
+  <goal name="WP_parameter t.27" expl="27. precondition">
+  <proof prover="3"><result status="valid" time="0.10"/></proof>
+  </goal>
+  <goal name="WP_parameter t.28" expl="28. precondition">
+  <proof prover="3"><result status="valid" time="0.12"/></proof>
+  </goal>
+  <goal name="WP_parameter t.29" expl="29. variant decrease">
+  <proof prover="3"><result status="valid" time="0.14"/></proof>
+  </goal>
+  <goal name="WP_parameter t.30" expl="30. precondition">
+  <proof prover="3"><result status="valid" time="0.11"/></proof>
+  </goal>
+  <goal name="WP_parameter t.31" expl="31. precondition">
+  <proof prover="3"><result status="valid" time="0.11"/></proof>
+  </goal>
+  <goal name="WP_parameter t.32" expl="32. precondition">
+  <proof prover="3"><result status="valid" time="0.18"/></proof>
+  </goal>
+  <goal name="WP_parameter t.33" expl="33. precondition">
+  <proof prover="3"><result status="valid" time="0.11"/></proof>
+  </goal>
+  <goal name="WP_parameter t.34" expl="34. precondition">
+  <proof prover="3"><result status="valid" time="0.22"/></proof>
+  </goal>
+  <goal name="WP_parameter t.35" expl="35. precondition">
+  <proof prover="3"><result status="valid" time="0.36"/></proof>
+  </goal>
+  <goal name="WP_parameter t.36" expl="36. precondition">
+  <proof prover="3"><result status="valid" time="0.34"/></proof>
+  </goal>
+  <goal name="WP_parameter t.37" expl="37. precondition">
+  <proof prover="3"><result status="valid" time="0.36"/></proof>
+  </goal>
+  <goal name="WP_parameter t.38" expl="38. assertion">
+  <proof prover="3"><result status="valid" time="0.84"/></proof>
+  </goal>
+  <goal name="WP_parameter t.39" expl="39. type invariant">
+  <proof prover="3"><result status="valid" time="0.18"/></proof>
+  </goal>
+  <goal name="WP_parameter t.40" expl="40. precondition">
+  <proof prover="3"><result status="valid" time="0.15"/></proof>
+  </goal>
+  <goal name="WP_parameter t.41" expl="41. precondition">
+  <proof prover="3"><result status="valid" time="0.21"/></proof>
+  </goal>
+  <goal name="WP_parameter t.42" expl="42. loop invariant preservation">
+  <proof prover="3"><result status="valid" time="0.17"/></proof>
+  </goal>
+  <goal name="WP_parameter t.43" expl="43. loop invariant preservation">
+  <proof prover="3"><result status="valid" time="0.15"/></proof>
+  </goal>
+  <goal name="WP_parameter t.44" expl="44. loop invariant preservation">
+  <proof prover="3"><result status="valid" time="0.10"/></proof>
+  </goal>
+  <goal name="WP_parameter t.45" expl="45. loop invariant preservation">
+  <proof prover="3"><result status="valid" time="0.16"/></proof>
+  </goal>
+  <goal name="WP_parameter t.46" expl="46. loop invariant preservation">
+  <proof prover="3"><result status="valid" time="0.15"/></proof>
+  </goal>
+  <goal name="WP_parameter t.47" expl="47. loop invariant preservation">
+  <proof prover="3"><result status="valid" time="0.20"/></proof>
+  </goal>
+  <goal name="WP_parameter t.48" expl="48. loop invariant preservation">
   <transf name="split_goal_wp">
-   <goal name="VC t.20.1" expl="1. assertion">
-   <proof prover="3"><result status="valid" time="0.19"/></proof>
+   <goal name="WP_parameter t.48.1" expl="1. loop invariant preservation">
+   <proof prover="3"><result status="valid" time="0.15"/></proof>
    </goal>
-<<<<<<< HEAD
-   <goal name="VC t.20.2" expl="2. assertion">
-   <proof prover="3" timelimit="5" memlimit="2000"><result status="valid" time="2.81"/></proof>
-=======
-   <goal name="WP_parameter t.22.2" expl="2. assertion">
-   <proof prover="3"><result status="valid" time="5.88"/></proof>
->>>>>>> b48938dc
+   <goal name="WP_parameter t.48.2" expl="2. loop invariant preservation">
+   <proof prover="3"><result status="valid" time="2.30"/></proof>
+   </goal>
+   <goal name="WP_parameter t.48.3" expl="3. loop invariant preservation">
+   <proof prover="3"><result status="valid" time="0.29"/></proof>
+   </goal>
+   <goal name="WP_parameter t.48.4" expl="4. loop invariant preservation">
+   <proof prover="3"><result status="valid" time="0.79"/></proof>
    </goal>
   </transf>
   </goal>
-  <goal name="VC t.21" expl="21. precondition">
-  <proof prover="7"><result status="valid" time="0.27" steps="212"/></proof>
-  </goal>
-  <goal name="VC t.22" expl="22. assertion">
+  <goal name="WP_parameter t.49" expl="49. loop invariant preservation">
   <transf name="split_goal_wp">
-   <goal name="VC t.22.1" expl="1. assertion">
-   <proof prover="3"><result status="valid" time="0.37"/></proof>
+   <goal name="WP_parameter t.49.1" expl="1. loop invariant preservation">
+   <proof prover="3"><result status="valid" time="0.44"/></proof>
    </goal>
-   <goal name="VC t.22.2" expl="2. assertion">
-   <proof prover="3"><result status="valid" time="0.82"/></proof>
+   <goal name="WP_parameter t.49.2" expl="2. loop invariant preservation">
+   <proof prover="3"><result status="valid" time="0.11"/></proof>
    </goal>
-  </transf>
-  </goal>
-  <goal name="VC t.23" expl="23. precondition">
-  <proof prover="7"><result status="valid" time="0.25" steps="219"/></proof>
-  </goal>
-  <goal name="VC t.24" expl="24. precondition">
-  <proof prover="7"><result status="valid" time="0.20" steps="221"/></proof>
-  </goal>
-  <goal name="VC t.25" expl="25. precondition">
-  <proof prover="7"><result status="valid" time="0.25" steps="232"/></proof>
-  </goal>
-  <goal name="VC t.26" expl="26. precondition">
-  <proof prover="3"><result status="valid" time="0.20"/></proof>
-  </goal>
-  <goal name="VC t.27" expl="27. variant decrease">
-  <proof prover="3"><result status="valid" time="0.24"/></proof>
-  </goal>
-  <goal name="VC t.28" expl="28. precondition">
-  <proof prover="7"><result status="valid" time="0.04" steps="102"/></proof>
-  </goal>
-  <goal name="VC t.29" expl="29. precondition">
-  <proof prover="7"><result status="valid" time="0.05" steps="102"/></proof>
-  </goal>
-  <goal name="VC t.30" expl="30. precondition">
-  <proof prover="3"><result status="valid" time="0.42"/></proof>
-  </goal>
-  <goal name="VC t.31" expl="31. precondition">
-  <proof prover="7"><result status="valid" time="0.05" steps="102"/></proof>
-  </goal>
-  <goal name="VC t.32" expl="32. precondition">
-  <proof prover="7"><result status="valid" time="0.37" steps="242"/></proof>
-  </goal>
-  <goal name="VC t.33" expl="33. precondition">
-  <transf name="split_goal_wp">
-   <goal name="VC t.33.1" expl="1. precondition">
-   <proof prover="3"><result status="valid" time="0.48"/></proof>
-   </goal>
-   <goal name="VC t.33.2" expl="2. precondition">
-   <proof prover="7"><result status="valid" time="0.06" steps="115"/></proof>
-   </goal>
-  </transf>
-  </goal>
-  <goal name="VC t.34" expl="34. precondition">
-  <transf name="split_goal_wp">
-   <goal name="VC t.34.1" expl="1. precondition">
-   <proof prover="3"><result status="valid" time="0.68"/></proof>
-   </goal>
-   <goal name="VC t.34.2" expl="2. precondition">
-   <proof prover="7"><result status="valid" time="0.27" steps="141"/></proof>
-   </goal>
-  </transf>
-  </goal>
-  <goal name="VC t.35" expl="35. precondition">
-  <proof prover="3"><result status="valid" time="0.63"/></proof>
-  </goal>
-  <goal name="VC t.36" expl="36. assertion">
-  <transf name="split_goal_wp">
-   <goal name="VC t.36.1" expl="1. assertion">
-   <proof prover="3" timelimit="5" memlimit="2000"><result status="valid" time="1.78"/></proof>
-   </goal>
-   <goal name="VC t.36.2" expl="2. assertion">
-   <proof prover="3"><result status="valid" time="0.17"/></proof>
-   </goal>
-   <goal name="VC t.36.3" expl="3. assertion">
-   <proof prover="7"><result status="valid" time="0.06" steps="111"/></proof>
-   </goal>
-   <goal name="VC t.36.4" expl="4. assertion">
-   <proof prover="3"><result status="valid" time="0.29"/></proof>
-   </goal>
-   <goal name="VC t.36.5" expl="5. assertion">
-   <proof prover="7"><result status="valid" time="0.19" steps="149"/></proof>
-   </goal>
-  </transf>
-  </goal>
-  <goal name="VC t.37" expl="37. precondition">
-  <proof prover="7"><result status="valid" time="0.29" steps="257"/></proof>
-  </goal>
-  <goal name="VC t.38" expl="38. precondition">
-  <proof prover="3"><result status="valid" time="0.23"/></proof>
-  </goal>
-  <goal name="VC t.39" expl="39. loop invariant preservation">
-  <proof prover="3"><result status="valid" time="0.27"/></proof>
-  </goal>
-  <goal name="VC t.40" expl="40. loop invariant preservation">
-  <proof prover="7"><result status="valid" time="0.04" steps="109"/></proof>
-  </goal>
-  <goal name="VC t.41" expl="41. loop invariant preservation">
-  <proof prover="7"><result status="valid" time="0.04" steps="114"/></proof>
-  </goal>
-  <goal name="VC t.42" expl="42. loop invariant preservation">
-  <proof prover="3"><result status="valid" time="0.33"/></proof>
-  </goal>
-  <goal name="VC t.43" expl="43. loop invariant preservation">
-  <proof prover="7"><result status="valid" time="0.26" steps="188"/></proof>
-  </goal>
-  <goal name="VC t.44" expl="44. loop invariant preservation">
-  <proof prover="3"><result status="valid" time="0.30"/></proof>
-  </goal>
-  <goal name="VC t.45" expl="45. loop invariant preservation">
-  <transf name="split_goal_wp">
-   <goal name="VC t.45.1" expl="1. loop invariant preservation">
-   <proof prover="7"><result status="valid" time="0.13" steps="154"/></proof>
-   </goal>
-   <goal name="VC t.45.2" expl="2. loop invariant preservation">
-   <proof prover="3" timelimit="5" memlimit="2000"><result status="valid" time="4.25"/></proof>
-   </goal>
-   <goal name="VC t.45.3" expl="3. loop invariant preservation">
-   <proof prover="3"><result status="valid" time="0.65"/></proof>
-   </goal>
-   <goal name="VC t.45.4" expl="4. loop invariant preservation">
-   <proof prover="3" timelimit="5" memlimit="2000"><result status="valid" time="1.79"/></proof>
-   </goal>
-  </transf>
-  </goal>
-  <goal name="VC t.46" expl="46. loop invariant preservation">
-  <transf name="split_goal_wp">
-   <goal name="VC t.46.1" expl="1. loop invariant preservation">
-   <proof prover="7"><result status="valid" time="0.35" steps="235"/></proof>
-   </goal>
-   <goal name="VC t.46.2" expl="2. loop invariant preservation">
-   <proof prover="3"><result status="valid" time="0.35"/></proof>
-   </goal>
-<<<<<<< HEAD
-   <goal name="VC t.46.3" expl="3. loop invariant preservation">
-   <proof prover="3" timelimit="30"><result status="valid" time="8.27"/></proof>
-=======
    <goal name="WP_parameter t.49.3" expl="3. loop invariant preservation">
    <proof prover="3" timelimit="60"><result status="valid" time="32.39"/></proof>
    <proof prover="6" timelimit="60"><result status="valid" time="5.74"/></proof>
->>>>>>> b48938dc
    </goal>
   </transf>
   </goal>
-  <goal name="VC t.47" expl="47. loop invariant preservation">
-  <proof prover="7"><result status="valid" time="0.07" steps="119"/></proof>
-  </goal>
-  <goal name="VC t.48" expl="48. loop invariant preservation">
-  <proof prover="7"><result status="valid" time="0.04" steps="116"/></proof>
-  </goal>
-  <goal name="VC t.49" expl="49. loop variant decrease">
-  <proof prover="3"><result status="valid" time="0.30"/></proof>
-  </goal>
-  <goal name="VC t.50" expl="50. assertion">
-  <proof prover="7"><result status="valid" time="0.26" steps="161"/></proof>
-  </goal>
-  <goal name="VC t.51" expl="51. postcondition">
-  <proof prover="7"><result status="valid" time="0.02" steps="84"/></proof>
-  </goal>
-  <goal name="VC t.52" expl="52. postcondition">
-  <proof prover="7"><result status="valid" time="0.02" steps="84"/></proof>
-  </goal>
-  <goal name="VC t.53" expl="53. postcondition">
-  <proof prover="7"><result status="valid" time="0.10" steps="103"/></proof>
-  </goal>
-  <goal name="VC t.54" expl="54. postcondition">
-  <proof prover="7"><result status="valid" time="0.11" steps="163"/></proof>
-  </goal>
-  <goal name="VC t.55" expl="55. postcondition">
-  <proof prover="7"><result status="valid" time="0.02" steps="84"/></proof>
-  </goal>
-  <goal name="VC t.56" expl="56. postcondition">
-  <proof prover="7"><result status="valid" time="0.02" steps="84"/></proof>
-  </goal>
-  <goal name="VC t.57" expl="57. postcondition">
-  <proof prover="7"><result status="valid" time="0.02" steps="76"/></proof>
-  </goal>
-  <goal name="VC t.58" expl="58. postcondition">
-  <proof prover="7"><result status="valid" time="0.02" steps="77"/></proof>
-  </goal>
-  <goal name="VC t.59" expl="59. postcondition">
-  <proof prover="7"><result status="valid" time="0.06" steps="85"/></proof>
-  </goal>
-  <goal name="VC t.60" expl="60. postcondition">
-  <proof prover="7"><result status="valid" time="0.05" steps="95"/></proof>
-  </goal>
-  <goal name="VC t.61" expl="61. postcondition">
-  <proof prover="7"><result status="valid" time="0.02" steps="77"/></proof>
-  </goal>
-  <goal name="VC t.62" expl="62. postcondition">
-  <proof prover="7"><result status="valid" time="0.02" steps="77"/></proof>
+  <goal name="WP_parameter t.50" expl="50. loop invariant preservation">
+  <proof prover="3"><result status="valid" time="0.11"/></proof>
+  </goal>
+  <goal name="WP_parameter t.51" expl="51. loop invariant preservation">
+  <proof prover="3"><result status="valid" time="0.10"/></proof>
+  </goal>
+  <goal name="WP_parameter t.52" expl="52. loop variant decrease">
+  <proof prover="3"><result status="valid" time="0.18"/></proof>
+  </goal>
+  <goal name="WP_parameter t.53" expl="53. assertion">
+  <transf name="split_goal_wp">
+   <goal name="WP_parameter t.53.1" expl="1. assertion">
+   <proof prover="3"><result status="valid" time="0.09"/></proof>
+   </goal>
+   <goal name="WP_parameter t.53.2" expl="2. assertion">
+   <proof prover="3"><result status="valid" time="0.04"/></proof>
+   </goal>
+   <goal name="WP_parameter t.53.3" expl="3. assertion">
+   <proof prover="3"><result status="valid" time="0.06"/></proof>
+   </goal>
+  </transf>
+  </goal>
+  <goal name="WP_parameter t.54" expl="54. postcondition">
+  <proof prover="3"><result status="valid" time="0.08"/></proof>
+  </goal>
+  <goal name="WP_parameter t.55" expl="55. postcondition">
+  <proof prover="3"><result status="valid" time="0.08"/></proof>
+  </goal>
+  <goal name="WP_parameter t.56" expl="56. postcondition">
+  <proof prover="3"><result status="valid" time="0.09"/></proof>
+  </goal>
+  <goal name="WP_parameter t.57" expl="57. postcondition">
+  <proof prover="3"><result status="valid" time="0.05"/></proof>
+  </goal>
+  <goal name="WP_parameter t.58" expl="58. postcondition">
+  <proof prover="3"><result status="valid" time="0.07"/></proof>
+  </goal>
+  <goal name="WP_parameter t.59" expl="59. postcondition">
+  <proof prover="3"><result status="valid" time="0.07"/></proof>
+  </goal>
+  <goal name="WP_parameter t.60" expl="60. postcondition">
+  <proof prover="3"><result status="valid" time="0.04"/></proof>
+  </goal>
+  <goal name="WP_parameter t.61" expl="61. postcondition">
+  <proof prover="3"><result status="valid" time="0.07"/></proof>
+  </goal>
+  <goal name="WP_parameter t.62" expl="62. postcondition">
+  <proof prover="0"><result status="valid" time="0.18" steps="87"/></proof>
+  </goal>
+  <goal name="WP_parameter t.63" expl="63. postcondition">
+  <proof prover="0"><result status="valid" time="0.19" steps="124"/></proof>
+  </goal>
+  <goal name="WP_parameter t.64" expl="64. postcondition">
+  <proof prover="3"><result status="valid" time="0.07"/></proof>
+  </goal>
+  <goal name="WP_parameter t.65" expl="65. postcondition">
+  <proof prover="3"><result status="valid" time="0.08"/></proof>
   </goal>
  </transf>
  </goal>
- <goal name="VC queens" expl="VC for queens">
+ <goal name="WP_parameter queens" expl="VC for queens">
  <transf name="split_goal_wp">
-  <goal name="VC queens.1" expl="1. precondition">
-  <proof prover="7" steplimit="1"><result status="valid" time="0.03" steps="73"/></proof>
-  </goal>
-  <goal name="VC queens.2" expl="2. precondition">
-  <proof prover="7" steplimit="1"><result status="valid" time="0.06" steps="89"/></proof>
-  </goal>
-  <goal name="VC queens.3" expl="3. precondition">
-  <proof prover="7" steplimit="1"><result status="valid" time="0.03" steps="74"/></proof>
-  </goal>
-  <goal name="VC queens.4" expl="4. precondition">
-  <proof prover="7" steplimit="1"><result status="valid" time="0.04" steps="80"/></proof>
-  </goal>
-  <goal name="VC queens.5" expl="5. precondition">
-  <proof prover="7" steplimit="1"><result status="valid" time="0.03" steps="74"/></proof>
-  </goal>
-  <goal name="VC queens.6" expl="6. precondition">
-  <proof prover="7" steplimit="1"><result status="valid" time="0.07" steps="94"/></proof>
-  </goal>
-  <goal name="VC queens.7" expl="7. precondition">
-  <proof prover="7" steplimit="1"><result status="valid" time="0.02" steps="78"/></proof>
-  </goal>
-  <goal name="VC queens.8" expl="8. precondition">
-  <proof prover="7" steplimit="1"><result status="valid" time="0.02" steps="78"/></proof>
-  </goal>
-  <goal name="VC queens.9" expl="9. precondition">
-  <proof prover="7" steplimit="1"><result status="valid" time="0.01" steps="75"/></proof>
-  </goal>
-  <goal name="VC queens.10" expl="10. postcondition">
-  <proof prover="7" steplimit="1"><result status="valid" time="0.02" steps="78"/></proof>
-  </goal>
-  <goal name="VC queens.11" expl="11. postcondition">
-  <proof prover="7" steplimit="1"><result status="valid" time="0.01" steps="78"/></proof>
-  </goal>
-  <goal name="VC queens.12" expl="12. postcondition">
-  <transf name="introduce_premises">
-   <goal name="VC queens.12.1" expl="1. postcondition">
-   <transf name="inline_goal">
-    <goal name="VC queens.12.1.1" expl="1. postcondition">
-    <proof prover="3" steplimit="1"><result status="valid" time="0.72"/></proof>
-    </goal>
-   </transf>
-   </goal>
-  </transf>
+  <goal name="WP_parameter queens.1" expl="1. precondition">
+  <proof prover="3"><result status="valid" time="0.06"/></proof>
+  </goal>
+  <goal name="WP_parameter queens.2" expl="2. precondition">
+  <proof prover="3"><result status="valid" time="0.08"/></proof>
+  </goal>
+  <goal name="WP_parameter queens.3" expl="3. precondition">
+  <proof prover="3"><result status="valid" time="0.04"/></proof>
+  </goal>
+  <goal name="WP_parameter queens.4" expl="4. precondition">
+  <proof prover="3"><result status="valid" time="0.12"/></proof>
+  </goal>
+  <goal name="WP_parameter queens.5" expl="5. precondition">
+  <proof prover="3"><result status="valid" time="0.04"/></proof>
+  </goal>
+  <goal name="WP_parameter queens.6" expl="6. precondition">
+  <proof prover="3"><result status="valid" time="0.10"/></proof>
+  </goal>
+  <goal name="WP_parameter queens.7" expl="7. precondition">
+  <proof prover="3"><result status="valid" time="0.10"/></proof>
+  </goal>
+  <goal name="WP_parameter queens.8" expl="8. precondition">
+  <proof prover="3"><result status="valid" time="0.10"/></proof>
+  </goal>
+  <goal name="WP_parameter queens.9" expl="9. precondition">
+  <proof prover="3"><result status="valid" time="0.09"/></proof>
+  </goal>
+  <goal name="WP_parameter queens.10" expl="10. postcondition">
+  <proof prover="3"><result status="valid" time="0.08"/></proof>
+  </goal>
+  <goal name="WP_parameter queens.11" expl="11. postcondition">
+  <proof prover="3"><result status="valid" time="0.08"/></proof>
+  </goal>
+  <goal name="WP_parameter queens.12" expl="12. postcondition">
+  <proof prover="3"><result status="valid" time="0.87"/></proof>
   </goal>
  </transf>
  </goal>
- <goal name="VC test8" expl="VC for test8">
- <proof prover="7" steplimit="1"><result status="valid" time="0.07" steps="83"/></proof>
+ <goal name="WP_parameter test8" expl="VC for test8">
+ <transf name="split_goal_wp">
+  <goal name="WP_parameter test8.1" expl="1. precondition">
+  <proof prover="3"><result status="valid" time="0.04"/></proof>
+  </goal>
+  <goal name="WP_parameter test8.2" expl="2. precondition">
+  <proof prover="3"><result status="valid" time="0.04"/></proof>
+  </goal>
+  <goal name="WP_parameter test8.3" expl="3. precondition">
+  <proof prover="3"><result status="valid" time="0.05"/></proof>
+  </goal>
+ </transf>
  </goal>
 </theory>
 </file>
