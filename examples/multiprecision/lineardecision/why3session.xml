<?xml version="1.0" encoding="UTF-8"?>
<!DOCTYPE why3session PUBLIC "-//Why3//proof session v5//EN"
"http://why3.lri.fr/why3session.dtd">
<why3session shape_version="6">
<prover id="0" name="CVC4" version="1.5" timelimit="5" steplimit="0" memlimit="1000"/>
<prover id="1" name="CVC4" version="1.6" timelimit="1" steplimit="0" memlimit="1000"/>
<prover id="2" name="Z3" version="4.5.0" timelimit="5" steplimit="0" memlimit="1000"/>
<prover id="3" name="Eprover" version="1.9.1-001" timelimit="5" steplimit="0" memlimit="2000"/>
<prover id="4" name="Alt-Ergo" version="2.0.0" timelimit="5" steplimit="0" memlimit="1000"/>
<prover id="5" name="CVC3" version="2.4.1" timelimit="5" steplimit="0" memlimit="2000"/>
<prover id="6" name="Alt-Ergo" version="2.3.0" timelimit="1" steplimit="0" memlimit="1000"/>
<prover id="7" name="Alt-Ergo" version="2.3.3" timelimit="1" steplimit="0" memlimit="1000"/>
<prover id="8" name="CVC4" version="1.7" timelimit="5" steplimit="0" memlimit="1000"/>
<prover id="9" name="Alt-Ergo" version="2.4.0" timelimit="5" steplimit="0" memlimit="1000"/>
<prover id="10" name="Eprover" version="2.0" timelimit="1" steplimit="0" memlimit="1000"/>
<prover id="11" name="Spass" version="3.7" timelimit="1" steplimit="0" memlimit="1000"/>
<prover id="12" name="Alt-Ergo" version="2.4.1" timelimit="1" steplimit="0" memlimit="1000"/>
<file format="whyml" proved="true">
<path name=".."/><path name="lineardecision.mlw"/>
<theory name="LinearEquationsCoeffs" proved="true">
 <goal name="neg_mul" proved="true">
 <proof prover="3"><result status="valid" time="0.06"/></proof>
 </goal>
</theory>
<theory name="LinearEquationsDecision" proved="true">
 <goal name="valid_expr&#39;vc" expl="VC for valid_expr" proved="true">
 <proof prover="2"><result status="valid" time="0.01" steps="2191"/></proof>
 </goal>
 <goal name="expr_bound&#39;vc" expl="VC for expr_bound" proved="true">
 <proof prover="2"><result status="valid" time="0.01" steps="2191"/></proof>
 </goal>
 <goal name="expr_bound_w&#39;vc" expl="VC for expr_bound_w" proved="true">
 <transf name="split_goal_right" proved="true" >
  <goal name="expr_bound_w&#39;vc.0" expl="variant decrease" proved="true">
  <proof prover="2"><result status="valid" time="0.02" steps="7654"/></proof>
  </goal>
  <goal name="expr_bound_w&#39;vc.1" expl="precondition" proved="true">
  <proof prover="2"><result status="valid" time="0.01" steps="6771"/></proof>
  </goal>
  <goal name="expr_bound_w&#39;vc.2" expl="precondition" proved="true">
  <proof prover="4" memlimit="2000"><result status="valid" time="0.01" steps="12"/></proof>
  </goal>
  <goal name="expr_bound_w&#39;vc.3" expl="variant decrease" proved="true">
  <proof prover="2"><result status="valid" time="0.02" steps="7694"/></proof>
  </goal>
  <goal name="expr_bound_w&#39;vc.4" expl="precondition" proved="true">
  <proof prover="2"><result status="valid" time="0.01" steps="6801"/></proof>
  </goal>
  <goal name="expr_bound_w&#39;vc.5" expl="precondition" proved="true">
  <proof prover="4"><result status="valid" time="0.01" steps="13"/></proof>
  </goal>
  <goal name="expr_bound_w&#39;vc.6" expl="postcondition" proved="true">
  <proof prover="4"><result status="valid" time="0.01" steps="34"/></proof>
  </goal>
 </transf>
 </goal>
 <goal name="eq_bound_w" proved="true">
 <proof prover="4"><result status="valid" time="0.00" steps="19"/></proof>
 </goal>
 <goal name="ctx_bound_w&#39;vc" expl="VC for ctx_bound_w" proved="true">
 <transf name="split_goal_right" proved="true" >
  <goal name="ctx_bound_w&#39;vc.0" expl="variant decrease" proved="true">
  <proof prover="2"><result status="valid" time="0.02" steps="11016"/></proof>
  </goal>
  <goal name="ctx_bound_w&#39;vc.1" expl="precondition" proved="true">
  <proof prover="4"><result status="valid" time="0.01" steps="12"/></proof>
  </goal>
  <goal name="ctx_bound_w&#39;vc.2" expl="precondition" proved="true">
  <proof prover="2"><result status="valid" time="0.01" steps="9886"/></proof>
  </goal>
  <goal name="ctx_bound_w&#39;vc.3" expl="postcondition" proved="true">
  <proof prover="4"><result status="valid" time="0.01" steps="31"/></proof>
  </goal>
 </transf>
 </goal>
 <goal name="apply_r&#39;vc" expl="VC for apply_r" proved="true">
 <transf name="split_goal_right" proved="true" >
  <goal name="apply_r&#39;vc.0" expl="array creation size" proved="true">
  <proof prover="4" memlimit="2000"><result status="valid" time="0.00" steps="13"/></proof>
  </goal>
  <goal name="apply_r&#39;vc.1" expl="integer overflow" proved="true">
  <proof prover="2"><result status="valid" time="0.03" steps="32652"/></proof>
  </goal>
  <goal name="apply_r&#39;vc.2" expl="integer overflow" proved="true">
  <proof prover="2"><result status="valid" time="0.02" steps="33568"/></proof>
  </goal>
  <goal name="apply_r&#39;vc.3" expl="index in array bounds" proved="true">
  <proof prover="4" memlimit="2000"><result status="valid" time="0.00" steps="18"/></proof>
  </goal>
  <goal name="apply_r&#39;vc.4" expl="index in array bounds" proved="true">
  <proof prover="4" memlimit="2000"><result status="valid" time="0.01" steps="19"/></proof>
  </goal>
  <goal name="apply_r&#39;vc.5" expl="index in array bounds" proved="true">
  <proof prover="4" memlimit="2000"><result status="valid" time="0.01" steps="18"/></proof>
  </goal>
  <goal name="apply_r&#39;vc.6" expl="index in array bounds" proved="true">
  <proof prover="4" memlimit="2000"><result status="valid" time="0.01" steps="18"/></proof>
  </goal>
  <goal name="apply_r&#39;vc.7" expl="exceptional postcondition" proved="true">
  <proof prover="4" memlimit="2000"><result status="valid" time="0.00" steps="6"/></proof>
  </goal>
  <goal name="apply_r&#39;vc.8" expl="exceptional postcondition" proved="true">
  <proof prover="2"><result status="valid" time="0.02" steps="2302"/></proof>
  </goal>
  <goal name="apply_r&#39;vc.9" expl="postcondition" proved="true">
  <proof prover="4" memlimit="2000"><result status="valid" time="0.00" steps="11"/></proof>
  </goal>
  <goal name="apply_r&#39;vc.10" expl="out of loop bounds" proved="true">
  <proof prover="4" memlimit="2000"><result status="valid" time="0.00" steps="10"/></proof>
  </goal>
 </transf>
 </goal>
 <goal name="apply_l&#39;vc" expl="VC for apply_l" proved="true">
 <transf name="split_goal_right" proved="true" >
  <goal name="apply_l&#39;vc.0" expl="array creation size" proved="true">
  <proof prover="4" memlimit="2000"><result status="valid" time="0.00" steps="8"/></proof>
  </goal>
  <goal name="apply_l&#39;vc.1" expl="integer overflow" proved="true">
  <proof prover="2"><result status="valid" time="0.03" steps="32659"/></proof>
  </goal>
  <goal name="apply_l&#39;vc.2" expl="integer overflow" proved="true">
  <proof prover="2"><result status="valid" time="0.03" steps="33575"/></proof>
  </goal>
  <goal name="apply_l&#39;vc.3" expl="index in array bounds" proved="true">
  <proof prover="4" memlimit="2000"><result status="valid" time="0.00" steps="18"/></proof>
  </goal>
  <goal name="apply_l&#39;vc.4" expl="index in array bounds" proved="true">
  <proof prover="4" memlimit="2000"><result status="valid" time="0.01" steps="19"/></proof>
  </goal>
  <goal name="apply_l&#39;vc.5" expl="index in array bounds" proved="true">
  <proof prover="4" memlimit="2000"><result status="valid" time="0.01" steps="18"/></proof>
  </goal>
  <goal name="apply_l&#39;vc.6" expl="index in array bounds" proved="true">
  <proof prover="4" memlimit="2000"><result status="valid" time="0.00" steps="18"/></proof>
  </goal>
  <goal name="apply_l&#39;vc.7" expl="exceptional postcondition" proved="true">
  <proof prover="4" memlimit="2000"><result status="valid" time="0.00" steps="6"/></proof>
  </goal>
  <goal name="apply_l&#39;vc.8" expl="exceptional postcondition" proved="true">
  <proof prover="2"><result status="valid" time="0.02" steps="2302"/></proof>
  </goal>
  <goal name="apply_l&#39;vc.9" expl="postcondition" proved="true">
  <proof prover="4" memlimit="2000"><result status="valid" time="0.00" steps="11"/></proof>
  </goal>
  <goal name="apply_l&#39;vc.10" expl="out of loop bounds" proved="true">
  <proof prover="4" memlimit="2000"><result status="valid" time="0.00" steps="10"/></proof>
  </goal>
 </transf>
 </goal>
 <goal name="sprod&#39;vc" expl="VC for sprod" proved="true">
 <transf name="split_goal_right" proved="true" >
  <goal name="sprod&#39;vc.0" expl="integer overflow" proved="true">
  <proof prover="2"><result status="valid" time="0.02" steps="25691"/></proof>
  </goal>
  <goal name="sprod&#39;vc.1" expl="index in array bounds" proved="true">
  <proof prover="4" memlimit="2000"><result status="valid" time="0.00" steps="11"/></proof>
  </goal>
  <goal name="sprod&#39;vc.2" expl="index in array bounds" proved="true">
  <proof prover="4" memlimit="2000"><result status="valid" time="0.00" steps="11"/></proof>
  </goal>
  <goal name="sprod&#39;vc.3" expl="exceptional postcondition" proved="true">
  <proof prover="4" memlimit="2000"><result status="valid" time="0.00" steps="6"/></proof>
  </goal>
  <goal name="sprod&#39;vc.4" expl="exceptional postcondition" proved="true">
  <proof prover="2"><result status="valid" time="0.01" steps="2350"/></proof>
  </goal>
  <goal name="sprod&#39;vc.5" expl="out of loop bounds" proved="true">
  <proof prover="8" timelimit="1"><result status="valid" time="0.05" steps="12577"/></proof>
  </goal>
 </transf>
 </goal>
 <goal name="m_append&#39;vc" expl="VC for m_append" proved="true">
 <transf name="split_goal_right" proved="true" >
  <goal name="m_append&#39;vc.0" expl="integer overflow" proved="true">
  <proof prover="2"><result status="valid" time="0.02" steps="26969"/></proof>
  </goal>
  <goal name="m_append&#39;vc.1" expl="precondition" proved="true">
  <proof prover="4" memlimit="2000"><result status="valid" time="0.01" steps="42"/></proof>
  </goal>
  <goal name="m_append&#39;vc.2" expl="integer overflow" proved="true">
  <proof prover="2"><result status="valid" time="0.02" steps="28438"/></proof>
  </goal>
  <goal name="m_append&#39;vc.3" expl="loop invariant init" proved="true">
  <proof prover="4" memlimit="2000"><result status="valid" time="0.01" steps="13"/></proof>
  </goal>
  <goal name="m_append&#39;vc.4" expl="loop invariant init" proved="true">
  <proof prover="4" memlimit="2000"><result status="valid" time="0.00" steps="13"/></proof>
  </goal>
  <goal name="m_append&#39;vc.5" expl="integer overflow" proved="true">
  <proof prover="2"><result status="valid" time="0.02" steps="38864"/></proof>
  </goal>
  <goal name="m_append&#39;vc.6" expl="loop invariant init" proved="true">
  <proof prover="4" memlimit="2000"><result status="valid" time="0.01" steps="26"/></proof>
  </goal>
  <goal name="m_append&#39;vc.7" expl="loop invariant init" proved="true">
  <proof prover="4" memlimit="2000"><result status="valid" time="0.00" steps="23"/></proof>
  </goal>
  <goal name="m_append&#39;vc.8" expl="loop invariant init" proved="true">
  <proof prover="4" memlimit="2000"><result status="valid" time="0.00" steps="19"/></proof>
  </goal>
  <goal name="m_append&#39;vc.9" expl="index in array bounds" proved="true">
  <proof prover="4" memlimit="2000"><result status="valid" time="0.01" steps="24"/></proof>
  </goal>
  <goal name="m_append&#39;vc.10" expl="index in array bounds" proved="true">
  <proof prover="4" memlimit="2000"><result status="valid" time="0.00" steps="24"/></proof>
  </goal>
  <goal name="m_append&#39;vc.11" expl="loop invariant preservation" proved="true">
  <proof prover="4" memlimit="2000"><result status="valid" time="0.01" steps="35"/></proof>
  </goal>
  <goal name="m_append&#39;vc.12" expl="loop invariant preservation" proved="true">
  <proof prover="4" memlimit="2000"><result status="valid" time="0.01" steps="32"/></proof>
  </goal>
  <goal name="m_append&#39;vc.13" expl="loop invariant preservation" proved="true">
  <proof prover="4" memlimit="2000"><result status="valid" time="0.01" steps="32"/></proof>
  </goal>
  <goal name="m_append&#39;vc.14" expl="index in array bounds" proved="true">
  <proof prover="4" memlimit="2000"><result status="valid" time="0.01" steps="21"/></proof>
  </goal>
  <goal name="m_append&#39;vc.15" expl="index in array bounds" proved="true">
  <proof prover="4" memlimit="2000"><result status="valid" time="0.01" steps="22"/></proof>
  </goal>
  <goal name="m_append&#39;vc.16" expl="loop invariant preservation" proved="true">
  <proof prover="4" memlimit="2000"><result status="valid" time="0.01" steps="76"/></proof>
  </goal>
  <goal name="m_append&#39;vc.17" expl="loop invariant preservation" proved="true">
  <proof prover="4" memlimit="2000"><result status="valid" time="0.01" steps="29"/></proof>
  </goal>
  <goal name="m_append&#39;vc.18" expl="out of loop bounds" proved="true">
  <proof prover="4" memlimit="2000"><result status="valid" time="0.00" steps="31"/></proof>
  </goal>
  <goal name="m_append&#39;vc.19" expl="postcondition" proved="true">
  <proof prover="4" memlimit="2000"><result status="valid" time="0.01" steps="15"/></proof>
  </goal>
  <goal name="m_append&#39;vc.20" expl="postcondition" proved="true">
  <proof prover="4" memlimit="2000"><result status="valid" time="0.01" steps="16"/></proof>
  </goal>
  <goal name="m_append&#39;vc.21" expl="postcondition" proved="true">
  <proof prover="4" memlimit="2000"><result status="valid" time="0.01" steps="24"/></proof>
  </goal>
  <goal name="m_append&#39;vc.22" expl="postcondition" proved="true">
  <proof prover="4" memlimit="2000"><result status="valid" time="0.00" steps="21"/></proof>
  </goal>
  <goal name="m_append&#39;vc.23" expl="out of loop bounds" proved="true">
  <proof prover="4" memlimit="2000"><result status="valid" time="0.00" steps="16"/></proof>
  </goal>
 </transf>
 </goal>
 <goal name="v_append&#39;vc" expl="VC for v_append" proved="true">
 <transf name="split_goal_right" proved="true" >
  <goal name="v_append&#39;vc.0" expl="integer overflow" proved="true">
  <proof prover="2"><result status="valid" time="0.02" steps="24914"/></proof>
  </goal>
  <goal name="v_append&#39;vc.1" expl="array creation size" proved="true">
  <proof prover="4" memlimit="2000"><result status="valid" time="0.00" steps="9"/></proof>
  </goal>
  <goal name="v_append&#39;vc.2" expl="integer overflow" proved="true">
  <proof prover="2"><result status="valid" time="0.03" steps="31610"/></proof>
  </goal>
  <goal name="v_append&#39;vc.3" expl="loop invariant init" proved="true">
  <proof prover="4" memlimit="2000"><result status="valid" time="0.00" steps="11"/></proof>
  </goal>
  <goal name="v_append&#39;vc.4" expl="loop invariant init" proved="true">
  <proof prover="4" memlimit="2000"><result status="valid" time="0.01" steps="13"/></proof>
  </goal>
  <goal name="v_append&#39;vc.5" expl="index in array bounds" proved="true">
  <proof prover="4" memlimit="2000"><result status="valid" time="0.01" steps="15"/></proof>
  </goal>
  <goal name="v_append&#39;vc.6" expl="index in array bounds" proved="true">
  <proof prover="4" memlimit="2000"><result status="valid" time="0.00" steps="15"/></proof>
  </goal>
  <goal name="v_append&#39;vc.7" expl="loop invariant preservation" proved="true">
  <proof prover="4" memlimit="2000"><result status="valid" time="0.22" steps="396"/></proof>
  </goal>
  <goal name="v_append&#39;vc.8" expl="loop invariant preservation" proved="true">
  <proof prover="4" memlimit="2000"><result status="valid" time="0.14" steps="144"/></proof>
  </goal>
  <goal name="v_append&#39;vc.9" expl="postcondition" proved="true">
  <proof prover="4" memlimit="2000"><result status="valid" time="0.01" steps="13"/></proof>
  </goal>
  <goal name="v_append&#39;vc.10" expl="postcondition" proved="true">
  <proof prover="4" memlimit="2000"><result status="valid" time="0.00" steps="17"/></proof>
  </goal>
  <goal name="v_append&#39;vc.11" expl="postcondition" proved="true">
  <proof prover="4" memlimit="2000"><result status="valid" time="0.00" steps="14"/></proof>
  </goal>
  <goal name="v_append&#39;vc.12" expl="out of loop bounds" proved="true">
  <proof prover="4" memlimit="2000"><result status="valid" time="0.00" steps="18"/></proof>
  </goal>
 </transf>
 </goal>
 <goal name="infix ==&#39;vc" expl="VC for infix ==" proved="true">
 <transf name="split_goal_right" proved="true" >
  <goal name="infix ==&#39;vc.0" expl="postcondition" proved="true">
  <proof prover="2"><result status="valid" time="0.01" steps="2302"/></proof>
  </goal>
  <goal name="infix ==&#39;vc.1" expl="integer overflow" proved="true">
  <proof prover="2"><result status="valid" time="0.03" steps="25867"/></proof>
  </goal>
  <goal name="infix ==&#39;vc.2" expl="loop invariant init" proved="true">
  <proof prover="2"><result status="valid" time="0.02" steps="3108"/></proof>
  </goal>
  <goal name="infix ==&#39;vc.3" expl="index in array bounds" proved="true">
  <proof prover="2"><result status="valid" time="0.02" steps="32576"/></proof>
  </goal>
  <goal name="infix ==&#39;vc.4" expl="index in array bounds" proved="true">
  <proof prover="2"><result status="valid" time="0.02" steps="31905"/></proof>
  </goal>
  <goal name="infix ==&#39;vc.5" expl="loop invariant preservation" proved="true">
  <proof prover="4"><result status="valid" time="0.01" steps="14"/></proof>
  </goal>
  <goal name="infix ==&#39;vc.6" expl="loop invariant preservation" proved="true">
  <proof prover="4"><result status="valid" time="0.02" steps="17"/></proof>
  </goal>
  <goal name="infix ==&#39;vc.7" expl="postcondition" proved="true">
  <proof prover="2"><result status="valid" time="0.02" steps="32629"/></proof>
  </goal>
  <goal name="infix ==&#39;vc.8" expl="out of loop bounds" proved="true">
  <proof prover="2"><result status="valid" time="0.02" steps="31538"/></proof>
  </goal>
 </transf>
 </goal>
 <goal name="max_var&#39;vc" expl="VC for max_var" proved="true">
 <proof prover="4"><result status="valid" time="0.04" steps="271"/></proof>
 </goal>
 <goal name="max_var_e&#39;vc" expl="VC for max_var_e" proved="true">
 <proof prover="2"><result status="valid" time="0.01" steps="35478"/></proof>
 </goal>
 <goal name="max_var_ctx&#39;vc" expl="VC for max_var_ctx" proved="true">
 <proof prover="4"><result status="valid" time="0.04" steps="203"/></proof>
 </goal>
 <goal name="opp_expr&#39;vc" expl="VC for opp_expr" proved="true">
 <transf name="split_goal_right" proved="true" >
  <goal name="opp_expr&#39;vc.0" expl="postcondition" proved="true">
  <proof prover="6"><result status="valid" time="0.02" steps="56"/></proof>
  </goal>
  <goal name="opp_expr&#39;vc.1" expl="postcondition" proved="true">
  <proof prover="6"><result status="valid" time="0.02" steps="22"/></proof>
  </goal>
  <goal name="opp_expr&#39;vc.2" expl="postcondition" proved="true">
  <proof prover="6"><result status="valid" time="0.02" steps="25"/></proof>
  </goal>
  <goal name="opp_expr&#39;vc.3" expl="exceptional postcondition" proved="true">
  <proof prover="4"><result status="valid" time="0.02" steps="7"/></proof>
  </goal>
  <goal name="opp_expr&#39;vc.4" expl="assertion" proved="true">
  <proof prover="4"><result status="valid" time="0.02" steps="24"/></proof>
  </goal>
  <goal name="opp_expr&#39;vc.5" expl="postcondition" proved="true">
  <proof prover="6"><result status="valid" time="0.04" steps="65"/></proof>
  </goal>
  <goal name="opp_expr&#39;vc.6" expl="postcondition" proved="true">
  <proof prover="6"><result status="valid" time="0.03" steps="24"/></proof>
  </goal>
  <goal name="opp_expr&#39;vc.7" expl="postcondition" proved="true">
  <proof prover="6"><result status="valid" time="0.02" steps="27"/></proof>
  </goal>
  <goal name="opp_expr&#39;vc.8" expl="exceptional postcondition" proved="true">
  <transf name="split_goal_right" proved="true" >
  </transf>
  </goal>
  <goal name="opp_expr&#39;vc.9" expl="variant decrease" proved="true">
  <proof prover="2"><result status="valid" time="0.02" steps="33563"/></proof>
  </goal>
  <goal name="opp_expr&#39;vc.10" expl="variant decrease" proved="true">
  <proof prover="2"><result status="valid" time="0.02" steps="37937"/></proof>
  </goal>
  <goal name="opp_expr&#39;vc.11" expl="assertion" proved="true">
  <proof prover="3" memlimit="1000"><result status="valid" time="0.04"/></proof>
  </goal>
  <goal name="opp_expr&#39;vc.12" expl="assertion" proved="true">
  <transf name="split_goal_right" proved="true" >
   <goal name="opp_expr&#39;vc.12.0" expl="assertion" proved="true">
   <proof prover="4"><result status="valid" time="0.01" steps="9"/></proof>
   </goal>
   <goal name="opp_expr&#39;vc.12.1" expl="assertion" proved="true">
   <proof prover="2"><result status="valid" time="0.02" steps="34114"/></proof>
   </goal>
   <goal name="opp_expr&#39;vc.12.2" expl="assertion" proved="true">
   <proof prover="2"><result status="valid" time="0.02" steps="34067"/></proof>
   </goal>
   <goal name="opp_expr&#39;vc.12.3" expl="assertion" proved="true">
   <proof prover="4"><result status="valid" time="0.02" steps="9"/></proof>
   </goal>
   <goal name="opp_expr&#39;vc.12.4" expl="VC for opp_expr" proved="true">
   <proof prover="2"><result status="valid" time="0.02" steps="33582"/></proof>
   </goal>
  </transf>
  </goal>
  <goal name="opp_expr&#39;vc.13" expl="postcondition" proved="true">
  <proof prover="6"><result status="valid" time="0.01" steps="12"/></proof>
  </goal>
  <goal name="opp_expr&#39;vc.14" expl="postcondition" proved="true">
  <proof prover="6"><result status="valid" time="0.02" steps="24"/></proof>
  </goal>
  <goal name="opp_expr&#39;vc.15" expl="postcondition" proved="true">
  <proof prover="6"><result status="valid" time="0.03" steps="69"/></proof>
  </goal>
  <goal name="opp_expr&#39;vc.16" expl="exceptional postcondition" proved="true">
  <proof prover="6"><result status="valid" time="0.02" steps="12"/></proof>
  </goal>
  <goal name="opp_expr&#39;vc.17" expl="exceptional postcondition" proved="true">
  <transf name="split_goal_right" proved="true" >
  </transf>
  </goal>
 </transf>
 </goal>
 <goal name="norm_eq_aux&#39;vc" expl="VC for norm_eq_aux" proved="true">
 <transf name="split_goal_right" proved="true" >
  <goal name="norm_eq_aux&#39;vc.0" expl="postcondition" proved="true">
  <proof prover="4"><result status="valid" time="0.01" steps="24"/></proof>
  </goal>
  <goal name="norm_eq_aux&#39;vc.1" expl="postcondition" proved="true">
  <proof prover="4"><result status="valid" time="0.01" steps="10"/></proof>
  </goal>
  <goal name="norm_eq_aux&#39;vc.2" expl="exceptional postcondition" proved="true">
  <proof prover="2"><result status="valid" time="0.01" steps="2756"/></proof>
  </goal>
  <goal name="norm_eq_aux&#39;vc.3" expl="postcondition" proved="true">
  <proof prover="4"><result status="valid" time="0.02" steps="9"/></proof>
  </goal>
  <goal name="norm_eq_aux&#39;vc.4" expl="postcondition" proved="true">
  <proof prover="4"><result status="valid" time="0.02" steps="11"/></proof>
  </goal>
  <goal name="norm_eq_aux&#39;vc.5" expl="variant decrease" proved="true">
  <proof prover="2"><result status="valid" time="0.02" steps="33563"/></proof>
  </goal>
  <goal name="norm_eq_aux&#39;vc.6" expl="variant decrease" proved="true">
  <proof prover="2"><result status="valid" time="0.02" steps="38159"/></proof>
  </goal>
  <goal name="norm_eq_aux&#39;vc.7" expl="postcondition" proved="true">
  <proof prover="4"><result status="valid" time="0.02" steps="25"/></proof>
  </goal>
  <goal name="norm_eq_aux&#39;vc.8" expl="postcondition" proved="true">
  <proof prover="4"><result status="valid" time="0.02" steps="54"/></proof>
  </goal>
  <goal name="norm_eq_aux&#39;vc.9" expl="exceptional postcondition" proved="true">
  <proof prover="2"><result status="valid" time="0.01" steps="2812"/></proof>
  </goal>
  <goal name="norm_eq_aux&#39;vc.10" expl="exceptional postcondition" proved="true">
  <proof prover="2"><result status="valid" time="0.02" steps="2756"/></proof>
  </goal>
 </transf>
 </goal>
 <goal name="norm_eq&#39;vc" expl="VC for norm_eq" proved="true">
 <transf name="split_goal_right" proved="true" >
  <goal name="norm_eq&#39;vc.0" expl="assertion" proved="true">
  <proof prover="4"><result status="valid" time="0.02" steps="42"/></proof>
  </goal>
  <goal name="norm_eq&#39;vc.1" expl="assertion" proved="true">
  <proof prover="3"><result status="valid" time="0.03"/></proof>
  </goal>
  <goal name="norm_eq&#39;vc.2" expl="assertion" proved="true">
  <transf name="split_goal_right" proved="true" >
   <goal name="norm_eq&#39;vc.2.0" expl="assertion" proved="true">
   <proof prover="4"><result status="valid" time="0.02" steps="39"/></proof>
   </goal>
   <goal name="norm_eq&#39;vc.2.1" expl="VC for norm_eq" proved="true">
   <proof prover="4"><result status="valid" time="0.03" steps="32"/></proof>
   </goal>
   <goal name="norm_eq&#39;vc.2.2" expl="VC for norm_eq" proved="true">
   <proof prover="0"><result status="valid" time="0.16" steps="22461"/></proof>
   </goal>
   <goal name="norm_eq&#39;vc.2.3" expl="VC for norm_eq" proved="true">
   <proof prover="4"><result status="valid" time="0.02" steps="38"/></proof>
   </goal>
   <goal name="norm_eq&#39;vc.2.4" expl="VC for norm_eq" proved="true">
   <proof prover="4"><result status="valid" time="0.02" steps="19"/></proof>
   </goal>
   <goal name="norm_eq&#39;vc.2.5" expl="VC for norm_eq" proved="true">
   <proof prover="4"><result status="valid" time="0.02" steps="14"/></proof>
   </goal>
  </transf>
  </goal>
  <goal name="norm_eq&#39;vc.3" expl="postcondition" proved="true">
  <transf name="split_goal_right" proved="true" >
   <goal name="norm_eq&#39;vc.3.0" expl="postcondition" proved="true">
   <proof prover="0"><result status="valid" time="0.11" steps="20961"/></proof>
   </goal>
   <goal name="norm_eq&#39;vc.3.1" expl="postcondition" proved="true">
   <proof prover="5"><result status="valid" time="0.22"/></proof>
   </goal>
  </transf>
  </goal>
  <goal name="norm_eq&#39;vc.4" expl="postcondition" proved="true">
  <proof prover="6"><result status="valid" time="0.04" steps="89"/></proof>
  </goal>
  <goal name="norm_eq&#39;vc.5" expl="exceptional postcondition" proved="true">
  <proof prover="4"><result status="valid" time="0.02" steps="7"/></proof>
  </goal>
  <goal name="norm_eq&#39;vc.6" expl="exceptional postcondition" proved="true">
  <proof prover="2"><result status="valid" time="0.02" steps="2812"/></proof>
  </goal>
  <goal name="norm_eq&#39;vc.7" expl="exceptional postcondition" proved="true">
  <transf name="split_goal_right" proved="true" >
  </transf>
  </goal>
 </transf>
 </goal>
 <goal name="interp_ctx_impl&#39;vc" expl="VC for interp_ctx_impl" proved="true">
 <transf name="split_goal_right" proved="true" >
  <goal name="interp_ctx_impl&#39;vc.0" expl="variant decrease" proved="true">
  <proof prover="2"><result status="valid" time="0.03" steps="36553"/></proof>
  </goal>
  <goal name="interp_ctx_impl&#39;vc.1" expl="precondition" proved="true">
  <proof prover="2"><result status="valid" time="0.03" steps="35279"/></proof>
  </goal>
  <goal name="interp_ctx_impl&#39;vc.2" expl="postcondition" proved="true">
  <proof prover="2"><result status="valid" time="0.02" steps="51561"/></proof>
  </goal>
 </transf>
 </goal>
 <goal name="interp_ctx_valid&#39;vc" expl="VC for interp_ctx_valid" proved="true">
 <transf name="split_goal_right" proved="true" >
  <goal name="interp_ctx_valid&#39;vc.0" expl="variant decrease" proved="true">
  <proof prover="2"><result status="valid" time="0.02" steps="34088"/></proof>
  </goal>
  <goal name="interp_ctx_valid&#39;vc.1" expl="postcondition" proved="true">
  <proof prover="2"><result status="valid" time="0.02" steps="37418"/></proof>
  </goal>
 </transf>
 </goal>
 <goal name="interp_ctx_wr&#39;vc" expl="VC for interp_ctx_wr" proved="true">
 <proof prover="4"><result status="valid" time="0.02" steps="140"/></proof>
 </goal>
 <goal name="interp_ctx_wl&#39;vc" expl="VC for interp_ctx_wl" proved="true">
 <proof prover="4"><result status="valid" time="0.02" steps="115"/></proof>
 </goal>
 <goal name="mul_expr&#39;vc" expl="VC for mul_expr" proved="true">
 <transf name="split_goal_right" proved="true" >
  <goal name="mul_expr&#39;vc.0" expl="postcondition" proved="true">
  <proof prover="3"><result status="valid" time="0.12"/></proof>
  </goal>
  <goal name="mul_expr&#39;vc.1" expl="postcondition" proved="true">
  <proof prover="4"><result status="valid" time="0.02" steps="10"/></proof>
  </goal>
  <goal name="mul_expr&#39;vc.2" expl="postcondition" proved="true">
  <proof prover="4"><result status="valid" time="0.01" steps="16"/></proof>
  </goal>
  <goal name="mul_expr&#39;vc.3" expl="postcondition" proved="true">
  <proof prover="4"><result status="valid" time="0.02" steps="11"/></proof>
  </goal>
  <goal name="mul_expr&#39;vc.4" expl="exceptional postcondition" proved="true">
  <proof prover="2"><result status="valid" time="0.02" steps="3196"/></proof>
  </goal>
  <goal name="mul_expr&#39;vc.5" expl="postcondition" proved="true">
  <proof prover="4"><result status="valid" time="0.02" steps="18"/></proof>
  </goal>
  <goal name="mul_expr&#39;vc.6" expl="postcondition" proved="true">
  <proof prover="4"><result status="valid" time="0.01" steps="27"/></proof>
  </goal>
  <goal name="mul_expr&#39;vc.7" expl="exceptional postcondition" proved="true">
  <proof prover="2"><result status="valid" time="0.01" steps="3196"/></proof>
  </goal>
  <goal name="mul_expr&#39;vc.8" expl="variant decrease" proved="true">
  <proof prover="4"><result status="valid" time="0.02" steps="48"/></proof>
  </goal>
  <goal name="mul_expr&#39;vc.9" expl="variant decrease" proved="true">
  <proof prover="4"><result status="valid" time="0.01" steps="51"/></proof>
  </goal>
  <goal name="mul_expr&#39;vc.10" expl="postcondition" proved="true">
  <proof prover="4"><result status="valid" time="0.03" steps="20"/></proof>
  </goal>
  <goal name="mul_expr&#39;vc.11" expl="postcondition" proved="true">
  <proof prover="4"><result status="valid" time="0.02" steps="62"/></proof>
  </goal>
  <goal name="mul_expr&#39;vc.12" expl="exceptional postcondition" proved="true">
  <proof prover="2"><result status="valid" time="0.02" steps="3196"/></proof>
  </goal>
  <goal name="mul_expr&#39;vc.13" expl="exceptional postcondition" proved="true">
  <proof prover="2"><result status="valid" time="0.01" steps="3196"/></proof>
  </goal>
 </transf>
 </goal>
 <goal name="add_expr&#39;vc" expl="VC for add_expr" proved="true">
 <transf name="split_goal_right" proved="true" >
  <goal name="add_expr&#39;vc.0" expl="postcondition" proved="true">
  <proof prover="3"><result status="valid" time="0.22"/></proof>
  </goal>
  <goal name="add_expr&#39;vc.1" expl="postcondition" proved="true">
  <proof prover="4"><result status="valid" time="0.03" steps="17"/></proof>
  </goal>
  <goal name="add_expr&#39;vc.2" expl="exceptional postcondition" proved="true">
  <proof prover="2"><result status="valid" time="0.01" steps="3216"/></proof>
  </goal>
  <goal name="add_expr&#39;vc.3" expl="postcondition" proved="true">
  <transf name="split_goal_right" proved="true" >
   <goal name="add_expr&#39;vc.3.0" expl="postcondition" proved="true">
   <transf name="introduce_premises" proved="true" >
    <goal name="add_expr&#39;vc.3.0.0" expl="postcondition" proved="true">
    <proof prover="3"><result status="valid" time="0.35"/></proof>
    </goal>
   </transf>
   </goal>
   <goal name="add_expr&#39;vc.3.1" expl="postcondition" proved="true">
   <proof prover="3"><result status="valid" time="0.05"/></proof>
   </goal>
  </transf>
  </goal>
  <goal name="add_expr&#39;vc.4" expl="postcondition" proved="true">
  <transf name="split_vc" proved="true" >
   <goal name="add_expr&#39;vc.4.0" expl="postcondition" proved="true">
   <proof prover="0" timelimit="1"><result status="valid" time="0.19" steps="23745"/></proof>
   </goal>
   <goal name="add_expr&#39;vc.4.1" expl="postcondition" proved="true">
   <proof prover="3"><result status="valid" time="0.23"/></proof>
   </goal>
  </transf>
  </goal>
  <goal name="add_expr&#39;vc.5" expl="variant decrease" proved="true">
  <proof prover="2"><result status="valid" time="0.02" steps="54589"/></proof>
  </goal>
  <goal name="add_expr&#39;vc.6" expl="precondition" proved="true">
  <proof prover="2"><result status="valid" time="0.02" steps="33202"/></proof>
  </goal>
  <goal name="add_expr&#39;vc.7" expl="assertion" proved="true">
  <proof prover="4"><result status="valid" time="0.02" steps="62"/></proof>
  </goal>
  <goal name="add_expr&#39;vc.8" expl="postcondition" proved="true">
  <transf name="split_goal_right" proved="true" >
   <goal name="add_expr&#39;vc.8.0" expl="postcondition" proved="true">
   <transf name="split_goal_right" proved="true" >
    <goal name="add_expr&#39;vc.8.0.0" expl="postcondition" proved="true">
    <proof prover="4"><result status="valid" time="0.02" steps="57"/></proof>
    </goal>
    <goal name="add_expr&#39;vc.8.0.1" expl="postcondition" proved="true">
    <proof prover="4"><result status="valid" time="0.01" steps="21"/></proof>
    </goal>
   </transf>
   </goal>
   <goal name="add_expr&#39;vc.8.1" expl="postcondition" proved="true">
   <proof prover="4"><result status="valid" time="0.03" steps="20"/></proof>
   </goal>
  </transf>
  </goal>
  <goal name="add_expr&#39;vc.9" expl="variant decrease" proved="true">
  <proof prover="2"><result status="valid" time="0.02" steps="58243"/></proof>
  </goal>
  <goal name="add_expr&#39;vc.10" expl="precondition" proved="true">
  <proof prover="2"><result status="valid" time="0.01" steps="19112"/></proof>
  </goal>
  <goal name="add_expr&#39;vc.11" expl="assertion" proved="true">
  <proof prover="4"><result status="valid" time="0.02" steps="62"/></proof>
  </goal>
  <goal name="add_expr&#39;vc.12" expl="postcondition" proved="true">
  <proof prover="4"><result status="valid" time="1.11" steps="500"/></proof>
  </goal>
  <goal name="add_expr&#39;vc.13" expl="exceptional postcondition" proved="true">
  <proof prover="2"><result status="valid" time="0.01" steps="3216"/></proof>
  </goal>
  <goal name="add_expr&#39;vc.14" expl="exceptional postcondition" proved="true">
  <proof prover="2"><result status="valid" time="0.01" steps="3216"/></proof>
  </goal>
  <goal name="add_expr&#39;vc.15" expl="postcondition" proved="true">
  <proof prover="4"><result status="valid" time="0.02" steps="19"/></proof>
  </goal>
  <goal name="add_expr&#39;vc.16" expl="exceptional postcondition" proved="true">
  <proof prover="2"><result status="valid" time="0.01" steps="3216"/></proof>
  </goal>
  <goal name="add_expr&#39;vc.17" expl="postcondition" proved="true">
  <transf name="introduce_premises" proved="true" >
   <goal name="add_expr&#39;vc.17.0" expl="postcondition" proved="true">
   <transf name="revert" proved="true" arg1="H">
    <goal name="add_expr&#39;vc.17.0.0" expl="postcondition" proved="true">
    <transf name="split_vc" proved="true" >
     <goal name="add_expr&#39;vc.17.0.0.0" expl="postcondition" proved="true">
     <proof prover="0" timelimit="1"><result status="valid" time="0.14" steps="23775"/></proof>
     </goal>
     <goal name="add_expr&#39;vc.17.0.0.1" expl="postcondition" proved="true">
     <proof prover="3"><result status="valid" time="0.37"/></proof>
     </goal>
    </transf>
    </goal>
   </transf>
   </goal>
  </transf>
  </goal>
  <goal name="add_expr&#39;vc.18" expl="variant decrease" proved="true">
  <proof prover="2"><result status="valid" time="0.02" steps="54688"/></proof>
  </goal>
  <goal name="add_expr&#39;vc.19" expl="precondition" proved="true">
  <proof prover="2"><result status="valid" time="0.02" steps="33187"/></proof>
  </goal>
  <goal name="add_expr&#39;vc.20" expl="assertion" proved="true">
  <proof prover="4"><result status="valid" time="0.02" steps="59"/></proof>
  </goal>
  <goal name="add_expr&#39;vc.21" expl="postcondition" proved="true">
  <proof prover="4"><result status="valid" time="0.18" steps="244"/></proof>
  </goal>
  <goal name="add_expr&#39;vc.22" expl="variant decrease" proved="true">
  <proof prover="2"><result status="valid" time="0.02" steps="58341"/></proof>
  </goal>
  <goal name="add_expr&#39;vc.23" expl="precondition" proved="true">
  <proof prover="2"><result status="valid" time="0.01" steps="19111"/></proof>
  </goal>
  <goal name="add_expr&#39;vc.24" expl="assertion" proved="true">
  <proof prover="4"><result status="valid" time="0.02" steps="59"/></proof>
  </goal>
  <goal name="add_expr&#39;vc.25" expl="postcondition" proved="true">
  <proof prover="4"><result status="valid" time="0.36" steps="455"/></proof>
  </goal>
  <goal name="add_expr&#39;vc.26" expl="exceptional postcondition" proved="true">
  <proof prover="2"><result status="valid" time="0.01" steps="3216"/></proof>
  </goal>
  <goal name="add_expr&#39;vc.27" expl="exceptional postcondition" proved="true">
  <proof prover="2"><result status="valid" time="0.01" steps="3216"/></proof>
  </goal>
  <goal name="add_expr&#39;vc.28" expl="variant decrease" proved="true">
  <proof prover="2"><result status="valid" time="0.02" steps="34617"/></proof>
  </goal>
  <goal name="add_expr&#39;vc.29" expl="precondition" proved="true">
  <proof prover="2"><result status="valid" time="0.02" steps="33203"/></proof>
  </goal>
  <goal name="add_expr&#39;vc.30" expl="assertion" proved="true">
  <proof prover="4"><result status="valid" time="0.01" steps="18"/></proof>
  </goal>
  <goal name="add_expr&#39;vc.31" expl="postcondition" proved="true">
  <proof prover="4"><result status="valid" time="0.02" steps="19"/></proof>
  </goal>
  <goal name="add_expr&#39;vc.32" expl="variant decrease" proved="true">
  <proof prover="2"><result status="valid" time="0.02" steps="38179"/></proof>
  </goal>
  <goal name="add_expr&#39;vc.33" expl="precondition" proved="true">
  <proof prover="2"><result status="valid" time="0.01" steps="19113"/></proof>
  </goal>
  <goal name="add_expr&#39;vc.34" expl="assertion" proved="true">
  <proof prover="4"><result status="valid" time="0.01" steps="18"/></proof>
  </goal>
  <goal name="add_expr&#39;vc.35" expl="postcondition" proved="true">
  <proof prover="4"><result status="valid" time="0.02" steps="20"/></proof>
  </goal>
  <goal name="add_expr&#39;vc.36" expl="exceptional postcondition" proved="true">
  <proof prover="2"><result status="valid" time="0.01" steps="3216"/></proof>
  </goal>
  <goal name="add_expr&#39;vc.37" expl="exceptional postcondition" proved="true">
  <proof prover="2"><result status="valid" time="0.01" steps="3216"/></proof>
  </goal>
  <goal name="add_expr&#39;vc.38" expl="unreachable point" proved="true">
  <proof prover="2"><result status="valid" time="0.02" steps="34180"/></proof>
  </goal>
  <goal name="add_expr&#39;vc.39" expl="variant decrease" proved="true">
  <proof prover="2"><result status="valid" time="0.02" steps="53909"/></proof>
  </goal>
  <goal name="add_expr&#39;vc.40" expl="variant decrease" proved="true">
  <proof prover="2"><result status="valid" time="0.02" steps="57499"/></proof>
  </goal>
  <goal name="add_expr&#39;vc.41" expl="postcondition" proved="true">
  <proof prover="4"><result status="valid" time="0.02" steps="13"/></proof>
  </goal>
  <goal name="add_expr&#39;vc.42" expl="exceptional postcondition" proved="true">
  <proof prover="2"><result status="valid" time="0.01" steps="3196"/></proof>
  </goal>
  <goal name="add_expr&#39;vc.43" expl="exceptional postcondition" proved="true">
  <proof prover="2"><result status="valid" time="0.01" steps="3196"/></proof>
  </goal>
  <goal name="add_expr&#39;vc.44" expl="precondition" proved="true">
  <proof prover="2"><result status="valid" time="0.02" steps="53502"/></proof>
  </goal>
  <goal name="add_expr&#39;vc.45" expl="postcondition" proved="true">
  <proof prover="2"><result status="valid" time="0.03" steps="37526"/></proof>
  </goal>
  <goal name="add_expr&#39;vc.46" expl="exceptional postcondition" proved="true">
  <proof prover="2"><result status="valid" time="0.01" steps="3196"/></proof>
  </goal>
 </transf>
 </goal>
 <goal name="mul_eq&#39;vc" expl="VC for mul_eq" proved="true">
 <proof prover="4"><result status="valid" time="0.01" steps="29"/></proof>
 </goal>
 <goal name="add_eq&#39;vc" expl="VC for add_eq" proved="true">
 <transf name="split_goal_right" proved="true" >
  <goal name="add_eq&#39;vc.0" expl="variant decrease" proved="true">
  <proof prover="2"><result status="valid" time="0.03" steps="44162"/></proof>
  </goal>
  <goal name="add_eq&#39;vc.1" expl="postcondition" proved="true">
  <proof prover="2"><result status="valid" time="0.16" steps="95840"/></proof>
  </goal>
  <goal name="add_eq&#39;vc.2" expl="postcondition" proved="true">
  <proof prover="2"><result status="valid" time="0.03" steps="40919"/></proof>
  </goal>
  <goal name="add_eq&#39;vc.3" expl="postcondition" proved="true">
  <proof prover="2"><result status="valid" time="0.02" steps="39019"/></proof>
  </goal>
  <goal name="add_eq&#39;vc.4" expl="exceptional postcondition" proved="true">
  <proof prover="2"><result status="valid" time="0.02" steps="3196"/></proof>
  </goal>
  <goal name="add_eq&#39;vc.5" expl="exceptional postcondition" proved="true">
  <proof prover="2"><result status="valid" time="0.01" steps="3196"/></proof>
  </goal>
 </transf>
 </goal>
 <goal name="zero_expr&#39;vc" expl="VC for zero_expr" proved="true">
 <transf name="split_goal_right" proved="true" >
  <goal name="zero_expr&#39;vc.0" expl="variant decrease" proved="true">
  <proof prover="2"><result status="valid" time="0.03" steps="53909"/></proof>
  </goal>
  <goal name="zero_expr&#39;vc.1" expl="variant decrease" proved="true">
  <proof prover="2"><result status="valid" time="0.02" steps="57481"/></proof>
  </goal>
  <goal name="zero_expr&#39;vc.2" expl="postcondition" proved="true">
  <transf name="split_goal_right" proved="true" >
   <goal name="zero_expr&#39;vc.2.0" expl="postcondition" proved="true">
   <proof prover="4"><result status="valid" time="0.02" steps="26"/></proof>
   </goal>
   <goal name="zero_expr&#39;vc.2.1" expl="postcondition" proved="true">
   <proof prover="3"><result status="valid" time="0.23"/></proof>
   </goal>
   <goal name="zero_expr&#39;vc.2.2" expl="postcondition" proved="true">
   <proof prover="4"><result status="valid" time="0.03" steps="31"/></proof>
   </goal>
  </transf>
  </goal>
  <goal name="zero_expr&#39;vc.3" expl="postcondition" proved="true">
  <transf name="split_goal_right" proved="true" >
   <goal name="zero_expr&#39;vc.3.0" expl="postcondition" proved="true">
   <proof prover="0"><result status="valid" time="0.06" steps="22426"/></proof>
   </goal>
  </transf>
  </goal>
  <goal name="zero_expr&#39;vc.4" expl="exceptional postcondition" proved="true">
  <proof prover="2"><result status="valid" time="0.01" steps="3196"/></proof>
  </goal>
 </transf>
 </goal>
 <goal name="sub_expr&#39;vc" expl="VC for sub_expr" proved="true">
 <transf name="split_goal_right" proved="true" >
  <goal name="sub_expr&#39;vc.0" expl="assertion" proved="true">
  <transf name="split_goal_right" proved="true" >
   <goal name="sub_expr&#39;vc.0.0" expl="assertion" proved="true">
   <proof prover="3"><result status="valid" time="0.04"/></proof>
   </goal>
   <goal name="sub_expr&#39;vc.0.1" expl="VC for sub_expr" proved="true">
   <proof prover="0"><result status="valid" time="0.05" steps="24704"/></proof>
   </goal>
   <goal name="sub_expr&#39;vc.0.2" expl="VC for sub_expr" proved="true">
   <proof prover="4"><result status="valid" time="0.01" steps="8"/></proof>
   </goal>
   <goal name="sub_expr&#39;vc.0.3" expl="VC for sub_expr" proved="true">
   <proof prover="4"><result status="valid" time="0.01" steps="34"/></proof>
   </goal>
   <goal name="sub_expr&#39;vc.0.4" expl="VC for sub_expr" proved="true">
   <proof prover="4"><result status="valid" time="0.02" steps="11"/></proof>
   </goal>
  </transf>
  </goal>
  <goal name="sub_expr&#39;vc.1" expl="postcondition" proved="true">
  <proof prover="4"><result status="valid" time="0.01" steps="7"/></proof>
  </goal>
  <goal name="sub_expr&#39;vc.2" expl="exceptional postcondition" proved="true">
  <proof prover="2"><result status="valid" time="0.01" steps="3196"/></proof>
  </goal>
  <goal name="sub_expr&#39;vc.3" expl="exceptional postcondition" proved="true">
  <proof prover="2"><result status="valid" time="0.02" steps="3196"/></proof>
  </goal>
  <goal name="sub_expr&#39;vc.4" expl="exceptional postcondition" proved="true">
  <proof prover="6"><result status="valid" time="0.02" steps="12"/></proof>
  </goal>
 </transf>
 </goal>
 <goal name="same_eq&#39;vc" expl="VC for same_eq" proved="true">
 <transf name="split_goal_right" proved="true" >
  <goal name="same_eq&#39;vc.0" expl="postcondition" proved="true">
  <proof prover="0"><result status="valid" time="0.09" steps="26802"/></proof>
  </goal>
  <goal name="same_eq&#39;vc.1" expl="postcondition" proved="true">
  <proof prover="4"><result status="valid" time="0.01" steps="7"/></proof>
  </goal>
  <goal name="same_eq&#39;vc.2" expl="exceptional postcondition" proved="true">
  <proof prover="2"><result status="valid" time="0.01" steps="3196"/></proof>
  </goal>
  <goal name="same_eq&#39;vc.3" expl="exceptional postcondition" proved="true">
  <proof prover="2"><result status="valid" time="0.01" steps="3196"/></proof>
  </goal>
  <goal name="same_eq&#39;vc.4" expl="exceptional postcondition" proved="true">
  <transf name="split_goal_right" proved="true" >
  </transf>
  </goal>
  <goal name="same_eq&#39;vc.5" expl="exceptional postcondition" proved="true">
  <proof prover="2"><result status="valid" time="0.01" steps="3196"/></proof>
  </goal>
  <goal name="same_eq&#39;vc.6" expl="exceptional postcondition" proved="true">
  <proof prover="2"><result status="valid" time="0.01" steps="3196"/></proof>
  </goal>
 </transf>
 </goal>
 <goal name="norm_context&#39;vc" expl="VC for norm_context" proved="true">
 <transf name="split_goal_right" proved="true" >
  <goal name="norm_context&#39;vc.0" expl="postcondition" proved="true">
  <proof prover="2"><result status="valid" time="0.04" steps="39209"/></proof>
  </goal>
  <goal name="norm_context&#39;vc.1" expl="variant decrease" proved="true">
  <proof prover="2"><result status="valid" time="0.03" steps="45941"/></proof>
  </goal>
  <goal name="norm_context&#39;vc.2" expl="postcondition" proved="true">
  <proof prover="2"><result status="valid" time="0.03" steps="51415"/></proof>
  </goal>
  <goal name="norm_context&#39;vc.3" expl="exceptional postcondition" proved="true">
  <proof prover="2"><result status="valid" time="0.01" steps="3346"/></proof>
  </goal>
  <goal name="norm_context&#39;vc.4" expl="exceptional postcondition" proved="true">
  <proof prover="2"><result status="valid" time="0.02" steps="3346"/></proof>
  </goal>
 </transf>
 </goal>
 <goal name="print_lc&#39;vc" expl="VC for print_lc" proved="true">
 <proof prover="4"><result status="valid" time="0.01" steps="41"/></proof>
 </goal>
 <goal name="check_combination&#39;vc" expl="VC for check_combination" proved="true">
 <transf name="split_goal_right" proved="true" >
  <goal name="check_combination&#39;vc.0" expl="postcondition" proved="true">
  <proof prover="2"><result status="valid" time="0.04" steps="44394"/></proof>
  </goal>
  <goal name="check_combination&#39;vc.1" expl="postcondition" proved="true">
  <proof prover="2"><result status="valid" time="0.01" steps="3346"/></proof>
  </goal>
  <goal name="check_combination&#39;vc.2" expl="variant decrease" proved="true">
  <proof prover="4"><result status="valid" time="0.02" steps="36"/></proof>
  </goal>
  <goal name="check_combination&#39;vc.3" expl="precondition" proved="true">
  <proof prover="4"><result status="valid" time="0.02" steps="15"/></proof>
  </goal>
  <goal name="check_combination&#39;vc.4" expl="precondition" proved="true">
  <proof prover="4"><result status="valid" time="0.02" steps="61"/></proof>
  </goal>
  <goal name="check_combination&#39;vc.5" expl="postcondition" proved="true">
  <proof prover="4"><result status="valid" time="0.02" steps="76"/></proof>
  </goal>
  <goal name="check_combination&#39;vc.6" expl="exceptional postcondition" proved="true">
  <proof prover="2"><result status="valid" time="0.01" steps="3346"/></proof>
  </goal>
  <goal name="check_combination&#39;vc.7" expl="assertion" proved="true">
  <transf name="split_goal_right" proved="true" >
   <goal name="check_combination&#39;vc.7.0" expl="assertion" proved="true">
   <proof prover="4"><result status="valid" time="0.03" steps="15"/></proof>
   </goal>
   <goal name="check_combination&#39;vc.7.1" expl="assertion" proved="true">
   <proof prover="4"><result status="valid" time="0.02" steps="30"/></proof>
   </goal>
   <goal name="check_combination&#39;vc.7.2" expl="VC for check_combination" proved="true">
   <proof prover="4"><result status="valid" time="0.03" steps="45"/></proof>
   </goal>
  </transf>
  </goal>
  <goal name="check_combination&#39;vc.8" expl="variant decrease" proved="true">
  <proof prover="4"><result status="valid" time="0.02" steps="36"/></proof>
  </goal>
  <goal name="check_combination&#39;vc.9" expl="precondition" proved="true">
  <proof prover="4"><result status="valid" time="0.02" steps="7"/></proof>
  </goal>
  <goal name="check_combination&#39;vc.10" expl="precondition" proved="true">
  <proof prover="4"><result status="valid" time="0.02" steps="61"/></proof>
  </goal>
  <goal name="check_combination&#39;vc.11" expl="postcondition" proved="true">
  <proof prover="4"><result status="valid" time="0.02" steps="76"/></proof>
  </goal>
  <goal name="check_combination&#39;vc.12" expl="exceptional postcondition" proved="true">
  <proof prover="2"><result status="valid" time="0.02" steps="3346"/></proof>
  </goal>
  <goal name="check_combination&#39;vc.13" expl="exceptional postcondition" proved="true">
  <proof prover="2"><result status="valid" time="0.01" steps="3346"/></proof>
  </goal>
  <goal name="check_combination&#39;vc.14" expl="exceptional postcondition" proved="true">
  <proof prover="2"><result status="valid" time="0.00" steps="3346"/></proof>
  </goal>
  <goal name="check_combination&#39;vc.15" expl="postcondition" proved="true">
  <proof prover="2"><result status="valid" time="0.01" steps="3346"/></proof>
  </goal>
  <goal name="check_combination&#39;vc.16" expl="precondition" proved="true">
  <proof prover="2"><result status="valid" time="0.04" steps="42088"/></proof>
  </goal>
  <goal name="check_combination&#39;vc.17" expl="precondition" proved="true">
  <proof prover="4"><result status="valid" time="0.02" steps="8"/></proof>
  </goal>
  <goal name="check_combination&#39;vc.18" expl="postcondition" proved="true">
  <proof prover="3"><result status="valid" time="1.30"/></proof>
  </goal>
  <goal name="check_combination&#39;vc.19" expl="postcondition" proved="true">
  <proof prover="0"><result status="valid" time="0.02" steps="19206"/></proof>
  </goal>
  <goal name="check_combination&#39;vc.20" expl="exceptional postcondition" proved="true">
  <proof prover="2"><result status="valid" time="0.00" steps="3346"/></proof>
  </goal>
  <goal name="check_combination&#39;vc.21" expl="postcondition" proved="true">
  <proof prover="2"><result status="valid" time="0.00" steps="3346"/></proof>
  </goal>
  <goal name="check_combination&#39;vc.22" expl="exceptional postcondition" proved="true">
  <proof prover="2"><result status="valid" time="0.01" steps="3346"/></proof>
  </goal>
 </transf>
 </goal>
 <goal name="transpose&#39;vc" expl="VC for transpose" proved="true">
 <proof prover="2"><result status="valid" time="0.06" steps="105858"/></proof>
 </goal>
 <goal name="swap_rows&#39;vc" expl="VC for swap_rows" proved="true">
 <proof prover="2"><result status="valid" time="0.14" steps="245611"/></proof>
 </goal>
 <goal name="mul_row&#39;vc" expl="VC for mul_row" proved="true">
 <proof prover="4"><result status="valid" time="0.12" steps="311"/></proof>
 </goal>
 <goal name="addmul_row&#39;vc" expl="VC for addmul_row" proved="true">
 <proof prover="4"><result status="valid" time="0.14" steps="555"/></proof>
 </goal>
 <goal name="gauss_jordan&#39;vc" expl="VC for gauss_jordan" proved="true">
 <transf name="split_goal_right" proved="true" >
  <goal name="gauss_jordan&#39;vc.0" expl="index in array bounds" proved="true">
  <proof prover="2"><result status="valid" time="0.17" steps="102370"/></proof>
  <proof prover="4" memlimit="2000"><result status="valid" time="0.02" steps="17"/></proof>
  </goal>
  <goal name="gauss_jordan&#39;vc.1" expl="integer overflow" proved="true">
  <proof prover="4"><result status="valid" time="0.02" steps="20"/></proof>
  </goal>
  <goal name="gauss_jordan&#39;vc.2" expl="variant decrease" proved="true">
  <proof prover="4"><result status="valid" time="0.01" steps="18"/></proof>
  </goal>
  <goal name="gauss_jordan&#39;vc.3" expl="precondition" proved="true">
  <proof prover="4"><result status="valid" time="0.01" steps="18"/></proof>
  </goal>
  <goal name="gauss_jordan&#39;vc.4" expl="precondition" proved="true">
  <proof prover="4"><result status="valid" time="0.02" steps="20"/></proof>
  </goal>
  <goal name="gauss_jordan&#39;vc.5" expl="postcondition" proved="true">
  <proof prover="4"><result status="valid" time="0.01" steps="49"/></proof>
  </goal>
  <goal name="gauss_jordan&#39;vc.6" expl="postcondition" proved="true">
  <proof prover="4"><result status="valid" time="0.02" steps="26"/></proof>
  </goal>
  <goal name="gauss_jordan&#39;vc.7" expl="array creation size" proved="true">
  <proof prover="2"><result status="valid" time="0.02" steps="36106"/></proof>
  </goal>
  <goal name="gauss_jordan&#39;vc.8" expl="integer overflow" proved="true">
  <proof prover="2"><result status="valid" time="0.03" steps="44808"/></proof>
  </goal>
  <goal name="gauss_jordan&#39;vc.9" expl="loop invariant init" proved="true">
  <proof prover="2"><result status="valid" time="0.02" steps="43989"/></proof>
  </goal>
  <goal name="gauss_jordan&#39;vc.10" expl="loop invariant init" proved="true">
  <proof prover="2"><result status="valid" time="0.03" steps="44251"/></proof>
  </goal>
  <goal name="gauss_jordan&#39;vc.11" expl="loop invariant init" proved="true">
  <proof prover="2"><result status="valid" time="0.02" steps="44696"/></proof>
  </goal>
  <goal name="gauss_jordan&#39;vc.12" expl="loop invariant init" proved="true">
  <proof prover="2"><result status="valid" time="0.02" steps="4418"/></proof>
  <proof prover="4" memlimit="2000"><result status="valid" time="0.01" steps="16"/></proof>
  </goal>
  <goal name="gauss_jordan&#39;vc.13" expl="integer overflow" proved="true">
  <proof prover="2"><result status="valid" time="0.02" steps="47304"/></proof>
  </goal>
  <goal name="gauss_jordan&#39;vc.14" expl="precondition" proved="true">
  <proof prover="2"><result status="valid" time="0.03" steps="47655"/></proof>
  <proof prover="4" memlimit="2000"><result status="valid" time="0.01" steps="22"/></proof>
  </goal>
  <goal name="gauss_jordan&#39;vc.15" expl="precondition" proved="true">
  <proof prover="4"><result status="valid" time="0.01" steps="24"/></proof>
  </goal>
  <goal name="gauss_jordan&#39;vc.16" expl="integer overflow" proved="true">
  <proof prover="2"><result status="valid" time="0.02" steps="53477"/></proof>
  </goal>
  <goal name="gauss_jordan&#39;vc.17" expl="index in array bounds" proved="true">
  <proof prover="2"><result status="valid" time="0.03" steps="54843"/></proof>
  <proof prover="4" memlimit="2000"><result status="valid" time="0.01" steps="28"/></proof>
  </goal>
  <goal name="gauss_jordan&#39;vc.18" expl="index in array bounds" proved="true">
  <proof prover="4"><result status="valid" time="0.01" steps="31"/></proof>
  </goal>
  <goal name="gauss_jordan&#39;vc.19" expl="precondition" proved="true">
  <proof prover="4"><result status="valid" time="0.02" steps="31"/></proof>
  </goal>
  <goal name="gauss_jordan&#39;vc.20" expl="precondition" proved="true">
  <proof prover="2"><result status="valid" time="0.04" steps="54898"/></proof>
  <proof prover="4" memlimit="2000"><result status="valid" time="0.01" steps="31"/></proof>
  </goal>
  <goal name="gauss_jordan&#39;vc.21" expl="precondition" proved="true">
  <proof prover="2"><result status="valid" time="0.02" steps="5168"/></proof>
  </goal>
  <goal name="gauss_jordan&#39;vc.22" expl="precondition" proved="true">
  <proof prover="4"><result status="valid" time="0.01" steps="57"/></proof>
  </goal>
  <goal name="gauss_jordan&#39;vc.23" expl="integer overflow" proved="true">
  <proof prover="2"><result status="valid" time="0.03" steps="56027"/></proof>
  </goal>
  <goal name="gauss_jordan&#39;vc.24" expl="index in array bounds" proved="true">
  <proof prover="4" memlimit="2000"><result status="valid" time="0.01" steps="46"/></proof>
  </goal>
  <goal name="gauss_jordan&#39;vc.25" expl="precondition" proved="true">
  <proof prover="4"><result status="valid" time="0.01" steps="67"/></proof>
  </goal>
  <goal name="gauss_jordan&#39;vc.26" expl="exceptional postcondition" proved="true">
  <proof prover="2"><result status="valid" time="0.01" steps="3404"/></proof>
  <proof prover="4" memlimit="2000"><result status="valid" time="0.00" steps="9"/></proof>
  </goal>
  <goal name="gauss_jordan&#39;vc.27" expl="exceptional postcondition" proved="true">
  <proof prover="6"><result status="valid" time="0.02" steps="16"/></proof>
  </goal>
  <goal name="gauss_jordan&#39;vc.28" expl="assertion" proved="true">
  <transf name="introduce_premises" proved="true" >
   <goal name="gauss_jordan&#39;vc.28.0" expl="assertion" proved="true">
   <transf name="split_vc" proved="true" >
    <goal name="gauss_jordan&#39;vc.28.0.0" expl="assertion" proved="true">
    <proof prover="0"><result status="valid" time="0.23" steps="32258"/></proof>
    </goal>
    <goal name="gauss_jordan&#39;vc.28.0.1" expl="VC for gauss_jordan" proved="true">
    <proof prover="2"><result status="valid" time="0.04" steps="62040"/></proof>
    </goal>
    <goal name="gauss_jordan&#39;vc.28.0.2" expl="VC for gauss_jordan" proved="true">
    <proof prover="2"><result status="valid" time="0.14" steps="87918"/></proof>
    </goal>
    <goal name="gauss_jordan&#39;vc.28.0.3" expl="VC for gauss_jordan" proved="true">
    <transf name="revert" proved="true" arg1="H">
     <goal name="gauss_jordan&#39;vc.28.0.3.0" expl="VC for gauss_jordan" proved="true">
     <transf name="split_vc" proved="true" >
      <goal name="gauss_jordan&#39;vc.28.0.3.0.0" expl="VC for gauss_jordan" proved="true">
      <proof prover="4"><result status="valid" time="0.14" steps="440"/></proof>
      </goal>
     </transf>
     </goal>
    </transf>
    </goal>
    <goal name="gauss_jordan&#39;vc.28.0.4" expl="VC for gauss_jordan" proved="true">
    <proof prover="0"><result status="valid" time="0.16" steps="35506"/></proof>
    </goal>
   </transf>
   </goal>
  </transf>
  </goal>
  <goal name="gauss_jordan&#39;vc.29" expl="loop invariant preservation" proved="true">
  <proof prover="4"><result status="valid" time="0.01" steps="41"/></proof>
  </goal>
  <goal name="gauss_jordan&#39;vc.30" expl="loop invariant preservation" proved="true">
  <proof prover="2"><result status="valid" time="0.50" steps="708572"/></proof>
  </goal>
  <goal name="gauss_jordan&#39;vc.31" expl="loop invariant preservation" proved="true">
  <proof prover="4"><result status="valid" time="0.02" steps="53"/></proof>
  </goal>
  <goal name="gauss_jordan&#39;vc.32" expl="loop invariant preservation" proved="true">
  <proof prover="0"><result status="valid" time="0.21" steps="39181"/></proof>
  </goal>
  <goal name="gauss_jordan&#39;vc.33" expl="out of loop bounds" proved="true">
  <proof prover="4"><result status="valid" time="0.02" steps="38"/></proof>
  </goal>
  <goal name="gauss_jordan&#39;vc.34" expl="integer overflow" proved="true">
  <proof prover="2"><result status="valid" time="0.03" steps="55513"/></proof>
  </goal>
  <goal name="gauss_jordan&#39;vc.35" expl="index in array bounds" proved="true">
  <proof prover="2"><result status="valid" time="0.45" steps="651708"/></proof>
  <proof prover="4" memlimit="2000"><result status="valid" time="0.01" steps="44"/></proof>
  </goal>
  <goal name="gauss_jordan&#39;vc.36" expl="precondition" proved="true">
  <proof prover="4"><result status="valid" time="0.02" steps="46"/></proof>
  </goal>
  <goal name="gauss_jordan&#39;vc.37" expl="exceptional postcondition" proved="true">
  <proof prover="2"><result status="valid" time="0.01" steps="3404"/></proof>
  <proof prover="4" memlimit="2000"><result status="valid" time="0.01" steps="9"/></proof>
  </goal>
  <goal name="gauss_jordan&#39;vc.38" expl="exceptional postcondition" proved="true">
  <proof prover="6"><result status="valid" time="0.02" steps="16"/></proof>
  </goal>
  <goal name="gauss_jordan&#39;vc.39" expl="assertion" proved="true">
  <transf name="split_vc" proved="true" >
   <goal name="gauss_jordan&#39;vc.39.0" expl="assertion" proved="true">
   <proof prover="0"><result status="valid" time="0.13" steps="31997"/></proof>
   </goal>
   <goal name="gauss_jordan&#39;vc.39.1" expl="VC for gauss_jordan" proved="true">
   <proof prover="2"><result status="valid" time="0.03" steps="61837"/></proof>
   </goal>
   <goal name="gauss_jordan&#39;vc.39.2" expl="VC for gauss_jordan" proved="true">
   <proof prover="2"><result status="valid" time="0.13" steps="87503"/></proof>
   </goal>
   <goal name="gauss_jordan&#39;vc.39.3" expl="VC for gauss_jordan" proved="true">
   <proof prover="4"><result status="valid" time="0.13" steps="431"/></proof>
   </goal>
   <goal name="gauss_jordan&#39;vc.39.4" expl="VC for gauss_jordan" proved="true">
   <proof prover="0"><result status="valid" time="0.16" steps="35110"/></proof>
   </goal>
  </transf>
  </goal>
  <goal name="gauss_jordan&#39;vc.40" expl="loop invariant preservation" proved="true">
  <proof prover="2"><result status="valid" time="0.02" steps="58344"/></proof>
  <proof prover="4" memlimit="2000"><result status="valid" time="0.01" steps="39"/></proof>
  </goal>
  <goal name="gauss_jordan&#39;vc.41" expl="loop invariant preservation" proved="true">
  <proof prover="2"><result status="valid" time="0.60" steps="771302"/></proof>
  </goal>
  <goal name="gauss_jordan&#39;vc.42" expl="loop invariant preservation" proved="true">
  <proof prover="4"><result status="valid" time="0.03" steps="51"/></proof>
  </goal>
  <goal name="gauss_jordan&#39;vc.43" expl="loop invariant preservation" proved="true">
  <proof prover="2"><result status="valid" time="0.41" steps="557463"/></proof>
  </goal>
  <goal name="gauss_jordan&#39;vc.44" expl="out of loop bounds" proved="true">
  <proof prover="4"><result status="valid" time="0.02" steps="36"/></proof>
  </goal>
  <goal name="gauss_jordan&#39;vc.45" expl="exceptional postcondition" proved="true">
  <proof prover="2"><result status="valid" time="0.01" steps="3404"/></proof>
  </goal>
  <goal name="gauss_jordan&#39;vc.46" expl="exceptional postcondition" proved="true">
  <proof prover="2"><result status="valid" time="0.01" steps="3404"/></proof>
  <proof prover="4" memlimit="2000"><result status="valid" time="0.01" steps="9"/></proof>
  </goal>
  <goal name="gauss_jordan&#39;vc.47" expl="assertion" proved="true">
  <transf name="split_vc" proved="true" >
   <goal name="gauss_jordan&#39;vc.47.0" expl="VC for gauss_jordan" proved="true">
   <proof prover="2"><result status="valid" time="0.03" steps="60657"/></proof>
   </goal>
   <goal name="gauss_jordan&#39;vc.47.1" expl="VC for gauss_jordan" proved="true">
   <proof prover="1"><result status="valid" time="0.12" steps="30819"/></proof>
   </goal>
   <goal name="gauss_jordan&#39;vc.47.2" expl="VC for gauss_jordan" proved="true">
   <proof prover="1"><result status="valid" time="0.14" steps="33885"/></proof>
   </goal>
  </transf>
  </goal>
  <goal name="gauss_jordan&#39;vc.48" expl="loop invariant preservation" proved="true">
  <proof prover="4"><result status="valid" time="0.02" steps="25"/></proof>
  </goal>
  <goal name="gauss_jordan&#39;vc.49" expl="loop invariant preservation" proved="true">
  <proof prover="2"><result status="valid" time="0.02" steps="54482"/></proof>
  </goal>
  <goal name="gauss_jordan&#39;vc.50" expl="loop invariant preservation" proved="true">
  <transf name="introduce_premises" proved="true" >
   <goal name="gauss_jordan&#39;vc.50.0" expl="loop invariant preservation" proved="true">
   <proof prover="2"><result status="valid" time="0.02" steps="62632"/></proof>
   </goal>
  </transf>
  </goal>
  <goal name="gauss_jordan&#39;vc.51" expl="loop invariant preservation" proved="true">
  <proof prover="2"><result status="valid" time="0.01" steps="52957"/></proof>
  </goal>
  <goal name="gauss_jordan&#39;vc.52" expl="postcondition" proved="true">
  <proof prover="2"><result status="valid" time="0.02" steps="3404"/></proof>
  </goal>
  <goal name="gauss_jordan&#39;vc.53" expl="array creation size" proved="true">
  <proof prover="2"><result status="valid" time="0.02" steps="45643"/></proof>
  <proof prover="4" memlimit="2000"><result status="valid" time="0.01" steps="21"/></proof>
  </goal>
  <goal name="gauss_jordan&#39;vc.54" expl="integer overflow" proved="true">
  <proof prover="2"><result status="valid" time="0.02" steps="53714"/></proof>
  </goal>
  <goal name="gauss_jordan&#39;vc.55" expl="index in array bounds" proved="true">
  <proof prover="4"><result status="valid" time="0.02" steps="28"/></proof>
  </goal>
  <goal name="gauss_jordan&#39;vc.56" expl="index in array bounds" proved="true">
  <proof prover="2"><result status="valid" time="0.08" steps="54209"/></proof>
  </goal>
  <goal name="gauss_jordan&#39;vc.57" expl="index in array bounds" proved="true">
  <proof prover="2"><result status="valid" time="0.25" steps="388367"/></proof>
  <proof prover="4" memlimit="2000"><result status="valid" time="0.01" steps="37"/></proof>
  </goal>
  <goal name="gauss_jordan&#39;vc.58" expl="postcondition" proved="true">
  <proof prover="2"><result status="valid" time="0.02" steps="51748"/></proof>
  </goal>
  <goal name="gauss_jordan&#39;vc.59" expl="out of loop bounds" proved="true">
  <proof prover="2"><result status="valid" time="0.03" steps="27236"/></proof>
  <proof prover="4" memlimit="2000"><result status="valid" time="0.01" steps="22"/></proof>
  </goal>
  <goal name="gauss_jordan&#39;vc.60" expl="out of loop bounds" proved="true">
  <proof prover="2"><result status="valid" time="0.01" steps="5146"/></proof>
  <proof prover="4" memlimit="2000"><result status="valid" time="0.01" steps="14"/></proof>
  </goal>
 </transf>
 </goal>
 <goal name="to_list&#39;vc" expl="VC for to_list" proved="true">
 <proof prover="2"><result status="valid" time="0.09" steps="171137"/></proof>
 </goal>
 <goal name="linear_decision&#39;vc" expl="VC for linear_decision" proved="true">
 <transf name="split_goal_right" proved="true" >
  <goal name="linear_decision&#39;vc.0" expl="precondition" proved="true">
  <proof prover="2"><result status="valid" time="0.02" steps="35105"/></proof>
  </goal>
  <goal name="linear_decision&#39;vc.1" expl="precondition" proved="true">
  <proof prover="2"><result status="valid" time="0.02" steps="35184"/></proof>
  </goal>
  <goal name="linear_decision&#39;vc.2" expl="exceptional postcondition" proved="true">
  <proof prover="2"><result status="valid" time="0.01" steps="3346"/></proof>
  </goal>
  <goal name="linear_decision&#39;vc.3" expl="postcondition" proved="true">
  <proof prover="2"><result status="valid" time="0.01" steps="3480"/></proof>
  </goal>
  <goal name="linear_decision&#39;vc.4" expl="integer overflow" proved="true">
  <proof prover="2"><result status="valid" time="0.02" steps="38452"/></proof>
  </goal>
  <goal name="linear_decision&#39;vc.5" expl="integer overflow" proved="true">
  <proof prover="2"><result status="valid" time="0.02" steps="36881"/></proof>
  </goal>
  <goal name="linear_decision&#39;vc.6" expl="integer overflow" proved="true">
  <proof prover="2"><result status="valid" time="0.02" steps="37095"/></proof>
  </goal>
  <goal name="linear_decision&#39;vc.7" expl="precondition" proved="true">
  <proof prover="2"><result status="valid" time="0.06" steps="40262"/></proof>
  <proof prover="4" memlimit="2000"><result status="valid" time="0.01" steps="74"/></proof>
  </goal>
  <goal name="linear_decision&#39;vc.8" expl="array creation size" proved="true">
  <proof prover="2"><result status="valid" time="0.03" steps="39903"/></proof>
  </goal>
  <goal name="linear_decision&#39;vc.9" expl="integer overflow" proved="true">
  <proof prover="2"><result status="valid" time="0.03" steps="45876"/></proof>
  </goal>
  <goal name="linear_decision&#39;vc.10" expl="array creation size" proved="true">
  <proof prover="2"><result status="valid" time="0.04" steps="47155"/></proof>
  </goal>
  <goal name="linear_decision&#39;vc.11" expl="exceptional postcondition" proved="true">
  <proof prover="2"><result status="valid" time="0.01" steps="3346"/></proof>
  </goal>
  <goal name="linear_decision&#39;vc.12" expl="integer overflow" proved="true">
  <proof prover="4"><result status="valid" time="0.04" steps="159"/></proof>
  </goal>
  <goal name="linear_decision&#39;vc.13" expl="index in array bounds" proved="true">
  <proof prover="4"><result status="valid" time="0.02" steps="182"/></proof>
  </goal>
  <goal name="linear_decision&#39;vc.14" expl="index in array bounds" proved="true">
  <proof prover="4"><result status="valid" time="0.02" steps="182"/></proof>
  </goal>
  <goal name="linear_decision&#39;vc.15" expl="exceptional postcondition" proved="true">
  <proof prover="2"><result status="valid" time="0.01" steps="3346"/></proof>
  </goal>
  <goal name="linear_decision&#39;vc.16" expl="variant decrease" proved="true">
  <proof prover="2"><result status="valid" time="0.12" steps="221547"/></proof>
  </goal>
  <goal name="linear_decision&#39;vc.17" expl="precondition" proved="true">
  <proof prover="2"><result status="valid" time="0.04" steps="46104"/></proof>
  <proof prover="4"><result status="valid" time="0.01" steps="29"/></proof>
  </goal>
  <goal name="linear_decision&#39;vc.18" expl="precondition" proved="true">
  <proof prover="4"><result status="valid" time="0.02" steps="70"/></proof>
  </goal>
  <goal name="linear_decision&#39;vc.19" expl="variant decrease" proved="true">
  <proof prover="2"><result status="valid" time="0.12" steps="221554"/></proof>
  </goal>
  <goal name="linear_decision&#39;vc.20" expl="precondition" proved="true">
  <proof prover="2"><result status="valid" time="0.04" steps="46104"/></proof>
  <proof prover="4"><result status="valid" time="0.02" steps="29"/></proof>
  </goal>
  <goal name="linear_decision&#39;vc.21" expl="precondition" proved="true">
  <proof prover="4"><result status="valid" time="0.02" steps="70"/></proof>
  </goal>
  <goal name="linear_decision&#39;vc.22" expl="exceptional postcondition" proved="true">
  <proof prover="2"><result status="valid" time="0.01" steps="3346"/></proof>
  <proof prover="4"><result status="valid" time="0.01" steps="7"/></proof>
  </goal>
  <goal name="linear_decision&#39;vc.23" expl="exceptional postcondition" proved="true">
  <proof prover="2"><result status="valid" time="0.01" steps="3346"/></proof>
  <proof prover="4"><result status="valid" time="0.02" steps="7"/></proof>
  </goal>
  <goal name="linear_decision&#39;vc.24" expl="exceptional postcondition" proved="true">
  <proof prover="2"><result status="valid" time="0.01" steps="3346"/></proof>
  </goal>
  <goal name="linear_decision&#39;vc.25" expl="exceptional postcondition" proved="true">
  <proof prover="2"><result status="valid" time="0.01" steps="3346"/></proof>
  </goal>
  <goal name="linear_decision&#39;vc.26" expl="assertion" proved="true">
  <proof prover="2"><result status="valid" time="0.04" steps="51148"/></proof>
  </goal>
  <goal name="linear_decision&#39;vc.27" expl="index in array bounds" proved="true">
  <proof prover="4"><result status="valid" time="0.03" steps="31"/></proof>
  </goal>
  <goal name="linear_decision&#39;vc.28" expl="index in array bounds" proved="true">
  <proof prover="4"><result status="valid" time="0.03" steps="31"/></proof>
  </goal>
  <goal name="linear_decision&#39;vc.29" expl="precondition" proved="true">
  <proof prover="4"><result status="valid" time="0.02" steps="33"/></proof>
  </goal>
  <goal name="linear_decision&#39;vc.30" expl="precondition" proved="true">
  <proof prover="4"><result status="valid" time="0.02" steps="84"/></proof>
  </goal>
  <goal name="linear_decision&#39;vc.31" expl="integer overflow" proved="true">
  <proof prover="4"><result status="valid" time="0.02" steps="34"/></proof>
  </goal>
  <goal name="linear_decision&#39;vc.32" expl="variant decrease" proved="true">
  <proof prover="4"><result status="valid" time="0.01" steps="34"/></proof>
  </goal>
  <goal name="linear_decision&#39;vc.33" expl="precondition" proved="true">
  <proof prover="4"><result status="valid" time="0.02" steps="82"/></proof>
  </goal>
  <goal name="linear_decision&#39;vc.34" expl="precondition" proved="true">
  <proof prover="4"><result status="valid" time="0.03" steps="39"/></proof>
  </goal>
  <goal name="linear_decision&#39;vc.35" expl="precondition" proved="true">
  <proof prover="4"><result status="valid" time="0.02" steps="36"/></proof>
  </goal>
  <goal name="linear_decision&#39;vc.36" expl="exceptional postcondition" proved="true">
  <proof prover="2"><result status="valid" time="0.01" steps="3346"/></proof>
  </goal>
  <goal name="linear_decision&#39;vc.37" expl="integer overflow" proved="true">
  <proof prover="4"><result status="valid" time="0.03" steps="34"/></proof>
  </goal>
  <goal name="linear_decision&#39;vc.38" expl="variant decrease" proved="true">
  <proof prover="4"><result status="valid" time="0.02" steps="34"/></proof>
  </goal>
  <goal name="linear_decision&#39;vc.39" expl="precondition" proved="true">
  <proof prover="4"><result status="valid" time="0.02" steps="82"/></proof>
  </goal>
  <goal name="linear_decision&#39;vc.40" expl="precondition" proved="true">
  <proof prover="4"><result status="valid" time="0.03" steps="39"/></proof>
  </goal>
  <goal name="linear_decision&#39;vc.41" expl="precondition" proved="true">
  <proof prover="4"><result status="valid" time="0.02" steps="36"/></proof>
  </goal>
  <goal name="linear_decision&#39;vc.42" expl="exceptional postcondition" proved="true">
  <proof prover="2"><result status="valid" time="0.01" steps="3346"/></proof>
  <proof prover="4"><result status="valid" time="0.01" steps="7"/></proof>
  </goal>
  <goal name="linear_decision&#39;vc.43" expl="exceptional postcondition" proved="true">
  <proof prover="2"><result status="valid" time="0.01" steps="3346"/></proof>
  </goal>
  <goal name="linear_decision&#39;vc.44" expl="integer overflow" proved="true">
  <proof prover="1"><result status="valid" time="0.14" steps="32395"/></proof>
  </goal>
  <goal name="linear_decision&#39;vc.45" expl="variant decrease" proved="true">
  <proof prover="4"><result status="valid" time="0.02" steps="32"/></proof>
  </goal>
  <goal name="linear_decision&#39;vc.46" expl="precondition" proved="true">
  <proof prover="4"><result status="valid" time="0.03" steps="78"/></proof>
  </goal>
  <goal name="linear_decision&#39;vc.47" expl="precondition" proved="true">
  <proof prover="4"><result status="valid" time="0.03" steps="37"/></proof>
  </goal>
  <goal name="linear_decision&#39;vc.48" expl="precondition" proved="true">
  <proof prover="4"><result status="valid" time="0.02" steps="34"/></proof>
  </goal>
  <goal name="linear_decision&#39;vc.49" expl="exceptional postcondition" proved="true">
  <proof prover="2"><result status="valid" time="0.01" steps="3346"/></proof>
  </goal>
  <goal name="linear_decision&#39;vc.50" expl="precondition" proved="true">
  <proof prover="4"><result status="valid" time="0.02" steps="31"/></proof>
  </goal>
  <goal name="linear_decision&#39;vc.51" expl="precondition" proved="true">
  <proof prover="4"><result status="valid" time="0.02" steps="80"/></proof>
  </goal>
  <goal name="linear_decision&#39;vc.52" expl="integer overflow" proved="true">
  <proof prover="4"><result status="valid" time="0.03" steps="32"/></proof>
  </goal>
  <goal name="linear_decision&#39;vc.53" expl="variant decrease" proved="true">
  <proof prover="4"><result status="valid" time="0.01" steps="32"/></proof>
  </goal>
  <goal name="linear_decision&#39;vc.54" expl="precondition" proved="true">
  <proof prover="4"><result status="valid" time="0.02" steps="78"/></proof>
  </goal>
  <goal name="linear_decision&#39;vc.55" expl="precondition" proved="true">
  <proof prover="4"><result status="valid" time="0.02" steps="37"/></proof>
  </goal>
  <goal name="linear_decision&#39;vc.56" expl="precondition" proved="true">
  <proof prover="4"><result status="valid" time="0.02" steps="34"/></proof>
  </goal>
  <goal name="linear_decision&#39;vc.57" expl="exceptional postcondition" proved="true">
  <proof prover="2"><result status="valid" time="0.01" steps="3346"/></proof>
  </goal>
  <goal name="linear_decision&#39;vc.58" expl="integer overflow" proved="true">
  <proof prover="4"><result status="valid" time="0.02" steps="32"/></proof>
  </goal>
  <goal name="linear_decision&#39;vc.59" expl="variant decrease" proved="true">
  <proof prover="4"><result status="valid" time="0.02" steps="32"/></proof>
  </goal>
  <goal name="linear_decision&#39;vc.60" expl="precondition" proved="true">
  <proof prover="4"><result status="valid" time="0.02" steps="78"/></proof>
  </goal>
  <goal name="linear_decision&#39;vc.61" expl="precondition" proved="true">
  <proof prover="4"><result status="valid" time="0.02" steps="37"/></proof>
  </goal>
  <goal name="linear_decision&#39;vc.62" expl="precondition" proved="true">
  <proof prover="4"><result status="valid" time="0.02" steps="34"/></proof>
  </goal>
  <goal name="linear_decision&#39;vc.63" expl="exceptional postcondition" proved="true">
  <proof prover="2"><result status="valid" time="0.02" steps="3346"/></proof>
  <proof prover="4"><result status="valid" time="0.01" steps="7"/></proof>
  </goal>
  <goal name="linear_decision&#39;vc.64" expl="exceptional postcondition" proved="true">
  <proof prover="2"><result status="valid" time="0.01" steps="3346"/></proof>
  </goal>
  <goal name="linear_decision&#39;vc.65" expl="integer overflow" proved="true">
  <proof prover="4"><result status="valid" time="0.03" steps="31"/></proof>
  </goal>
  <goal name="linear_decision&#39;vc.66" expl="variant decrease" proved="true">
  <proof prover="4"><result status="valid" time="0.02" steps="31"/></proof>
  </goal>
  <goal name="linear_decision&#39;vc.67" expl="precondition" proved="true">
  <proof prover="4"><result status="valid" time="0.02" steps="77"/></proof>
  </goal>
  <goal name="linear_decision&#39;vc.68" expl="precondition" proved="true">
  <proof prover="4"><result status="valid" time="0.02" steps="36"/></proof>
  </goal>
  <goal name="linear_decision&#39;vc.69" expl="precondition" proved="true">
  <proof prover="2"><result status="valid" time="0.05" steps="50461"/></proof>
  </goal>
  <goal name="linear_decision&#39;vc.70" expl="exceptional postcondition" proved="true">
  <proof prover="2"><result status="valid" time="0.01" steps="3346"/></proof>
  </goal>
  <goal name="linear_decision&#39;vc.71" expl="exceptional postcondition" proved="true">
  <proof prover="2"><result status="valid" time="0.01" steps="3346"/></proof>
  </goal>
  <goal name="linear_decision&#39;vc.72" expl="integer overflow" proved="true">
  <proof prover="4"><result status="valid" time="0.02" steps="147"/></proof>
  </goal>
  <goal name="linear_decision&#39;vc.73" expl="index in array bounds" proved="true">
  <proof prover="4"><result status="valid" time="0.03" steps="205"/></proof>
  </goal>
  <goal name="linear_decision&#39;vc.74" expl="index in array bounds" proved="true">
  <proof prover="4"><result status="valid" time="0.03" steps="205"/></proof>
  </goal>
  <goal name="linear_decision&#39;vc.75" expl="exceptional postcondition" proved="true">
  <proof prover="2"><result status="valid" time="0.01" steps="3346"/></proof>
  </goal>
  <goal name="linear_decision&#39;vc.76" expl="variant decrease" proved="true">
  <proof prover="2"><result status="valid" time="0.12" steps="227728"/></proof>
  </goal>
  <goal name="linear_decision&#39;vc.77" expl="precondition" proved="true">
  <proof prover="4"><result status="valid" time="0.02" steps="64"/></proof>
  </goal>
  <goal name="linear_decision&#39;vc.78" expl="variant decrease" proved="true">
  <proof prover="2"><result status="valid" time="0.12" steps="227734"/></proof>
  </goal>
  <goal name="linear_decision&#39;vc.79" expl="precondition" proved="true">
  <proof prover="4"><result status="valid" time="0.02" steps="64"/></proof>
  </goal>
  <goal name="linear_decision&#39;vc.80" expl="exceptional postcondition" proved="true">
  <proof prover="2"><result status="valid" time="0.01" steps="3346"/></proof>
  </goal>
  <goal name="linear_decision&#39;vc.81" expl="exceptional postcondition" proved="true">
  <proof prover="2"><result status="valid" time="0.00" steps="3346"/></proof>
  </goal>
  <goal name="linear_decision&#39;vc.82" expl="exceptional postcondition" proved="true">
  <proof prover="2"><result status="valid" time="0.01" steps="3346"/></proof>
  <proof prover="4"><result status="valid" time="0.02" steps="7"/></proof>
  </goal>
  <goal name="linear_decision&#39;vc.83" expl="exceptional postcondition" proved="true">
  <proof prover="2"><result status="valid" time="0.01" steps="3346"/></proof>
  <proof prover="4"><result status="valid" time="0.01" steps="7"/></proof>
  </goal>
  <goal name="linear_decision&#39;vc.84" expl="precondition" proved="true">
  <proof prover="2"><result status="valid" time="0.02" steps="51166"/></proof>
  </goal>
  <goal name="linear_decision&#39;vc.85" expl="precondition" proved="true">
  <proof prover="2"><result status="valid" time="0.01" steps="4396"/></proof>
  </goal>
  <goal name="linear_decision&#39;vc.86" expl="precondition" proved="true">
  <proof prover="2"><result status="valid" time="0.02" steps="46772"/></proof>
  </goal>
  <goal name="linear_decision&#39;vc.87" expl="precondition" proved="true">
  <proof prover="4"><result status="valid" time="0.02" steps="82"/></proof>
  </goal>
  <goal name="linear_decision&#39;vc.88" expl="precondition" proved="true">
  <proof prover="2"><result status="valid" time="0.03" steps="49846"/></proof>
  </goal>
  <goal name="linear_decision&#39;vc.89" expl="precondition" proved="true">
  <proof prover="2"><result status="valid" time="0.02" steps="51711"/></proof>
  </goal>
  <goal name="linear_decision&#39;vc.90" expl="precondition" proved="true">
  <proof prover="2"><result status="valid" time="0.04" steps="57313"/></proof>
  </goal>
  <goal name="linear_decision&#39;vc.91" expl="precondition" proved="true">
  <proof prover="2"><result status="valid" time="0.04" steps="60309"/></proof>
  <proof prover="4"><result status="valid" time="0.01" steps="91"/></proof>
  </goal>
  <goal name="linear_decision&#39;vc.92" expl="precondition" proved="true">
  <proof prover="2"><result status="valid" time="0.04" steps="59192"/></proof>
  </goal>
  <goal name="linear_decision&#39;vc.93" expl="precondition" proved="true">
  <proof prover="2"><result status="valid" time="0.04" steps="63306"/></proof>
  </goal>
  <goal name="linear_decision&#39;vc.94" expl="precondition" proved="true">
  <proof prover="2"><result status="valid" time="0.02" steps="77623"/></proof>
  </goal>
  <goal name="linear_decision&#39;vc.95" expl="postcondition" proved="true">
<<<<<<< HEAD
  <proof prover="2"><result status="valid" time="0.04" steps="65459"/></proof>
  <proof prover="4" memlimit="2000"><result status="valid" time="0.01" steps="40"/></proof>
  </goal>
  <goal name="linear_decision&#39;vc.96" expl="exceptional postcondition" proved="true">
  <proof prover="2"><result status="valid" time="0.01" steps="3346"/></proof>
=======
  <proof prover="2"><result status="valid" time="0.04" steps="67311"/></proof>
  <proof prover="4" memlimit="2000"><result status="valid" time="0.01" steps="41"/></proof>
  </goal>
  <goal name="linear_decision&#39;vc.96" expl="exceptional postcondition" proved="true">
  <proof prover="2"><result status="valid" time="0.01" steps="3490"/></proof>
>>>>>>> 92c89c24
  </goal>
  <goal name="linear_decision&#39;vc.97" expl="postcondition" proved="true">
  <proof prover="2"><result status="valid" time="0.01" steps="3346"/></proof>
  <proof prover="4" memlimit="2000"><result status="valid" time="0.01" steps="7"/></proof>
  </goal>
  <goal name="linear_decision&#39;vc.98" expl="exceptional postcondition" proved="true">
  <proof prover="2"><result status="valid" time="0.02" steps="3346"/></proof>
  </goal>
  <goal name="linear_decision&#39;vc.99" expl="exceptional postcondition" proved="true">
  <proof prover="2"><result status="valid" time="0.01" steps="3346"/></proof>
  </goal>
  <goal name="linear_decision&#39;vc.100" expl="exceptional postcondition" proved="true">
  <proof prover="2"><result status="valid" time="0.02" steps="3346"/></proof>
  </goal>
  <goal name="linear_decision&#39;vc.101" expl="exceptional postcondition" proved="true">
  <proof prover="2"><result status="valid" time="0.02" steps="3346"/></proof>
  </goal>
  <goal name="linear_decision&#39;vc.102" expl="exceptional postcondition" proved="true">
  <proof prover="2"><result status="valid" time="0.01" steps="3346"/></proof>
  </goal>
 </transf>
 </goal>
 <goal name="valid_expr&#39;&#39;vc" expl="VC for valid_expr&#39;" proved="true">
 <proof prover="2"><result status="valid" time="0.17" steps="114262"/></proof>
 </goal>
 <goal name="simp&#39;vc" expl="VC for simp" proved="true">
 <transf name="split_goal_right" proved="true" >
  <goal name="simp&#39;vc.0" expl="postcondition" proved="true">
  <proof prover="4"><result status="valid" time="0.03" steps="10"/></proof>
  </goal>
  <goal name="simp&#39;vc.1" expl="variant decrease" proved="true">
  <proof prover="2"><result status="valid" time="0.05" steps="102909"/></proof>
  </goal>
  <goal name="simp&#39;vc.2" expl="variant decrease" proved="true">
  <proof prover="4"><result status="valid" time="0.04" steps="30"/></proof>
  </goal>
  <goal name="simp&#39;vc.3" expl="postcondition" proved="true">
  <proof prover="4"><result status="valid" time="0.03" steps="12"/></proof>
  </goal>
  <goal name="simp&#39;vc.4" expl="exceptional postcondition" proved="true">
  <proof prover="2"><result status="valid" time="0.01" steps="3716"/></proof>
  </goal>
  <goal name="simp&#39;vc.5" expl="exceptional postcondition" proved="true">
  <proof prover="2"><result status="valid" time="0.01" steps="3716"/></proof>
  </goal>
  <goal name="simp&#39;vc.6" expl="exceptional postcondition" proved="true">
  <proof prover="2"><result status="valid" time="0.01" steps="3716"/></proof>
  </goal>
  <goal name="simp&#39;vc.7" expl="variant decrease" proved="true">
  <proof prover="2"><result status="valid" time="0.16" steps="103710"/></proof>
  </goal>
  <goal name="simp&#39;vc.8" expl="variant decrease" proved="true">
  <proof prover="2"><result status="valid" time="0.05" steps="108422"/></proof>
  </goal>
  <goal name="simp&#39;vc.9" expl="postcondition" proved="true">
  <proof prover="4"><result status="valid" time="0.02" steps="19"/></proof>
  </goal>
  <goal name="simp&#39;vc.10" expl="postcondition" proved="true">
  <proof prover="2"><result status="valid" time="0.02" steps="44255"/></proof>
  </goal>
  <goal name="simp&#39;vc.11" expl="exceptional postcondition" proved="true">
  <proof prover="2"><result status="valid" time="0.01" steps="3780"/></proof>
  </goal>
  <goal name="simp&#39;vc.12" expl="exceptional postcondition" proved="true">
  <proof prover="2"><result status="valid" time="0.01" steps="3716"/></proof>
  </goal>
  <goal name="simp&#39;vc.13" expl="variant decrease" proved="true">
  <proof prover="2"><result status="valid" time="0.06" steps="103724"/></proof>
  </goal>
  <goal name="simp&#39;vc.14" expl="variant decrease" proved="true">
  <proof prover="2"><result status="valid" time="0.06" steps="109064"/></proof>
  </goal>
  <goal name="simp&#39;vc.15" expl="postcondition" proved="true">
  <proof prover="4"><result status="valid" time="0.02" steps="20"/></proof>
  </goal>
  <goal name="simp&#39;vc.16" expl="postcondition" proved="true">
  <proof prover="2"><result status="valid" time="0.02" steps="44702"/></proof>
  </goal>
  <goal name="simp&#39;vc.17" expl="exceptional postcondition" proved="true">
  <proof prover="2"><result status="valid" time="0.01" steps="3780"/></proof>
  </goal>
  <goal name="simp&#39;vc.18" expl="exceptional postcondition" proved="true">
  <proof prover="6"><result status="valid" time="0.02" steps="14"/></proof>
  </goal>
  <goal name="simp&#39;vc.19" expl="exceptional postcondition" proved="true">
  <proof prover="2"><result status="valid" time="0.01" steps="3716"/></proof>
  </goal>
  <goal name="simp&#39;vc.20" expl="postcondition" proved="true">
  <proof prover="4"><result status="valid" time="0.02" steps="35"/></proof>
  </goal>
  <goal name="simp&#39;vc.21" expl="postcondition" proved="true">
  <proof prover="2"><result status="valid" time="0.02" steps="43259"/></proof>
  </goal>
  <goal name="simp&#39;vc.22" expl="postcondition" proved="true">
  <proof prover="4"><result status="valid" time="0.02" steps="10"/></proof>
  </goal>
  <goal name="simp&#39;vc.23" expl="postcondition" proved="true">
  <proof prover="2"><result status="valid" time="0.02" steps="43169"/></proof>
  </goal>
  <goal name="simp&#39;vc.24" expl="variant decrease" proved="true">
  <proof prover="4"><result status="valid" time="0.04" steps="110"/></proof>
  </goal>
  <goal name="simp&#39;vc.25" expl="postcondition" proved="true">
  <proof prover="4"><result status="valid" time="0.02" steps="14"/></proof>
  </goal>
  <goal name="simp&#39;vc.26" expl="postcondition" proved="true">
  <proof prover="4"><result status="valid" time="0.02" steps="26"/></proof>
  </goal>
  <goal name="simp&#39;vc.27" expl="exceptional postcondition" proved="true">
  <proof prover="2"><result status="valid" time="0.01" steps="3780"/></proof>
  </goal>
  <goal name="simp&#39;vc.28" expl="exceptional postcondition" proved="true">
  <proof prover="2"><result status="valid" time="0.01" steps="3716"/></proof>
  </goal>
  <goal name="simp&#39;vc.29" expl="exceptional postcondition" proved="true">
  <proof prover="2"><result status="valid" time="0.01" steps="3716"/></proof>
  </goal>
  <goal name="simp&#39;vc.30" expl="variant decrease" proved="true">
  <proof prover="4"><result status="valid" time="0.04" steps="110"/></proof>
  </goal>
  <goal name="simp&#39;vc.31" expl="postcondition" proved="true">
  <proof prover="4"><result status="valid" time="0.02" steps="14"/></proof>
  </goal>
  <goal name="simp&#39;vc.32" expl="postcondition" proved="true">
  <proof prover="4"><result status="valid" time="0.02" steps="26"/></proof>
  </goal>
  <goal name="simp&#39;vc.33" expl="exceptional postcondition" proved="true">
  <proof prover="2"><result status="valid" time="0.01" steps="3780"/></proof>
  </goal>
  <goal name="simp&#39;vc.34" expl="exceptional postcondition" proved="true">
  <proof prover="2"><result status="valid" time="0.01" steps="3716"/></proof>
  </goal>
  <goal name="simp&#39;vc.35" expl="exceptional postcondition" proved="true">
  <proof prover="2"><result status="valid" time="0.01" steps="3716"/></proof>
  </goal>
 </transf>
 </goal>
 <goal name="simp_eq&#39;vc" expl="VC for simp_eq" proved="true">
 <proof prover="2"><result status="valid" time="0.14" steps="245389"/></proof>
 </goal>
 <goal name="simp_ctx&#39;vc" expl="VC for simp_ctx" proved="true">
 <proof prover="4"><result status="valid" time="0.15" steps="844"/></proof>
 </goal>
 <goal name="decision&#39;vc" expl="VC for decision" proved="true">
 <transf name="split_vc" proved="true" >
  <goal name="decision&#39;vc.0" expl="precondition" proved="true">
  <proof prover="2"><result status="valid" time="0.03" steps="26641"/></proof>
  </goal>
  <goal name="decision&#39;vc.1" expl="precondition" proved="true">
  <proof prover="2"><result status="valid" time="0.03" steps="26647"/></proof>
  </goal>
  <goal name="decision&#39;vc.2" expl="precondition" proved="true">
  <proof prover="2"><result status="valid" time="0.05" steps="57960"/></proof>
  </goal>
  <goal name="decision&#39;vc.3" expl="postcondition" proved="true">
  <proof prover="2"><result status="valid" time="0.05" steps="59476"/></proof>
  </goal>
  <goal name="decision&#39;vc.4" expl="exceptional postcondition" proved="true">
  <proof prover="2"><result status="valid" time="0.02" steps="4600"/></proof>
  </goal>
  <goal name="decision&#39;vc.5" expl="exceptional postcondition" proved="true">
  <proof prover="2"><result status="valid" time="0.02" steps="4600"/></proof>
  </goal>
  <goal name="decision&#39;vc.6" expl="exceptional postcondition" proved="true">
  <proof prover="2"><result status="valid" time="0.01" steps="4018"/></proof>
  </goal>
 </transf>
 </goal>
</theory>
<theory name="RationalCoeffs" proved="true">
 <goal name="prod_compat_eq&#39;vc" expl="VC for prod_compat_eq" proved="true">
 <proof prover="2"><result status="valid" time="0.03" steps="3500"/></proof>
 </goal>
 <goal name="cross_d&#39;vc" expl="VC for cross_d" proved="true">
 <transf name="split_goal_right" proved="true" >
  <goal name="cross_d&#39;vc.0" expl="assertion" proved="true">
  <transf name="split_goal_right" proved="true" >
   <goal name="cross_d&#39;vc.0.0" expl="assertion" proved="true">
   <proof prover="2"><result status="valid" time="0.25" steps="735884"/></proof>
   </goal>
   <goal name="cross_d&#39;vc.0.1" expl="VC for cross_d" proved="true">
   <transf name="introduce_premises" proved="true" >
    <goal name="cross_d&#39;vc.0.1.0" expl="VC for cross_d" proved="true">
    <transf name="apply" proved="true" arg1="prod_compat_eq" arg2="with" arg3="d">
     <goal name="cross_d&#39;vc.0.1.0.0" expl="apply premises" proved="true">
     <proof prover="0"><result status="valid" time="0.08" steps="5259"/></proof>
     </goal>
     <goal name="cross_d&#39;vc.0.1.0.1" expl="apply premises" proved="true">
     <proof prover="2"><result status="valid" time="0.01" steps="468"/></proof>
     </goal>
    </transf>
    </goal>
   </transf>
   </goal>
  </transf>
  </goal>
  <goal name="cross_d&#39;vc.1" expl="postcondition" proved="true">
  <proof prover="2"><result status="valid" time="0.00" steps="382"/></proof>
  </goal>
 </transf>
 </goal>
 <goal name="cross_ind&#39;vc" expl="VC for cross_ind" proved="true">
 <transf name="split_goal_right" proved="true" >
  <goal name="cross_ind&#39;vc.0" expl="assertion" proved="true">
  <proof prover="2"><result status="valid" time="0.02" steps="5533"/></proof>
  </goal>
  <goal name="cross_ind&#39;vc.1" expl="assertion" proved="true">
  <proof prover="3" timelimit="10"><result status="valid" time="0.01"/></proof>
  </goal>
  <goal name="cross_ind&#39;vc.2" expl="assertion" proved="true">
  <transf name="split_goal_right" proved="true" >
   <goal name="cross_ind&#39;vc.2.0" expl="VC for cross_ind" proved="true">
   <proof prover="3" timelimit="10"><result status="valid" time="2.28"/></proof>
   </goal>
   <goal name="cross_ind&#39;vc.2.1" expl="VC for cross_ind" proved="true">
   <proof prover="4"><result status="valid" time="0.00" steps="8"/></proof>
   </goal>
   <goal name="cross_ind&#39;vc.2.2" expl="VC for cross_ind" proved="true">
   <proof prover="3" timelimit="10"><result status="valid" time="2.46"/></proof>
   </goal>
   <goal name="cross_ind&#39;vc.2.3" expl="VC for cross_ind" proved="true">
   <proof prover="2"><result status="valid" time="0.01" steps="9714"/></proof>
   </goal>
  </transf>
  </goal>
  <goal name="cross_ind&#39;vc.3" expl="assertion" proved="true">
  <proof prover="2"><result status="valid" time="0.01" steps="528"/></proof>
  </goal>
  <goal name="cross_ind&#39;vc.4" expl="postcondition" proved="true">
  <proof prover="4"><result status="valid" time="0.01" steps="13"/></proof>
  </goal>
 </transf>
 </goal>
 <goal name="cross" proved="true">
 <proof prover="4"><result status="valid" time="0.00" steps="14"/></proof>
 </goal>
 <goal name="gcd&#39;vc" expl="VC for gcd" proved="true">
 <proof prover="0"><result status="valid" time="0.11" steps="31096"/></proof>
 <transf name="split_goal_right" proved="true" >
  <goal name="gcd&#39;vc.0" expl="loop invariant init" proved="true">
  <proof prover="2"><result status="valid" time="0.02" steps="28445"/></proof>
  </goal>
  <goal name="gcd&#39;vc.1" expl="loop invariant init" proved="true">
  <proof prover="2"><result status="valid" time="0.01" steps="1716"/></proof>
  </goal>
  <goal name="gcd&#39;vc.2" expl="loop invariant init" proved="true">
  <proof prover="2"><result status="valid" time="0.01" steps="1716"/></proof>
  </goal>
  <goal name="gcd&#39;vc.3" expl="precondition" proved="true">
  <proof prover="2"><result status="valid" time="0.02" steps="28618"/></proof>
  </goal>
  <goal name="gcd&#39;vc.4" expl="precondition" proved="true">
  <proof prover="2"><result status="valid" time="0.02" steps="28618"/></proof>
  </goal>
  <goal name="gcd&#39;vc.5" expl="assertion" proved="true">
  <proof prover="2"><result status="valid" time="0.02" steps="29790"/></proof>
  </goal>
  <goal name="gcd&#39;vc.6" expl="loop variant decrease" proved="true">
  <proof prover="2"><result status="valid" time="0.04" steps="31796"/></proof>
  </goal>
  <goal name="gcd&#39;vc.7" expl="loop invariant preservation" proved="true">
  <proof prover="2"><result status="valid" time="0.02" steps="31210"/></proof>
  </goal>
  <goal name="gcd&#39;vc.8" expl="loop invariant preservation" proved="true">
  <proof prover="2"><result status="valid" time="0.02" steps="30493"/></proof>
  </goal>
  <goal name="gcd&#39;vc.9" expl="loop invariant preservation" proved="true">
  <proof prover="2"><result status="valid" time="0.02" steps="30565"/></proof>
  </goal>
  <goal name="gcd&#39;vc.10" expl="postcondition" proved="true">
  <proof prover="2"><result status="valid" time="0.02" steps="29501"/></proof>
  </goal>
  <goal name="gcd&#39;vc.11" expl="postcondition" proved="true">
  <proof prover="2"><result status="valid" time="0.02" steps="28644"/></proof>
  </goal>
 </transf>
 </goal>
 <goal name="simp&#39;vc" expl="VC for simp" proved="true">
 <transf name="split_goal_right" proved="true" >
  <goal name="simp&#39;vc.0" expl="precondition" proved="true">
  <proof prover="2"><result status="valid" time="0.03" steps="28073"/></proof>
  </goal>
  <goal name="simp&#39;vc.1" expl="precondition" proved="true">
  <proof prover="2"><result status="valid" time="0.02" steps="27674"/></proof>
  </goal>
  <goal name="simp&#39;vc.2" expl="precondition" proved="true">
  <proof prover="2"><result status="valid" time="0.02" steps="27674"/></proof>
  </goal>
  <goal name="simp&#39;vc.3" expl="assertion" proved="true">
  <proof prover="0"><result status="valid" time="0.06" steps="16825"/></proof>
  </goal>
  <goal name="simp&#39;vc.4" expl="assertion" proved="true">
  <proof prover="4"><result status="valid" time="0.00" steps="10"/></proof>
  </goal>
  <goal name="simp&#39;vc.5" expl="postcondition" proved="true">
  <transf name="split_goal_right" proved="true" >
   <goal name="simp&#39;vc.5.0" expl="postcondition" proved="true">
   <proof prover="2"><result status="valid" time="0.02" steps="27953"/></proof>
   </goal>
   <goal name="simp&#39;vc.5.1" expl="postcondition" proved="true">
   <proof prover="9"><result status="valid" time="0.02" steps="198"/></proof>
   </goal>
   <goal name="simp&#39;vc.5.2" expl="postcondition" proved="true">
   <proof prover="9" timelimit="1"><result status="valid" time="0.13" steps="5085"/></proof>
   </goal>
  </transf>
  </goal>
 </transf>
 </goal>
 <goal name="radd&#39;vc" expl="VC for radd" proved="true">
 <transf name="split_vc" proved="true" >
  <goal name="radd&#39;vc.0" expl="exceptional postcondition" proved="true">
  <proof prover="11"><result status="valid" time="0.01"/></proof>
  </goal>
  <goal name="radd&#39;vc.1" expl="assertion" proved="true">
  <transf name="split_vc" proved="true" >
   <goal name="radd&#39;vc.1.0" expl="assertion" proved="true">
   <proof prover="10" timelimit="5" memlimit="2000"><result status="valid" time="1.34"/></proof>
   </goal>
   <goal name="radd&#39;vc.1.1" expl="VC for radd" proved="true">
   <transf name="unfold" proved="true" arg1="b">
    <goal name="radd&#39;vc.1.1.0" expl="VC for radd" proved="true">
    <transf name="unfold" proved="true" arg1="rinterp">
     <goal name="radd&#39;vc.1.1.0.0" expl="VC for radd" proved="true">
     <transf name="compute_in_goal" proved="true" >
      <goal name="radd&#39;vc.1.1.0.0.0" expl="VC for radd" proved="true">
      <transf name="replace" proved="true" arg1="(from_int a1 * from_int b1)" arg2="(from_int b1 * from_int a1)">
       <goal name="radd&#39;vc.1.1.0.0.0.0" expl="VC for radd" proved="true">
       <proof prover="10" timelimit="4"><result status="valid" time="0.46"/></proof>
       </goal>
       <goal name="radd&#39;vc.1.1.0.0.0.1" expl="equality hypothesis" proved="true">
       <proof prover="12" timelimit="5"><result status="valid" time="0.01" steps="17"/></proof>
       </goal>
      </transf>
      </goal>
     </transf>
     </goal>
    </transf>
    </goal>
   </transf>
   </goal>
   <goal name="radd&#39;vc.1.2" expl="VC for radd" proved="true">
   <proof prover="11"><result status="valid" time="0.02"/></proof>
   </goal>
   <goal name="radd&#39;vc.1.3" expl="VC for radd" proved="true">
   <proof prover="10"><result status="valid" time="0.76"/></proof>
   </goal>
   <goal name="radd&#39;vc.1.4" expl="VC for radd" proved="true">
   <proof prover="12"><result status="valid" time="0.77" steps="4862"/></proof>
   </goal>
  </transf>
  </goal>
  <goal name="radd&#39;vc.2" expl="postcondition" proved="true">
  <proof prover="11"><result status="valid" time="0.02"/></proof>
  </goal>
 </transf>
 </goal>
 <goal name="rmul&#39;vc" expl="VC for rmul" proved="true">
 <transf name="split_goal_right" proved="true" >
  <goal name="rmul&#39;vc.0" expl="exceptional postcondition" proved="true">
  <transf name="split_goal_right" proved="true" >
  </transf>
  </goal>
  <goal name="rmul&#39;vc.1" expl="assertion" proved="true">
  <proof prover="10"><result status="valid" time="0.22"/></proof>
  </goal>
  <goal name="rmul&#39;vc.2" expl="postcondition" proved="true">
  <proof prover="2"><result status="valid" time="0.02" steps="1668"/></proof>
  </goal>
 </transf>
 </goal>
 <goal name="ropp&#39;vc" expl="VC for ropp" proved="true">
 <transf name="compute_in_goal" proved="true" >
  <goal name="ropp&#39;vc.0" expl="VC for ropp" proved="true">
  <proof prover="4"><result status="valid" time="0.00" steps="6"/></proof>
  </goal>
 </transf>
 </goal>
 <goal name="req&#39;vc" expl="VC for req" proved="true">
 <transf name="split_goal_right" proved="true" >
  <goal name="req&#39;vc.0" expl="postcondition" proved="true">
  <proof prover="2"><result status="valid" time="0.02" steps="29858"/></proof>
  </goal>
 </transf>
 </goal>
 <goal name="rinv&#39;vc" expl="VC for rinv" proved="true">
 <transf name="split_goal_right" proved="true" >
  <goal name="rinv&#39;vc.0" expl="exceptional postcondition" proved="true">
  <transf name="compute_in_goal" proved="true" >
  </transf>
  </goal>
  <goal name="rinv&#39;vc.1" expl="postcondition" proved="true">
  <proof prover="2"><result status="valid" time="0.01" steps="30709"/></proof>
  </goal>
  <goal name="rinv&#39;vc.2" expl="postcondition" proved="true">
  <transf name="compute_in_goal" proved="true" >
   <goal name="rinv&#39;vc.2.0" expl="postcondition" proved="true">
   <proof prover="3" timelimit="10"><result status="valid" time="0.20"/></proof>
   </goal>
  </transf>
  </goal>
 </transf>
 </goal>
 <goal name="is_zero&#39;vc" expl="VC for is_zero" proved="true">
 <transf name="split_vc" proved="true" >
  <goal name="is_zero&#39;vc.0" expl="postcondition" proved="true">
  <proof prover="2"><result status="valid" time="0.02" steps="29998"/></proof>
  </goal>
 </transf>
 </goal>
</theory>
<theory name="LinearDecisionRational" proved="true">
 <goal name="C.A.Assoc" proved="true">
 <proof prover="2"><result status="valid" time="0.02" steps="1744"/></proof>
 </goal>
 <goal name="C.A.Unit_def_l" proved="true">
 <proof prover="2"><result status="valid" time="0.01" steps="1738"/></proof>
 </goal>
 <goal name="C.A.Unit_def_r" proved="true">
 <proof prover="2"><result status="valid" time="0.02" steps="1738"/></proof>
 </goal>
 <goal name="C.A.Inv_def_l" proved="true">
 <proof prover="2"><result status="valid" time="0.02" steps="1742"/></proof>
 </goal>
 <goal name="C.A.Inv_def_r" proved="true">
 <proof prover="2"><result status="valid" time="0.02" steps="1742"/></proof>
 </goal>
 <goal name="C.A.Comm" proved="true">
 <proof prover="2"><result status="valid" time="0.01" steps="1740"/></proof>
 </goal>
 <goal name="C.A.MulAssoc.Assoc" proved="true">
 <proof prover="2"><result status="valid" time="0.00" steps="1744"/></proof>
 </goal>
 <goal name="C.A.Mul_distr_l" proved="true">
 <proof prover="2"><result status="valid" time="0.02" steps="3741"/></proof>
 </goal>
 <goal name="C.A.Mul_distr_r" proved="true">
 <proof prover="2"><result status="valid" time="0.01" steps="3741"/></proof>
 </goal>
 <goal name="C.A.MulComm.Comm" proved="true">
 <proof prover="2"><result status="valid" time="0.01" steps="1740"/></proof>
 </goal>
 <goal name="C.A.Unitary" proved="true">
 <proof prover="2"><result status="valid" time="0.02" steps="1738"/></proof>
 </goal>
 <goal name="C.A.NonTrivialRing" proved="true">
 <proof prover="2"><result status="valid" time="0.01" steps="1736"/></proof>
 </goal>
 <goal name="C.A.Refl" proved="true">
 <proof prover="2"><result status="valid" time="0.01" steps="1736"/></proof>
 </goal>
 <goal name="C.A.Trans" proved="true">
 <proof prover="2"><result status="valid" time="0.04" steps="28681"/></proof>
 </goal>
 <goal name="C.A.Antisymm" proved="true">
 <proof prover="2"><result status="valid" time="0.02" steps="28618"/></proof>
 </goal>
 <goal name="C.A.Total" proved="true">
 <proof prover="2"><result status="valid" time="0.02" steps="28556"/></proof>
 </goal>
 <goal name="C.A.ZeroLessOne" proved="true">
 <proof prover="2"><result status="valid" time="0.01" steps="1734"/></proof>
 </goal>
 <goal name="C.A.CompatOrderAdd" proved="true">
 <proof prover="2"><result status="valid" time="0.01" steps="1744"/></proof>
 </goal>
 <goal name="C.A.CompatOrderMult" proved="true">
 <proof prover="2"><result status="valid" time="0.02" steps="1748"/></proof>
 </goal>
 <goal name="C.sub_def" proved="true">
 <proof prover="2"><result status="valid" time="0.01" steps="1748"/></proof>
 </goal>
 <goal name="C.zero_def" proved="true">
 <proof prover="2"><result status="valid" time="0.03" steps="28869"/></proof>
 </goal>
 <goal name="C.one_def" proved="true">
 <transf name="compute_in_goal" proved="true" >
  <goal name="one_def.0" proved="true">
  <transf name="replace" proved="true" arg1="one" arg2="1.0">
   <goal name="one_def.0.0" proved="true">
   <proof prover="3"><result status="valid" time="0.02"/></proof>
   </goal>
   <goal name="one_def.0.1" expl="equality hypothesis" proved="true">
   <proof prover="2"><result status="valid" time="0.03" steps="1762"/></proof>
   </goal>
  </transf>
  </goal>
 </transf>
 </goal>
 <goal name="C.add&#39;refn&#39;vc" expl="VC for add&#39;refn" proved="true">
 <proof prover="2"><result status="valid" time="0.03" steps="1790"/></proof>
 </goal>
 <goal name="C.mul&#39;refn&#39;vc" expl="VC for mul&#39;refn" proved="true">
 <proof prover="2"><result status="valid" time="0.01" steps="1790"/></proof>
 </goal>
 <goal name="C.opp&#39;refn&#39;vc" expl="VC for opp&#39;refn" proved="true">
 <proof prover="2"><result status="valid" time="0.01" steps="1790"/></proof>
 </goal>
 <goal name="C.eq&#39;refn&#39;vc" expl="VC for eq&#39;refn" proved="true">
 <proof prover="2"><result status="valid" time="0.01" steps="1790"/></proof>
 </goal>
 <goal name="C.inv&#39;refn&#39;vc" expl="VC for inv&#39;refn" proved="true">
 <proof prover="2"><result status="valid" time="0.02" steps="14709"/></proof>
 </goal>
</theory>
<theory name="LinearDecisionInt" proved="true">
 <goal name="iadd&#39;vc" expl="VC for iadd" proved="true">
 <proof prover="2"><result status="valid" time="0.01" steps="2"/></proof>
 </goal>
 <goal name="imul&#39;vc" expl="VC for imul" proved="true">
 <proof prover="2"><result status="valid" time="0.02" steps="2"/></proof>
 </goal>
 <goal name="iopp&#39;vc" expl="VC for iopp" proved="true">
 <proof prover="2"><result status="valid" time="0.02" steps="2"/></proof>
 </goal>
 <goal name="iinv&#39;vc" expl="VC for iinv" proved="true">
 <proof prover="2"><result status="valid" time="0.01" steps="2"/></proof>
 </goal>
 <goal name="C.A.Assoc" proved="true">
 <proof prover="2"><result status="valid" time="0.01" steps="14"/></proof>
 </goal>
 <goal name="C.A.Unit_def_l" proved="true">
 <proof prover="2"><result status="valid" time="0.01" steps="8"/></proof>
 </goal>
 <goal name="C.A.Unit_def_r" proved="true">
 <proof prover="2"><result status="valid" time="0.01" steps="8"/></proof>
 </goal>
 <goal name="C.A.Inv_def_l" proved="true">
 <proof prover="2"><result status="valid" time="0.02" steps="12"/></proof>
 </goal>
 <goal name="C.A.Inv_def_r" proved="true">
 <proof prover="2"><result status="valid" time="0.02" steps="12"/></proof>
 </goal>
 <goal name="C.A.Comm" proved="true">
 <proof prover="2"><result status="valid" time="0.01" steps="10"/></proof>
 </goal>
 <goal name="C.A.MulAssoc.Assoc" proved="true">
 <proof prover="2"><result status="valid" time="0.01" steps="30"/></proof>
 </goal>
 <goal name="C.A.Mul_distr_l" proved="true">
 <proof prover="2"><result status="valid" time="0.01" steps="89"/></proof>
 </goal>
 <goal name="C.A.Mul_distr_r" proved="true">
 <proof prover="2"><result status="valid" time="0.01" steps="89"/></proof>
 </goal>
 <goal name="C.A.MulComm.Comm" proved="true">
 <proof prover="2"><result status="valid" time="0.01" steps="26"/></proof>
 </goal>
 <goal name="C.A.Unitary" proved="true">
 <proof prover="2"><result status="valid" time="0.01" steps="24"/></proof>
 </goal>
 <goal name="C.A.NonTrivialRing" proved="true">
 <proof prover="2"><result status="valid" time="0.01" steps="6"/></proof>
 </goal>
 <goal name="C.A.Refl" proved="true">
 <proof prover="2"><result status="valid" time="0.01" steps="6"/></proof>
 </goal>
 <goal name="C.A.Trans" proved="true">
 <proof prover="2"><result status="valid" time="0.01" steps="355"/></proof>
 </goal>
 <goal name="C.A.Antisymm" proved="true">
 <proof prover="2"><result status="valid" time="0.02" steps="330"/></proof>
 </goal>
 <goal name="C.A.Total" proved="true">
 <proof prover="2"><result status="valid" time="0.01" steps="235"/></proof>
 </goal>
 <goal name="C.A.ZeroLessOne" proved="true">
 <proof prover="2"><result status="valid" time="0.01" steps="4"/></proof>
 </goal>
 <goal name="C.A.CompatOrderAdd" proved="true">
 <proof prover="2"><result status="valid" time="0.01" steps="14"/></proof>
 </goal>
 <goal name="C.A.CompatOrderMult" proved="true">
 <proof prover="2"><result status="valid" time="0.01" steps="34"/></proof>
 </goal>
 <goal name="C.sub_def" proved="true">
 <proof prover="2"><result status="valid" time="0.01" steps="18"/></proof>
 </goal>
 <goal name="C.zero_def" proved="true">
 <proof prover="2"><result status="valid" time="0.03" steps="345"/></proof>
 </goal>
 <goal name="C.one_def" proved="true">
 <proof prover="2"><result status="valid" time="0.02" steps="461"/></proof>
 </goal>
 <goal name="C.add&#39;refn&#39;vc" expl="VC for add&#39;refn" proved="true">
 <proof prover="2"><result status="valid" time="0.02" steps="80"/></proof>
 </goal>
 <goal name="C.mul&#39;refn&#39;vc" expl="VC for mul&#39;refn" proved="true">
 <proof prover="2"><result status="valid" time="0.02" steps="80"/></proof>
 </goal>
 <goal name="C.opp&#39;refn&#39;vc" expl="VC for opp&#39;refn" proved="true">
 <proof prover="2"><result status="valid" time="0.03" steps="80"/></proof>
 </goal>
 <goal name="C.eq&#39;refn&#39;vc" expl="VC for eq&#39;refn" proved="true">
 <proof prover="2"><result status="valid" time="0.01" steps="80"/></proof>
 </goal>
 <goal name="C.inv&#39;refn&#39;vc" expl="VC for inv&#39;refn" proved="true">
 <proof prover="2"><result status="valid" time="0.01" steps="80"/></proof>
 </goal>
 <goal name="m_y&#39;vc" expl="VC for m_y" proved="true">
 <proof prover="2"><result status="valid" time="0.01" steps="6180"/></proof>
 </goal>
 <goal name="m&#39;vc" expl="VC for m" proved="true">
 <proof prover="4"><result status="valid" time="0.10" steps="106"/></proof>
 </goal>
 <goal name="m_cprod&#39;vc" expl="VC for m_cprod" proved="true">
 <proof prover="4"><result status="valid" time="0.16" steps="173"/></proof>
 </goal>
 <goal name="m_expr&#39;vc" expl="VC for m_expr" proved="true">
 <proof prover="4"><result status="valid" time="0.54" steps="2134"/></proof>
 </goal>
 <goal name="m_eq&#39;vc" expl="VC for m_eq" proved="true">
 <proof prover="4"><result status="valid" time="0.04" steps="137"/></proof>
 </goal>
 <goal name="m_ctx&#39;vc" expl="VC for m_ctx" proved="true">
 <proof prover="4"><result status="valid" time="0.14" steps="497"/></proof>
 </goal>
 <goal name="int_decision&#39;vc" expl="VC for int_decision" proved="true">
 <transf name="split_vc" proved="true" >
  <goal name="int_decision&#39;vc.0" expl="precondition" proved="true">
  <proof prover="2"><result status="valid" time="0.02" steps="44819"/></proof>
  </goal>
  <goal name="int_decision&#39;vc.1" expl="precondition" proved="true">
  <proof prover="2"><result status="valid" time="0.02" steps="44821"/></proof>
  </goal>
  <goal name="int_decision&#39;vc.2" expl="precondition" proved="true">
  <proof prover="2"><result status="valid" time="0.01" steps="158291"/></proof>
  </goal>
  <goal name="int_decision&#39;vc.3" expl="postcondition" proved="true">
  <proof prover="2"><result status="valid" time="0.12" steps="159922"/></proof>
  </goal>
  <goal name="int_decision&#39;vc.4" expl="exceptional postcondition" proved="true">
  <proof prover="2"><result status="valid" time="0.10" steps="8054"/></proof>
  </goal>
  <goal name="int_decision&#39;vc.5" expl="exceptional postcondition" proved="true">
  <proof prover="2"><result status="valid" time="0.03" steps="8054"/></proof>
  </goal>
  <goal name="int_decision&#39;vc.6" expl="exceptional postcondition" proved="true">
  <proof prover="2"><result status="valid" time="0.04" steps="6216"/></proof>
  </goal>
 </transf>
 </goal>
</theory>
<theory name="Test" proved="true">
 <goal name="g" proved="true">
 <transf name="introduce_premises" proved="true" >
  <goal name="g.0" proved="true">
  <transf name="reflection_f" proved="true" arg1="decision">
   <goal name="g.0.0" expl="reification check" proved="true">
   <proof prover="2"><result status="valid" time="0.05" steps="91690"/></proof>
   </goal>
  </transf>
  </goal>
 </transf>
 </goal>
</theory>
<theory name="TestInt" proved="true">
 <goal name="g" proved="true">
 <transf name="introduce_premises" proved="true" >
  <goal name="g.0" proved="true">
  <transf name="reflection_f" proved="true" arg1="int_decision">
   <goal name="g.0.0" expl="reification check" proved="true">
   <proof prover="2"><result status="valid" time="0.16" steps="112437"/></proof>
   </goal>
  </transf>
  </goal>
 </transf>
 </goal>
</theory>
<theory name="MP64Coeffs" proved="true">
 <goal name="qinterp_def" proved="true">
 <transf name="compute_in_goal" proved="true" >
 </transf>
 </goal>
 <goal name="opp_exp&#39;vc" expl="VC for opp_exp" proved="true">
 <proof prover="4"><result status="valid" time="0.05" steps="182"/></proof>
 </goal>
 <goal name="add_sub_exp&#39;vc" expl="VC for add_sub_exp" proved="true">
 <transf name="split_goal_right" proved="true" >
  <goal name="add_sub_exp&#39;vc.0" expl="postcondition" proved="true">
  <proof prover="4"><result status="valid" time="0.04" steps="35"/></proof>
  </goal>
  <goal name="add_sub_exp&#39;vc.1" expl="postcondition" proved="true">
  <proof prover="8"><result status="valid" time="0.09" steps="18743"/></proof>
  </goal>
  <goal name="add_sub_exp&#39;vc.2" expl="postcondition" proved="true">
  <proof prover="4"><result status="valid" time="0.03" steps="23"/></proof>
  </goal>
  <goal name="add_sub_exp&#39;vc.3" expl="variant decrease" proved="true">
  <proof prover="2"><result status="valid" time="0.01" steps="41132"/></proof>
  </goal>
  <goal name="add_sub_exp&#39;vc.4" expl="postcondition" proved="true">
  <proof prover="9"><result status="valid" time="0.04" steps="410"/></proof>
  </goal>
  <goal name="add_sub_exp&#39;vc.5" expl="variant decrease" proved="true">
  <proof prover="2"><result status="valid" time="0.04" steps="43179"/></proof>
  </goal>
  <goal name="add_sub_exp&#39;vc.6" expl="postcondition" proved="true">
  <proof prover="4"><result status="valid" time="0.04" steps="61"/></proof>
  </goal>
  <goal name="add_sub_exp&#39;vc.7" expl="exceptional postcondition" proved="true">
  <proof prover="2"><result status="valid" time="0.03" steps="2598"/></proof>
  </goal>
  <goal name="add_sub_exp&#39;vc.8" expl="exceptional postcondition" proved="true">
  <proof prover="4"><result status="valid" time="0.03" steps="6"/></proof>
  </goal>
  <goal name="add_sub_exp&#39;vc.9" expl="variant decrease" proved="true">
  <proof prover="2"><result status="valid" time="0.01" steps="41150"/></proof>
  </goal>
  <goal name="add_sub_exp&#39;vc.10" expl="postcondition" proved="true">
  <proof prover="4"><result status="valid" time="0.04" steps="420"/></proof>
  </goal>
  <goal name="add_sub_exp&#39;vc.11" expl="variant decrease" proved="true">
  <proof prover="2"><result status="valid" time="0.05" steps="43191"/></proof>
  </goal>
  <goal name="add_sub_exp&#39;vc.12" expl="postcondition" proved="true">
  <proof prover="4"><result status="valid" time="0.02" steps="119"/></proof>
  </goal>
  <goal name="add_sub_exp&#39;vc.13" expl="exceptional postcondition" proved="true">
  <proof prover="2"><result status="valid" time="0.01" steps="2598"/></proof>
  </goal>
  <goal name="add_sub_exp&#39;vc.14" expl="exceptional postcondition" proved="true">
  <proof prover="2"><result status="valid" time="0.01" steps="2486"/></proof>
  </goal>
  <goal name="add_sub_exp&#39;vc.15" expl="postcondition" proved="true">
  <proof prover="8"><result status="valid" time="0.10" steps="19170"/></proof>
  </goal>
  <goal name="add_sub_exp&#39;vc.16" expl="postcondition" proved="true">
  <proof prover="4"><result status="valid" time="0.04" steps="53"/></proof>
  </goal>
  <goal name="add_sub_exp&#39;vc.17" expl="exceptional postcondition" proved="true">
  <proof prover="2"><result status="valid" time="0.04" steps="2486"/></proof>
  </goal>
  <goal name="add_sub_exp&#39;vc.18" expl="postcondition" proved="true">
  <proof prover="4"><result status="valid" time="0.10" steps="39"/></proof>
  </goal>
  <goal name="add_sub_exp&#39;vc.19" expl="variant decrease" proved="true">
  <proof prover="2"><result status="valid" time="0.01" steps="41130"/></proof>
  </goal>
  <goal name="add_sub_exp&#39;vc.20" expl="postcondition" proved="true">
  <proof prover="9"><result status="valid" time="0.04" steps="403"/></proof>
  </goal>
  <goal name="add_sub_exp&#39;vc.21" expl="variant decrease" proved="true">
  <proof prover="4"><result status="valid" time="0.03" steps="64"/></proof>
  </goal>
  <goal name="add_sub_exp&#39;vc.22" expl="postcondition" proved="true">
  <proof prover="4"><result status="valid" time="0.03" steps="61"/></proof>
  </goal>
  <goal name="add_sub_exp&#39;vc.23" expl="exceptional postcondition" proved="true">
  <proof prover="4"><result status="valid" time="0.02" steps="6"/></proof>
  </goal>
  <goal name="add_sub_exp&#39;vc.24" expl="exceptional postcondition" proved="true">
  <proof prover="4"><result status="valid" time="0.01" steps="6"/></proof>
  </goal>
  <goal name="add_sub_exp&#39;vc.25" expl="variant decrease" proved="true">
  <proof prover="2"><result status="valid" time="0.03" steps="41148"/></proof>
  </goal>
  <goal name="add_sub_exp&#39;vc.26" expl="postcondition" proved="true">
  <proof prover="4"><result status="valid" time="0.06" steps="423"/></proof>
  </goal>
  <goal name="add_sub_exp&#39;vc.27" expl="variant decrease" proved="true">
  <proof prover="2"><result status="valid" time="0.03" steps="43189"/></proof>
  </goal>
  <goal name="add_sub_exp&#39;vc.28" expl="postcondition" proved="true">
  <proof prover="4"><result status="valid" time="0.04" steps="119"/></proof>
  </goal>
  <goal name="add_sub_exp&#39;vc.29" expl="exceptional postcondition" proved="true">
  <proof prover="2"><result status="valid" time="0.01" steps="2598"/></proof>
  </goal>
  <goal name="add_sub_exp&#39;vc.30" expl="exceptional postcondition" proved="true">
  <proof prover="2"><result status="valid" time="0.02" steps="2486"/></proof>
  </goal>
  <goal name="add_sub_exp&#39;vc.31" expl="postcondition" proved="true">
  <proof prover="8"><result status="valid" time="0.09" steps="19327"/></proof>
  </goal>
  <goal name="add_sub_exp&#39;vc.32" expl="postcondition" proved="true">
  <proof prover="4"><result status="valid" time="0.05" steps="55"/></proof>
  </goal>
  <goal name="add_sub_exp&#39;vc.33" expl="postcondition" proved="true">
  <proof prover="8"><result status="valid" time="0.09" steps="19733"/></proof>
  </goal>
  <goal name="add_sub_exp&#39;vc.34" expl="postcondition" proved="true">
  <proof prover="4"><result status="valid" time="0.03" steps="18"/></proof>
  </goal>
  <goal name="add_sub_exp&#39;vc.35" expl="variant decrease" proved="true">
  <proof prover="2"><result status="valid" time="0.01" steps="41361"/></proof>
  </goal>
  <goal name="add_sub_exp&#39;vc.36" expl="postcondition" proved="true">
  <proof prover="9"><result status="valid" time="0.04" steps="394"/></proof>
  </goal>
  <goal name="add_sub_exp&#39;vc.37" expl="variant decrease" proved="true">
  <proof prover="4"><result status="valid" time="0.02" steps="73"/></proof>
  </goal>
  <goal name="add_sub_exp&#39;vc.38" expl="postcondition" proved="true">
  <proof prover="4"><result status="valid" time="0.02" steps="67"/></proof>
  </goal>
  <goal name="add_sub_exp&#39;vc.39" expl="exceptional postcondition" proved="true">
  <proof prover="2"><result status="valid" time="0.03" steps="2598"/></proof>
  </goal>
  <goal name="add_sub_exp&#39;vc.40" expl="exceptional postcondition" proved="true">
  <proof prover="4"><result status="valid" time="0.00" steps="6"/></proof>
  </goal>
  <goal name="add_sub_exp&#39;vc.41" expl="variant decrease" proved="true">
  <proof prover="2"><result status="valid" time="0.03" steps="41386"/></proof>
  </goal>
  <goal name="add_sub_exp&#39;vc.42" expl="postcondition" proved="true">
  <proof prover="4"><result status="valid" time="0.03" steps="477"/></proof>
  </goal>
  <goal name="add_sub_exp&#39;vc.43" expl="variant decrease" proved="true">
  <proof prover="2"><result status="valid" time="0.01" steps="43466"/></proof>
  </goal>
  <goal name="add_sub_exp&#39;vc.44" expl="postcondition" proved="true">
  <proof prover="8"><result status="valid" time="0.12" steps="20707"/></proof>
  </goal>
  <goal name="add_sub_exp&#39;vc.45" expl="exceptional postcondition" proved="true">
  <proof prover="2"><result status="valid" time="0.04" steps="2598"/></proof>
  </goal>
  <goal name="add_sub_exp&#39;vc.46" expl="exceptional postcondition" proved="true">
  <transf name="split_goal_right" proved="true" >
  </transf>
  </goal>
  <goal name="add_sub_exp&#39;vc.47" expl="postcondition" proved="true">
  <proof prover="4"><result status="valid" time="0.01" steps="30"/></proof>
  </goal>
  <goal name="add_sub_exp&#39;vc.48" expl="postcondition" proved="true">
  <proof prover="9"><result status="valid" time="0.02" steps="98"/></proof>
  </goal>
  <goal name="add_sub_exp&#39;vc.49" expl="variant decrease" proved="true">
  <proof prover="4"><result status="valid" time="0.02" steps="80"/></proof>
  </goal>
  <goal name="add_sub_exp&#39;vc.50" expl="postcondition" proved="true">
  <proof prover="4"><result status="valid" time="0.21" steps="2002"/></proof>
  </goal>
  <goal name="add_sub_exp&#39;vc.51" expl="variant decrease" proved="true">
  <proof prover="2"><result status="valid" time="0.01" steps="43598"/></proof>
  </goal>
  <goal name="add_sub_exp&#39;vc.52" expl="postcondition" proved="true">
  <proof prover="9"><result status="valid" time="0.02" steps="136"/></proof>
  </goal>
  <goal name="add_sub_exp&#39;vc.53" expl="exceptional postcondition" proved="true">
  <proof prover="4"><result status="valid" time="0.02" steps="6"/></proof>
  </goal>
  <goal name="add_sub_exp&#39;vc.54" expl="exceptional postcondition" proved="true">
  <proof prover="2"><result status="valid" time="0.01" steps="2486"/></proof>
  </goal>
  <goal name="add_sub_exp&#39;vc.55" expl="variant decrease" proved="true">
  <proof prover="2"><result status="valid" time="0.04" steps="41553"/></proof>
  </goal>
  <goal name="add_sub_exp&#39;vc.56" expl="postcondition" proved="true">
  <proof prover="9"><result status="valid" time="0.05" steps="522"/></proof>
  </goal>
  <goal name="add_sub_exp&#39;vc.57" expl="variant decrease" proved="true">
  <proof prover="2"><result status="valid" time="0.01" steps="43613"/></proof>
  </goal>
  <goal name="add_sub_exp&#39;vc.58" expl="postcondition" proved="true">
  <proof prover="8"><result status="valid" time="0.11" steps="21087"/></proof>
  </goal>
  <goal name="add_sub_exp&#39;vc.59" expl="exceptional postcondition" proved="true">
  <proof prover="2"><result status="valid" time="0.02" steps="2598"/></proof>
  </goal>
  <goal name="add_sub_exp&#39;vc.60" expl="exceptional postcondition" proved="true">
  <proof prover="2"><result status="valid" time="0.03" steps="2486"/></proof>
  </goal>
  <goal name="add_sub_exp&#39;vc.61" expl="exceptional postcondition" proved="true">
  <proof prover="4"><result status="valid" time="0.06" steps="6"/></proof>
  </goal>
  <goal name="add_sub_exp&#39;vc.62" expl="variant decrease" proved="true">
  <proof prover="2"><result status="valid" time="0.04" steps="41243"/></proof>
  </goal>
  <goal name="add_sub_exp&#39;vc.63" expl="postcondition" proved="true">
  <proof prover="4"><result status="valid" time="0.02" steps="334"/></proof>
  </goal>
  <goal name="add_sub_exp&#39;vc.64" expl="variant decrease" proved="true">
  <proof prover="2"><result status="valid" time="0.02" steps="43296"/></proof>
  </goal>
  <goal name="add_sub_exp&#39;vc.65" expl="postcondition" proved="true">
  <proof prover="8"><result status="valid" time="0.08" steps="19164"/></proof>
  </goal>
  <goal name="add_sub_exp&#39;vc.66" expl="exceptional postcondition" proved="true">
  <proof prover="2"><result status="valid" time="0.03" steps="2598"/></proof>
  </goal>
  <goal name="add_sub_exp&#39;vc.67" expl="exceptional postcondition" proved="true">
  <proof prover="4"><result status="valid" time="0.04" steps="6"/></proof>
  </goal>
  <goal name="add_sub_exp&#39;vc.68" expl="variant decrease" proved="true">
  <proof prover="2"><result status="valid" time="0.03" steps="41271"/></proof>
  </goal>
  <goal name="add_sub_exp&#39;vc.69" expl="postcondition" proved="true">
  <proof prover="4"><result status="valid" time="0.05" steps="338"/></proof>
  </goal>
  <goal name="add_sub_exp&#39;vc.70" expl="variant decrease" proved="true">
  <proof prover="2"><result status="valid" time="0.00" steps="43318"/></proof>
  </goal>
  <goal name="add_sub_exp&#39;vc.71" expl="postcondition" proved="true">
  <proof prover="8"><result status="valid" time="0.12" steps="20540"/></proof>
  </goal>
  <goal name="add_sub_exp&#39;vc.72" expl="exceptional postcondition" proved="true">
  <proof prover="4"><result status="valid" time="0.02" steps="6"/></proof>
  </goal>
  <goal name="add_sub_exp&#39;vc.73" expl="exceptional postcondition" proved="true">
  <proof prover="2"><result status="valid" time="0.01" steps="2486"/></proof>
  </goal>
  <goal name="add_sub_exp&#39;vc.74" expl="exceptional postcondition" proved="true">
  <proof prover="2"><result status="valid" time="0.01" steps="2486"/></proof>
  </goal>
  <goal name="add_sub_exp&#39;vc.75" expl="variant decrease" proved="true">
  <proof prover="2"><result status="valid" time="0.04" steps="40879"/></proof>
  </goal>
  <goal name="add_sub_exp&#39;vc.76" expl="postcondition" proved="true">
  <proof prover="4"><result status="valid" time="0.03" steps="37"/></proof>
  </goal>
  <goal name="add_sub_exp&#39;vc.77" expl="variant decrease" proved="true">
  <proof prover="2"><result status="valid" time="0.04" steps="44605"/></proof>
  </goal>
  <goal name="add_sub_exp&#39;vc.78" expl="postcondition" proved="true">
  <proof prover="4"><result status="valid" time="0.02" steps="19"/></proof>
  </goal>
  <goal name="add_sub_exp&#39;vc.79" expl="exceptional postcondition" proved="true">
  <proof prover="2"><result status="valid" time="0.01" steps="2598"/></proof>
  </goal>
  <goal name="add_sub_exp&#39;vc.80" expl="variant decrease" proved="true">
  <proof prover="2"><result status="valid" time="0.03" steps="44694"/></proof>
  </goal>
  <goal name="add_sub_exp&#39;vc.81" expl="postcondition" proved="true">
  <proof prover="4"><result status="valid" time="0.02" steps="16"/></proof>
  </goal>
  <goal name="add_sub_exp&#39;vc.82" expl="exceptional postcondition" proved="true">
  <proof prover="2"><result status="valid" time="0.01" steps="2598"/></proof>
  </goal>
  <goal name="add_sub_exp&#39;vc.83" expl="exceptional postcondition" proved="true">
  <proof prover="2"><result status="valid" time="0.01" steps="2486"/></proof>
  </goal>
  <goal name="add_sub_exp&#39;vc.84" expl="variant decrease" proved="true">
  <proof prover="2"><result status="valid" time="0.04" steps="40897"/></proof>
  </goal>
  <goal name="add_sub_exp&#39;vc.85" expl="postcondition" proved="true">
  <proof prover="8"><result status="valid" time="0.09" steps="18441"/></proof>
  </goal>
  <goal name="add_sub_exp&#39;vc.86" expl="variant decrease" proved="true">
  <proof prover="2"><result status="valid" time="0.04" steps="44550"/></proof>
  </goal>
  <goal name="add_sub_exp&#39;vc.87" expl="postcondition" proved="true">
  <proof prover="4"><result status="valid" time="0.09" steps="19"/></proof>
  </goal>
  <goal name="add_sub_exp&#39;vc.88" expl="exceptional postcondition" proved="true">
  <proof prover="4"><result status="valid" time="0.02" steps="7"/></proof>
  </goal>
  <goal name="add_sub_exp&#39;vc.89" expl="variant decrease" proved="true">
  <proof prover="4"><result status="valid" time="0.01" steps="72"/></proof>
  </goal>
  <goal name="add_sub_exp&#39;vc.90" expl="postcondition" proved="true">
  <proof prover="4"><result status="valid" time="0.02" steps="16"/></proof>
  </goal>
  <goal name="add_sub_exp&#39;vc.91" expl="exceptional postcondition" proved="true">
  <proof prover="2"><result status="valid" time="0.01" steps="2598"/></proof>
  </goal>
  <goal name="add_sub_exp&#39;vc.92" expl="exceptional postcondition" proved="true">
  <proof prover="2"><result status="valid" time="0.03" steps="2486"/></proof>
  </goal>
  <goal name="add_sub_exp&#39;vc.93" expl="postcondition" proved="true">
  <proof prover="4"><result status="valid" time="0.01" steps="13"/></proof>
  </goal>
  <goal name="add_sub_exp&#39;vc.94" expl="exceptional postcondition" proved="true">
  <proof prover="2"><result status="valid" time="0.03" steps="2486"/></proof>
  </goal>
 </transf>
 </goal>
 <goal name="add_exp&#39;vc" expl="VC for add_exp" proved="true">
 <proof prover="2"><result status="valid" time="0.02" steps="2598"/></proof>
 <transf name="split_goal_right" proved="true" >
  <goal name="add_exp&#39;vc.0" expl="postcondition" proved="true">
  <proof prover="4"><result status="valid" time="0.02" steps="6"/></proof>
  </goal>
  <goal name="add_exp&#39;vc.1" expl="exceptional postcondition" proved="true">
  <proof prover="2"><result status="valid" time="0.01" steps="2486"/></proof>
  </goal>
 </transf>
 </goal>
 <goal name="zero_exp&#39;vc" expl="VC for zero_exp" proved="true">
 <transf name="split_goal_right" proved="true" >
  <goal name="zero_exp&#39;vc.0" expl="variant decrease" proved="true">
  <proof prover="2"><result status="valid" time="0.05" steps="40850"/></proof>
  </goal>
  <goal name="zero_exp&#39;vc.1" expl="variant decrease" proved="true">
  <proof prover="2"><result status="valid" time="0.04" steps="40879"/></proof>
  </goal>
  <goal name="zero_exp&#39;vc.2" expl="variant decrease" proved="true">
  <proof prover="2"><result status="valid" time="0.04" steps="42636"/></proof>
  </goal>
  <goal name="zero_exp&#39;vc.3" expl="variant decrease" proved="true">
  <proof prover="2"><result status="valid" time="0.03" steps="40897"/></proof>
  </goal>
  <goal name="zero_exp&#39;vc.4" expl="variant decrease" proved="true">
  <proof prover="4"><result status="valid" time="0.03" steps="55"/></proof>
  </goal>
  <goal name="zero_exp&#39;vc.5" expl="postcondition" proved="true">
  <proof prover="4"><result status="valid" time="0.01" steps="46"/></proof>
  </goal>
  <goal name="zero_exp&#39;vc.6" expl="postcondition" proved="true">
  <proof prover="9"><result status="valid" time="0.02" steps="59"/></proof>
  </goal>
  <goal name="zero_exp&#39;vc.7" expl="exceptional postcondition" proved="true">
  <proof prover="2"><result status="valid" time="0.01" steps="2486"/></proof>
  </goal>
 </transf>
 </goal>
 <goal name="same_exp&#39;vc" expl="VC for same_exp" proved="true">
 <transf name="split_goal_right" proved="true" >
  <goal name="same_exp&#39;vc.0" expl="postcondition" proved="true">
  <proof prover="4"><result status="valid" time="0.02" steps="9"/></proof>
  </goal>
  <goal name="same_exp&#39;vc.1" expl="postcondition" proved="true">
  <proof prover="2"><result status="valid" time="0.01" steps="42853"/></proof>
  </goal>
  <goal name="same_exp&#39;vc.2" expl="exceptional postcondition" proved="true">
  <proof prover="2"><result status="valid" time="0.04" steps="2598"/></proof>
  </goal>
  <goal name="same_exp&#39;vc.3" expl="exceptional postcondition" proved="true">
  <proof prover="2"><result status="valid" time="0.01" steps="2598"/></proof>
  </goal>
  <goal name="same_exp&#39;vc.4" expl="postcondition" proved="true">
  <proof prover="2"><result status="valid" time="0.01" steps="41102"/></proof>
  </goal>
  <goal name="same_exp&#39;vc.5" expl="postcondition" proved="true">
  <proof prover="2"><result status="valid" time="0.04" steps="42853"/></proof>
  </goal>
  <goal name="same_exp&#39;vc.6" expl="exceptional postcondition" proved="true">
  <proof prover="2"><result status="valid" time="0.02" steps="2598"/></proof>
  </goal>
  <goal name="same_exp&#39;vc.7" expl="exceptional postcondition" proved="true">
  <proof prover="2"><result status="valid" time="0.02" steps="2598"/></proof>
  </goal>
  <goal name="same_exp&#39;vc.8" expl="variant decrease" proved="true">
  <proof prover="2"><result status="valid" time="0.05" steps="42311"/></proof>
  </goal>
  <goal name="same_exp&#39;vc.9" expl="postcondition" proved="true">
  <proof prover="9"><result status="valid" time="0.01" steps="80"/></proof>
  </goal>
  <goal name="same_exp&#39;vc.10" expl="exceptional postcondition" proved="true">
  <proof prover="2"><result status="valid" time="0.01" steps="2486"/></proof>
  </goal>
  <goal name="same_exp&#39;vc.11" expl="postcondition" proved="true">
  <proof prover="2"><result status="valid" time="0.02" steps="42853"/></proof>
  </goal>
  <goal name="same_exp&#39;vc.12" expl="exceptional postcondition" proved="true">
  <proof prover="2"><result status="valid" time="0.02" steps="2598"/></proof>
  </goal>
  <goal name="same_exp&#39;vc.13" expl="exceptional postcondition" proved="true">
  <proof prover="2"><result status="valid" time="0.04" steps="2598"/></proof>
  </goal>
  <goal name="same_exp&#39;vc.14" expl="postcondition" proved="true">
  <proof prover="9"><result status="valid" time="0.02" steps="96"/></proof>
  </goal>
  <goal name="same_exp&#39;vc.15" expl="exceptional postcondition" proved="true">
  <proof prover="2"><result status="valid" time="0.02" steps="2598"/></proof>
  </goal>
  <goal name="same_exp&#39;vc.16" expl="exceptional postcondition" proved="true">
  <proof prover="2"><result status="valid" time="0.05" steps="2598"/></proof>
  </goal>
 </transf>
 </goal>
 <goal name="madd&#39;vc" expl="VC for madd" proved="true">
 <transf name="split_goal_right" proved="true" >
  <goal name="madd&#39;vc.0" expl="postcondition" proved="true">
  <proof prover="2"><result status="valid" time="0.02" steps="46332"/></proof>
  </goal>
  <goal name="madd&#39;vc.1" expl="postcondition" proved="true">
  <proof prover="2"><result status="valid" time="0.02" steps="47239"/></proof>
  </goal>
  <goal name="madd&#39;vc.2" expl="assertion" proved="true">
  <transf name="split_vc" proved="true" >
   <goal name="madd&#39;vc.2.0" expl="assertion" proved="true">
   <proof prover="11"><result status="valid" time="0.05"/></proof>
   </goal>
   <goal name="madd&#39;vc.2.1" expl="assertion" proved="true">
   <proof prover="11"><result status="valid" time="0.05"/></proof>
   </goal>
   <goal name="madd&#39;vc.2.2" expl="assertion" proved="true">
   <proof prover="8" timelimit="1"><result status="valid" time="0.05" steps="14737"/></proof>
   </goal>
   <goal name="madd&#39;vc.2.3" expl="assertion" proved="true">
   <proof prover="9" timelimit="1"><result status="valid" time="0.02" steps="165"/></proof>
   </goal>
   <goal name="madd&#39;vc.2.4" expl="VC for madd" proved="true">
   <proof prover="8" timelimit="1"><result status="valid" time="0.07" steps="16588"/></proof>
   </goal>
  </transf>
  </goal>
  <goal name="madd&#39;vc.3" expl="postcondition" proved="true">
  <proof prover="4"><result status="valid" time="0.01" steps="6"/></proof>
  </goal>
  <goal name="madd&#39;vc.4" expl="exceptional postcondition" proved="true">
  <proof prover="2"><result status="valid" time="0.04" steps="2598"/></proof>
  </goal>
  <goal name="madd&#39;vc.5" expl="exceptional postcondition" proved="true">
  <transf name="compute_in_goal" proved="true" >
  </transf>
  </goal>
  <goal name="madd&#39;vc.6" expl="exceptional postcondition" proved="true">
  <transf name="split_goal_right" proved="true" >
  </transf>
  </goal>
 </transf>
 </goal>
 <goal name="mmul&#39;vc" expl="VC for mmul" proved="true">
 <transf name="split_goal_right" proved="true" >
  <goal name="mmul&#39;vc.0" expl="postcondition" proved="true">
  <proof prover="10"><result status="valid" time="0.07"/></proof>
  </goal>
  <goal name="mmul&#39;vc.1" expl="assertion" proved="true">
  <transf name="split_vc" proved="true" >
   <goal name="mmul&#39;vc.1.0" expl="assertion" proved="true">
   <proof prover="11"><result status="valid" time="0.04"/></proof>
   </goal>
   <goal name="mmul&#39;vc.1.1" expl="VC for mmul" proved="true">
   <proof prover="9" timelimit="1"><result status="valid" time="0.03" steps="164"/></proof>
   </goal>
   <goal name="mmul&#39;vc.1.2" expl="VC for mmul" proved="true">
   <proof prover="11"><result status="valid" time="0.05"/></proof>
   </goal>
   <goal name="mmul&#39;vc.1.3" expl="VC for mmul" proved="true">
   <proof prover="11"><result status="valid" time="0.04"/></proof>
   </goal>
   <goal name="mmul&#39;vc.1.4" expl="VC for mmul" proved="true">
   <proof prover="9" timelimit="1"><result status="valid" time="0.02" steps="27"/></proof>
   </goal>
   <goal name="mmul&#39;vc.1.5" expl="VC for mmul" proved="true">
   <proof prover="9" timelimit="1"><result status="valid" time="0.04" steps="533"/></proof>
   </goal>
   <goal name="mmul&#39;vc.1.6" expl="VC for mmul" proved="true">
   <proof prover="8" timelimit="1"><result status="valid" time="0.06" steps="16595"/></proof>
   </goal>
  </transf>
  </goal>
  <goal name="mmul&#39;vc.2" expl="postcondition" proved="true">
  <transf name="split_goal_right" proved="true" >
   <goal name="mmul&#39;vc.2.0" expl="postcondition" proved="true">
   <proof prover="4"><result status="valid" time="0.03" steps="6"/></proof>
   </goal>
  </transf>
  </goal>
  <goal name="mmul&#39;vc.3" expl="exceptional postcondition" proved="true">
  <proof prover="2"><result status="valid" time="0.01" steps="2486"/></proof>
  </goal>
  <goal name="mmul&#39;vc.4" expl="exceptional postcondition" proved="true">
  <proof prover="3" timelimit="10"><result status="valid" time="0.07"/></proof>
  </goal>
 </transf>
 </goal>
 <goal name="mopp&#39;vc" expl="VC for mopp" proved="true">
 <transf name="compute_in_goal" proved="true" >
  <goal name="mopp&#39;vc.0" expl="VC for mopp" proved="true">
  <proof prover="4"><result status="valid" time="0.03" steps="10"/></proof>
  </goal>
 </transf>
 </goal>
 <goal name="pure_same_exp&#39;vc" expl="VC for pure_same_exp" proved="true">
 <proof prover="4"><result status="valid" time="0.08" steps="495"/></proof>
 </goal>
 <goal name="meq&#39;vc" expl="VC for meq" proved="true">
<<<<<<< HEAD
 <proof prover="9" timelimit="1"><result status="valid" time="0.93" steps="24899"/></proof>
=======
 <proof prover="9" timelimit="1"><result status="valid" time="0.93" steps="26781"/></proof>
>>>>>>> 92c89c24
 </goal>
 <goal name="minv&#39;vc" expl="VC for minv" proved="true">
 <transf name="split_goal_right" proved="true" >
  <goal name="minv&#39;vc.0" expl="precondition" proved="true">
  <proof prover="2"><result status="valid" time="0.13" steps="50631"/></proof>
  </goal>
  <goal name="minv&#39;vc.1" expl="postcondition" proved="true">
  <proof prover="2"><result status="valid" time="0.05" steps="51520"/></proof>
  </goal>
  <goal name="minv&#39;vc.2" expl="exceptional postcondition" proved="true">
  <proof prover="2"><result status="valid" time="0.02" steps="3032"/></proof>
  </goal>
 </transf>
 </goal>
</theory>
<theory name="LinearDecisionRationalMP" proved="true">
 <goal name="C.A.Assoc" proved="true">
 <proof prover="2"><result status="valid" time="0.02" steps="3044"/></proof>
 </goal>
 <goal name="C.A.Unit_def_l" proved="true">
 <proof prover="2"><result status="valid" time="0.02" steps="3038"/></proof>
 </goal>
 <goal name="C.A.Unit_def_r" proved="true">
 <proof prover="2"><result status="valid" time="0.01" steps="3038"/></proof>
 </goal>
 <goal name="C.A.Inv_def_l" proved="true">
 <proof prover="2"><result status="valid" time="0.01" steps="3042"/></proof>
 </goal>
 <goal name="C.A.Inv_def_r" proved="true">
 <proof prover="2"><result status="valid" time="0.02" steps="3042"/></proof>
 </goal>
 <goal name="C.A.Comm" proved="true">
 <proof prover="2"><result status="valid" time="0.01" steps="3040"/></proof>
 </goal>
 <goal name="C.A.MulAssoc.Assoc" proved="true">
 <proof prover="2"><result status="valid" time="0.01" steps="3044"/></proof>
 </goal>
 <goal name="C.A.Mul_distr_l" proved="true">
 <proof prover="2"><result status="valid" time="0.02" steps="6720"/></proof>
 </goal>
 <goal name="C.A.Mul_distr_r" proved="true">
 <proof prover="2"><result status="valid" time="0.02" steps="6720"/></proof>
 </goal>
 <goal name="C.A.MulComm.Comm" proved="true">
 <proof prover="2"><result status="valid" time="0.01" steps="3040"/></proof>
 </goal>
 <goal name="C.A.Unitary" proved="true">
 <proof prover="2"><result status="valid" time="0.01" steps="3038"/></proof>
 </goal>
 <goal name="C.A.NonTrivialRing" proved="true">
 <proof prover="2"><result status="valid" time="0.01" steps="3036"/></proof>
 </goal>
 <goal name="C.A.Refl" proved="true">
 <proof prover="2"><result status="valid" time="0.02" steps="3036"/></proof>
 </goal>
 <goal name="C.A.Trans" proved="true">
 <proof prover="2"><result status="valid" time="0.10" steps="49052"/></proof>
 </goal>
 <goal name="C.A.Antisymm" proved="true">
 <proof prover="2"><result status="valid" time="0.10" steps="48989"/></proof>
 </goal>
 <goal name="C.A.Total" proved="true">
 <proof prover="2"><result status="valid" time="0.09" steps="48927"/></proof>
 </goal>
 <goal name="C.A.ZeroLessOne" proved="true">
 <proof prover="2"><result status="valid" time="0.01" steps="3034"/></proof>
 </goal>
 <goal name="C.A.CompatOrderAdd" proved="true">
 <proof prover="2"><result status="valid" time="0.01" steps="3044"/></proof>
 </goal>
 <goal name="C.A.CompatOrderMult" proved="true">
 <proof prover="2"><result status="valid" time="0.01" steps="3048"/></proof>
 </goal>
 <goal name="C.sub_def" proved="true">
 <proof prover="2"><result status="valid" time="0.01" steps="3048"/></proof>
 </goal>
 <goal name="C.zero_def" proved="true">
 <proof prover="2"><result status="valid" time="0.02" steps="51758"/></proof>
 </goal>
 <goal name="C.one_def" proved="true">
 <proof prover="4"><result status="valid" time="0.04" steps="17"/></proof>
 </goal>
 <goal name="C.add&#39;refn&#39;vc" expl="VC for add&#39;refn" proved="true">
 <proof prover="2"><result status="valid" time="0.02" steps="3106"/></proof>
 </goal>
 <goal name="C.mul&#39;refn&#39;vc" expl="VC for mul&#39;refn" proved="true">
 <proof prover="2"><result status="valid" time="0.02" steps="3106"/></proof>
 </goal>
 <goal name="C.opp&#39;refn&#39;vc" expl="VC for opp&#39;refn" proved="true">
 <proof prover="2"><result status="valid" time="0.01" steps="3106"/></proof>
 </goal>
 <goal name="C.eq&#39;refn&#39;vc" expl="VC for eq&#39;refn" proved="true">
 <proof prover="2"><result status="valid" time="0.01" steps="3106"/></proof>
 </goal>
 <goal name="C.inv&#39;refn&#39;vc" expl="VC for inv&#39;refn" proved="true">
 <proof prover="2"><result status="valid" time="0.01" steps="3106"/></proof>
 </goal>
</theory>
<theory name="LinearDecisionIntMP" proved="true">
 <goal name="mpadd&#39;vc" expl="VC for mpadd" proved="true">
 <proof prover="2"><result status="valid" time="0.01" steps="3136"/></proof>
 </goal>
 <goal name="mpmul&#39;vc" expl="VC for mpmul" proved="true">
 <proof prover="2"><result status="valid" time="0.01" steps="3136"/></proof>
 </goal>
 <goal name="mpopp&#39;vc" expl="VC for mpopp" proved="true">
 <proof prover="2"><result status="valid" time="0.02" steps="3136"/></proof>
 </goal>
 <goal name="mpeq&#39;vc" expl="VC for mpeq" proved="true">
 <proof prover="2"><result status="valid" time="0.06" steps="3170"/></proof>
 </goal>
 <goal name="mpinv&#39;vc" expl="VC for mpinv" proved="true">
 <proof prover="2"><result status="valid" time="0.01" steps="3170"/></proof>
 </goal>
 <goal name="C.A.Assoc" proved="true">
 <proof prover="2"><result status="valid" time="0.01" steps="3182"/></proof>
 </goal>
 <goal name="C.A.Unit_def_l" proved="true">
 <proof prover="2"><result status="valid" time="0.02" steps="3176"/></proof>
 </goal>
 <goal name="C.A.Unit_def_r" proved="true">
 <proof prover="2"><result status="valid" time="0.02" steps="3176"/></proof>
 </goal>
 <goal name="C.A.Inv_def_l" proved="true">
 <proof prover="2"><result status="valid" time="0.02" steps="3180"/></proof>
 </goal>
 <goal name="C.A.Inv_def_r" proved="true">
 <proof prover="2"><result status="valid" time="0.02" steps="3180"/></proof>
 </goal>
 <goal name="C.A.Comm" proved="true">
 <proof prover="2"><result status="valid" time="0.02" steps="3178"/></proof>
 </goal>
 <goal name="C.A.MulAssoc.Assoc" proved="true">
 <proof prover="2"><result status="valid" time="0.02" steps="3182"/></proof>
 </goal>
 <goal name="C.A.Mul_distr_l" proved="true">
 <proof prover="2"><result status="valid" time="0.02" steps="7073"/></proof>
 </goal>
 <goal name="C.A.Mul_distr_r" proved="true">
 <proof prover="2"><result status="valid" time="0.02" steps="7073"/></proof>
 </goal>
 <goal name="C.A.MulComm.Comm" proved="true">
 <proof prover="2"><result status="valid" time="0.02" steps="3178"/></proof>
 </goal>
 <goal name="C.A.Unitary" proved="true">
 <proof prover="2"><result status="valid" time="0.02" steps="3176"/></proof>
 </goal>
 <goal name="C.A.NonTrivialRing" proved="true">
 <proof prover="2"><result status="valid" time="0.01" steps="3174"/></proof>
 </goal>
 <goal name="C.A.Refl" proved="true">
 <proof prover="2"><result status="valid" time="0.02" steps="3174"/></proof>
 </goal>
 <goal name="C.A.Trans" proved="true">
 <proof prover="2"><result status="valid" time="0.11" steps="51068"/></proof>
 </goal>
 <goal name="C.A.Antisymm" proved="true">
 <proof prover="2"><result status="valid" time="0.11" steps="50977"/></proof>
 </goal>
 <goal name="C.A.Total" proved="true">
 <proof prover="2"><result status="valid" time="0.09" steps="50932"/></proof>
 </goal>
 <goal name="C.A.ZeroLessOne" proved="true">
 <proof prover="2"><result status="valid" time="0.02" steps="3172"/></proof>
 </goal>
 <goal name="C.A.CompatOrderAdd" proved="true">
 <proof prover="2"><result status="valid" time="0.02" steps="3182"/></proof>
 </goal>
 <goal name="C.A.CompatOrderMult" proved="true">
 <proof prover="2"><result status="valid" time="0.01" steps="3186"/></proof>
 </goal>
 <goal name="C.sub_def" proved="true">
 <proof prover="2"><result status="valid" time="0.01" steps="3184"/></proof>
 </goal>
 <goal name="C.zero_def" proved="true">
 <transf name="compute_in_goal" proved="true" >
 </transf>
 </goal>
 <goal name="C.one_def" proved="true">
 <proof prover="4"><result status="valid" time="0.04" steps="11"/></proof>
 </goal>
 <goal name="C.add&#39;refn&#39;vc" expl="VC for add&#39;refn" proved="true">
 <proof prover="2"><result status="valid" time="0.02" steps="3216"/></proof>
 </goal>
 <goal name="C.mul&#39;refn&#39;vc" expl="VC for mul&#39;refn" proved="true">
 <proof prover="2"><result status="valid" time="0.02" steps="3216"/></proof>
 </goal>
 <goal name="C.opp&#39;refn&#39;vc" expl="VC for opp&#39;refn" proved="true">
 <proof prover="2"><result status="valid" time="0.02" steps="3216"/></proof>
 </goal>
 <goal name="C.eq&#39;refn&#39;vc" expl="VC for eq&#39;refn" proved="true">
 <proof prover="2"><result status="valid" time="0.02" steps="3216"/></proof>
 </goal>
 <goal name="C.inv&#39;refn&#39;vc" expl="VC for inv&#39;refn" proved="true">
 <proof prover="2"><result status="valid" time="0.02" steps="3216"/></proof>
 </goal>
 <goal name="m&#39;vc" expl="VC for m" proved="true">
 <transf name="split_vc" proved="true" >
  <goal name="m&#39;vc.0" expl="postcondition" proved="true">
  <transf name="split_vc" proved="true" >
   <goal name="m&#39;vc.0.0" expl="postcondition" proved="true">
   <transf name="compute_in_goal" proved="true" >
    <goal name="m&#39;vc.0.0.0" expl="postcondition" proved="true">
    <proof prover="4"><result status="valid" time="0.10" steps="65"/></proof>
    </goal>
   </transf>
   </goal>
<<<<<<< HEAD
  </transf>
  </goal>
  <goal name="m&#39;vc.1" expl="postcondition" proved="true">
  <transf name="split_goal_right" proved="true" >
   <goal name="m&#39;vc.1.0" expl="postcondition" proved="true">
   <proof prover="9"><result status="valid" time="0.06" steps="467"/></proof>
=======
   <goal name="m&#39;vc.0.1" expl="postcondition" proved="true">
   <proof prover="12" timelimit="5"><result status="valid" time="0.08" steps="503"/></proof>
   </goal>
   <goal name="m&#39;vc.0.2" expl="postcondition" proved="true">
   <proof prover="12" timelimit="5"><result status="valid" time="0.12" steps="1155"/></proof>
>>>>>>> 92c89c24
   </goal>
  </transf>
  </goal>
 </transf>
 </goal>
 <goal name="m_y&#39;vc" expl="VC for m_y" proved="true">
 <proof prover="2"><result status="valid" time="0.01" steps="7628"/></proof>
 </goal>
 <goal name="m_cprod&#39;vc" expl="VC for m_cprod" proved="true">
 <transf name="split_goal_right" proved="true" >
  <goal name="m_cprod&#39;vc.0" expl="postcondition" proved="true">
  <proof prover="4"><result status="valid" time="0.06" steps="116"/></proof>
  </goal>
 </transf>
 </goal>
 <goal name="m_expr&#39;vc" expl="VC for m_expr" proved="true">
 <proof prover="4"><result status="valid" time="0.19" steps="1094"/></proof>
 </goal>
 <goal name="m_eq&#39;vc" expl="VC for m_eq" proved="true">
 <proof prover="0"><result status="valid" time="0.29" steps="60221"/></proof>
 </goal>
 <goal name="m_ctx&#39;vc" expl="VC for m_ctx" proved="true">
 <proof prover="4"><result status="valid" time="0.11" steps="655"/></proof>
 </goal>
 <goal name="mp_decision&#39;vc" expl="VC for mp_decision" proved="true">
 <transf name="split_vc" proved="true" >
  <goal name="mp_decision&#39;vc.0" expl="precondition" proved="true">
  <proof prover="2"><result status="valid" time="0.03" steps="54829"/></proof>
  </goal>
  <goal name="mp_decision&#39;vc.1" expl="precondition" proved="true">
  <proof prover="2"><result status="valid" time="0.01" steps="54831"/></proof>
  </goal>
  <goal name="mp_decision&#39;vc.2" expl="precondition" proved="true">
  <proof prover="2"><result status="valid" time="0.17" steps="194028"/></proof>
  </goal>
  <goal name="mp_decision&#39;vc.3" expl="postcondition" proved="true">
  <proof prover="2"><result status="valid" time="0.16" steps="197162"/></proof>
  </goal>
  <goal name="mp_decision&#39;vc.4" expl="exceptional postcondition" proved="true">
  <proof prover="2"><result status="valid" time="0.02" steps="9958"/></proof>
  </goal>
  <goal name="mp_decision&#39;vc.5" expl="exceptional postcondition" proved="true">
  <proof prover="2"><result status="valid" time="0.02" steps="9958"/></proof>
  </goal>
 </transf>
 </goal>
</theory>
<theory name="EqPropMP" proved="true">
 <goal name="expr_bound&#39;&#39;vc" expl="VC for expr_bound&#39;" proved="true">
 <transf name="split_goal_right" proved="true" >
  <goal name="expr_bound&#39;&#39;vc.0" expl="variant decrease" proved="true">
  <proof prover="4"><result status="valid" time="0.10" steps="168"/></proof>
  </goal>
  <goal name="expr_bound&#39;&#39;vc.1" expl="variant decrease" proved="true">
  <proof prover="4"><result status="valid" time="0.10" steps="169"/></proof>
  </goal>
  <goal name="expr_bound&#39;&#39;vc.2" expl="variant decrease" proved="true">
  <proof prover="4"><result status="valid" time="0.10" steps="168"/></proof>
  </goal>
  <goal name="expr_bound&#39;&#39;vc.3" expl="variant decrease" proved="true">
  <proof prover="4"><result status="valid" time="0.08" steps="169"/></proof>
  </goal>
  <goal name="expr_bound&#39;&#39;vc.4" expl="variant decrease" proved="true">
  <proof prover="4"><result status="valid" time="0.07" steps="168"/></proof>
  </goal>
  <goal name="expr_bound&#39;&#39;vc.5" expl="variant decrease" proved="true">
  <proof prover="4"><result status="valid" time="0.10" steps="168"/></proof>
  </goal>
 </transf>
 </goal>
 <goal name="expr_bound_w&#39;&#39;vc" expl="VC for expr_bound_w&#39;" proved="true">
 <transf name="split_goal_right" proved="true" >
  <goal name="expr_bound_w&#39;&#39;vc.0" expl="variant decrease" proved="true">
<<<<<<< HEAD
  <proof prover="2"><result status="valid" time="1.08" steps="1304951"/></proof>
=======
  <proof prover="2"><result status="valid" time="4.06" steps="2816548"/></proof>
>>>>>>> 92c89c24
  </goal>
  <goal name="expr_bound_w&#39;&#39;vc.1" expl="precondition" proved="true">
  <proof prover="4"><result status="valid" time="0.07" steps="19"/></proof>
  </goal>
  <goal name="expr_bound_w&#39;&#39;vc.2" expl="precondition" proved="true">
  <proof prover="4"><result status="valid" time="0.07" steps="43"/></proof>
  </goal>
  <goal name="expr_bound_w&#39;&#39;vc.3" expl="variant decrease" proved="true">
<<<<<<< HEAD
  <proof prover="2"><result status="valid" time="1.10" steps="1305655"/></proof>
=======
  <proof prover="2"><result status="valid" time="4.02" steps="2819288"/></proof>
>>>>>>> 92c89c24
  </goal>
  <goal name="expr_bound_w&#39;&#39;vc.4" expl="precondition" proved="true">
  <proof prover="4"><result status="valid" time="0.07" steps="20"/></proof>
  </goal>
  <goal name="expr_bound_w&#39;&#39;vc.5" expl="precondition" proved="true">
  <proof prover="4"><result status="valid" time="0.09" steps="44"/></proof>
  </goal>
  <goal name="expr_bound_w&#39;&#39;vc.6" expl="variant decrease" proved="true">
  <proof prover="2"><result status="valid" time="1.09" steps="1304955"/></proof>
  </goal>
  <goal name="expr_bound_w&#39;&#39;vc.7" expl="precondition" proved="true">
  <proof prover="4"><result status="valid" time="0.08" steps="19"/></proof>
  </goal>
  <goal name="expr_bound_w&#39;&#39;vc.8" expl="precondition" proved="true">
  <proof prover="4"><result status="valid" time="0.11" steps="43"/></proof>
  </goal>
  <goal name="expr_bound_w&#39;&#39;vc.9" expl="variant decrease" proved="true">
  <proof prover="4"><result status="valid" time="0.07" steps="182"/></proof>
  </goal>
  <goal name="expr_bound_w&#39;&#39;vc.10" expl="precondition" proved="true">
  <proof prover="4"><result status="valid" time="0.05" steps="20"/></proof>
  </goal>
  <goal name="expr_bound_w&#39;&#39;vc.11" expl="precondition" proved="true">
  <proof prover="4"><result status="valid" time="0.06" steps="44"/></proof>
  </goal>
  <goal name="expr_bound_w&#39;&#39;vc.12" expl="variant decrease" proved="true">
  <proof prover="9"><result status="valid" time="0.07" steps="381"/></proof>
  </goal>
  <goal name="expr_bound_w&#39;&#39;vc.13" expl="precondition" proved="true">
  <proof prover="4"><result status="valid" time="0.10" steps="19"/></proof>
  </goal>
  <goal name="expr_bound_w&#39;&#39;vc.14" expl="precondition" proved="true">
  <proof prover="4"><result status="valid" time="0.10" steps="43"/></proof>
  </goal>
  <goal name="expr_bound_w&#39;&#39;vc.15" expl="variant decrease" proved="true">
  <proof prover="4"><result status="valid" time="0.07" steps="176"/></proof>
  </goal>
  <goal name="expr_bound_w&#39;&#39;vc.16" expl="precondition" proved="true">
  <proof prover="4"><result status="valid" time="0.10" steps="19"/></proof>
  </goal>
  <goal name="expr_bound_w&#39;&#39;vc.17" expl="precondition" proved="true">
  <proof prover="9"><result status="valid" time="0.05" steps="59"/></proof>
  </goal>
  <goal name="expr_bound_w&#39;&#39;vc.18" expl="postcondition" proved="true">
  <proof prover="9"><result status="valid" time="0.06" steps="357"/></proof>
  </goal>
 </transf>
 </goal>
 <goal name="eq_bound_w&#39;" proved="true">
 <proof prover="4"><result status="valid" time="0.09" steps="93"/></proof>
 </goal>
 <goal name="ctx_bound_w&#39;&#39;vc" expl="VC for ctx_bound_w&#39;" proved="true">
 <transf name="split_goal_right" proved="true" >
  <goal name="ctx_bound_w&#39;&#39;vc.0" expl="variant decrease" proved="true">
  <proof prover="4"><result status="valid" time="0.08" steps="53"/></proof>
  </goal>
  <goal name="ctx_bound_w&#39;&#39;vc.1" expl="precondition" proved="true">
  <proof prover="4"><result status="valid" time="0.08" steps="44"/></proof>
  </goal>
  <goal name="ctx_bound_w&#39;&#39;vc.2" expl="precondition" proved="true">
  <proof prover="2"><result status="valid" time="0.07" steps="165174"/></proof>
  </goal>
  <goal name="ctx_bound_w&#39;&#39;vc.3" expl="postcondition" proved="true">
  <proof prover="9"><result status="valid" time="0.06" steps="221"/></proof>
  </goal>
 </transf>
 </goal>
 <goal name="max_var&#39;&#39;vc" expl="VC for max_var&#39;" proved="true">
 <transf name="split_goal_right" proved="true" >
  <goal name="max_var&#39;&#39;vc.0" expl="variant decrease" proved="true">
  <proof prover="4"><result status="valid" time="0.10" steps="179"/></proof>
  </goal>
  <goal name="max_var&#39;&#39;vc.1" expl="precondition" proved="true">
  <proof prover="2"><result status="valid" time="0.15" steps="164543"/></proof>
  </goal>
  <goal name="max_var&#39;&#39;vc.2" expl="variant decrease" proved="true">
  <proof prover="9"><result status="valid" time="0.07" steps="381"/></proof>
  </goal>
  <goal name="max_var&#39;&#39;vc.3" expl="precondition" proved="true">
  <proof prover="4"><result status="valid" time="0.06" steps="44"/></proof>
  </goal>
  <goal name="max_var&#39;&#39;vc.4" expl="variant decrease" proved="true">
  <proof prover="2"><result status="valid" time="1.18" steps="1307169"/></proof>
  </goal>
  <goal name="max_var&#39;&#39;vc.5" expl="precondition" proved="true">
  <proof prover="2"><result status="valid" time="0.13" steps="164544"/></proof>
  </goal>
  <goal name="max_var&#39;&#39;vc.6" expl="variant decrease" proved="true">
  <proof prover="4"><result status="valid" time="0.07" steps="181"/></proof>
  </goal>
  <goal name="max_var&#39;&#39;vc.7" expl="precondition" proved="true">
  <proof prover="2"><result status="valid" time="0.15" steps="164753"/></proof>
  </goal>
  <goal name="max_var&#39;&#39;vc.8" expl="variant decrease" proved="true">
<<<<<<< HEAD
  <proof prover="2"><result status="valid" time="1.07" steps="1304451"/></proof>
=======
  <proof prover="2"><result status="valid" time="3.54" steps="2817054"/></proof>
>>>>>>> 92c89c24
  </goal>
  <goal name="max_var&#39;&#39;vc.9" expl="precondition" proved="true">
  <proof prover="4"><result status="valid" time="0.15" steps="42"/></proof>
  </goal>
  <goal name="max_var&#39;&#39;vc.10" expl="variant decrease" proved="true">
  <proof prover="4"><result status="valid" time="0.06" steps="174"/></proof>
  </goal>
  <goal name="max_var&#39;&#39;vc.11" expl="precondition" proved="true">
  <proof prover="4"><result status="valid" time="0.07" steps="42"/></proof>
  </goal>
  <goal name="max_var&#39;&#39;vc.12" expl="postcondition" proved="true">
  <proof prover="4"><result status="valid" time="0.08" steps="144"/></proof>
  </goal>
  <goal name="max_var&#39;&#39;vc.13" expl="postcondition" proved="true">
  <proof prover="4"><result status="valid" time="0.09" steps="376"/></proof>
  </goal>
 </transf>
 </goal>
 <goal name="max_var_e&#39;&#39;vc" expl="VC for max_var_e&#39;" proved="true">
 <transf name="split_goal_right" proved="true" >
  <goal name="max_var_e&#39;&#39;vc.0" expl="precondition" proved="true">
  <proof prover="2"><result status="valid" time="0.14" steps="166617"/></proof>
  </goal>
  <goal name="max_var_e&#39;&#39;vc.1" expl="precondition" proved="true">
  <proof prover="2"><result status="valid" time="0.13" steps="167029"/></proof>
  </goal>
  <goal name="max_var_e&#39;&#39;vc.2" expl="postcondition" proved="true">
  <proof prover="2"><result status="valid" time="0.15" steps="181904"/></proof>
  </goal>
  <goal name="max_var_e&#39;&#39;vc.3" expl="postcondition" proved="true">
  <proof prover="4"><result status="valid" time="0.06" steps="94"/></proof>
  </goal>
 </transf>
 </goal>
 <goal name="max_var_ctx&#39;&#39;vc" expl="VC for max_var_ctx&#39;" proved="true">
 <transf name="split_goal_right" proved="true" >
  <goal name="max_var_ctx&#39;&#39;vc.0" expl="variant decrease" proved="true">
  <proof prover="2"><result status="valid" time="0.16" steps="190264"/></proof>
  </goal>
  <goal name="max_var_ctx&#39;&#39;vc.1" expl="precondition" proved="true">
  <proof prover="4"><result status="valid" time="0.11" steps="43"/></proof>
  </goal>
  <goal name="max_var_ctx&#39;&#39;vc.2" expl="precondition" proved="true">
  <proof prover="2"><result status="valid" time="0.18" steps="170884"/></proof>
  </goal>
  <goal name="max_var_ctx&#39;&#39;vc.3" expl="postcondition" proved="true">
  <proof prover="2"><result status="valid" time="1.11" steps="1333629"/></proof>
  </goal>
  <goal name="max_var_ctx&#39;&#39;vc.4" expl="postcondition" proved="true">
  <proof prover="4"><result status="valid" time="0.06" steps="152"/></proof>
  </goal>
 </transf>
 </goal>
 <goal name="interp_ctx_valid&#39;&#39;vc" expl="VC for interp_ctx_valid&#39;" proved="true">
 <transf name="split_goal_right" proved="true" >
  <goal name="interp_ctx_valid&#39;&#39;vc.0" expl="variant decrease" proved="true">
  <proof prover="2"><result status="valid" time="0.22" steps="191559"/></proof>
  </goal>
  <goal name="interp_ctx_valid&#39;&#39;vc.1" expl="postcondition" proved="true">
  <proof prover="2"><result status="valid" time="0.14" steps="183266"/></proof>
  </goal>
 </transf>
 </goal>
 <goal name="interp_ctx_wr&#39;&#39;vc" expl="VC for interp_ctx_wr&#39;" proved="true">
 <transf name="split_goal_right" proved="true" >
  <goal name="interp_ctx_wr&#39;&#39;vc.0" expl="variant decrease" proved="true">
  <proof prover="4"><result status="valid" time="0.12" steps="50"/></proof>
  </goal>
  <goal name="interp_ctx_wr&#39;&#39;vc.1" expl="postcondition" proved="true">
  <proof prover="9"><result status="valid" time="0.07" steps="298"/></proof>
  </goal>
 </transf>
 </goal>
 <goal name="interp_ctx_wl&#39;&#39;vc" expl="VC for interp_ctx_wl&#39;" proved="true">
 <transf name="split_goal_right" proved="true" >
  <goal name="interp_ctx_wl&#39;&#39;vc.0" expl="variant decrease" proved="true">
  <proof prover="2"><result status="valid" time="0.25" steps="192083"/></proof>
  </goal>
  <goal name="interp_ctx_wl&#39;&#39;vc.1" expl="postcondition" proved="true">
  <transf name="introduce_premises" proved="true" >
   <goal name="interp_ctx_wl&#39;&#39;vc.1.0" expl="postcondition" proved="true">
   <transf name="compute_in_goal" proved="true" >
    <goal name="interp_ctx_wl&#39;&#39;vc.1.0.0" expl="postcondition" proved="true">
    <proof prover="4"><result status="valid" time="0.10" steps="490"/></proof>
    </goal>
   </transf>
   </goal>
  </transf>
  </goal>
 </transf>
 </goal>
 <goal name="interp_ctx_cons&#39;&#39;vc" expl="VC for interp_ctx_cons&#39;" proved="true">
 <transf name="split_goal_right" proved="true" >
  <goal name="interp_ctx_cons&#39;&#39;vc.0" expl="postcondition" proved="true">
  <proof prover="2"><result status="valid" time="0.16" steps="190574"/></proof>
  </goal>
 </transf>
 </goal>
 <goal name="holds_interp_ctx&#39;&#39;vc" expl="VC for holds_interp_ctx&#39;" proved="true">
 <transf name="split_goal_right" proved="true" >
  <goal name="holds_interp_ctx&#39;&#39;vc.0" expl="variant decrease" proved="true">
  <proof prover="2"><result status="valid" time="0.23" steps="200932"/></proof>
  </goal>
  <goal name="holds_interp_ctx&#39;&#39;vc.1" expl="precondition" proved="true">
  <proof prover="4"><result status="valid" time="0.10" steps="55"/></proof>
  </goal>
  <goal name="holds_interp_ctx&#39;&#39;vc.2" expl="postcondition" proved="true">
  <proof prover="4"><result status="valid" time="0.09" steps="140"/></proof>
  </goal>
 </transf>
 </goal>
 <goal name="interp_holds&#39;&#39;vc" expl="VC for interp_holds&#39;" proved="true">
 <transf name="split_goal_right" proved="true" >
  <goal name="interp_holds&#39;&#39;vc.0" expl="variant decrease" proved="true">
  <proof prover="2"><result status="valid" time="0.13" steps="204247"/></proof>
  </goal>
  <goal name="interp_holds&#39;&#39;vc.1" expl="precondition" proved="true">
  <proof prover="9"><result status="valid" time="0.06" steps="147"/></proof>
  </goal>
  <goal name="interp_holds&#39;&#39;vc.2" expl="precondition" proved="true">
  <proof prover="4"><result status="valid" time="0.08" steps="46"/></proof>
  </goal>
  <goal name="interp_holds&#39;&#39;vc.3" expl="postcondition" proved="true">
  <proof prover="4"><result status="valid" time="0.08" steps="76"/></proof>
  </goal>
 </transf>
 </goal>
 <goal name="impl_holds&#39;&#39;vc" expl="VC for impl_holds&#39;" proved="true">
 <transf name="split_goal_right" proved="true" >
  <goal name="impl_holds&#39;&#39;vc.0" expl="precondition" proved="true">
  <proof prover="4"><result status="valid" time="0.07" steps="71"/></proof>
  </goal>
  <goal name="impl_holds&#39;&#39;vc.1" expl="precondition" proved="true">
  <proof prover="4"><result status="valid" time="0.06" steps="22"/></proof>
  </goal>
  <goal name="impl_holds&#39;&#39;vc.2" expl="variant decrease" proved="true">
  <proof prover="2"><result status="valid" time="0.09" steps="202038"/></proof>
  </goal>
  <goal name="impl_holds&#39;&#39;vc.3" expl="precondition" proved="true">
  <proof prover="9"><result status="valid" time="0.05" steps="66"/></proof>
  </goal>
  <goal name="impl_holds&#39;&#39;vc.4" expl="precondition" proved="true">
  <proof prover="2"><result status="valid" time="0.15" steps="178923"/></proof>
  </goal>
  <goal name="impl_holds&#39;&#39;vc.5" expl="precondition" proved="true">
  <proof prover="2"><result status="valid" time="0.10" steps="178974"/></proof>
  </goal>
  <goal name="impl_holds&#39;&#39;vc.6" expl="postcondition" proved="true">
  <proof prover="4"><result status="valid" time="0.07" steps="75"/></proof>
  </goal>
 </transf>
 </goal>
 <goal name="ctx_impl&#39;&#39;vc" expl="VC for ctx_impl&#39;" proved="true">
 <transf name="split_goal_right" proved="true" >
  <goal name="ctx_impl&#39;&#39;vc.0" expl="precondition" proved="true">
  <proof prover="2"><result status="valid" time="0.02" steps="176337"/></proof>
  </goal>
  <goal name="ctx_impl&#39;&#39;vc.1" expl="precondition" proved="true">
  <proof prover="2"><result status="valid" time="0.08" steps="176359"/></proof>
  </goal>
  <goal name="ctx_impl&#39;&#39;vc.2" expl="precondition" proved="true">
  <proof prover="2"><result status="valid" time="0.10" steps="10268"/></proof>
  </goal>
  <goal name="ctx_impl&#39;&#39;vc.3" expl="precondition" proved="true">
  <proof prover="2"><result status="valid" time="0.03" steps="176405"/></proof>
  </goal>
  <goal name="ctx_impl&#39;&#39;vc.4" expl="precondition" proved="true">
  <proof prover="2"><result status="valid" time="0.02" steps="10270"/></proof>
  </goal>
  <goal name="ctx_impl&#39;&#39;vc.5" expl="precondition" proved="true">
  <proof prover="2"><result status="valid" time="0.07" steps="10276"/></proof>
  </goal>
  <goal name="ctx_impl&#39;&#39;vc.6" expl="postcondition" proved="true">
  <proof prover="2"><result status="valid" time="0.08" steps="182423"/></proof>
  </goal>
 </transf>
 </goal>
 <goal name="interp_ctx_impl&#39;&#39;vc" expl="VC for interp_ctx_impl&#39;" proved="true">
 <transf name="split_goal_right" proved="true" >
  <goal name="interp_ctx_impl&#39;&#39;vc.0" expl="variant decrease" proved="true">
  <proof prover="2"><result status="valid" time="0.19" steps="202811"/></proof>
  </goal>
  <goal name="interp_ctx_impl&#39;&#39;vc.1" expl="precondition" proved="true">
  <proof prover="2"><result status="valid" time="0.22" steps="183161"/></proof>
  </goal>
  <goal name="interp_ctx_impl&#39;&#39;vc.2" expl="postcondition" proved="true">
  <proof prover="2"><result status="valid" time="0.16" steps="188115"/></proof>
  </goal>
 </transf>
 </goal>
 <goal name="impl_cons&#39;vc" expl="VC for impl_cons" proved="true">
 <transf name="split_goal_right" proved="true" >
  <goal name="impl_cons&#39;vc.0" expl="postcondition" proved="true">
  <proof prover="4"><result status="valid" time="0.06" steps="21"/></proof>
  </goal>
 </transf>
 </goal>
 <goal name="impl_wl&#39;&#39;vc" expl="VC for impl_wl&#39;" proved="true">
 <transf name="split_goal_right" proved="true" >
  <goal name="impl_wl&#39;&#39;vc.0" expl="variant decrease" proved="true">
  <proof prover="4"><result status="valid" time="0.06" steps="53"/></proof>
  </goal>
  <goal name="impl_wl&#39;&#39;vc.1" expl="precondition" proved="true">
  <proof prover="9"><result status="valid" time="0.05" steps="62"/></proof>
  </goal>
  <goal name="impl_wl&#39;&#39;vc.2" expl="postcondition" proved="true">
  <proof prover="4"><result status="valid" time="0.12" steps="135"/></proof>
  </goal>
 </transf>
 </goal>
 <goal name="impl_self&#39;vc" expl="VC for impl_self" proved="true">
 <transf name="split_goal_right" proved="true" >
  <goal name="impl_self&#39;vc.0" expl="variant decrease" proved="true">
  <proof prover="2"><result status="valid" time="0.16" steps="196509"/></proof>
  </goal>
  <goal name="impl_self&#39;vc.1" expl="precondition" proved="true">
  <proof prover="2"><result status="valid" time="0.14" steps="176499"/></proof>
  </goal>
  <goal name="impl_self&#39;vc.2" expl="postcondition" proved="true">
  <proof prover="4"><result status="valid" time="0.08" steps="141"/></proof>
  </goal>
 </transf>
 </goal>
 <goal name="prop_ctx&#39;vc" expl="VC for prop_ctx" proved="true">
 <transf name="split_goal_right" proved="true" >
  <goal name="prop_ctx&#39;vc.0" expl="precondition" proved="true">
  <proof prover="4"><result status="valid" time="0.04" steps="19"/></proof>
  </goal>
  <goal name="prop_ctx&#39;vc.1" expl="precondition" proved="true">
  <proof prover="4" memlimit="2000"><result status="valid" time="0.04" steps="21"/></proof>
  </goal>
  <goal name="prop_ctx&#39;vc.2" expl="array creation size" proved="true">
  <proof prover="4"><result status="valid" time="0.14" steps="26"/></proof>
  </goal>
  <goal name="prop_ctx&#39;vc.3" expl="variant decrease" proved="true">
  <proof prover="4"><result status="valid" time="0.06" steps="211"/></proof>
  </goal>
  <goal name="prop_ctx&#39;vc.4" expl="variant decrease" proved="true">
  <proof prover="4"><result status="valid" time="0.15" steps="222"/></proof>
  </goal>
  <goal name="prop_ctx&#39;vc.5" expl="variant decrease" proved="true">
  <proof prover="7"><result status="valid" time="0.10" steps="456"/></proof>
  </goal>
  <goal name="prop_ctx&#39;vc.6" expl="variant decrease" proved="true">
  <proof prover="8" timelimit="1"><result status="valid" time="0.96" steps="295708"/></proof>
  </goal>
  <goal name="prop_ctx&#39;vc.7" expl="postcondition" proved="true">
  <proof prover="4"><result status="valid" time="0.22" steps="871"/></proof>
  </goal>
  <goal name="prop_ctx&#39;vc.8" expl="postcondition" proved="true">
  <proof prover="9"><result status="valid" time="0.23" steps="1713"/></proof>
  </goal>
  <goal name="prop_ctx&#39;vc.9" expl="assertion" proved="true">
  <proof prover="7"><result status="valid" time="0.10" steps="414"/></proof>
  </goal>
  <goal name="prop_ctx&#39;vc.10" expl="index in array bounds" proved="true">
  <proof prover="4" memlimit="2000"><result status="valid" time="0.11" steps="243"/></proof>
  </goal>
  <goal name="prop_ctx&#39;vc.11" expl="postcondition" proved="true">
  <proof prover="4"><result status="valid" time="0.13" steps="531"/></proof>
  </goal>
  <goal name="prop_ctx&#39;vc.12" expl="postcondition" proved="true">
  <proof prover="9"><result status="valid" time="0.19" steps="1388"/></proof>
  </goal>
  <goal name="prop_ctx&#39;vc.13" expl="assertion" proved="true">
  <proof prover="8"><result status="valid" time="0.31" steps="73165"/></proof>
  </goal>
  <goal name="prop_ctx&#39;vc.14" expl="index in array bounds" proved="true">
  <proof prover="4"><result status="valid" time="0.10" steps="245"/></proof>
  </goal>
  <goal name="prop_ctx&#39;vc.15" expl="postcondition" proved="true">
  <proof prover="4"><result status="valid" time="1.37" steps="2770"/></proof>
  </goal>
  <goal name="prop_ctx&#39;vc.16" expl="postcondition" proved="true">
  <proof prover="4"><result status="valid" time="0.14" steps="165"/></proof>
  </goal>
  <goal name="prop_ctx&#39;vc.17" expl="assertion" proved="true">
  <proof prover="8"><result status="valid" time="0.33" steps="73161"/></proof>
  </goal>
  <goal name="prop_ctx&#39;vc.18" expl="index in array bounds" proved="true">
  <proof prover="8"><result status="valid" time="0.32" steps="76625"/></proof>
  </goal>
  <goal name="prop_ctx&#39;vc.19" expl="postcondition" proved="true">
  <proof prover="9"><result status="valid" time="0.28" steps="1700"/></proof>
  </goal>
  <goal name="prop_ctx&#39;vc.20" expl="postcondition" proved="true">
  <proof prover="4" memlimit="2000"><result status="valid" time="0.04" steps="238"/></proof>
  </goal>
  <goal name="prop_ctx&#39;vc.21" expl="postcondition" proved="true">
  <proof prover="2"><result status="valid" time="0.15" steps="191554"/></proof>
  </goal>
  <goal name="prop_ctx&#39;vc.22" expl="variant decrease" proved="true">
  <proof prover="4"><result status="valid" time="0.08" steps="70"/></proof>
  </goal>
  <goal name="prop_ctx&#39;vc.23" expl="precondition" proved="true">
  <transf name="split_goal_right" proved="true" >
   <goal name="prop_ctx&#39;vc.23.0" expl="precondition" proved="true">
   <proof prover="2"><result status="valid" time="0.08" steps="191574"/></proof>
   </goal>
  </transf>
  </goal>
  <goal name="prop_ctx&#39;vc.24" expl="precondition" proved="true">
  <proof prover="4"><result status="valid" time="0.06" steps="60"/></proof>
  </goal>
  <goal name="prop_ctx&#39;vc.25" expl="precondition" proved="true">
  <proof prover="9"><result status="valid" time="0.05" steps="102"/></proof>
  </goal>
  <goal name="prop_ctx&#39;vc.26" expl="postcondition" proved="true">
  <proof prover="2"><result status="valid" time="0.07" steps="197708"/></proof>
  </goal>
  <goal name="prop_ctx&#39;vc.27" expl="precondition" proved="true">
  <proof prover="2"><result status="valid" time="0.16" steps="198541"/></proof>
  </goal>
  <goal name="prop_ctx&#39;vc.28" expl="precondition" proved="true">
  <proof prover="2"><result status="valid" time="0.15" steps="202700"/></proof>
  </goal>
  <goal name="prop_ctx&#39;vc.29" expl="array creation size" proved="true">
  <proof prover="4"><result status="valid" time="0.05" steps="27"/></proof>
  </goal>
  <goal name="prop_ctx&#39;vc.30" expl="postcondition" proved="true">
  <proof prover="4"><result status="valid" time="0.09" steps="36"/></proof>
  </goal>
  <goal name="prop_ctx&#39;vc.31" expl="postcondition" proved="true">
  <proof prover="2"><result status="valid" time="0.01" steps="10692"/></proof>
  </goal>
  <goal name="prop_ctx&#39;vc.32" expl="postcondition" proved="true">
  <proof prover="2"><result status="valid" time="0.02" steps="10692"/></proof>
  </goal>
  <goal name="prop_ctx&#39;vc.33" expl="variant decrease" proved="true">
  <proof prover="4" memlimit="2000"><result status="valid" time="0.10" steps="83"/></proof>
  </goal>
  <goal name="prop_ctx&#39;vc.34" expl="precondition" proved="true">
  <proof prover="2"><result status="valid" time="0.01" steps="195422"/></proof>
  </goal>
  <goal name="prop_ctx&#39;vc.35" expl="precondition" proved="true">
  <proof prover="2"><result status="valid" time="0.02" steps="196131"/></proof>
  </goal>
  <goal name="prop_ctx&#39;vc.36" expl="postcondition" proved="true">
  <proof prover="4"><result status="valid" time="0.11" steps="46"/></proof>
  </goal>
  <goal name="prop_ctx&#39;vc.37" expl="postcondition" proved="true">
  <proof prover="8"><result status="valid" time="0.27" steps="74546"/></proof>
  </goal>
  <goal name="prop_ctx&#39;vc.38" expl="postcondition" proved="true">
  <proof prover="2"><result status="valid" time="0.16" steps="214024"/></proof>
  </goal>
  <goal name="prop_ctx&#39;vc.39" expl="exceptional postcondition" proved="true">
  <proof prover="4"><result status="valid" time="0.12" steps="17"/></proof>
  </goal>
  <goal name="prop_ctx&#39;vc.40" expl="exceptional postcondition" proved="true">
  <proof prover="2"><result status="valid" time="0.09" steps="10692"/></proof>
  </goal>
  <goal name="prop_ctx&#39;vc.41" expl="postcondition" proved="true">
  <proof prover="2"><result status="valid" time="0.04" steps="103819"/></proof>
  </goal>
  <goal name="prop_ctx&#39;vc.42" expl="postcondition" proved="true">
  <proof prover="4"><result status="valid" time="0.43" steps="471"/></proof>
  </goal>
  <goal name="prop_ctx&#39;vc.43" expl="postcondition" proved="true">
  <proof prover="4"><result status="valid" time="0.06" steps="17"/></proof>
  </goal>
  <goal name="prop_ctx&#39;vc.44" expl="exceptional postcondition" proved="true">
  <proof prover="2"><result status="valid" time="0.02" steps="10692"/></proof>
  </goal>
  <goal name="prop_ctx&#39;vc.45" expl="exceptional postcondition" proved="true">
  <proof prover="2"><result status="valid" time="0.01" steps="10692"/></proof>
  </goal>
  <goal name="prop_ctx&#39;vc.46" expl="variant decrease" proved="true">
  <proof prover="8"><result status="valid" time="0.72" steps="123904"/></proof>
  </goal>
  <goal name="prop_ctx&#39;vc.47" expl="precondition" proved="true">
  <proof prover="4"><result status="valid" time="0.08" steps="36"/></proof>
  </goal>
  <goal name="prop_ctx&#39;vc.48" expl="precondition" proved="true">
  <proof prover="2"><result status="valid" time="0.14" steps="195233"/></proof>
  </goal>
  <goal name="prop_ctx&#39;vc.49" expl="variant decrease" proved="true">
  <proof prover="8"><result status="valid" time="0.30" steps="74500"/></proof>
  </goal>
  <goal name="prop_ctx&#39;vc.50" expl="precondition" proved="true">
  <proof prover="4"><result status="valid" time="0.04" steps="39"/></proof>
  </goal>
  <goal name="prop_ctx&#39;vc.51" expl="precondition" proved="true">
  <proof prover="2"><result status="valid" time="0.11" steps="270972"/></proof>
  </goal>
  <goal name="prop_ctx&#39;vc.52" expl="postcondition" proved="true">
  <proof prover="2"><result status="valid" time="0.04" steps="108313"/></proof>
  </goal>
  <goal name="prop_ctx&#39;vc.53" expl="postcondition" proved="true">
  <proof prover="8"><result status="valid" time="0.28" steps="75265"/></proof>
  </goal>
  <goal name="prop_ctx&#39;vc.54" expl="postcondition" proved="true">
  <proof prover="4"><result status="valid" time="0.06" steps="45"/></proof>
  </goal>
  <goal name="prop_ctx&#39;vc.55" expl="exceptional postcondition" proved="true">
  <proof prover="2"><result status="valid" time="0.02" steps="10692"/></proof>
  </goal>
  <goal name="prop_ctx&#39;vc.56" expl="exceptional postcondition" proved="true">
  <proof prover="2"><result status="valid" time="0.03" steps="10692"/></proof>
  </goal>
  <goal name="prop_ctx&#39;vc.57" expl="variant decrease" proved="true">
  <proof prover="8"><result status="valid" time="0.78" steps="124056"/></proof>
  </goal>
  <goal name="prop_ctx&#39;vc.58" expl="precondition" proved="true">
  <proof prover="4"><result status="valid" time="0.08" steps="36"/></proof>
  </goal>
  <goal name="prop_ctx&#39;vc.59" expl="precondition" proved="true">
  <proof prover="2"><result status="valid" time="0.04" steps="195232"/></proof>
  </goal>
  <goal name="prop_ctx&#39;vc.60" expl="variant decrease" proved="true">
  <proof prover="8"><result status="valid" time="0.31" steps="74512"/></proof>
  </goal>
  <goal name="prop_ctx&#39;vc.61" expl="precondition" proved="true">
  <proof prover="2"><result status="valid" time="0.05" steps="106918"/></proof>
  </goal>
  <goal name="prop_ctx&#39;vc.62" expl="precondition" proved="true">
  <proof prover="4"><result status="valid" time="1.53" steps="1059"/></proof>
  </goal>
  <goal name="prop_ctx&#39;vc.63" expl="postcondition" proved="true">
  <proof prover="4"><result status="valid" time="0.11" steps="42"/></proof>
  </goal>
  <goal name="prop_ctx&#39;vc.64" expl="postcondition" proved="true">
  <proof prover="8"><result status="valid" time="0.28" steps="75273"/></proof>
  </goal>
  <goal name="prop_ctx&#39;vc.65" expl="postcondition" proved="true">
  <transf name="split_vc" proved="true" >
   <goal name="prop_ctx&#39;vc.65.0" expl="postcondition" proved="true">
   <transf name="unfold" proved="true" arg1="numof">
    <goal name="prop_ctx&#39;vc.65.0.0" expl="postcondition" proved="true">
    <transf name="split_all_full" proved="true" >
     <goal name="prop_ctx&#39;vc.65.0.0.0" expl="postcondition" proved="true">
     <proof prover="0" timelimit="15" memlimit="2000"><result status="valid" time="0.31" steps="75791"/></proof>
     </goal>
    </transf>
    </goal>
   </transf>
   </goal>
  </transf>
  </goal>
  <goal name="prop_ctx&#39;vc.66" expl="exceptional postcondition" proved="true">
  <proof prover="2"><result status="valid" time="0.10" steps="10692"/></proof>
  </goal>
  <goal name="prop_ctx&#39;vc.67" expl="exceptional postcondition" proved="true">
  <proof prover="4"><result status="valid" time="0.09" steps="17"/></proof>
  </goal>
  <goal name="prop_ctx&#39;vc.68" expl="variant decrease" proved="true">
  <proof prover="4"><result status="valid" time="0.13" steps="253"/></proof>
  </goal>
  <goal name="prop_ctx&#39;vc.69" expl="precondition" proved="true">
  <proof prover="2"><result status="valid" time="0.08" steps="194681"/></proof>
  </goal>
  <goal name="prop_ctx&#39;vc.70" expl="precondition" proved="true">
  <proof prover="2"><result status="valid" time="0.01" steps="195223"/></proof>
  </goal>
  <goal name="prop_ctx&#39;vc.71" expl="postcondition" proved="true">
  <proof prover="4"><result status="valid" time="0.13" steps="39"/></proof>
  </goal>
  <goal name="prop_ctx&#39;vc.72" expl="postcondition" proved="true">
  <proof prover="8"><result status="valid" time="0.30" steps="74098"/></proof>
  </goal>
  <goal name="prop_ctx&#39;vc.73" expl="postcondition" proved="true">
  <proof prover="4"><result status="valid" time="0.05" steps="41"/></proof>
  </goal>
  <goal name="prop_ctx&#39;vc.74" expl="exceptional postcondition" proved="true">
  <proof prover="7"><result status="valid" time="0.08" steps="32"/></proof>
  </goal>
  <goal name="prop_ctx&#39;vc.75" expl="assertion" proved="true">
  <transf name="split_vc" proved="true" >
   <goal name="prop_ctx&#39;vc.75.0" expl="VC for prop_ctx" proved="true">
   <proof prover="12"><result status="valid" time="0.04" steps="68"/></proof>
   </goal>
   <goal name="prop_ctx&#39;vc.75.1" expl="VC for prop_ctx" proved="true">
   <proof prover="12"><result status="valid" time="0.07" steps="202"/></proof>
   </goal>
   <goal name="prop_ctx&#39;vc.75.2" expl="VC for prop_ctx" proved="true">
   <proof prover="12"><result status="valid" time="0.07" steps="234"/></proof>
   </goal>
   <goal name="prop_ctx&#39;vc.75.3" expl="VC for prop_ctx" proved="true">
   <proof prover="12"><result status="valid" time="0.14" steps="751"/></proof>
   </goal>
   <goal name="prop_ctx&#39;vc.75.4" expl="VC for prop_ctx" proved="true">
<<<<<<< HEAD
   <proof prover="12" timelimit="5"><result status="valid" time="1.90" steps="16265"/></proof>
=======
   <proof prover="12" timelimit="5"><result status="valid" time="2.34" steps="16251"/></proof>
>>>>>>> 92c89c24
   </goal>
   <goal name="prop_ctx&#39;vc.75.5" expl="VC for prop_ctx" proved="true">
   <proof prover="12"><result status="valid" time="0.14" steps="741"/></proof>
   </goal>
   <goal name="prop_ctx&#39;vc.75.6" expl="VC for prop_ctx" proved="true">
   <proof prover="8" timelimit="1"><result status="valid" time="0.43" steps="94172"/></proof>
   </goal>
   <goal name="prop_ctx&#39;vc.75.7" expl="VC for prop_ctx" proved="true">
<<<<<<< HEAD
   <proof prover="8"><result status="valid" time="1.09" steps="202826"/></proof>
=======
   <proof prover="8"><result status="valid" time="1.53" steps="213236"/></proof>
>>>>>>> 92c89c24
   </goal>
   <goal name="prop_ctx&#39;vc.75.8" expl="VC for prop_ctx" proved="true">
   <proof prover="8" timelimit="1"><result status="valid" time="0.42" steps="94075"/></proof>
   </goal>
   <goal name="prop_ctx&#39;vc.75.9" expl="VC for prop_ctx" proved="true">
   <proof prover="12"><result status="valid" time="0.05" steps="82"/></proof>
   </goal>
  </transf>
  </goal>
  <goal name="prop_ctx&#39;vc.76" expl="index in array bounds" proved="true">
  <proof prover="2"><result status="valid" time="0.14" steps="200964"/></proof>
  </goal>
  <goal name="prop_ctx&#39;vc.77" expl="postcondition" proved="true">
  <proof prover="2"><result status="valid" time="0.02" steps="194747"/></proof>
  </goal>
  <goal name="prop_ctx&#39;vc.78" expl="postcondition" proved="true">
  <proof prover="9"><result status="valid" time="0.08" steps="283"/></proof>
  </goal>
  <goal name="prop_ctx&#39;vc.79" expl="postcondition" proved="true">
  <proof prover="4"><result status="valid" time="0.10" steps="96"/></proof>
  </goal>
  <goal name="prop_ctx&#39;vc.80" expl="precondition" proved="true">
  <proof prover="2"><result status="valid" time="0.06" steps="195429"/></proof>
  </goal>
  <goal name="prop_ctx&#39;vc.81" expl="precondition" proved="true">
  <proof prover="2"><result status="valid" time="0.09" steps="195951"/></proof>
  </goal>
  <goal name="prop_ctx&#39;vc.82" expl="index in array bounds" proved="true">
  <proof prover="2"><result status="valid" time="0.15" steps="210822"/></proof>
  </goal>
  <goal name="prop_ctx&#39;vc.83" expl="postcondition" proved="true">
  <transf name="split_vc" proved="true" >
   <goal name="prop_ctx&#39;vc.83.0" expl="postcondition" proved="true">
   <transf name="inline_goal" proved="true" >
    <goal name="prop_ctx&#39;vc.83.0.0" expl="postcondition" proved="true">
    <transf name="split_all_full" proved="true" >
     <goal name="prop_ctx&#39;vc.83.0.0.0" expl="postcondition" proved="true">
     <transf name="split_vc" proved="true" >
      <goal name="prop_ctx&#39;vc.83.0.0.0.0" expl="postcondition" proved="true">
      <proof prover="8" memlimit="2000"><result status="valid" time="3.40" steps="522130"/></proof>
      </goal>
     </transf>
     </goal>
    </transf>
    </goal>
   </transf>
   </goal>
  </transf>
  </goal>
  <goal name="prop_ctx&#39;vc.84" expl="postcondition" proved="true">
  <proof prover="9"><result status="valid" time="0.24" steps="1212"/></proof>
  </goal>
  <goal name="prop_ctx&#39;vc.85" expl="postcondition" proved="true">
  <proof prover="9"><result status="valid" time="0.24" steps="1385"/></proof>
  </goal>
  <goal name="prop_ctx&#39;vc.86" expl="exceptional postcondition" proved="true">
  <proof prover="4"><result status="valid" time="0.07" steps="17"/></proof>
  </goal>
  <goal name="prop_ctx&#39;vc.87" expl="exceptional postcondition" proved="true">
  <proof prover="2"><result status="valid" time="0.01" steps="10654"/></proof>
  </goal>
  <goal name="prop_ctx&#39;vc.88" expl="loop invariant init" proved="true">
  <proof prover="4"><result status="valid" time="0.08" steps="28"/></proof>
  </goal>
  <goal name="prop_ctx&#39;vc.89" expl="index in array bounds" proved="true">
  <proof prover="4"><result status="valid" time="0.09" steps="33"/></proof>
  </goal>
  <goal name="prop_ctx&#39;vc.90" expl="precondition" proved="true">
  <proof prover="4"><result status="valid" time="0.05" steps="34"/></proof>
  </goal>
  <goal name="prop_ctx&#39;vc.91" expl="precondition" proved="true">
  <proof prover="2"><result status="valid" time="0.01" steps="11138"/></proof>
  </goal>
  <goal name="prop_ctx&#39;vc.92" expl="loop invariant preservation" proved="true">
  <proof prover="2"><result status="valid" time="0.01" steps="100744"/></proof>
  </goal>
  <goal name="prop_ctx&#39;vc.93" expl="exceptional postcondition" proved="true">
  <proof prover="4"><result status="valid" time="0.12" steps="17"/></proof>
  </goal>
  <goal name="prop_ctx&#39;vc.94" expl="loop invariant preservation" proved="true">
  <proof prover="4"><result status="valid" time="0.09" steps="34"/></proof>
  </goal>
  <goal name="prop_ctx&#39;vc.95" expl="postcondition" proved="true">
  <proof prover="4"><result status="valid" time="0.10" steps="17"/></proof>
  </goal>
  <goal name="prop_ctx&#39;vc.96" expl="postcondition" proved="true">
  <proof prover="8"><result status="valid" time="0.30" steps="72558"/></proof>
  </goal>
  <goal name="prop_ctx&#39;vc.97" expl="exceptional postcondition" proved="true">
  <proof prover="2"><result status="valid" time="0.01" steps="10654"/></proof>
  </goal>
  <goal name="prop_ctx&#39;vc.98" expl="variant decrease" proved="true">
  <proof prover="4"><result status="valid" time="0.15" steps="195"/></proof>
  </goal>
  <goal name="prop_ctx&#39;vc.99" expl="variant decrease" proved="true">
  <proof prover="4"><result status="valid" time="0.06" steps="195"/></proof>
  </goal>
  <goal name="prop_ctx&#39;vc.100" expl="postcondition" proved="true">
  <proof prover="8"><result status="valid" time="0.30" steps="72301"/></proof>
  </goal>
  <goal name="prop_ctx&#39;vc.101" expl="exceptional postcondition" proved="true">
  <proof prover="4"><result status="valid" time="0.10" steps="17"/></proof>
  </goal>
  <goal name="prop_ctx&#39;vc.102" expl="exceptional postcondition" proved="true">
  <proof prover="4"><result status="valid" time="0.10" steps="17"/></proof>
  </goal>
  <goal name="prop_ctx&#39;vc.103" expl="variant decrease" proved="true">
  <proof prover="4"><result status="valid" time="0.10" steps="195"/></proof>
  </goal>
  <goal name="prop_ctx&#39;vc.104" expl="variant decrease" proved="true">
  <proof prover="4"><result status="valid" time="0.08" steps="195"/></proof>
  </goal>
  <goal name="prop_ctx&#39;vc.105" expl="postcondition" proved="true">
  <proof prover="8"><result status="valid" time="0.30" steps="72309"/></proof>
  </goal>
  <goal name="prop_ctx&#39;vc.106" expl="exceptional postcondition" proved="true">
  <proof prover="2"><result status="valid" time="0.02" steps="10654"/></proof>
  </goal>
  <goal name="prop_ctx&#39;vc.107" expl="exceptional postcondition" proved="true">
  <proof prover="2"><result status="valid" time="0.02" steps="10654"/></proof>
  </goal>
  <goal name="prop_ctx&#39;vc.108" expl="variant decrease" proved="true">
  <proof prover="4"><result status="valid" time="0.11" steps="191"/></proof>
  </goal>
  <goal name="prop_ctx&#39;vc.109" expl="postcondition" proved="true">
  <proof prover="4"><result status="valid" time="0.11" steps="76"/></proof>
  </goal>
  <goal name="prop_ctx&#39;vc.110" expl="exceptional postcondition" proved="true">
  <proof prover="2"><result status="valid" time="0.02" steps="10654"/></proof>
  </goal>
  <goal name="prop_ctx&#39;vc.111" expl="postcondition" proved="true">
  <proof prover="4"><result status="valid" time="0.06" steps="35"/></proof>
  </goal>
  <goal name="prop_ctx&#39;vc.112" expl="postcondition" proved="true">
  <proof prover="4"><result status="valid" time="0.06" steps="17"/></proof>
  </goal>
  <goal name="prop_ctx&#39;vc.113" expl="postcondition" proved="true">
  <proof prover="4"><result status="valid" time="0.06" steps="97"/></proof>
  </goal>
  <goal name="prop_ctx&#39;vc.114" expl="postcondition" proved="true">
  <proof prover="4"><result status="valid" time="0.10" steps="96"/></proof>
  </goal>
  <goal name="prop_ctx&#39;vc.115" expl="exceptional postcondition" proved="true">
  <proof prover="2"><result status="valid" time="0.02" steps="10654"/></proof>
  </goal>
  <goal name="prop_ctx&#39;vc.116" expl="postcondition" proved="true">
  <proof prover="2"><result status="valid" time="0.16" steps="212902"/></proof>
  </goal>
  <goal name="prop_ctx&#39;vc.117" expl="postcondition" proved="true">
  <proof prover="2"><result status="valid" time="0.13" steps="199637"/></proof>
  </goal>
  <goal name="prop_ctx&#39;vc.118" expl="postcondition" proved="true">
  <proof prover="4"><result status="valid" time="0.12" steps="158"/></proof>
  </goal>
  <goal name="prop_ctx&#39;vc.119" expl="postcondition" proved="true">
  <proof prover="8"><result status="valid" time="0.32" steps="72130"/></proof>
  </goal>
  <goal name="prop_ctx&#39;vc.120" expl="exceptional postcondition" proved="true">
  <proof prover="2"><result status="valid" time="0.03" steps="10654"/></proof>
  <proof prover="4"><result status="valid" time="0.10" steps="17"/></proof>
  </goal>
  <goal name="prop_ctx&#39;vc.121" expl="variant decrease" proved="true">
  <proof prover="4"><result status="valid" time="0.11" steps="74"/></proof>
  </goal>
  <goal name="prop_ctx&#39;vc.122" expl="variant decrease" proved="true">
  <proof prover="4"><result status="valid" time="0.06" steps="74"/></proof>
  </goal>
  <goal name="prop_ctx&#39;vc.123" expl="postcondition" proved="true">
  <proof prover="9"><result status="valid" time="0.06" steps="129"/></proof>
  </goal>
  <goal name="prop_ctx&#39;vc.124" expl="postcondition" proved="true">
  <proof prover="4"><result status="valid" time="0.08" steps="167"/></proof>
  </goal>
  <goal name="prop_ctx&#39;vc.125" expl="exceptional postcondition" proved="true">
  <proof prover="4"><result status="valid" time="0.04" steps="17"/></proof>
  </goal>
  <goal name="prop_ctx&#39;vc.126" expl="exceptional postcondition" proved="true">
  <proof prover="2"><result status="valid" time="0.02" steps="10654"/></proof>
  </goal>
  <goal name="prop_ctx&#39;vc.127" expl="postcondition" proved="true">
  <proof prover="4"><result status="valid" time="0.09" steps="34"/></proof>
  </goal>
  <goal name="prop_ctx&#39;vc.128" expl="postcondition" proved="true">
  <proof prover="2"><result status="valid" time="0.17" steps="213785"/></proof>
  </goal>
  <goal name="prop_ctx&#39;vc.129" expl="postcondition" proved="true">
  <proof prover="2"><result status="valid" time="0.01" steps="104195"/></proof>
  </goal>
  <goal name="prop_ctx&#39;vc.130" expl="postcondition" proved="true">
  <proof prover="4"><result status="valid" time="0.14" steps="17"/></proof>
  </goal>
  <goal name="prop_ctx&#39;vc.131" expl="variant decrease" proved="true">
  <proof prover="4"><result status="valid" time="0.07" steps="256"/></proof>
  </goal>
  <goal name="prop_ctx&#39;vc.132" expl="precondition" proved="true">
  <proof prover="8"><result status="valid" time="0.24" steps="66833"/></proof>
  </goal>
  <goal name="prop_ctx&#39;vc.133" expl="precondition" proved="true">
  <proof prover="4"><result status="valid" time="0.10" steps="69"/></proof>
  </goal>
  <goal name="prop_ctx&#39;vc.134" expl="postcondition" proved="true">
  <proof prover="4"><result status="valid" time="0.05" steps="37"/></proof>
  </goal>
  <goal name="prop_ctx&#39;vc.135" expl="postcondition" proved="true">
  <proof prover="9"><result status="valid" time="0.12" steps="1314"/></proof>
  </goal>
  <goal name="prop_ctx&#39;vc.136" expl="postcondition" proved="true">
  <proof prover="4"><result status="valid" time="0.12" steps="38"/></proof>
  </goal>
  <goal name="prop_ctx&#39;vc.137" expl="postcondition" proved="true">
  <proof prover="8"><result status="valid" time="0.31" steps="73415"/></proof>
  </goal>
  <goal name="prop_ctx&#39;vc.138" expl="exceptional postcondition" proved="true">
  <proof prover="2"><result status="valid" time="0.01" steps="10654"/></proof>
  </goal>
  <goal name="prop_ctx&#39;vc.139" expl="exceptional postcondition" proved="true">
  <proof prover="4"><result status="valid" time="0.14" steps="17"/></proof>
  </goal>
  <goal name="prop_ctx&#39;vc.140" expl="variant decrease" proved="true">
  <proof prover="4"><result status="valid" time="0.06" steps="256"/></proof>
  </goal>
  <goal name="prop_ctx&#39;vc.141" expl="precondition" proved="true">
  <proof prover="8"><result status="valid" time="0.20" steps="64339"/></proof>
  </goal>
  <goal name="prop_ctx&#39;vc.142" expl="precondition" proved="true">
  <proof prover="4"><result status="valid" time="0.13" steps="69"/></proof>
  </goal>
  <goal name="prop_ctx&#39;vc.143" expl="postcondition" proved="true">
  <proof prover="4"><result status="valid" time="0.10" steps="37"/></proof>
  </goal>
  <goal name="prop_ctx&#39;vc.144" expl="postcondition" proved="true">
  <proof prover="9"><result status="valid" time="0.13" steps="1355"/></proof>
  </goal>
  <goal name="prop_ctx&#39;vc.145" expl="postcondition" proved="true">
  <proof prover="4"><result status="valid" time="0.09" steps="38"/></proof>
  </goal>
  <goal name="prop_ctx&#39;vc.146" expl="postcondition" proved="true">
  <proof prover="4"><result status="valid" time="0.09" steps="194"/></proof>
  </goal>
  <goal name="prop_ctx&#39;vc.147" expl="exceptional postcondition" proved="true">
  <proof prover="2"><result status="valid" time="0.02" steps="10654"/></proof>
  </goal>
  <goal name="prop_ctx&#39;vc.148" expl="exceptional postcondition" proved="true">
  <proof prover="4"><result status="valid" time="0.10" steps="17"/></proof>
  </goal>
  <goal name="prop_ctx&#39;vc.149" expl="variant decrease" proved="true">
<<<<<<< HEAD
  <proof prover="2"><result status="valid" time="1.43" steps="1649920"/></proof>
=======
  <proof prover="2"><result status="valid" time="6.40" steps="3465368"/></proof>
>>>>>>> 92c89c24
  </goal>
  <goal name="prop_ctx&#39;vc.150" expl="precondition" proved="true">
  <proof prover="8"><result status="valid" time="0.22" steps="64347"/></proof>
  </goal>
  <goal name="prop_ctx&#39;vc.151" expl="precondition" proved="true">
  <proof prover="4"><result status="valid" time="0.11" steps="69"/></proof>
  </goal>
  <goal name="prop_ctx&#39;vc.152" expl="variant decrease" proved="true">
  <proof prover="4"><result status="valid" time="0.09" steps="273"/></proof>
  </goal>
  <goal name="prop_ctx&#39;vc.153" expl="precondition" proved="true">
  <proof prover="8"><result status="valid" time="0.22" steps="66911"/></proof>
  </goal>
  <goal name="prop_ctx&#39;vc.154" expl="precondition" proved="true">
  <proof prover="4"><result status="valid" time="0.14" steps="71"/></proof>
  </goal>
  <goal name="prop_ctx&#39;vc.155" expl="postcondition" proved="true">
  <proof prover="4"><result status="valid" time="0.10" steps="39"/></proof>
  </goal>
  <goal name="prop_ctx&#39;vc.156" expl="postcondition" proved="true">
  <proof prover="8"><result status="valid" time="0.30" steps="77294"/></proof>
  </goal>
  <goal name="prop_ctx&#39;vc.157" expl="postcondition" proved="true">
  <proof prover="4"><result status="valid" time="0.10" steps="40"/></proof>
  </goal>
  <goal name="prop_ctx&#39;vc.158" expl="postcondition" proved="true">
  <proof prover="4"><result status="valid" time="0.07" steps="205"/></proof>
  </goal>
  <goal name="prop_ctx&#39;vc.159" expl="exceptional postcondition" proved="true">
  <proof prover="2"><result status="valid" time="0.02" steps="10654"/></proof>
  </goal>
  <goal name="prop_ctx&#39;vc.160" expl="exceptional postcondition" proved="true">
  <proof prover="4"><result status="valid" time="0.12" steps="17"/></proof>
  </goal>
  <goal name="prop_ctx&#39;vc.161" expl="variant decrease" proved="true">
  <proof prover="2"><result status="valid" time="1.44" steps="1649926"/></proof>
  </goal>
  <goal name="prop_ctx&#39;vc.162" expl="precondition" proved="true">
  <proof prover="8"><result status="valid" time="0.22" steps="64347"/></proof>
  </goal>
  <goal name="prop_ctx&#39;vc.163" expl="precondition" proved="true">
  <proof prover="4"><result status="valid" time="0.09" steps="69"/></proof>
  </goal>
  <goal name="prop_ctx&#39;vc.164" expl="variant decrease" proved="true">
  <proof prover="4"><result status="valid" time="0.05" steps="273"/></proof>
  </goal>
  <goal name="prop_ctx&#39;vc.165" expl="precondition" proved="true">
  <proof prover="8"><result status="valid" time="0.25" steps="66911"/></proof>
  </goal>
  <goal name="prop_ctx&#39;vc.166" expl="precondition" proved="true">
  <proof prover="4"><result status="valid" time="0.12" steps="71"/></proof>
  </goal>
  <goal name="prop_ctx&#39;vc.167" expl="postcondition" proved="true">
  <proof prover="8"><result status="valid" time="0.22" steps="67585"/></proof>
  </goal>
  <goal name="prop_ctx&#39;vc.168" expl="postcondition" proved="true">
  <proof prover="4"><result status="valid" time="0.06" steps="147"/></proof>
  </goal>
  <goal name="prop_ctx&#39;vc.169" expl="postcondition" proved="true">
  <proof prover="2"><result status="valid" time="0.22" steps="207429"/></proof>
  </goal>
  <goal name="prop_ctx&#39;vc.170" expl="postcondition" proved="true">
  <proof prover="4"><result status="valid" time="0.08" steps="205"/></proof>
  </goal>
  <goal name="prop_ctx&#39;vc.171" expl="exceptional postcondition" proved="true">
  <proof prover="2"><result status="valid" time="0.01" steps="10654"/></proof>
  </goal>
  <goal name="prop_ctx&#39;vc.172" expl="exceptional postcondition" proved="true">
  <proof prover="2"><result status="valid" time="0.01" steps="10654"/></proof>
  </goal>
  <goal name="prop_ctx&#39;vc.173" expl="postcondition" proved="true">
  <proof prover="4"><result status="valid" time="0.12" steps="35"/></proof>
  </goal>
  <goal name="prop_ctx&#39;vc.174" expl="postcondition" proved="true">
  <proof prover="2"><result status="valid" time="0.16" steps="210154"/></proof>
  </goal>
  <goal name="prop_ctx&#39;vc.175" expl="postcondition" proved="true">
  <proof prover="2"><result status="valid" time="0.15" steps="205414"/></proof>
  </goal>
  <goal name="prop_ctx&#39;vc.176" expl="postcondition" proved="true">
  <proof prover="8"><result status="valid" time="0.28" steps="72417"/></proof>
  </goal>
  <goal name="prop_ctx&#39;vc.177" expl="exceptional postcondition" proved="true">
  <proof prover="2"><result status="valid" time="0.03" steps="10654"/></proof>
  </goal>
  <goal name="prop_ctx&#39;vc.178" expl="precondition" proved="true">
  <proof prover="2"><result status="valid" time="0.15" steps="196748"/></proof>
  <proof prover="4"><result status="valid" time="0.14" steps="34"/></proof>
  </goal>
  <goal name="prop_ctx&#39;vc.179" expl="precondition" proved="true">
  <proof prover="2"><result status="valid" time="0.23" steps="196911"/></proof>
  <proof prover="4"><result status="valid" time="0.09" steps="35"/></proof>
  </goal>
  <goal name="prop_ctx&#39;vc.180" expl="precondition" proved="true">
  <proof prover="2"><result status="valid" time="0.15" steps="204817"/></proof>
  </goal>
  <goal name="prop_ctx&#39;vc.181" expl="precondition" proved="true">
  <proof prover="2"><result status="valid" time="0.14" steps="204989"/></proof>
  </goal>
  <goal name="prop_ctx&#39;vc.182" expl="postcondition" proved="true">
  <proof prover="2"><result status="valid" time="0.15" steps="206476"/></proof>
  </goal>
  <goal name="prop_ctx&#39;vc.183" expl="postcondition" proved="true">
  <proof prover="4"><result status="valid" time="0.09" steps="274"/></proof>
  </goal>
  <goal name="prop_ctx&#39;vc.184" expl="postcondition" proved="true">
  <proof prover="2"><result status="valid" time="0.25" steps="207067"/></proof>
  </goal>
  <goal name="prop_ctx&#39;vc.185" expl="postcondition" proved="true">
  <proof prover="2"><result status="valid" time="0.15" steps="213072"/></proof>
  </goal>
  <goal name="prop_ctx&#39;vc.186" expl="exceptional postcondition" proved="true">
  <proof prover="4"><result status="valid" time="0.10" steps="17"/></proof>
  </goal>
  <goal name="prop_ctx&#39;vc.187" expl="exceptional postcondition" proved="true">
  <proof prover="4"><result status="valid" time="0.10" steps="17"/></proof>
  </goal>
  <goal name="prop_ctx&#39;vc.188" expl="postcondition" proved="true">
  <proof prover="2"><result status="valid" time="0.20" steps="195632"/></proof>
  </goal>
  <goal name="prop_ctx&#39;vc.189" expl="postcondition" proved="true">
  <proof prover="4"><result status="valid" time="0.09" steps="36"/></proof>
  </goal>
  <goal name="prop_ctx&#39;vc.190" expl="postcondition" proved="true">
  <proof prover="4"><result status="valid" time="0.12" steps="37"/></proof>
  </goal>
  <goal name="prop_ctx&#39;vc.191" expl="postcondition" proved="true">
  <proof prover="4"><result status="valid" time="0.05" steps="38"/></proof>
  </goal>
  <goal name="prop_ctx&#39;vc.192" expl="postcondition" proved="true">
  <proof prover="2"><result status="valid" time="0.24" steps="226527"/></proof>
  </goal>
  <goal name="prop_ctx&#39;vc.193" expl="precondition" proved="true">
  <proof prover="4"><result status="valid" time="0.08" steps="74"/></proof>
  </goal>
  <goal name="prop_ctx&#39;vc.194" expl="precondition" proved="true">
  <proof prover="2"><result status="valid" time="0.15" steps="200335"/></proof>
  </goal>
  <goal name="prop_ctx&#39;vc.195" expl="variant decrease" proved="true">
  <proof prover="2"><result status="valid" time="0.17" steps="237669"/></proof>
  </goal>
  <goal name="prop_ctx&#39;vc.196" expl="precondition" proved="true">
  <proof prover="8"><result status="valid" time="0.21" steps="67707"/></proof>
  </goal>
  <goal name="prop_ctx&#39;vc.197" expl="precondition" proved="true">
  <proof prover="8"><result status="valid" time="0.28" steps="73161"/></proof>
  </goal>
  <goal name="prop_ctx&#39;vc.198" expl="precondition" proved="true">
  <proof prover="2"><result status="valid" time="0.21" steps="208584"/></proof>
  </goal>
  <goal name="prop_ctx&#39;vc.199" expl="postcondition" proved="true">
  <proof prover="8"><result status="valid" time="0.24" steps="68440"/></proof>
  </goal>
  <goal name="prop_ctx&#39;vc.200" expl="postcondition" proved="true">
  <proof prover="8"><result status="valid" time="0.36" steps="79145"/></proof>
  </goal>
  <goal name="prop_ctx&#39;vc.201" expl="postcondition" proved="true">
  <proof prover="8"><result status="valid" time="0.31" steps="74992"/></proof>
  </goal>
  <goal name="prop_ctx&#39;vc.202" expl="postcondition" proved="true">
  <proof prover="2"><result status="valid" time="0.14" steps="211864"/></proof>
  </goal>
  <goal name="prop_ctx&#39;vc.203" expl="postcondition" proved="true">
  <proof prover="8"><result status="valid" time="0.32" steps="75224"/></proof>
  </goal>
  <goal name="prop_ctx&#39;vc.204" expl="exceptional postcondition" proved="true">
  <proof prover="2"><result status="valid" time="0.02" steps="10654"/></proof>
  </goal>
  <goal name="prop_ctx&#39;vc.205" expl="exceptional postcondition" proved="true">
  <proof prover="2"><result status="valid" time="0.01" steps="10654"/></proof>
  </goal>
  <goal name="prop_ctx&#39;vc.206" expl="precondition" proved="true">
  <proof prover="2"><result status="valid" time="0.16" steps="204150"/></proof>
  </goal>
  <goal name="prop_ctx&#39;vc.207" expl="precondition" proved="true">
  <proof prover="2"><result status="valid" time="0.07" steps="191653"/></proof>
  </goal>
  <goal name="prop_ctx&#39;vc.208" expl="precondition" proved="true">
  <proof prover="4"><result status="valid" time="0.07" steps="74"/></proof>
  </goal>
  <goal name="prop_ctx&#39;vc.209" expl="precondition" proved="true">
  <proof prover="4"><result status="valid" time="0.04" steps="35"/></proof>
  </goal>
  <goal name="prop_ctx&#39;vc.210" expl="precondition" proved="true">
  <proof prover="4"><result status="valid" time="0.14" steps="35"/></proof>
  </goal>
  <goal name="prop_ctx&#39;vc.211" expl="postcondition" proved="true">
  <proof prover="2"><result status="valid" time="0.10" steps="105938"/></proof>
  </goal>
  <goal name="prop_ctx&#39;vc.212" expl="postcondition" proved="true">
  <proof prover="4"><result status="valid" time="0.06" steps="53"/></proof>
  </goal>
  <goal name="prop_ctx&#39;vc.213" expl="postcondition" proved="true">
  <proof prover="4"><result status="valid" time="0.13" steps="136"/></proof>
  </goal>
  <goal name="prop_ctx&#39;vc.214" expl="exceptional postcondition" proved="true">
  <proof prover="4"><result status="valid" time="0.07" steps="17"/></proof>
  </goal>
  <goal name="prop_ctx&#39;vc.215" expl="exceptional postcondition" proved="true">
  <proof prover="4"><result status="valid" time="0.15" steps="17"/></proof>
  </goal>
  <goal name="prop_ctx&#39;vc.216" expl="out of loop bounds" proved="true">
  <proof prover="7"><result status="valid" time="0.08" steps="73"/></proof>
  </goal>
 </transf>
 </goal>
 <goal name="prop_mp_decision&#39;vc" expl="VC for prop_mp_decision" proved="true">
 <transf name="split_goal_right" proved="true" >
  <goal name="prop_mp_decision&#39;vc.0" expl="precondition" proved="true">
  <proof prover="2"><result status="valid" time="0.06" steps="180919"/></proof>
  </goal>
  <goal name="prop_mp_decision&#39;vc.1" expl="precondition" proved="true">
  <proof prover="2"><result status="valid" time="0.08" steps="180946"/></proof>
  </goal>
  <goal name="prop_mp_decision&#39;vc.2" expl="precondition" proved="true">
  <proof prover="2"><result status="valid" time="0.10" steps="97623"/></proof>
  </goal>
  <goal name="prop_mp_decision&#39;vc.3" expl="precondition" proved="true">
  <proof prover="2"><result status="valid" time="0.07" steps="97642"/></proof>
  </goal>
  <goal name="prop_mp_decision&#39;vc.4" expl="precondition" proved="true">
  <proof prover="2"><result status="valid" time="0.22" steps="192737"/></proof>
  </goal>
  <goal name="prop_mp_decision&#39;vc.5" expl="postcondition" proved="true">
  <proof prover="2"><result status="valid" time="0.26" steps="204305"/></proof>
  </goal>
  <goal name="prop_mp_decision&#39;vc.6" expl="exceptional postcondition" proved="true">
  <proof prover="2"><result status="valid" time="0.02" steps="10458"/></proof>
  </goal>
  <goal name="prop_mp_decision&#39;vc.7" expl="exceptional postcondition" proved="true">
  <proof prover="2"><result status="valid" time="0.03" steps="10458"/></proof>
  </goal>
  <goal name="prop_mp_decision&#39;vc.8" expl="exceptional postcondition" proved="true">
  <proof prover="2"><result status="valid" time="0.02" steps="10458"/></proof>
  </goal>
 </transf>
 </goal>
</theory>
<theory name="TestMP" proved="true">
 <goal name="g" proved="true">
 <transf name="introduce_premises" proved="true" >
  <goal name="g.0" proved="true">
  <transf name="reflection_f" proved="true" arg1="mp_decision">
   <goal name="g.0.0" expl="reification check" proved="true">
   <proof prover="9"><result status="valid" time="0.08" steps="516"/></proof>
   </goal>
   <goal name="g.0.1" proved="true">
   <proof prover="4"><result status="valid" time="0.04" steps="42"/></proof>
   </goal>
   <goal name="g.0.2" proved="true">
   <proof prover="2"><result status="valid" time="0.24" steps="191904"/></proof>
   </goal>
  </transf>
  </goal>
 </transf>
 </goal>
 <goal name="g&#39;" proved="true">
 <transf name="introduce_premises" proved="true" >
  <goal name="g&#39;.0" proved="true">
  <transf name="reflection_f" proved="true" arg1="prop_mp_decision">
   <goal name="g&#39;.0.0" expl="reification check" proved="true">
   <proof prover="9"><result status="valid" time="0.07" steps="491"/></proof>
   </goal>
   <goal name="g&#39;.0.1" proved="true">
   <proof prover="2"><result status="valid" time="0.16" steps="188435"/></proof>
   </goal>
   <goal name="g&#39;.0.2" proved="true">
   <proof prover="4"><result status="valid" time="0.08" steps="44"/></proof>
   </goal>
   <goal name="g&#39;.0.3" proved="true">
   <proof prover="2"><result status="valid" time="0.15" steps="192018"/></proof>
   </goal>
  </transf>
  <transf name="subst" proved="true" arg1="j">
   <goal name="g&#39;.0.0" proved="true">
   <transf name="reflection_f" proved="true" arg1="mp_decision">
    <goal name="g&#39;.0.0.0" expl="reification check" proved="true">
    <proof prover="4"><result status="valid" time="0.08" steps="47"/></proof>
    </goal>
    <goal name="g&#39;.0.0.1" proved="true">
    <proof prover="2"><result status="valid" time="0.15" steps="191696"/></proof>
    </goal>
    <goal name="g&#39;.0.0.2" proved="true">
    <proof prover="2"><result status="valid" time="0.15" steps="191695"/></proof>
    </goal>
   </transf>
   </goal>
  </transf>
  </goal>
 </transf>
 </goal>
 <goal name="g&#39;&#39;" proved="true">
 <transf name="introduce_premises" proved="true" >
  <goal name="g&#39;&#39;.0" proved="true">
  <transf name="replace" proved="true" arg1="c" arg2="0">
   <goal name="g&#39;&#39;.0.0" proved="true">
   <proof prover="9"><result status="valid" time="0.04" steps="52"/></proof>
   </goal>
   <goal name="g&#39;&#39;.0.1" expl="equality hypothesis" proved="true">
   <transf name="replace" proved="true" arg1="c" arg2="0" arg3="in" arg4="H2">
    <goal name="g&#39;&#39;.0.1.0" expl="equality hypothesis" proved="true">
    <transf name="reflection_f" proved="true" arg1="mp_decision">
     <goal name="g&#39;&#39;.0.1.0.0" expl="equality hypothesis" proved="true">
     <proof prover="4"><result status="valid" time="0.05" steps="49"/></proof>
     </goal>
     <goal name="g&#39;&#39;.0.1.0.1" proved="true">
     <proof prover="2"><result status="valid" time="0.25" steps="192954"/></proof>
     </goal>
    </transf>
    </goal>
    <goal name="g&#39;&#39;.0.1.1" expl="equality hypothesis" proved="true">
    <proof prover="2"><result status="valid" time="0.02" steps="10486"/></proof>
    </goal>
   </transf>
   </goal>
  </transf>
  </goal>
 </transf>
 </goal>
</theory>
<theory name="Fmla" proved="true">
 <goal name="f&#39;vc" expl="VC for f" proved="true">
 <proof prover="2"><result status="valid" time="0.02" steps="64"/></proof>
 </goal>
</theory>
</file>
</why3session><|MERGE_RESOLUTION|>--- conflicted
+++ resolved
@@ -1559,19 +1559,11 @@
   <proof prover="2"><result status="valid" time="0.02" steps="77623"/></proof>
   </goal>
   <goal name="linear_decision&#39;vc.95" expl="postcondition" proved="true">
-<<<<<<< HEAD
-  <proof prover="2"><result status="valid" time="0.04" steps="65459"/></proof>
-  <proof prover="4" memlimit="2000"><result status="valid" time="0.01" steps="40"/></proof>
-  </goal>
-  <goal name="linear_decision&#39;vc.96" expl="exceptional postcondition" proved="true">
-  <proof prover="2"><result status="valid" time="0.01" steps="3346"/></proof>
-=======
   <proof prover="2"><result status="valid" time="0.04" steps="67311"/></proof>
   <proof prover="4" memlimit="2000"><result status="valid" time="0.01" steps="41"/></proof>
   </goal>
   <goal name="linear_decision&#39;vc.96" expl="exceptional postcondition" proved="true">
   <proof prover="2"><result status="valid" time="0.01" steps="3490"/></proof>
->>>>>>> 92c89c24
   </goal>
   <goal name="linear_decision&#39;vc.97" expl="postcondition" proved="true">
   <proof prover="2"><result status="valid" time="0.01" steps="3346"/></proof>
@@ -2732,11 +2724,7 @@
  <proof prover="4"><result status="valid" time="0.08" steps="495"/></proof>
  </goal>
  <goal name="meq&#39;vc" expl="VC for meq" proved="true">
-<<<<<<< HEAD
- <proof prover="9" timelimit="1"><result status="valid" time="0.93" steps="24899"/></proof>
-=======
  <proof prover="9" timelimit="1"><result status="valid" time="0.93" steps="26781"/></proof>
->>>>>>> 92c89c24
  </goal>
  <goal name="minv&#39;vc" expl="VC for minv" proved="true">
  <transf name="split_goal_right" proved="true" >
@@ -2944,20 +2932,11 @@
     </goal>
    </transf>
    </goal>
-<<<<<<< HEAD
-  </transf>
-  </goal>
-  <goal name="m&#39;vc.1" expl="postcondition" proved="true">
-  <transf name="split_goal_right" proved="true" >
-   <goal name="m&#39;vc.1.0" expl="postcondition" proved="true">
-   <proof prover="9"><result status="valid" time="0.06" steps="467"/></proof>
-=======
    <goal name="m&#39;vc.0.1" expl="postcondition" proved="true">
    <proof prover="12" timelimit="5"><result status="valid" time="0.08" steps="503"/></proof>
    </goal>
    <goal name="m&#39;vc.0.2" expl="postcondition" proved="true">
    <proof prover="12" timelimit="5"><result status="valid" time="0.12" steps="1155"/></proof>
->>>>>>> 92c89c24
    </goal>
   </transf>
   </goal>
@@ -3031,11 +3010,7 @@
  <goal name="expr_bound_w&#39;&#39;vc" expl="VC for expr_bound_w&#39;" proved="true">
  <transf name="split_goal_right" proved="true" >
   <goal name="expr_bound_w&#39;&#39;vc.0" expl="variant decrease" proved="true">
-<<<<<<< HEAD
-  <proof prover="2"><result status="valid" time="1.08" steps="1304951"/></proof>
-=======
   <proof prover="2"><result status="valid" time="4.06" steps="2816548"/></proof>
->>>>>>> 92c89c24
   </goal>
   <goal name="expr_bound_w&#39;&#39;vc.1" expl="precondition" proved="true">
   <proof prover="4"><result status="valid" time="0.07" steps="19"/></proof>
@@ -3044,11 +3019,7 @@
   <proof prover="4"><result status="valid" time="0.07" steps="43"/></proof>
   </goal>
   <goal name="expr_bound_w&#39;&#39;vc.3" expl="variant decrease" proved="true">
-<<<<<<< HEAD
-  <proof prover="2"><result status="valid" time="1.10" steps="1305655"/></proof>
-=======
   <proof prover="2"><result status="valid" time="4.02" steps="2819288"/></proof>
->>>>>>> 92c89c24
   </goal>
   <goal name="expr_bound_w&#39;&#39;vc.4" expl="precondition" proved="true">
   <proof prover="4"><result status="valid" time="0.07" steps="20"/></proof>
@@ -3143,11 +3114,7 @@
   <proof prover="2"><result status="valid" time="0.15" steps="164753"/></proof>
   </goal>
   <goal name="max_var&#39;&#39;vc.8" expl="variant decrease" proved="true">
-<<<<<<< HEAD
-  <proof prover="2"><result status="valid" time="1.07" steps="1304451"/></proof>
-=======
   <proof prover="2"><result status="valid" time="3.54" steps="2817054"/></proof>
->>>>>>> 92c89c24
   </goal>
   <goal name="max_var&#39;&#39;vc.9" expl="precondition" proved="true">
   <proof prover="4"><result status="valid" time="0.15" steps="42"/></proof>
@@ -3629,11 +3596,7 @@
    <proof prover="12"><result status="valid" time="0.14" steps="751"/></proof>
    </goal>
    <goal name="prop_ctx&#39;vc.75.4" expl="VC for prop_ctx" proved="true">
-<<<<<<< HEAD
-   <proof prover="12" timelimit="5"><result status="valid" time="1.90" steps="16265"/></proof>
-=======
    <proof prover="12" timelimit="5"><result status="valid" time="2.34" steps="16251"/></proof>
->>>>>>> 92c89c24
    </goal>
    <goal name="prop_ctx&#39;vc.75.5" expl="VC for prop_ctx" proved="true">
    <proof prover="12"><result status="valid" time="0.14" steps="741"/></proof>
@@ -3642,11 +3605,7 @@
    <proof prover="8" timelimit="1"><result status="valid" time="0.43" steps="94172"/></proof>
    </goal>
    <goal name="prop_ctx&#39;vc.75.7" expl="VC for prop_ctx" proved="true">
-<<<<<<< HEAD
-   <proof prover="8"><result status="valid" time="1.09" steps="202826"/></proof>
-=======
    <proof prover="8"><result status="valid" time="1.53" steps="213236"/></proof>
->>>>>>> 92c89c24
    </goal>
    <goal name="prop_ctx&#39;vc.75.8" expl="VC for prop_ctx" proved="true">
    <proof prover="8" timelimit="1"><result status="valid" time="0.42" steps="94075"/></proof>
@@ -3893,11 +3852,7 @@
   <proof prover="4"><result status="valid" time="0.10" steps="17"/></proof>
   </goal>
   <goal name="prop_ctx&#39;vc.149" expl="variant decrease" proved="true">
-<<<<<<< HEAD
-  <proof prover="2"><result status="valid" time="1.43" steps="1649920"/></proof>
-=======
   <proof prover="2"><result status="valid" time="6.40" steps="3465368"/></proof>
->>>>>>> 92c89c24
   </goal>
   <goal name="prop_ctx&#39;vc.150" expl="precondition" proved="true">
   <proof prover="8"><result status="valid" time="0.22" steps="64347"/></proof>
