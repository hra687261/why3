<?xml version="1.0" encoding="UTF-8"?>
<!DOCTYPE why3session PUBLIC "-//Why3//proof session v5//EN"
"http://why3.lri.fr/why3session.dtd">
<why3session shape_version="6">
<prover id="0" name="Z3" version="4.6.0" timelimit="1" steplimit="0" memlimit="1000"/>
<prover id="1" name="CVC3" version="2.4.1" timelimit="5" steplimit="0" memlimit="2000"/>
<prover id="2" name="Eprover" version="2.0" timelimit="5" steplimit="0" memlimit="2000"/>
<prover id="3" name="Alt-Ergo" version="2.2.0" timelimit="1" steplimit="0" memlimit="1000"/>
<prover id="4" name="CVC4" version="1.6" timelimit="1" steplimit="0" memlimit="1000"/>
<prover id="5" name="Alt-Ergo" version="2.3.0" timelimit="5" steplimit="0" memlimit="2000"/>
<file format="whyml" proved="true">
<path name=".."/><path name="sub.mlw"/>
<theory name="Sub" proved="true">
 <goal name="wmpn_sub_n&#39;vc" expl="VC for wmpn_sub_n" proved="true">
 <transf name="split_vc" proved="true" >
  <goal name="wmpn_sub_n&#39;vc.0" expl="loop invariant init" proved="true">
  <proof prover="4"><result status="valid" time="0.04" steps="12448"/></proof>
  </goal>
  <goal name="wmpn_sub_n&#39;vc.1" expl="loop invariant init" proved="true">
  <proof prover="4"><result status="valid" time="0.14" steps="18055"/></proof>
  </goal>
  <goal name="wmpn_sub_n&#39;vc.2" expl="loop invariant init" proved="true">
  <proof prover="4"><result status="valid" time="0.04" steps="12545"/></proof>
  </goal>
  <goal name="wmpn_sub_n&#39;vc.3" expl="loop invariant init" proved="true">
  <proof prover="3"><result status="valid" time="0.03" steps="96"/></proof>
  </goal>
  <goal name="wmpn_sub_n&#39;vc.4" expl="loop invariant init" proved="true">
  <proof prover="4"><result status="valid" time="0.14" steps="18005"/></proof>
  </goal>
  <goal name="wmpn_sub_n&#39;vc.5" expl="loop invariant init" proved="true">
  <proof prover="4"><result status="valid" time="0.12" steps="18183"/></proof>
  </goal>
  <goal name="wmpn_sub_n&#39;vc.6" expl="loop invariant init" proved="true">
  <proof prover="4"><result status="valid" time="0.04" steps="12639"/></proof>
  </goal>
  <goal name="wmpn_sub_n&#39;vc.7" expl="precondition" proved="true">
  <proof prover="4"><result status="valid" time="0.14" steps="20528"/></proof>
  </goal>
  <goal name="wmpn_sub_n&#39;vc.8" expl="precondition" proved="true">
  <proof prover="4"><result status="valid" time="0.15" steps="20571"/></proof>
  </goal>
  <goal name="wmpn_sub_n&#39;vc.9" expl="precondition" proved="true">
  <proof prover="4"><result status="valid" time="0.16" steps="20542"/></proof>
  </goal>
  <goal name="wmpn_sub_n&#39;vc.10" expl="precondition" proved="true">
  <proof prover="4"><result status="valid" time="0.14" steps="20543"/></proof>
  </goal>
  <goal name="wmpn_sub_n&#39;vc.11" expl="assertion" proved="true">
  <transf name="split_vc" proved="true" >
   <goal name="wmpn_sub_n&#39;vc.11.0" expl="assertion" proved="true">
   <transf name="case" proved="true" arg1="(offset r = offset x)">
    <goal name="wmpn_sub_n&#39;vc.11.0.0" expl="true case (assertion)" proved="true">
    <proof prover="3"><result status="valid" time="0.83" steps="314"/></proof>
    </goal>
    <goal name="wmpn_sub_n&#39;vc.11.0.1" expl="false case (assertion)" proved="true">
    <proof prover="3"><result status="valid" time="0.11" steps="321"/></proof>
    </goal>
   </transf>
   </goal>
   <goal name="wmpn_sub_n&#39;vc.11.1" expl="assertion" proved="true">
   <transf name="case" proved="true" arg1="(offset r = offset y)">
    <goal name="wmpn_sub_n&#39;vc.11.1.0" expl="true case (assertion)" proved="true">
    <proof prover="3"><result status="valid" time="0.70" steps="314"/></proof>
    </goal>
    <goal name="wmpn_sub_n&#39;vc.11.1.1" expl="false case (assertion)" proved="true">
    <proof prover="3"><result status="valid" time="0.11" steps="321"/></proof>
    </goal>
   </transf>
   </goal>
  </transf>
  </goal>
  <goal name="wmpn_sub_n&#39;vc.12" expl="precondition" proved="true">
  <proof prover="4"><result status="valid" time="0.05" steps="13553"/></proof>
  </goal>
  <goal name="wmpn_sub_n&#39;vc.13" expl="precondition" proved="true">
  <proof prover="4"><result status="valid" time="0.08" steps="13903"/></proof>
  </goal>
  <goal name="wmpn_sub_n&#39;vc.14" expl="precondition" proved="true">
  <proof prover="4"><result status="valid" time="0.08" steps="13930"/></proof>
  </goal>
  <goal name="wmpn_sub_n&#39;vc.15" expl="precondition" proved="true">
  <proof prover="4"><result status="valid" time="0.15" steps="20488"/></proof>
  </goal>
  <goal name="wmpn_sub_n&#39;vc.16" expl="precondition" proved="true">
  <proof prover="4"><result status="valid" time="0.07" steps="13718"/></proof>
  </goal>
  <goal name="wmpn_sub_n&#39;vc.17" expl="assertion" proved="true">
  <proof prover="2" timelimit="1" memlimit="1000"><result status="valid" time="0.01"/></proof>
  </goal>
  <goal name="wmpn_sub_n&#39;vc.18" expl="assertion" proved="true">
  <proof prover="4"><result status="valid" time="0.07" steps="15780"/></proof>
  </goal>
  <goal name="wmpn_sub_n&#39;vc.19" expl="precondition" proved="true">
  <proof prover="4"><result status="valid" time="0.07" steps="14202"/></proof>
  </goal>
  <goal name="wmpn_sub_n&#39;vc.20" expl="precondition" proved="true">
  <proof prover="4"><result status="valid" time="0.08" steps="14241"/></proof>
  </goal>
  <goal name="wmpn_sub_n&#39;vc.21" expl="precondition" proved="true">
  <proof prover="4"><result status="valid" time="0.08" steps="14277"/></proof>
  </goal>
  <goal name="wmpn_sub_n&#39;vc.22" expl="assertion" proved="true">
  <proof prover="1"><result status="valid" time="0.06"/></proof>
  </goal>
  <goal name="wmpn_sub_n&#39;vc.23" expl="integer overflow" proved="true">
  <proof prover="4"><result status="valid" time="0.12" steps="21332"/></proof>
  </goal>
  <goal name="wmpn_sub_n&#39;vc.24" expl="loop variant decrease" proved="true">
  <proof prover="4"><result status="valid" time="0.07" steps="15991"/></proof>
  </goal>
  <goal name="wmpn_sub_n&#39;vc.25" expl="loop invariant preservation" proved="true">
  <proof prover="4"><result status="valid" time="0.10" steps="16064"/></proof>
  </goal>
  <goal name="wmpn_sub_n&#39;vc.26" expl="loop invariant preservation" proved="true">
  <proof prover="2"><result status="valid" time="0.02"/></proof>
  </goal>
  <goal name="wmpn_sub_n&#39;vc.27" expl="loop invariant preservation" proved="true">
  <proof prover="4"><result status="valid" time="0.18" steps="23002"/></proof>
  </goal>
  <goal name="wmpn_sub_n&#39;vc.28" expl="loop invariant preservation" proved="true">
  <proof prover="2"><result status="valid" time="0.02"/></proof>
  </goal>
  <goal name="wmpn_sub_n&#39;vc.29" expl="loop invariant preservation" proved="true">
  <proof prover="4"><result status="valid" time="0.34" steps="46121"/></proof>
  </goal>
  <goal name="wmpn_sub_n&#39;vc.30" expl="loop invariant preservation" proved="true">
  <proof prover="4"><result status="valid" time="0.28" steps="48761"/></proof>
  </goal>
  <goal name="wmpn_sub_n&#39;vc.31" expl="loop invariant preservation" proved="true">
  <proof prover="4"><result status="valid" time="0.12" steps="14740"/></proof>
  </goal>
  <goal name="wmpn_sub_n&#39;vc.32" expl="postcondition" proved="true">
  <proof prover="3"><result status="valid" time="0.03" steps="79"/></proof>
  </goal>
  <goal name="wmpn_sub_n&#39;vc.33" expl="postcondition" proved="true">
  <proof prover="4"><result status="valid" time="0.05" steps="13464"/></proof>
  </goal>
  <goal name="wmpn_sub_n&#39;vc.34" expl="postcondition" proved="true">
  <proof prover="4"><result status="valid" time="0.09" steps="19084"/></proof>
  </goal>
  <goal name="wmpn_sub_n&#39;vc.35" expl="postcondition" proved="true">
  <proof prover="4"><result status="valid" time="0.07" steps="14429"/></proof>
  </goal>
  <goal name="wmpn_sub_n&#39;vc.36" expl="postcondition" proved="true">
  <proof prover="4"><result status="valid" time="0.08" steps="14432"/></proof>
  </goal>
 </transf>
 </goal>
 <goal name="wmpn_sub&#39;vc" expl="VC for wmpn_sub" proved="true">
 <transf name="split_vc" proved="true" >
  <goal name="wmpn_sub&#39;vc.0" expl="precondition" proved="true">
  <proof prover="4"><result status="valid" time="0.04" steps="12460"/></proof>
  </goal>
  <goal name="wmpn_sub&#39;vc.1" expl="precondition" proved="true">
  <proof prover="4"><result status="valid" time="0.09" steps="15946"/></proof>
  </goal>
  <goal name="wmpn_sub&#39;vc.2" expl="precondition" proved="true">
  <proof prover="4"><result status="valid" time="0.10" steps="13987"/></proof>
  </goal>
  <goal name="wmpn_sub&#39;vc.3" expl="precondition" proved="true">
  <proof prover="4"><result status="valid" time="0.09" steps="14042"/></proof>
  </goal>
  <goal name="wmpn_sub&#39;vc.4" expl="precondition" proved="true">
  <proof prover="4"><result status="valid" time="0.04" steps="12696"/></proof>
  </goal>
  <goal name="wmpn_sub&#39;vc.5" expl="precondition" proved="true">
  <proof prover="4"><result status="valid" time="0.06" steps="12616"/></proof>
  </goal>
  <goal name="wmpn_sub&#39;vc.6" expl="assertion" proved="true">
  <transf name="split_vc" proved="true" >
   <goal name="wmpn_sub&#39;vc.6.0" expl="assertion" proved="true">
   <proof prover="4" timelimit="5" memlimit="2000"><result status="valid" time="0.10" steps="15018"/></proof>
   </goal>
   <goal name="wmpn_sub&#39;vc.6.1" expl="VC for wmpn_sub" proved="true">
   <proof prover="2"><result status="valid" time="0.02"/></proof>
   </goal>
  </transf>
  </goal>
  <goal name="wmpn_sub&#39;vc.7" expl="loop invariant init" proved="true">
  <proof prover="4"><result status="valid" time="0.07" steps="13541"/></proof>
  </goal>
  <goal name="wmpn_sub&#39;vc.8" expl="loop invariant init" proved="true">
  <proof prover="4"><result status="valid" time="0.04" steps="13545"/></proof>
  </goal>
  <goal name="wmpn_sub&#39;vc.9" expl="loop invariant init" proved="true">
  <proof prover="4"><result status="valid" time="0.09" steps="19068"/></proof>
  </goal>
  <goal name="wmpn_sub&#39;vc.10" expl="loop invariant init" proved="true">
  <proof prover="3"><result status="valid" time="0.03" steps="85"/></proof>
  </goal>
  <goal name="wmpn_sub&#39;vc.11" expl="loop invariant init" proved="true">
  <proof prover="3"><result status="valid" time="0.04" steps="87"/></proof>
  </goal>
  <goal name="wmpn_sub&#39;vc.12" expl="loop invariant init" proved="true">
  <proof prover="4"><result status="valid" time="0.15" steps="19669"/></proof>
  </goal>
  <goal name="wmpn_sub&#39;vc.13" expl="loop invariant init" proved="true">
  <proof prover="4"><result status="valid" time="0.07" steps="14532"/></proof>
  </goal>
  <goal name="wmpn_sub&#39;vc.14" expl="loop invariant init" proved="true">
  <proof prover="4"><result status="valid" time="0.07" steps="13742"/></proof>
  </goal>
  <goal name="wmpn_sub&#39;vc.15" expl="loop invariant init" proved="true">
  <proof prover="4"><result status="valid" time="0.11" steps="15079"/></proof>
  </goal>
  <goal name="wmpn_sub&#39;vc.16" expl="assertion" proved="true">
  <proof prover="4"><result status="valid" time="0.07" steps="15962"/></proof>
  </goal>
  <goal name="wmpn_sub&#39;vc.17" expl="precondition" proved="true">
  <proof prover="4"><result status="valid" time="0.14" steps="20622"/></proof>
  </goal>
  <goal name="wmpn_sub&#39;vc.18" expl="precondition" proved="true">
  <proof prover="4"><result status="valid" time="0.10" steps="20590"/></proof>
  </goal>
  <goal name="wmpn_sub&#39;vc.19" expl="assertion" proved="true">
  <transf name="case" proved="true" arg1="(offset r = offset x)">
   <goal name="wmpn_sub&#39;vc.19.0" expl="true case (assertion)" proved="true">
   <proof prover="2"><result status="valid" time="0.02"/></proof>
   </goal>
   <goal name="wmpn_sub&#39;vc.19.1" expl="false case (assertion)" proved="true">
   <proof prover="3"><result status="valid" time="0.34" steps="506"/></proof>
   </goal>
  </transf>
  </goal>
  <goal name="wmpn_sub&#39;vc.20" expl="precondition" proved="true">
  <proof prover="4"><result status="valid" time="0.06" steps="16475"/></proof>
  </goal>
  <goal name="wmpn_sub&#39;vc.21" expl="precondition" proved="true">
  <proof prover="4"><result status="valid" time="0.07" steps="14818"/></proof>
  </goal>
  <goal name="wmpn_sub&#39;vc.22" expl="precondition" proved="true">
  <proof prover="4"><result status="valid" time="0.17" steps="22408"/></proof>
  </goal>
  <goal name="wmpn_sub&#39;vc.23" expl="precondition" proved="true">
  <proof prover="4"><result status="valid" time="0.08" steps="14606"/></proof>
  </goal>
  <goal name="wmpn_sub&#39;vc.24" expl="assertion" proved="true">
  <proof prover="3"><result status="valid" time="0.18" steps="189"/></proof>
  </goal>
  <goal name="wmpn_sub&#39;vc.25" expl="precondition" proved="true">
  <proof prover="4"><result status="valid" time="0.12" steps="16944"/></proof>
  </goal>
  <goal name="wmpn_sub&#39;vc.26" expl="precondition" proved="true">
  <proof prover="4"><result status="valid" time="0.12" steps="17007"/></proof>
  </goal>
  <goal name="wmpn_sub&#39;vc.27" expl="integer overflow" proved="true">
  <proof prover="4"><result status="valid" time="0.19" steps="22684"/></proof>
  </goal>
  <goal name="wmpn_sub&#39;vc.28" expl="assertion" proved="true">
  <proof prover="4"><result status="valid" time="0.23" steps="39731"/></proof>
  </goal>
  <goal name="wmpn_sub&#39;vc.29" expl="assertion" proved="true">
  <proof prover="3"><result status="valid" time="0.30" steps="190"/></proof>
  </goal>
  <goal name="wmpn_sub&#39;vc.30" expl="loop invariant init" proved="true">
  <proof prover="4"><result status="valid" time="0.14" steps="17316"/></proof>
  </goal>
  <goal name="wmpn_sub&#39;vc.31" expl="loop invariant init" proved="true">
  <proof prover="4"><result status="valid" time="0.12" steps="17167"/></proof>
  </goal>
  <goal name="wmpn_sub&#39;vc.32" expl="loop invariant init" proved="true">
  <proof prover="3"><result status="valid" time="0.33" steps="194"/></proof>
  </goal>
  <goal name="wmpn_sub&#39;vc.33" expl="loop invariant init" proved="true">
  <proof prover="4"><result status="valid" time="0.14" steps="25000"/></proof>
  </goal>
  <goal name="wmpn_sub&#39;vc.34" expl="loop invariant init" proved="true">
  <proof prover="3"><result status="valid" time="0.61" steps="210"/></proof>
  </goal>
  <goal name="wmpn_sub&#39;vc.35" expl="loop invariant init" proved="true">
  <proof prover="3"><result status="valid" time="0.59" steps="212"/></proof>
  </goal>
  <goal name="wmpn_sub&#39;vc.36" expl="loop invariant init" proved="true">
  <proof prover="4"><result status="valid" time="0.34" steps="50638"/></proof>
  </goal>
  <goal name="wmpn_sub&#39;vc.37" expl="loop invariant init" proved="true">
  <proof prover="4"><result status="valid" time="0.47" steps="49996"/></proof>
  </goal>
  <goal name="wmpn_sub&#39;vc.38" expl="loop invariant init" proved="true">
  <proof prover="4"><result status="valid" time="0.13" steps="17602"/></proof>
  </goal>
  <goal name="wmpn_sub&#39;vc.39" expl="assertion" proved="true">
  <proof prover="4"><result status="valid" time="0.12" steps="18398"/></proof>
  </goal>
  <goal name="wmpn_sub&#39;vc.40" expl="precondition" proved="true">
  <proof prover="4"><result status="valid" time="0.22" steps="25823"/></proof>
  </goal>
  <goal name="wmpn_sub&#39;vc.41" expl="precondition" proved="true">
  <proof prover="4"><result status="valid" time="0.14" steps="25825"/></proof>
  </goal>
  <goal name="wmpn_sub&#39;vc.42" expl="assertion" proved="true">
  <transf name="case" proved="true" arg1="(offset r = offset x)">
   <goal name="wmpn_sub&#39;vc.42.0" expl="true case (assertion)" proved="true">
   <proof prover="2"><result status="valid" time="0.04"/></proof>
   </goal>
   <goal name="wmpn_sub&#39;vc.42.1" expl="false case (assertion)" proved="true">
   <proof prover="3" timelimit="5" memlimit="2000"><result status="valid" time="4.89" steps="903"/></proof>
   </goal>
  </transf>
  </goal>
  <goal name="wmpn_sub&#39;vc.43" expl="precondition" proved="true">
  <proof prover="4"><result status="valid" time="0.12" steps="18816"/></proof>
  </goal>
  <goal name="wmpn_sub&#39;vc.44" expl="precondition" proved="true">
  <proof prover="4"><result status="valid" time="0.06" steps="16503"/></proof>
  </goal>
  <goal name="wmpn_sub&#39;vc.45" expl="precondition" proved="true">
  <proof prover="4"><result status="valid" time="0.12" steps="26938"/></proof>
  </goal>
  <goal name="wmpn_sub&#39;vc.46" expl="precondition" proved="true">
  <proof prover="4"><result status="valid" time="0.06" steps="16291"/></proof>
  </goal>
  <goal name="wmpn_sub&#39;vc.47" expl="assertion" proved="true">
  <proof prover="0"><result status="valid" time="0.04" steps="70482"/></proof>
  </goal>
  <goal name="wmpn_sub&#39;vc.48" expl="precondition" proved="true">
  <proof prover="4"><result status="valid" time="0.11" steps="19289"/></proof>
  </goal>
  <goal name="wmpn_sub&#39;vc.49" expl="precondition" proved="true">
  <proof prover="4"><result status="valid" time="0.14" steps="19371"/></proof>
  </goal>
  <goal name="wmpn_sub&#39;vc.50" expl="assertion" proved="true">
  <proof prover="3" timelimit="5" memlimit="2000"><result status="valid" time="0.75" steps="291"/></proof>
  </goal>
  <goal name="wmpn_sub&#39;vc.51" expl="integer overflow" proved="true">
  <proof prover="4"><result status="valid" time="0.16" steps="31816"/></proof>
  </goal>
  <goal name="wmpn_sub&#39;vc.52" expl="loop variant decrease" proved="true">
  <proof prover="4"><result status="valid" time="0.11" steps="19266"/></proof>
  </goal>
  <goal name="wmpn_sub&#39;vc.53" expl="loop invariant preservation" proved="true">
  <proof prover="4"><result status="valid" time="0.10" steps="19601"/></proof>
  </goal>
  <goal name="wmpn_sub&#39;vc.54" expl="loop invariant preservation" proved="true">
  <proof prover="4"><result status="valid" time="0.07" steps="16992"/></proof>
  </goal>
  <goal name="wmpn_sub&#39;vc.55" expl="loop invariant preservation" proved="true">
  <proof prover="3"><result status="valid" time="0.77" steps="296"/></proof>
  </goal>
  <goal name="wmpn_sub&#39;vc.56" expl="loop invariant preservation" proved="true">
  <proof prover="4"><result status="valid" time="0.26" steps="29768"/></proof>
  </goal>
  <goal name="wmpn_sub&#39;vc.57" expl="loop invariant preservation" proved="true">
  <proof prover="3" timelimit="5" memlimit="2000"><result status="valid" time="1.49" steps="318"/></proof>
  </goal>
  <goal name="wmpn_sub&#39;vc.58" expl="loop invariant preservation" proved="true">
  <proof prover="3" timelimit="5" memlimit="2000"><result status="valid" time="1.81" steps="320"/></proof>
  </goal>
  <goal name="wmpn_sub&#39;vc.59" expl="loop invariant preservation" proved="true">
  <proof prover="4" timelimit="5" memlimit="2000"><result status="valid" time="0.92" steps="78091"/></proof>
  </goal>
  <goal name="wmpn_sub&#39;vc.60" expl="loop invariant preservation" proved="true">
<<<<<<< HEAD
  <proof prover="4" timelimit="5" memlimit="2000"><result status="valid" time="1.02" steps="79328"/></proof>
=======
  <proof prover="4" timelimit="5" memlimit="2000"><result status="valid" time="1.24" steps="79643"/></proof>
>>>>>>> 92c89c24
  </goal>
  <goal name="wmpn_sub&#39;vc.61" expl="loop invariant preservation" proved="true">
  <proof prover="4"><result status="valid" time="0.08" steps="17320"/></proof>
  </goal>
  <goal name="wmpn_sub&#39;vc.62" expl="postcondition" proved="true">
  <proof prover="3"><result status="valid" time="0.70" steps="242"/></proof>
  </goal>
  <goal name="wmpn_sub&#39;vc.63" expl="postcondition" proved="true">
  <proof prover="4"><result status="valid" time="0.07" steps="16234"/></proof>
  </goal>
  <goal name="wmpn_sub&#39;vc.64" expl="postcondition" proved="true">
  <proof prover="4"><result status="valid" time="0.12" steps="27271"/></proof>
  </goal>
  <goal name="wmpn_sub&#39;vc.65" expl="postcondition" proved="true">
  <proof prover="4"><result status="valid" time="0.10" steps="16977"/></proof>
  </goal>
  <goal name="wmpn_sub&#39;vc.66" expl="postcondition" proved="true">
  <proof prover="4"><result status="valid" time="0.07" steps="16980"/></proof>
  </goal>
  <goal name="wmpn_sub&#39;vc.67" expl="assertion" proved="true">
  <proof prover="4"><result status="valid" time="0.14" steps="17414"/></proof>
  </goal>
  <goal name="wmpn_sub&#39;vc.68" expl="assertion" proved="true">
  <proof prover="3"><result status="valid" time="0.39" steps="202"/></proof>
  </goal>
  <goal name="wmpn_sub&#39;vc.69" expl="loop variant decrease" proved="true">
  <proof prover="4"><result status="valid" time="0.10" steps="17199"/></proof>
  </goal>
  <goal name="wmpn_sub&#39;vc.70" expl="loop invariant preservation" proved="true">
  <proof prover="4"><result status="valid" time="0.12" steps="17356"/></proof>
  </goal>
  <goal name="wmpn_sub&#39;vc.71" expl="loop invariant preservation" proved="true">
  <proof prover="4"><result status="valid" time="0.11" steps="15351"/></proof>
  </goal>
  <goal name="wmpn_sub&#39;vc.72" expl="loop invariant preservation" proved="true">
  <proof prover="4"><result status="valid" time="0.24" steps="25001"/></proof>
  </goal>
  <goal name="wmpn_sub&#39;vc.73" expl="loop invariant preservation" proved="true">
  <proof prover="3"><result status="valid" time="0.36" steps="206"/></proof>
  </goal>
  <goal name="wmpn_sub&#39;vc.74" expl="loop invariant preservation" proved="true">
  <proof prover="3"><result status="valid" time="0.35" steps="208"/></proof>
  </goal>
  <goal name="wmpn_sub&#39;vc.75" expl="loop invariant preservation" proved="true">
  <proof prover="4"><result status="valid" time="0.34" steps="49819"/></proof>
  </goal>
  <goal name="wmpn_sub&#39;vc.76" expl="loop invariant preservation" proved="true">
  <proof prover="4"><result status="valid" time="0.37" steps="50323"/></proof>
  </goal>
  <goal name="wmpn_sub&#39;vc.77" expl="loop invariant preservation" proved="true">
  <proof prover="4"><result status="valid" time="0.06" steps="15621"/></proof>
  </goal>
  <goal name="wmpn_sub&#39;vc.78" expl="loop invariant preservation" proved="true">
  <proof prover="4"><result status="valid" time="0.06" steps="15639"/></proof>
  </goal>
  <goal name="wmpn_sub&#39;vc.79" expl="loop invariant init" proved="true">
  <proof prover="4"><result status="valid" time="0.05" steps="14410"/></proof>
  </goal>
  <goal name="wmpn_sub&#39;vc.80" expl="loop invariant init" proved="true">
  <proof prover="4"><result status="valid" time="0.11" steps="15991"/></proof>
  </goal>
  <goal name="wmpn_sub&#39;vc.81" expl="loop invariant init" proved="true">
  <proof prover="4" timelimit="5" memlimit="2000"><result status="valid" time="0.08" steps="14432"/></proof>
  </goal>
  <goal name="wmpn_sub&#39;vc.82" expl="loop invariant init" proved="true">
  <proof prover="4"><result status="valid" time="0.16" steps="21375"/></proof>
  </goal>
  <goal name="wmpn_sub&#39;vc.83" expl="loop invariant init" proved="true">
  <proof prover="4"><result status="valid" time="0.08" steps="15041"/></proof>
  </goal>
  <goal name="wmpn_sub&#39;vc.84" expl="loop invariant init" proved="true">
  <proof prover="4"><result status="valid" time="0.08" steps="15044"/></proof>
  </goal>
  <goal name="wmpn_sub&#39;vc.85" expl="loop invariant init" proved="true">
  <proof prover="4"><result status="valid" time="0.08" steps="15319"/></proof>
  </goal>
  <goal name="wmpn_sub&#39;vc.86" expl="loop invariant init" proved="true">
  <proof prover="4"><result status="valid" time="0.05" steps="15322"/></proof>
  </goal>
  <goal name="wmpn_sub&#39;vc.87" expl="loop invariant init" proved="true">
  <proof prover="4"><result status="valid" time="0.06" steps="14577"/></proof>
  </goal>
  <goal name="wmpn_sub&#39;vc.88" expl="assertion" proved="true">
  <proof prover="4"><result status="valid" time="0.08" steps="17094"/></proof>
  </goal>
  <goal name="wmpn_sub&#39;vc.89" expl="precondition" proved="true">
  <proof prover="4"><result status="valid" time="0.14" steps="22474"/></proof>
  </goal>
  <goal name="wmpn_sub&#39;vc.90" expl="precondition" proved="true">
  <proof prover="4"><result status="valid" time="0.16" steps="22434"/></proof>
  </goal>
  <goal name="wmpn_sub&#39;vc.91" expl="assertion" proved="true">
  <transf name="case" proved="true" arg1="(offset r = offset x)">
   <goal name="wmpn_sub&#39;vc.91.0" expl="true case (assertion)" proved="true">
   <proof prover="2"><result status="valid" time="0.05"/></proof>
   </goal>
   <goal name="wmpn_sub&#39;vc.91.1" expl="false case (assertion)" proved="true">
   <proof prover="3"><result status="valid" time="0.56" steps="649"/></proof>
   </goal>
  </transf>
  </goal>
  <goal name="wmpn_sub&#39;vc.92" expl="precondition" proved="true">
  <proof prover="4"><result status="valid" time="0.13" steps="17421"/></proof>
  </goal>
  <goal name="wmpn_sub&#39;vc.93" expl="precondition" proved="true">
  <proof prover="4"><result status="valid" time="0.07" steps="15593"/></proof>
  </goal>
  <goal name="wmpn_sub&#39;vc.94" expl="precondition" proved="true">
  <proof prover="4"><result status="valid" time="0.14" steps="24007"/></proof>
  </goal>
  <goal name="wmpn_sub&#39;vc.95" expl="precondition" proved="true">
  <proof prover="4"><result status="valid" time="0.04" steps="15381"/></proof>
  </goal>
  <goal name="wmpn_sub&#39;vc.96" expl="assertion" proved="true">
  <proof prover="3"><result status="valid" time="0.32" steps="242"/></proof>
  </goal>
  <goal name="wmpn_sub&#39;vc.97" expl="precondition" proved="true">
  <proof prover="4"><result status="valid" time="0.14" steps="17885"/></proof>
  </goal>
  <goal name="wmpn_sub&#39;vc.98" expl="precondition" proved="true">
  <proof prover="4"><result status="valid" time="0.13" steps="17967"/></proof>
  </goal>
  <goal name="wmpn_sub&#39;vc.99" expl="assertion" proved="true">
  <proof prover="3" timelimit="5" memlimit="2000"><result status="valid" time="0.19" steps="226"/></proof>
  </goal>
  <goal name="wmpn_sub&#39;vc.100" expl="integer overflow" proved="true">
  <proof prover="4"><result status="valid" time="0.14" steps="25969"/></proof>
  </goal>
  <goal name="wmpn_sub&#39;vc.101" expl="loop variant decrease" proved="true">
  <proof prover="4"><result status="valid" time="0.12" steps="17948"/></proof>
  </goal>
  <goal name="wmpn_sub&#39;vc.102" expl="loop invariant preservation" proved="true">
  <proof prover="4"><result status="valid" time="0.14" steps="18177"/></proof>
  </goal>
  <goal name="wmpn_sub&#39;vc.103" expl="loop invariant preservation" proved="true">
  <proof prover="4"><result status="valid" time="0.08" steps="16073"/></proof>
  </goal>
  <goal name="wmpn_sub&#39;vc.104" expl="loop invariant preservation" proved="true">
  <proof prover="3"><result status="valid" time="0.14" steps="231"/></proof>
  </goal>
  <goal name="wmpn_sub&#39;vc.105" expl="loop invariant preservation" proved="true">
  <proof prover="4"><result status="valid" time="0.20" steps="26761"/></proof>
  </goal>
  <goal name="wmpn_sub&#39;vc.106" expl="loop invariant preservation" proved="true">
  <proof prover="3"><result status="valid" time="0.35" steps="254"/></proof>
  </goal>
  <goal name="wmpn_sub&#39;vc.107" expl="loop invariant preservation" proved="true">
  <proof prover="3"><result status="valid" time="0.31" steps="256"/></proof>
  </goal>
  <goal name="wmpn_sub&#39;vc.108" expl="loop invariant preservation" proved="true">
  <proof prover="4"><result status="valid" time="0.43" steps="52438"/></proof>
  </goal>
  <goal name="wmpn_sub&#39;vc.109" expl="loop invariant preservation" proved="true">
  <proof prover="4"><result status="valid" time="0.40" steps="52342"/></proof>
  </goal>
  <goal name="wmpn_sub&#39;vc.110" expl="loop invariant preservation" proved="true">
  <proof prover="4"><result status="valid" time="0.08" steps="16401"/></proof>
  </goal>
  <goal name="wmpn_sub&#39;vc.111" expl="postcondition" proved="true">
  <proof prover="3" timelimit="5" memlimit="2000"><result status="valid" time="0.13" steps="175"/></proof>
  </goal>
  <goal name="wmpn_sub&#39;vc.112" expl="postcondition" proved="true">
  <proof prover="4"><result status="valid" time="0.07" steps="15315"/></proof>
  </goal>
  <goal name="wmpn_sub&#39;vc.113" expl="postcondition" proved="true">
  <proof prover="4"><result status="valid" time="0.16" steps="23540"/></proof>
  </goal>
  <goal name="wmpn_sub&#39;vc.114" expl="postcondition" proved="true">
  <proof prover="4"><result status="valid" time="0.06" steps="16144"/></proof>
  </goal>
  <goal name="wmpn_sub&#39;vc.115" expl="postcondition" proved="true">
  <proof prover="4"><result status="valid" time="0.08" steps="16147"/></proof>
  </goal>
  <goal name="wmpn_sub&#39;vc.116" expl="loop invariant init" proved="true">
  <proof prover="4"><result status="valid" time="0.08" steps="13537"/></proof>
  </goal>
  <goal name="wmpn_sub&#39;vc.117" expl="loop invariant init" proved="true">
  <proof prover="4"><result status="valid" time="0.07" steps="13561"/></proof>
  </goal>
  <goal name="wmpn_sub&#39;vc.118" expl="loop invariant init" proved="true">
  <proof prover="4"><result status="valid" time="0.06" steps="13559"/></proof>
  </goal>
  <goal name="wmpn_sub&#39;vc.119" expl="loop invariant init" proved="true">
  <proof prover="4"><result status="valid" time="0.13" steps="18769"/></proof>
  </goal>
  <goal name="wmpn_sub&#39;vc.120" expl="loop invariant init" proved="true">
  <proof prover="3"><result status="valid" time="0.05" steps="86"/></proof>
  </goal>
  <goal name="wmpn_sub&#39;vc.121" expl="loop invariant init" proved="true">
  <proof prover="3"><result status="valid" time="0.03" steps="88"/></proof>
  </goal>
  <goal name="wmpn_sub&#39;vc.122" expl="loop invariant init" proved="true">
  <proof prover="4"><result status="valid" time="0.15" steps="19377"/></proof>
  </goal>
  <goal name="wmpn_sub&#39;vc.123" expl="loop invariant init" proved="true">
  <proof prover="4"><result status="valid" time="0.05" steps="14546"/></proof>
  </goal>
  <goal name="wmpn_sub&#39;vc.124" expl="loop invariant init" proved="true">
  <proof prover="4"><result status="valid" time="0.07" steps="13756"/></proof>
  </goal>
  <goal name="wmpn_sub&#39;vc.125" expl="assertion" proved="true">
  <proof prover="4"><result status="valid" time="0.08" steps="14366"/></proof>
  </goal>
  <goal name="wmpn_sub&#39;vc.126" expl="precondition" proved="true">
  <proof prover="4"><result status="valid" time="0.16" steps="20188"/></proof>
  </goal>
  <goal name="wmpn_sub&#39;vc.127" expl="precondition" proved="true">
  <proof prover="4"><result status="valid" time="0.14" steps="20156"/></proof>
  </goal>
  <goal name="wmpn_sub&#39;vc.128" expl="assertion" proved="true">
  <transf name="case" proved="true" arg1="(offset r = offset x)">
   <goal name="wmpn_sub&#39;vc.128.0" expl="true case (assertion)" proved="true">
   <proof prover="2"><result status="valid" time="0.02"/></proof>
   </goal>
   <goal name="wmpn_sub&#39;vc.128.1" expl="false case (assertion)" proved="true">
   <proof prover="3" timelimit="5" memlimit="2000"><result status="valid" time="0.26" steps="485"/></proof>
   </goal>
  </transf>
  </goal>
  <goal name="wmpn_sub&#39;vc.129" expl="precondition" proved="true">
  <proof prover="4"><result status="valid" time="0.11" steps="16261"/></proof>
  </goal>
  <goal name="wmpn_sub&#39;vc.130" expl="precondition" proved="true">
  <proof prover="4"><result status="valid" time="0.08" steps="14715"/></proof>
  </goal>
  <goal name="wmpn_sub&#39;vc.131" expl="precondition" proved="true">
  <proof prover="4"><result status="valid" time="0.17" steps="21621"/></proof>
  </goal>
  <goal name="wmpn_sub&#39;vc.132" expl="precondition" proved="true">
  <proof prover="4"><result status="valid" time="0.07" steps="14503"/></proof>
  </goal>
  <goal name="wmpn_sub&#39;vc.133" expl="assertion" proved="true">
  <proof prover="3"><result status="valid" time="0.10" steps="183"/></proof>
  </goal>
  <goal name="wmpn_sub&#39;vc.134" expl="precondition" proved="true">
  <proof prover="4"><result status="valid" time="0.12" steps="16716"/></proof>
  </goal>
  <goal name="wmpn_sub&#39;vc.135" expl="precondition" proved="true">
  <proof prover="4"><result status="valid" time="0.11" steps="16793"/></proof>
  </goal>
  <goal name="wmpn_sub&#39;vc.136" expl="assertion" proved="true">
  <proof prover="3" timelimit="5" memlimit="2000"><result status="valid" time="0.09" steps="174"/></proof>
  </goal>
  <goal name="wmpn_sub&#39;vc.137" expl="integer overflow" proved="true">
  <proof prover="4"><result status="valid" time="0.18" steps="22291"/></proof>
  </goal>
  <goal name="wmpn_sub&#39;vc.138" expl="loop variant decrease" proved="true">
  <proof prover="4"><result status="valid" time="0.12" steps="16884"/></proof>
  </goal>
  <goal name="wmpn_sub&#39;vc.139" expl="loop invariant preservation" proved="true">
  <proof prover="4"><result status="valid" time="0.12" steps="17017"/></proof>
  </goal>
  <goal name="wmpn_sub&#39;vc.140" expl="loop invariant preservation" proved="true">
  <proof prover="4"><result status="valid" time="0.08" steps="15186"/></proof>
  </goal>
  <goal name="wmpn_sub&#39;vc.141" expl="loop invariant preservation" proved="true">
  <proof prover="3" timelimit="5" memlimit="2000"><result status="valid" time="0.07" steps="179"/></proof>
  </goal>
  <goal name="wmpn_sub&#39;vc.142" expl="loop invariant preservation" proved="true">
  <proof prover="4"><result status="valid" time="0.18" steps="24329"/></proof>
  </goal>
  <goal name="wmpn_sub&#39;vc.143" expl="loop invariant preservation" proved="true">
  <proof prover="3"><result status="valid" time="0.14" steps="195"/></proof>
  </goal>
  <goal name="wmpn_sub&#39;vc.144" expl="loop invariant preservation" proved="true">
  <proof prover="3"><result status="valid" time="0.23" steps="197"/></proof>
  </goal>
  <goal name="wmpn_sub&#39;vc.145" expl="loop invariant preservation" proved="true">
  <proof prover="4"><result status="valid" time="0.30" steps="48772"/></proof>
  </goal>
  <goal name="wmpn_sub&#39;vc.146" expl="loop invariant preservation" proved="true">
  <proof prover="4"><result status="valid" time="0.42" steps="48837"/></proof>
  </goal>
  <goal name="wmpn_sub&#39;vc.147" expl="loop invariant preservation" proved="true">
  <proof prover="4"><result status="valid" time="0.08" steps="15514"/></proof>
  </goal>
  <goal name="wmpn_sub&#39;vc.148" expl="postcondition" proved="true">
  <proof prover="4" timelimit="5" memlimit="2000"><result status="valid" time="0.13" steps="16034"/></proof>
  </goal>
  <goal name="wmpn_sub&#39;vc.149" expl="postcondition" proved="true">
  <proof prover="4"><result status="valid" time="0.05" steps="14428"/></proof>
  </goal>
  <goal name="wmpn_sub&#39;vc.150" expl="postcondition" proved="true">
  <proof prover="4"><result status="valid" time="0.14" steps="21130"/></proof>
  </goal>
  <goal name="wmpn_sub&#39;vc.151" expl="postcondition" proved="true">
  <proof prover="4"><result status="valid" time="0.08" steps="15317"/></proof>
  </goal>
  <goal name="wmpn_sub&#39;vc.152" expl="postcondition" proved="true">
  <proof prover="4"><result status="valid" time="0.08" steps="15320"/></proof>
  </goal>
 </transf>
 </goal>
 <goal name="sub_n&#39;vc" expl="VC for sub_n" proved="true">
 <transf name="split_vc" proved="true" >
  <goal name="sub_n&#39;vc.0" expl="precondition" proved="true">
  <proof prover="4"><result status="valid" time="0.06" steps="12198"/></proof>
  </goal>
  <goal name="sub_n&#39;vc.1" expl="precondition" proved="true">
  <proof prover="4"><result status="valid" time="0.07" steps="11841"/></proof>
  </goal>
  <goal name="sub_n&#39;vc.2" expl="precondition" proved="true">
  <proof prover="4"><result status="valid" time="0.06" steps="11868"/></proof>
  </goal>
  <goal name="sub_n&#39;vc.3" expl="precondition" proved="true">
  <proof prover="4"><result status="valid" time="0.08" steps="13055"/></proof>
  </goal>
  <goal name="sub_n&#39;vc.4" expl="precondition" proved="true">
  <proof prover="4"><result status="valid" time="0.05" steps="13418"/></proof>
  </goal>
  <goal name="sub_n&#39;vc.5" expl="precondition" proved="true">
  <proof prover="4"><result status="valid" time="0.09" steps="13344"/></proof>
  </goal>
  <goal name="sub_n&#39;vc.6" expl="precondition" proved="true">
  <proof prover="4"><result status="valid" time="0.07" steps="15038"/></proof>
  </goal>
  <goal name="sub_n&#39;vc.7" expl="precondition" proved="true">
  <proof prover="4"><result status="valid" time="0.05" steps="13263"/></proof>
  </goal>
  <goal name="sub_n&#39;vc.8" expl="precondition" proved="true">
  <proof prover="4"><result status="valid" time="0.07" steps="13162"/></proof>
  </goal>
  <goal name="sub_n&#39;vc.9" expl="precondition" proved="true">
  <proof prover="4"><result status="valid" time="0.08" steps="13868"/></proof>
  </goal>
  <goal name="sub_n&#39;vc.10" expl="precondition" proved="true">
  <proof prover="4"><result status="valid" time="0.04" steps="13891"/></proof>
  </goal>
  <goal name="sub_n&#39;vc.11" expl="precondition" proved="true">
  <proof prover="4"><result status="valid" time="0.04" steps="13908"/></proof>
  </goal>
  <goal name="sub_n&#39;vc.12" expl="precondition" proved="true">
  <proof prover="4"><result status="valid" time="0.04" steps="13899"/></proof>
  </goal>
  <goal name="sub_n&#39;vc.13" expl="precondition" proved="true">
  <proof prover="4"><result status="valid" time="0.11" steps="16075"/></proof>
  </goal>
  <goal name="sub_n&#39;vc.14" expl="precondition" proved="true">
  <proof prover="4"><result status="valid" time="0.06" steps="13948"/></proof>
  </goal>
  <goal name="sub_n&#39;vc.15" expl="assertion" proved="true">
  <transf name="split_vc" proved="true" >
   <goal name="sub_n&#39;vc.15.0" expl="assertion" proved="true">
   <proof prover="3"><result status="valid" time="0.10" steps="233"/></proof>
   </goal>
   <goal name="sub_n&#39;vc.15.1" expl="assertion" proved="true">
   <proof prover="3"><result status="valid" time="0.40" steps="680"/></proof>
   </goal>
   <goal name="sub_n&#39;vc.15.2" expl="assertion" proved="true">
   <proof prover="3"><result status="valid" time="0.08" steps="233"/></proof>
   </goal>
   <goal name="sub_n&#39;vc.15.3" expl="VC for sub_n" proved="true">
   <proof prover="4"><result status="valid" time="0.10" steps="17824"/></proof>
   </goal>
  </transf>
  </goal>
  <goal name="sub_n&#39;vc.16" expl="assertion" proved="true">
  <transf name="split_vc" proved="true" >
   <goal name="sub_n&#39;vc.16.0" expl="assertion" proved="true">
   <proof prover="3"><result status="valid" time="0.08" steps="233"/></proof>
   </goal>
   <goal name="sub_n&#39;vc.16.1" expl="assertion" proved="true">
   <proof prover="3"><result status="valid" time="0.49" steps="680"/></proof>
   </goal>
   <goal name="sub_n&#39;vc.16.2" expl="assertion" proved="true">
   <proof prover="3"><result status="valid" time="0.07" steps="233"/></proof>
   </goal>
   <goal name="sub_n&#39;vc.16.3" expl="VC for sub_n" proved="true">
   <proof prover="4"><result status="valid" time="0.10" steps="17970"/></proof>
   </goal>
  </transf>
  </goal>
  <goal name="sub_n&#39;vc.17" expl="postcondition" proved="true">
  <proof prover="3"><result status="valid" time="0.13" steps="229"/></proof>
  </goal>
  <goal name="sub_n&#39;vc.18" expl="postcondition" proved="true">
  <proof prover="4"><result status="valid" time="0.08" steps="15385"/></proof>
  </goal>
  <goal name="sub_n&#39;vc.19" expl="postcondition" proved="true">
  <proof prover="4"><result status="valid" time="0.20" steps="25557"/></proof>
  </goal>
  <goal name="sub_n&#39;vc.20" expl="postcondition" proved="true">
  <transf name="case" proved="true" arg1="(offset x &lt;= j &lt; offset x + sz)">
   <goal name="sub_n&#39;vc.20.0" expl="true case (postcondition)" proved="true">
   <transf name="replace" proved="true" arg1="j" arg2="(offset x + (j - offset x))">
    <goal name="sub_n&#39;vc.20.0.0" expl="true case (postcondition)" proved="true">
    <proof prover="3"><result status="valid" time="0.06" steps="235"/></proof>
    </goal>
    <goal name="sub_n&#39;vc.20.0.1" expl="equality hypothesis" proved="true">
    <proof prover="4"><result status="valid" time="0.05" steps="15773"/></proof>
    </goal>
   </transf>
   </goal>
   <goal name="sub_n&#39;vc.20.1" expl="false case (postcondition)" proved="true">
   <proof prover="4"><result status="valid" time="0.12" steps="25624"/></proof>
   </goal>
  </transf>
  </goal>
  <goal name="sub_n&#39;vc.21" expl="postcondition" proved="true">
  <transf name="case" proved="true" arg1="(offset y &lt;= j &lt; offset y + sz)">
   <goal name="sub_n&#39;vc.21.0" expl="true case (postcondition)" proved="true">
   <transf name="replace" proved="true" arg1="j" arg2="(offset y + (j - offset y))">
    <goal name="sub_n&#39;vc.21.0.0" expl="true case (postcondition)" proved="true">
    <proof prover="3"><result status="valid" time="0.06" steps="235"/></proof>
    </goal>
    <goal name="sub_n&#39;vc.21.0.1" expl="equality hypothesis" proved="true">
    <proof prover="4"><result status="valid" time="0.05" steps="15833"/></proof>
    </goal>
   </transf>
   </goal>
   <goal name="sub_n&#39;vc.21.1" expl="false case (postcondition)" proved="true">
   <proof prover="4"><result status="valid" time="0.13" steps="25683"/></proof>
   </goal>
  </transf>
  </goal>
  <goal name="sub_n&#39;vc.22" expl="postcondition" proved="true">
  <proof prover="2"><result status="valid" time="0.49"/></proof>
  </goal>
  <goal name="sub_n&#39;vc.23" expl="postcondition" proved="true">
  <proof prover="3"><result status="valid" time="0.25" steps="763"/></proof>
  </goal>
  <goal name="sub_n&#39;vc.24" expl="postcondition" proved="true">
  <proof prover="4"><result status="valid" time="0.08" steps="18194"/></proof>
  </goal>
  <goal name="sub_n&#39;vc.25" expl="postcondition" proved="true">
  <proof prover="4"><result status="valid" time="0.13" steps="18263"/></proof>
  </goal>
  <goal name="sub_n&#39;vc.26" expl="postcondition" proved="true">
  <proof prover="4"><result status="valid" time="0.11" steps="18332"/></proof>
  </goal>
 </transf>
 </goal>
 <goal name="sub_n_rx&#39;vc" expl="VC for sub_n_rx" proved="true">
 <transf name="split_vc" proved="true" >
  <goal name="sub_n_rx&#39;vc.0" expl="precondition" proved="true">
  <proof prover="4"><result status="valid" time="0.06" steps="12181"/></proof>
  </goal>
  <goal name="sub_n_rx&#39;vc.1" expl="precondition" proved="true">
  <proof prover="4"><result status="valid" time="0.06" steps="11836"/></proof>
  </goal>
  <goal name="sub_n_rx&#39;vc.2" expl="precondition" proved="true">
  <proof prover="4"><result status="valid" time="0.07" steps="11840"/></proof>
  </goal>
  <goal name="sub_n_rx&#39;vc.3" expl="precondition" proved="true">
  <proof prover="4"><result status="valid" time="0.04" steps="12959"/></proof>
  </goal>
  <goal name="sub_n_rx&#39;vc.4" expl="precondition" proved="true">
  <proof prover="3"><result status="valid" time="0.19" steps="236"/></proof>
  </goal>
  <goal name="sub_n_rx&#39;vc.5" expl="precondition" proved="true">
  <proof prover="4" timelimit="5" memlimit="2000"><result status="valid" time="0.07" steps="14937"/></proof>
  </goal>
  <goal name="sub_n_rx&#39;vc.6" expl="precondition" proved="true">
  <proof prover="4"><result status="valid" time="0.08" steps="15097"/></proof>
  </goal>
  <goal name="sub_n_rx&#39;vc.7" expl="precondition" proved="true">
  <proof prover="4"><result status="valid" time="0.06" steps="13199"/></proof>
  </goal>
  <goal name="sub_n_rx&#39;vc.8" expl="precondition" proved="true">
  <proof prover="4"><result status="valid" time="0.08" steps="13118"/></proof>
  </goal>
  <goal name="sub_n_rx&#39;vc.9" expl="precondition" proved="true">
  <proof prover="4"><result status="valid" time="0.07" steps="13764"/></proof>
  </goal>
  <goal name="sub_n_rx&#39;vc.10" expl="precondition" proved="true">
  <proof prover="4"><result status="valid" time="0.08" steps="13803"/></proof>
  </goal>
  <goal name="sub_n_rx&#39;vc.11" expl="precondition" proved="true">
  <proof prover="4"><result status="valid" time="0.08" steps="13826"/></proof>
  </goal>
  <goal name="sub_n_rx&#39;vc.12" expl="precondition" proved="true">
  <proof prover="4"><result status="valid" time="0.10" steps="15644"/></proof>
  </goal>
  <goal name="sub_n_rx&#39;vc.13" expl="precondition" proved="true">
  <proof prover="4"><result status="valid" time="0.11" steps="15952"/></proof>
  </goal>
  <goal name="sub_n_rx&#39;vc.14" expl="precondition" proved="true">
  <proof prover="4"><result status="valid" time="0.06" steps="13941"/></proof>
  </goal>
  <goal name="sub_n_rx&#39;vc.15" expl="precondition" proved="true">
  <transf name="split_vc" proved="true" >
   <goal name="sub_n_rx&#39;vc.15.0" expl="precondition" proved="true">
   <proof prover="3"><result status="valid" time="0.03" steps="120"/></proof>
   </goal>
   <goal name="sub_n_rx&#39;vc.15.1" expl="precondition" proved="true">
   <proof prover="3"><result status="valid" time="0.03" steps="120"/></proof>
   </goal>
  </transf>
  </goal>
  <goal name="sub_n_rx&#39;vc.16" expl="assertion" proved="true">
  <transf name="split_vc" proved="true" >
   <goal name="sub_n_rx&#39;vc.16.0" expl="assertion" proved="true">
   <proof prover="3"><result status="valid" time="0.09" steps="188"/></proof>
   </goal>
   <goal name="sub_n_rx&#39;vc.16.1" expl="assertion" proved="true">
   <proof prover="1"><result status="valid" time="0.36"/></proof>
   </goal>
   <goal name="sub_n_rx&#39;vc.16.2" expl="assertion" proved="true">
   <proof prover="3"><result status="valid" time="0.09" steps="188"/></proof>
   </goal>
   <goal name="sub_n_rx&#39;vc.16.3" expl="VC for sub_n_rx" proved="true">
   <proof prover="4"><result status="valid" time="0.07" steps="17306"/></proof>
   </goal>
  </transf>
  </goal>
  <goal name="sub_n_rx&#39;vc.17" expl="precondition" proved="true">
  <proof prover="4"><result status="valid" time="0.14" steps="23423"/></proof>
  </goal>
  <goal name="sub_n_rx&#39;vc.18" expl="postcondition" proved="true">
  <proof prover="2"><result status="valid" time="2.78"/></proof>
  </goal>
  <goal name="sub_n_rx&#39;vc.19" expl="postcondition" proved="true">
  <proof prover="4"><result status="valid" time="0.08" steps="14857"/></proof>
  </goal>
  <goal name="sub_n_rx&#39;vc.20" expl="postcondition" proved="true">
  <proof prover="4"><result status="valid" time="0.19" steps="24524"/></proof>
  </goal>
  <goal name="sub_n_rx&#39;vc.21" expl="postcondition" proved="true">
  <transf name="case" proved="true" arg1="(offset y &lt;= j &lt; offset y + sz)">
   <goal name="sub_n_rx&#39;vc.21.0" expl="true case (postcondition)" proved="true">
   <transf name="replace" proved="true" arg1="j" arg2="(offset y + (j - offset y))">
    <goal name="sub_n_rx&#39;vc.21.0.0" expl="true case (postcondition)" proved="true">
    <proof prover="3"><result status="valid" time="0.08" steps="192"/></proof>
    </goal>
    <goal name="sub_n_rx&#39;vc.21.0.1" expl="equality hypothesis" proved="true">
    <proof prover="4"><result status="valid" time="0.04" steps="15251"/></proof>
    </goal>
   </transf>
   </goal>
   <goal name="sub_n_rx&#39;vc.21.1" expl="false case (postcondition)" proved="true">
   <proof prover="4"><result status="valid" time="0.12" steps="24633"/></proof>
   </goal>
  </transf>
  </goal>
  <goal name="sub_n_rx&#39;vc.22" expl="postcondition" proved="true">
  <proof prover="3"><result status="valid" time="0.10" steps="188"/></proof>
  </goal>
  <goal name="sub_n_rx&#39;vc.23" expl="postcondition" proved="true">
  <proof prover="4"><result status="valid" time="0.09" steps="17403"/></proof>
  </goal>
  <goal name="sub_n_rx&#39;vc.24" expl="postcondition" proved="true">
  <proof prover="4"><result status="valid" time="0.10" steps="17472"/></proof>
  </goal>
 </transf>
 </goal>
 <goal name="sub_n_ry&#39;vc" expl="VC for sub_n_ry" proved="true">
 <transf name="split_vc" proved="true" >
  <goal name="sub_n_ry&#39;vc.0" expl="precondition" proved="true">
  <proof prover="4"><result status="valid" time="0.05" steps="12181"/></proof>
  </goal>
  <goal name="sub_n_ry&#39;vc.1" expl="precondition" proved="true">
  <proof prover="4"><result status="valid" time="0.07" steps="11836"/></proof>
  </goal>
  <goal name="sub_n_ry&#39;vc.2" expl="precondition" proved="true">
  <proof prover="4"><result status="valid" time="0.07" steps="11840"/></proof>
  </goal>
  <goal name="sub_n_ry&#39;vc.3" expl="precondition" proved="true">
  <proof prover="4"><result status="valid" time="0.07" steps="12959"/></proof>
  </goal>
  <goal name="sub_n_ry&#39;vc.4" expl="precondition" proved="true">
  <proof prover="3"><result status="valid" time="0.18" steps="236"/></proof>
  </goal>
  <goal name="sub_n_ry&#39;vc.5" expl="precondition" proved="true">
  <proof prover="4"><result status="valid" time="0.07" steps="18734"/></proof>
  </goal>
  <goal name="sub_n_ry&#39;vc.6" expl="precondition" proved="true">
  <proof prover="4"><result status="valid" time="0.05" steps="15090"/></proof>
  </goal>
  <goal name="sub_n_ry&#39;vc.7" expl="precondition" proved="true">
  <proof prover="4"><result status="valid" time="0.06" steps="14682"/></proof>
  </goal>
  <goal name="sub_n_ry&#39;vc.8" expl="precondition" proved="true">
  <proof prover="4"><result status="valid" time="0.04" steps="13143"/></proof>
  </goal>
  <goal name="sub_n_ry&#39;vc.9" expl="precondition" proved="true">
  <transf name="split_vc" proved="true" >
   <goal name="sub_n_ry&#39;vc.9.0" expl="precondition" proved="true">
   <proof prover="4"><result status="valid" time="0.06" steps="13727"/></proof>
   </goal>
   <goal name="sub_n_ry&#39;vc.9.1" expl="precondition" proved="true">
   <proof prover="4"><result status="valid" time="0.06" steps="13727"/></proof>
   </goal>
  </transf>
  </goal>
  <goal name="sub_n_ry&#39;vc.10" expl="precondition" proved="true">
  <proof prover="4"><result status="valid" time="0.08" steps="13803"/></proof>
  </goal>
  <goal name="sub_n_ry&#39;vc.11" expl="precondition" proved="true">
  <proof prover="4"><result status="valid" time="0.06" steps="13826"/></proof>
  </goal>
  <goal name="sub_n_ry&#39;vc.12" expl="precondition" proved="true">
  <proof prover="4"><result status="valid" time="0.10" steps="15649"/></proof>
  </goal>
  <goal name="sub_n_ry&#39;vc.13" expl="precondition" proved="true">
  <proof prover="4"><result status="valid" time="0.11" steps="15952"/></proof>
  </goal>
  <goal name="sub_n_ry&#39;vc.14" expl="precondition" proved="true">
  <proof prover="4"><result status="valid" time="0.04" steps="13941"/></proof>
  </goal>
  <goal name="sub_n_ry&#39;vc.15" expl="precondition" proved="true">
  <transf name="split_vc" proved="true" >
   <goal name="sub_n_ry&#39;vc.15.0" expl="precondition" proved="true">
   <proof prover="3"><result status="valid" time="0.02" steps="120"/></proof>
   </goal>
   <goal name="sub_n_ry&#39;vc.15.1" expl="precondition" proved="true">
   <proof prover="3"><result status="valid" time="0.03" steps="120"/></proof>
   </goal>
  </transf>
  </goal>
  <goal name="sub_n_ry&#39;vc.16" expl="assertion" proved="true">
  <transf name="split_vc" proved="true" >
   <goal name="sub_n_ry&#39;vc.16.0" expl="assertion" proved="true">
   <proof prover="3"><result status="valid" time="0.06" steps="188"/></proof>
   </goal>
   <goal name="sub_n_ry&#39;vc.16.1" expl="assertion" proved="true">
   <proof prover="1"><result status="valid" time="0.29"/></proof>
   </goal>
   <goal name="sub_n_ry&#39;vc.16.2" expl="assertion" proved="true">
   <proof prover="3"><result status="valid" time="0.05" steps="188"/></proof>
   </goal>
   <goal name="sub_n_ry&#39;vc.16.3" expl="VC for sub_n_ry" proved="true">
   <proof prover="4"><result status="valid" time="0.08" steps="17306"/></proof>
   </goal>
  </transf>
  </goal>
  <goal name="sub_n_ry&#39;vc.17" expl="precondition" proved="true">
  <proof prover="4"><result status="valid" time="0.11" steps="23433"/></proof>
  </goal>
  <goal name="sub_n_ry&#39;vc.18" expl="postcondition" proved="true">
  <proof prover="2"><result status="valid" time="2.93"/></proof>
  </goal>
  <goal name="sub_n_ry&#39;vc.19" expl="postcondition" proved="true">
  <proof prover="4"><result status="valid" time="0.08" steps="14857"/></proof>
  </goal>
  <goal name="sub_n_ry&#39;vc.20" expl="postcondition" proved="true">
  <transf name="case" proved="true" arg1="(offset y &lt;= j &lt; offset y + sz)">
   <goal name="sub_n_ry&#39;vc.20.0" expl="true case (postcondition)" proved="true">
   <transf name="replace" proved="true" arg1="j" arg2="(offset y + (j - offset y))">
    <goal name="sub_n_ry&#39;vc.20.0.0" expl="true case (postcondition)" proved="true">
    <proof prover="4"><result status="valid" time="0.04" steps="15621"/></proof>
    </goal>
    <goal name="sub_n_ry&#39;vc.20.0.1" expl="equality hypothesis" proved="true">
    <proof prover="4"><result status="valid" time="0.06" steps="15155"/></proof>
    </goal>
   </transf>
   </goal>
   <goal name="sub_n_ry&#39;vc.20.1" expl="false case (postcondition)" proved="true">
   <proof prover="4"><result status="valid" time="0.13" steps="24578"/></proof>
   </goal>
  </transf>
  </goal>
  <goal name="sub_n_ry&#39;vc.21" expl="postcondition" proved="true">
  <transf name="case" proved="true" arg1="(offset x &lt;= j &lt; offset x + sz)">
   <goal name="sub_n_ry&#39;vc.21.0" expl="true case (postcondition)" proved="true">
   <transf name="replace" proved="true" arg1="j" arg2="(offset x + (j - offset x))">
    <goal name="sub_n_ry&#39;vc.21.0.0" expl="true case (postcondition)" proved="true">
    <proof prover="3"><result status="valid" time="0.05" steps="192"/></proof>
    </goal>
    <goal name="sub_n_ry&#39;vc.21.0.1" expl="equality hypothesis" proved="true">
    <proof prover="4"><result status="valid" time="0.06" steps="15251"/></proof>
    </goal>
   </transf>
   </goal>
   <goal name="sub_n_ry&#39;vc.21.1" expl="false case (postcondition)" proved="true">
   <proof prover="0"><result status="valid" time="0.03" steps="61494"/></proof>
   <proof prover="3"><result status="valid" time="0.20" steps="319"/></proof>
   <proof prover="4"><result status="valid" time="0.18" steps="24647"/></proof>
   </goal>
  </transf>
  </goal>
  <goal name="sub_n_ry&#39;vc.22" expl="postcondition" proved="true">
  <proof prover="3"><result status="valid" time="0.09" steps="188"/></proof>
  </goal>
  <goal name="sub_n_ry&#39;vc.23" expl="postcondition" proved="true">
  <proof prover="4"><result status="valid" time="0.09" steps="17407"/></proof>
  </goal>
  <goal name="sub_n_ry&#39;vc.24" expl="postcondition" proved="true">
  <proof prover="4"><result status="valid" time="0.12" steps="17476"/></proof>
  </goal>
 </transf>
 </goal>
 <goal name="sub&#39;vc" expl="VC for sub" proved="true">
 <transf name="split_vc" proved="true" >
  <goal name="sub&#39;vc.0" expl="precondition" proved="true">
  <proof prover="4"><result status="valid" time="0.05" steps="12229"/></proof>
  </goal>
  <goal name="sub&#39;vc.1" expl="precondition" proved="true">
  <proof prover="4"><result status="valid" time="0.07" steps="11872"/></proof>
  </goal>
  <goal name="sub&#39;vc.2" expl="precondition" proved="true">
  <proof prover="4"><result status="valid" time="0.04" steps="11887"/></proof>
  </goal>
  <goal name="sub&#39;vc.3" expl="precondition" proved="true">
  <proof prover="4"><result status="valid" time="0.05" steps="13093"/></proof>
  </goal>
  <goal name="sub&#39;vc.4" expl="precondition" proved="true">
  <proof prover="3"><result status="valid" time="0.02" steps="105"/></proof>
  </goal>
  <goal name="sub&#39;vc.5" expl="precondition" proved="true">
  <proof prover="4"><result status="valid" time="0.11" steps="13383"/></proof>
  </goal>
  <goal name="sub&#39;vc.6" expl="precondition" proved="true">
  <proof prover="4"><result status="valid" time="0.05" steps="15100"/></proof>
  </goal>
  <goal name="sub&#39;vc.7" expl="precondition" proved="true">
  <proof prover="4"><result status="valid" time="0.05" steps="13302"/></proof>
  </goal>
  <goal name="sub&#39;vc.8" expl="precondition" proved="true">
  <proof prover="4"><result status="valid" time="0.06" steps="13201"/></proof>
  </goal>
  <goal name="sub&#39;vc.9" expl="precondition" proved="true">
  <proof prover="4"><result status="valid" time="0.08" steps="13895"/></proof>
  </goal>
  <goal name="sub&#39;vc.10" expl="precondition" proved="true">
  <proof prover="4"><result status="valid" time="0.04" steps="13906"/></proof>
  </goal>
  <goal name="sub&#39;vc.11" expl="precondition" proved="true">
  <proof prover="4"><result status="valid" time="0.05" steps="13923"/></proof>
  </goal>
  <goal name="sub&#39;vc.12" expl="precondition" proved="true">
  <proof prover="4"><result status="valid" time="0.08" steps="13914"/></proof>
  </goal>
  <goal name="sub&#39;vc.13" expl="precondition" proved="true">
  <proof prover="4"><result status="valid" time="0.08" steps="16111"/></proof>
  </goal>
  <goal name="sub&#39;vc.14" expl="precondition" proved="true">
  <proof prover="4"><result status="valid" time="0.06" steps="13963"/></proof>
  </goal>
  <goal name="sub&#39;vc.15" expl="assertion" proved="true">
  <transf name="split_vc" proved="true" >
   <goal name="sub&#39;vc.15.0" expl="assertion" proved="true">
   <proof prover="3"><result status="valid" time="0.09" steps="235"/></proof>
   </goal>
   <goal name="sub&#39;vc.15.1" expl="assertion" proved="true">
   <proof prover="3"><result status="valid" time="0.38" steps="697"/></proof>
   </goal>
   <goal name="sub&#39;vc.15.2" expl="assertion" proved="true">
   <proof prover="3"><result status="valid" time="0.07" steps="235"/></proof>
   </goal>
   <goal name="sub&#39;vc.15.3" expl="VC for sub" proved="true">
   <proof prover="4"><result status="valid" time="0.06" steps="17880"/></proof>
   </goal>
  </transf>
  </goal>
  <goal name="sub&#39;vc.16" expl="assertion" proved="true">
  <transf name="split_vc" proved="true" >
   <goal name="sub&#39;vc.16.0" expl="assertion" proved="true">
   <proof prover="3"><result status="valid" time="0.13" steps="235"/></proof>
   </goal>
   <goal name="sub&#39;vc.16.1" expl="assertion" proved="true">
   <proof prover="3"><result status="valid" time="0.37" steps="697"/></proof>
   </goal>
   <goal name="sub&#39;vc.16.2" expl="assertion" proved="true">
   <proof prover="3"><result status="valid" time="0.08" steps="235"/></proof>
   </goal>
   <goal name="sub&#39;vc.16.3" expl="VC for sub" proved="true">
   <proof prover="4"><result status="valid" time="0.10" steps="18026"/></proof>
   </goal>
  </transf>
  </goal>
  <goal name="sub&#39;vc.17" expl="postcondition" proved="true">
  <proof prover="2"><result status="valid" time="2.55"/></proof>
  <proof prover="3" timelimit="5" memlimit="2000"><result status="valid" time="0.11" steps="231"/></proof>
  </goal>
  <goal name="sub&#39;vc.18" expl="postcondition" proved="true">
  <proof prover="4"><result status="valid" time="0.06" steps="15421"/></proof>
  </goal>
  <goal name="sub&#39;vc.19" expl="postcondition" proved="true">
  <proof prover="4"><result status="valid" time="0.15" steps="25759"/></proof>
  </goal>
  <goal name="sub&#39;vc.20" expl="postcondition" proved="true">
  <transf name="case" proved="true" arg1="(offset x &lt;= j &lt; offset x + sx)">
   <goal name="sub&#39;vc.20.0" expl="true case (postcondition)" proved="true">
   <transf name="replace" proved="true" arg1="j" arg2="(offset x + (j - offset x))">
    <goal name="sub&#39;vc.20.0.0" expl="true case (postcondition)" proved="true">
    <proof prover="3"><result status="valid" time="0.09" steps="237"/></proof>
    </goal>
    <goal name="sub&#39;vc.20.0.1" expl="equality hypothesis" proved="true">
    <proof prover="4"><result status="valid" time="0.05" steps="15809"/></proof>
    </goal>
   </transf>
   </goal>
   <goal name="sub&#39;vc.20.1" expl="false case (postcondition)" proved="true">
   <proof prover="4"><result status="valid" time="0.15" steps="25826"/></proof>
   </goal>
  </transf>
  </goal>
  <goal name="sub&#39;vc.21" expl="postcondition" proved="true">
  <transf name="case" proved="true" arg1="(offset y &lt;= j &lt; offset y + sy)">
   <goal name="sub&#39;vc.21.0" expl="true case (postcondition)" proved="true">
   <transf name="replace" proved="true" arg1="j" arg2="(offset y + (j - offset y))">
    <goal name="sub&#39;vc.21.0.0" expl="true case (postcondition)" proved="true">
    <proof prover="3"><result status="valid" time="0.09" steps="237"/></proof>
    </goal>
    <goal name="sub&#39;vc.21.0.1" expl="equality hypothesis" proved="true">
    <proof prover="4"><result status="valid" time="0.04" steps="15869"/></proof>
    </goal>
   </transf>
   </goal>
   <goal name="sub&#39;vc.21.1" expl="false case (postcondition)" proved="true">
   <proof prover="4"><result status="valid" time="0.14" steps="25886"/></proof>
   </goal>
  </transf>
  </goal>
  <goal name="sub&#39;vc.22" expl="postcondition" proved="true">
  <proof prover="2"><result status="valid" time="0.44"/></proof>
  </goal>
  <goal name="sub&#39;vc.23" expl="postcondition" proved="true">
  <proof prover="3" timelimit="5" memlimit="2000"><result status="valid" time="0.23" steps="779"/></proof>
  </goal>
  <goal name="sub&#39;vc.24" expl="postcondition" proved="true">
  <proof prover="4"><result status="valid" time="0.15" steps="18246"/></proof>
  </goal>
  <goal name="sub&#39;vc.25" expl="postcondition" proved="true">
  <proof prover="4"><result status="valid" time="0.14" steps="18315"/></proof>
  </goal>
  <goal name="sub&#39;vc.26" expl="postcondition" proved="true">
  <proof prover="4"><result status="valid" time="0.12" steps="18384"/></proof>
  </goal>
 </transf>
 </goal>
 <goal name="sub_rx&#39;vc" expl="VC for sub_rx" proved="true">
 <transf name="split_vc" proved="true" >
  <goal name="sub_rx&#39;vc.0" expl="precondition" proved="true">
  <proof prover="4"><result status="valid" time="0.06" steps="12212"/></proof>
  </goal>
  <goal name="sub_rx&#39;vc.1" expl="precondition" proved="true">
  <proof prover="4"><result status="valid" time="0.07" steps="11855"/></proof>
  </goal>
  <goal name="sub_rx&#39;vc.2" expl="precondition" proved="true">
  <proof prover="4"><result status="valid" time="0.04" steps="11859"/></proof>
  </goal>
  <goal name="sub_rx&#39;vc.3" expl="precondition" proved="true">
  <proof prover="4"><result status="valid" time="0.07" steps="12997"/></proof>
  </goal>
  <goal name="sub_rx&#39;vc.4" expl="precondition" proved="true">
  <proof prover="3"><result status="valid" time="0.11" steps="249"/></proof>
  </goal>
  <goal name="sub_rx&#39;vc.5" expl="precondition" proved="true">
  <proof prover="4" timelimit="5" memlimit="2000"><result status="valid" time="0.06" steps="15010"/></proof>
  </goal>
  <goal name="sub_rx&#39;vc.6" expl="precondition" proved="true">
  <proof prover="4"><result status="valid" time="0.10" steps="15186"/></proof>
  </goal>
  <goal name="sub_rx&#39;vc.7" expl="precondition" proved="true">
  <proof prover="4"><result status="valid" time="0.07" steps="13238"/></proof>
  </goal>
  <goal name="sub_rx&#39;vc.8" expl="precondition" proved="true">
  <proof prover="4"><result status="valid" time="0.07" steps="13157"/></proof>
  </goal>
  <goal name="sub_rx&#39;vc.9" expl="precondition" proved="true">
  <proof prover="4"><result status="valid" time="0.07" steps="13791"/></proof>
  </goal>
  <goal name="sub_rx&#39;vc.10" expl="precondition" proved="true">
  <proof prover="4"><result status="valid" time="0.08" steps="13830"/></proof>
  </goal>
  <goal name="sub_rx&#39;vc.11" expl="precondition" proved="true">
  <proof prover="4"><result status="valid" time="0.08" steps="13841"/></proof>
  </goal>
  <goal name="sub_rx&#39;vc.12" expl="precondition" proved="true">
  <proof prover="4"><result status="valid" time="0.11" steps="15693"/></proof>
  </goal>
  <goal name="sub_rx&#39;vc.13" expl="precondition" proved="true">
  <proof prover="4"><result status="valid" time="0.11" steps="16043"/></proof>
  </goal>
  <goal name="sub_rx&#39;vc.14" expl="precondition" proved="true">
  <proof prover="4"><result status="valid" time="0.04" steps="13956"/></proof>
  </goal>
  <goal name="sub_rx&#39;vc.15" expl="precondition" proved="true">
  <transf name="split_vc" proved="true" >
   <goal name="sub_rx&#39;vc.15.0" expl="precondition" proved="true">
   <proof prover="3"><result status="valid" time="0.03" steps="121"/></proof>
   </goal>
   <goal name="sub_rx&#39;vc.15.1" expl="precondition" proved="true">
   <proof prover="3"><result status="valid" time="0.03" steps="121"/></proof>
   </goal>
  </transf>
  </goal>
  <goal name="sub_rx&#39;vc.16" expl="assertion" proved="true">
  <transf name="split_vc" proved="true" >
   <goal name="sub_rx&#39;vc.16.0" expl="assertion" proved="true">
   <proof prover="3"><result status="valid" time="0.09" steps="190"/></proof>
   </goal>
   <goal name="sub_rx&#39;vc.16.1" expl="assertion" proved="true">
   <proof prover="1"><result status="valid" time="0.48"/></proof>
   </goal>
   <goal name="sub_rx&#39;vc.16.2" expl="assertion" proved="true">
   <proof prover="3"><result status="valid" time="0.05" steps="190"/></proof>
   </goal>
   <goal name="sub_rx&#39;vc.16.3" expl="VC for sub_rx" proved="true">
   <proof prover="4"><result status="valid" time="0.08" steps="17362"/></proof>
   </goal>
  </transf>
  </goal>
  <goal name="sub_rx&#39;vc.17" expl="precondition" proved="true">
  <transf name="inline_goal" proved="true" >
   <goal name="sub_rx&#39;vc.17.0" expl="precondition" proved="true">
   <proof prover="5"><result status="valid" time="0.06" steps="190"/></proof>
   </goal>
  </transf>
  </goal>
  <goal name="sub_rx&#39;vc.18" expl="postcondition" proved="true">
  <proof prover="2"><result status="valid" time="2.61"/></proof>
  </goal>
  <goal name="sub_rx&#39;vc.19" expl="postcondition" proved="true">
  <proof prover="4"><result status="valid" time="0.08" steps="14895"/></proof>
  </goal>
  <goal name="sub_rx&#39;vc.20" expl="postcondition" proved="true">
  <proof prover="4"><result status="valid" time="0.19" steps="24830"/></proof>
  </goal>
  <goal name="sub_rx&#39;vc.21" expl="postcondition" proved="true">
  <transf name="case" proved="true" arg1="(offset y &lt;= j &lt; offset y + sy)">
   <goal name="sub_rx&#39;vc.21.0" expl="true case (postcondition)" proved="true">
   <transf name="replace" proved="true" arg1="j" arg2="(offset y + (j - offset y))">
    <goal name="sub_rx&#39;vc.21.0.0" expl="true case (postcondition)" proved="true">
    <proof prover="3"><result status="valid" time="0.05" steps="194"/></proof>
    </goal>
    <goal name="sub_rx&#39;vc.21.0.1" expl="equality hypothesis" proved="true">
    <proof prover="4"><result status="valid" time="0.06" steps="15289"/></proof>
    </goal>
   </transf>
   </goal>
   <goal name="sub_rx&#39;vc.21.1" expl="false case (postcondition)" proved="true">
   <proof prover="4"><result status="valid" time="0.11" steps="24940"/></proof>
   </goal>
  </transf>
  </goal>
  <goal name="sub_rx&#39;vc.22" expl="postcondition" proved="true">
  <proof prover="4" timelimit="5" memlimit="2000"><result status="valid" time="0.11" steps="23272"/></proof>
  </goal>
  <goal name="sub_rx&#39;vc.23" expl="postcondition" proved="true">
  <proof prover="4"><result status="valid" time="0.12" steps="17474"/></proof>
  </goal>
  <goal name="sub_rx&#39;vc.24" expl="postcondition" proved="true">
  <proof prover="4"><result status="valid" time="0.09" steps="17543"/></proof>
  </goal>
 </transf>
 </goal>
 <goal name="sub_ry&#39;vc" expl="VC for sub_ry" proved="true">
 <transf name="split_vc" proved="true" >
  <goal name="sub_ry&#39;vc.0" expl="precondition" proved="true">
  <proof prover="4"><result status="valid" time="0.06" steps="12212"/></proof>
  </goal>
  <goal name="sub_ry&#39;vc.1" expl="precondition" proved="true">
  <proof prover="4"><result status="valid" time="0.05" steps="12882"/></proof>
  </goal>
  <goal name="sub_ry&#39;vc.2" expl="precondition" proved="true">
  <proof prover="4"><result status="valid" time="0.04" steps="11878"/></proof>
  </goal>
  <goal name="sub_ry&#39;vc.3" expl="precondition" proved="true">
  <proof prover="3"><result status="valid" time="0.18" steps="253"/></proof>
  </goal>
  <goal name="sub_ry&#39;vc.4" expl="assertion" proved="true">
  <proof prover="3"><result status="valid" time="0.03" steps="87"/></proof>
  </goal>
  <goal name="sub_ry&#39;vc.5" expl="assertion" proved="true">
  <proof prover="4"><result status="valid" time="0.05" steps="13064"/></proof>
  </goal>
  <goal name="sub_ry&#39;vc.6" expl="precondition" proved="true">
  <proof prover="4"><result status="valid" time="0.07" steps="13074"/></proof>
  </goal>
  <goal name="sub_ry&#39;vc.7" expl="precondition" proved="true">
  <transf name="split_vc" proved="true" >
   <goal name="sub_ry&#39;vc.7.0" expl="precondition" proved="true">
   <proof prover="2"><result status="valid" time="1.90"/></proof>
   </goal>
   <goal name="sub_ry&#39;vc.7.1" expl="precondition" proved="true">
   <proof prover="4"><result status="valid" time="0.06" steps="13412"/></proof>
   </goal>
   <goal name="sub_ry&#39;vc.7.2" expl="precondition" proved="true">
   <proof prover="4"><result status="valid" time="0.13" steps="30015"/></proof>
   </goal>
  </transf>
  </goal>
  <goal name="sub_ry&#39;vc.8" expl="precondition" proved="true">
  <proof prover="4"><result status="valid" time="0.09" steps="20181"/></proof>
  </goal>
  <goal name="sub_ry&#39;vc.9" expl="precondition" proved="true">
  <proof prover="4"><result status="valid" time="0.08" steps="15269"/></proof>
  </goal>
  <goal name="sub_ry&#39;vc.10" expl="precondition" proved="true">
  <proof prover="4"><result status="valid" time="0.08" steps="14831"/></proof>
  </goal>
  <goal name="sub_ry&#39;vc.11" expl="precondition" proved="true">
  <proof prover="4"><result status="valid" time="0.08" steps="13269"/></proof>
  </goal>
  <goal name="sub_ry&#39;vc.12" expl="precondition" proved="true">
  <proof prover="4"><result status="valid" time="0.07" steps="13868"/></proof>
  </goal>
  <goal name="sub_ry&#39;vc.13" expl="precondition" proved="true">
  <proof prover="4"><result status="valid" time="0.06" steps="13907"/></proof>
  </goal>
  <goal name="sub_ry&#39;vc.14" expl="precondition" proved="true">
  <proof prover="4"><result status="valid" time="0.06" steps="15533"/></proof>
  </goal>
  <goal name="sub_ry&#39;vc.15" expl="precondition" proved="true">
  <proof prover="4"><result status="valid" time="0.11" steps="15796"/></proof>
  </goal>
  <goal name="sub_ry&#39;vc.16" expl="precondition" proved="true">
  <proof prover="4"><result status="valid" time="0.10" steps="16106"/></proof>
  </goal>
  <goal name="sub_ry&#39;vc.17" expl="precondition" proved="true">
  <proof prover="4"><result status="valid" time="0.08" steps="14059"/></proof>
  </goal>
  <goal name="sub_ry&#39;vc.18" expl="precondition" proved="true">
  <transf name="split_vc" proved="true" >
   <goal name="sub_ry&#39;vc.18.0" expl="precondition" proved="true">
   <proof prover="3"><result status="valid" time="0.02" steps="127"/></proof>
   </goal>
   <goal name="sub_ry&#39;vc.18.1" expl="precondition" proved="true">
   <proof prover="3"><result status="valid" time="0.02" steps="127"/></proof>
   </goal>
  </transf>
  </goal>
  <goal name="sub_ry&#39;vc.19" expl="assertion" proved="true">
  <transf name="split_vc" proved="true" >
   <goal name="sub_ry&#39;vc.19.0" expl="assertion" proved="true">
   <proof prover="3"><result status="valid" time="0.06" steps="194"/></proof>
   </goal>
   <goal name="sub_ry&#39;vc.19.1" expl="assertion" proved="true">
   <proof prover="1"><result status="valid" time="4.93"/></proof>
   </goal>
   <goal name="sub_ry&#39;vc.19.2" expl="assertion" proved="true">
   <proof prover="3"><result status="valid" time="0.09" steps="194"/></proof>
   </goal>
   <goal name="sub_ry&#39;vc.19.3" expl="VC for sub_ry" proved="true">
   <proof prover="4"><result status="valid" time="0.12" steps="17437"/></proof>
   </goal>
  </transf>
  </goal>
  <goal name="sub_ry&#39;vc.20" expl="precondition" proved="true">
  <proof prover="4"><result status="valid" time="0.12" steps="24617"/></proof>
  </goal>
  <goal name="sub_ry&#39;vc.21" expl="postcondition" proved="true">
  <proof prover="2"><result status="valid" time="3.51"/></proof>
  </goal>
  <goal name="sub_ry&#39;vc.22" expl="postcondition" proved="true">
  <proof prover="4"><result status="valid" time="0.06" steps="14961"/></proof>
  </goal>
  <goal name="sub_ry&#39;vc.23" expl="postcondition" proved="true">
  <proof prover="4"><result status="valid" time="0.14" steps="25753"/></proof>
  </goal>
  <goal name="sub_ry&#39;vc.24" expl="postcondition" proved="true">
  <transf name="case" proved="true" arg1="(offset x &lt;= j &lt; offset x + sx)">
   <goal name="sub_ry&#39;vc.24.0" expl="true case (postcondition)" proved="true">
   <transf name="replace" proved="true" arg1="j" arg2="(offset x + (j - offset x))">
    <goal name="sub_ry&#39;vc.24.0.0" expl="true case (postcondition)" proved="true">
    <proof prover="3"><result status="valid" time="0.05" steps="198"/></proof>
    </goal>
    <goal name="sub_ry&#39;vc.24.0.1" expl="equality hypothesis" proved="true">
    <proof prover="4"><result status="valid" time="0.05" steps="15355"/></proof>
    </goal>
   </transf>
   </goal>
   <goal name="sub_ry&#39;vc.24.1" expl="false case (postcondition)" proved="true">
   <proof prover="4"><result status="valid" time="0.11" steps="25804"/></proof>
   </goal>
  </transf>
  </goal>
  <goal name="sub_ry&#39;vc.25" expl="postcondition" proved="true">
  <proof prover="2"><result status="valid" time="0.02"/></proof>
  </goal>
  <goal name="sub_ry&#39;vc.26" expl="postcondition" proved="true">
  <proof prover="4"><result status="valid" time="0.08" steps="17538"/></proof>
  </goal>
  <goal name="sub_ry&#39;vc.27" expl="postcondition" proved="true">
  <proof prover="4"><result status="valid" time="0.08" steps="17607"/></proof>
  </goal>
 </transf>
 </goal>
</theory>
<theory name="SubOld" proved="true">
 <goal name="wmpn_sub_n&#39;vc" expl="VC for wmpn_sub_n" proved="true">
 <transf name="split_vc" proved="true" >
  <goal name="wmpn_sub_n&#39;vc.0" expl="loop invariant init" proved="true">
  <proof prover="4"><result status="valid" time="0.11" steps="15305"/></proof>
  </goal>
  <goal name="wmpn_sub_n&#39;vc.1" expl="loop invariant init" proved="true">
  <proof prover="4"><result status="valid" time="0.12" steps="17184"/></proof>
  </goal>
  <goal name="wmpn_sub_n&#39;vc.2" expl="loop invariant init" proved="true">
  <proof prover="4"><result status="valid" time="0.07" steps="12167"/></proof>
  </goal>
  <goal name="wmpn_sub_n&#39;vc.3" expl="loop invariant init" proved="true">
  <proof prover="4"><result status="valid" time="0.06" steps="12142"/></proof>
  </goal>
  <goal name="wmpn_sub_n&#39;vc.4" expl="precondition" proved="true">
  <proof prover="4"><result status="valid" time="0.14" steps="17996"/></proof>
  </goal>
  <goal name="wmpn_sub_n&#39;vc.5" expl="precondition" proved="true">
  <proof prover="4"><result status="valid" time="0.10" steps="18079"/></proof>
  </goal>
  <goal name="wmpn_sub_n&#39;vc.6" expl="precondition" proved="true">
  <proof prover="4"><result status="valid" time="0.07" steps="12798"/></proof>
  </goal>
  <goal name="wmpn_sub_n&#39;vc.7" expl="precondition" proved="true">
  <proof prover="4"><result status="valid" time="0.12" steps="17786"/></proof>
  </goal>
  <goal name="wmpn_sub_n&#39;vc.8" expl="precondition" proved="true">
  <proof prover="4"><result status="valid" time="0.07" steps="12923"/></proof>
  </goal>
  <goal name="wmpn_sub_n&#39;vc.9" expl="assertion" proved="true">
  <proof prover="2"><result status="valid" time="4.48"/></proof>
  </goal>
  <goal name="wmpn_sub_n&#39;vc.10" expl="precondition" proved="true">
  <proof prover="4"><result status="valid" time="0.07" steps="13107"/></proof>
  </goal>
  <goal name="wmpn_sub_n&#39;vc.11" expl="precondition" proved="true">
  <proof prover="4"><result status="valid" time="0.07" steps="13146"/></proof>
  </goal>
  <goal name="wmpn_sub_n&#39;vc.12" expl="precondition" proved="true">
  <proof prover="4"><result status="valid" time="0.08" steps="13182"/></proof>
  </goal>
  <goal name="wmpn_sub_n&#39;vc.13" expl="assertion" proved="true">
  <transf name="use_th" proved="true" arg1="lineardecision.LinearDecisionIntMP">
   <goal name="wmpn_sub_n&#39;vc.13.0" expl="assertion" proved="true">
   <transf name="reflection_f" proved="true" arg1="mp_decision">
    <goal name="wmpn_sub_n&#39;vc.13.0.0" expl="assertion" proved="true">
    <proof prover="2"><result status="valid" time="0.36"/></proof>
    </goal>
    <goal name="wmpn_sub_n&#39;vc.13.0.1" proved="true">
<<<<<<< HEAD
    <proof prover="4"><result status="valid" time="0.27" steps="67204"/></proof>
    </goal>
    <goal name="wmpn_sub_n&#39;vc.13.0.2" proved="true">
    <proof prover="4"><result status="valid" time="0.25" steps="67215"/></proof>
=======
    <proof prover="4"><result status="valid" time="0.27" steps="68622"/></proof>
    </goal>
    <goal name="wmpn_sub_n&#39;vc.13.0.2" proved="true">
    <proof prover="4"><result status="valid" time="0.25" steps="68633"/></proof>
>>>>>>> 92c89c24
    </goal>
   </transf>
   </goal>
  </transf>
  </goal>
  <goal name="wmpn_sub_n&#39;vc.14" expl="integer overflow" proved="true">
  <proof prover="4"><result status="valid" time="0.14" steps="18332"/></proof>
  </goal>
  <goal name="wmpn_sub_n&#39;vc.15" expl="loop variant decrease" proved="true">
  <proof prover="4"><result status="valid" time="0.10" steps="14698"/></proof>
  </goal>
  <goal name="wmpn_sub_n&#39;vc.16" expl="loop invariant preservation" proved="true">
  <proof prover="4"><result status="valid" time="0.09" steps="14741"/></proof>
  </goal>
  <goal name="wmpn_sub_n&#39;vc.17" expl="loop invariant preservation" proved="true">
  <proof prover="2"><result status="valid" time="0.02"/></proof>
  </goal>
  <goal name="wmpn_sub_n&#39;vc.18" expl="loop invariant preservation" proved="true">
  <proof prover="4"><result status="valid" time="0.15" steps="19227"/></proof>
  </goal>
  <goal name="wmpn_sub_n&#39;vc.19" expl="loop invariant preservation" proved="true">
  <proof prover="4"><result status="valid" time="0.11" steps="13512"/></proof>
  </goal>
  <goal name="wmpn_sub_n&#39;vc.20" expl="postcondition" proved="true">
  <proof prover="4"><result status="valid" time="0.08" steps="12694"/></proof>
  </goal>
  <goal name="wmpn_sub_n&#39;vc.21" expl="postcondition" proved="true">
  <proof prover="3"><result status="valid" time="0.02" steps="47"/></proof>
  </goal>
  <goal name="wmpn_sub_n&#39;vc.22" expl="postcondition" proved="true">
  <proof prover="4"><result status="valid" time="0.13" steps="17002"/></proof>
  </goal>
 </transf>
 </goal>
 <goal name="wmpn_sub&#39;vc" expl="VC for wmpn_sub" proved="true">
 <transf name="split_vc" proved="true" >
  <goal name="wmpn_sub&#39;vc.0" expl="precondition" proved="true">
  <proof prover="4"><result status="valid" time="0.12" steps="15136"/></proof>
  </goal>
  <goal name="wmpn_sub&#39;vc.1" expl="precondition" proved="true">
  <proof prover="4"><result status="valid" time="0.07" steps="12451"/></proof>
  </goal>
  <goal name="wmpn_sub&#39;vc.2" expl="precondition" proved="true">
  <proof prover="4"><result status="valid" time="0.10" steps="15186"/></proof>
  </goal>
  <goal name="wmpn_sub&#39;vc.3" expl="precondition" proved="true">
  <proof prover="4"><result status="valid" time="0.07" steps="12110"/></proof>
  </goal>
  <goal name="wmpn_sub&#39;vc.4" expl="loop invariant init" proved="true">
  <proof prover="4"><result status="valid" time="0.08" steps="12723"/></proof>
  </goal>
  <goal name="wmpn_sub&#39;vc.5" expl="loop invariant init" proved="true">
  <proof prover="4"><result status="valid" time="0.07" steps="12727"/></proof>
  </goal>
  <goal name="wmpn_sub&#39;vc.6" expl="loop invariant init" proved="true">
  <proof prover="4"><result status="valid" time="0.13" steps="17049"/></proof>
  </goal>
  <goal name="wmpn_sub&#39;vc.7" expl="loop invariant init" proved="true">
  <proof prover="4"><result status="valid" time="0.06" steps="12867"/></proof>
  </goal>
  <goal name="wmpn_sub&#39;vc.8" expl="loop invariant init" proved="true">
  <proof prover="4"><result status="valid" time="0.11" steps="14050"/></proof>
  </goal>
  <goal name="wmpn_sub&#39;vc.9" expl="assertion" proved="true">
  <proof prover="4"><result status="valid" time="0.11" steps="14393"/></proof>
  </goal>
  <goal name="wmpn_sub&#39;vc.10" expl="precondition" proved="true">
  <proof prover="4"><result status="valid" time="0.14" steps="17794"/></proof>
  </goal>
  <goal name="wmpn_sub&#39;vc.11" expl="precondition" proved="true">
  <proof prover="4"><result status="valid" time="0.06" steps="13575"/></proof>
  </goal>
  <goal name="wmpn_sub&#39;vc.12" expl="precondition" proved="true">
  <proof prover="4"><result status="valid" time="0.06" steps="13602"/></proof>
  </goal>
  <goal name="wmpn_sub&#39;vc.13" expl="precondition" proved="true">
  <proof prover="4"><result status="valid" time="0.15" steps="19655"/></proof>
  </goal>
  <goal name="wmpn_sub&#39;vc.14" expl="precondition" proved="true">
  <proof prover="4"><result status="valid" time="0.06" steps="13400"/></proof>
  </goal>
  <goal name="wmpn_sub&#39;vc.15" expl="assertion" proved="true">
  <proof prover="2"><result status="valid" time="2.92"/></proof>
  </goal>
  <goal name="wmpn_sub&#39;vc.16" expl="precondition" proved="true">
  <proof prover="4"><result status="valid" time="0.12" steps="15155"/></proof>
  </goal>
  <goal name="wmpn_sub&#39;vc.17" expl="precondition" proved="true">
  <proof prover="4"><result status="valid" time="0.08" steps="15218"/></proof>
  </goal>
  <goal name="wmpn_sub&#39;vc.18" expl="integer overflow" proved="true">
  <proof prover="4"><result status="valid" time="0.14" steps="19725"/></proof>
  </goal>
  <goal name="wmpn_sub&#39;vc.19" expl="assertion" proved="true">
  <proof prover="4"><result status="valid" time="0.25" steps="34081"/></proof>
  </goal>
  <goal name="wmpn_sub&#39;vc.20" expl="assertion" proved="true">
  <proof prover="3"><result status="valid" time="0.38" steps="114"/></proof>
  </goal>
  <goal name="wmpn_sub&#39;vc.21" expl="loop invariant init" proved="true">
  <proof prover="4"><result status="valid" time="0.06" steps="15532"/></proof>
  </goal>
  <goal name="wmpn_sub&#39;vc.22" expl="loop invariant init" proved="true">
  <proof prover="4"><result status="valid" time="0.09" steps="15428"/></proof>
  </goal>
  <goal name="wmpn_sub&#39;vc.23" expl="loop invariant init" proved="true">
  <proof prover="3"><result status="valid" time="0.34" steps="118"/></proof>
  </goal>
  <goal name="wmpn_sub&#39;vc.24" expl="loop invariant init" proved="true">
  <proof prover="4"><result status="valid" time="0.12" steps="21319"/></proof>
  </goal>
  <goal name="wmpn_sub&#39;vc.25" expl="assertion" proved="true">
  <proof prover="4"><result status="valid" time="0.11" steps="16027"/></proof>
  </goal>
  <goal name="wmpn_sub&#39;vc.26" expl="precondition" proved="true">
  <proof prover="4"><result status="valid" time="0.15" steps="21728"/></proof>
  </goal>
  <goal name="wmpn_sub&#39;vc.27" expl="precondition" proved="true">
  <proof prover="4"><result status="valid" time="0.16" steps="21801"/></proof>
  </goal>
  <goal name="wmpn_sub&#39;vc.28" expl="precondition" proved="true">
  <proof prover="4"><result status="valid" time="0.08" steps="14299"/></proof>
  </goal>
  <goal name="wmpn_sub&#39;vc.29" expl="precondition" proved="true">
  <proof prover="4"><result status="valid" time="0.12" steps="16382"/></proof>
  </goal>
  <goal name="wmpn_sub&#39;vc.30" expl="precondition" proved="true">
  <proof prover="4"><result status="valid" time="0.08" steps="16471"/></proof>
  </goal>
  <goal name="wmpn_sub&#39;vc.31" expl="assertion" proved="true">
  <proof prover="2"><result status="valid" time="2.82"/></proof>
  </goal>
  <goal name="wmpn_sub&#39;vc.32" expl="assertion" proved="true">
  <proof prover="3"><result status="valid" time="0.62" steps="161"/></proof>
  </goal>
  <goal name="wmpn_sub&#39;vc.33" expl="integer overflow" proved="true">
  <proof prover="4"><result status="valid" time="0.19" steps="23929"/></proof>
  </goal>
  <goal name="wmpn_sub&#39;vc.34" expl="loop variant decrease" proved="true">
  <proof prover="4"><result status="valid" time="0.12" steps="16513"/></proof>
  </goal>
  <goal name="wmpn_sub&#39;vc.35" expl="loop invariant preservation" proved="true">
  <proof prover="4"><result status="valid" time="0.10" steps="16721"/></proof>
  </goal>
  <goal name="wmpn_sub&#39;vc.36" expl="loop invariant preservation" proved="true">
  <proof prover="4"><result status="valid" time="0.08" steps="14693"/></proof>
  </goal>
  <goal name="wmpn_sub&#39;vc.37" expl="loop invariant preservation" proved="true">
  <proof prover="3"><result status="valid" time="0.62" steps="166"/></proof>
  </goal>
  <goal name="wmpn_sub&#39;vc.38" expl="loop invariant preservation" proved="true">
  <proof prover="4"><result status="valid" time="0.16" steps="23137"/></proof>
  </goal>
  <goal name="wmpn_sub&#39;vc.39" expl="postcondition" proved="true">
  <proof prover="3"><result status="valid" time="0.60" steps="138"/></proof>
  </goal>
  <goal name="wmpn_sub&#39;vc.40" expl="postcondition" proved="true">
  <proof prover="4"><result status="valid" time="0.16" steps="21913"/></proof>
  </goal>
  <goal name="wmpn_sub&#39;vc.41" expl="postcondition" proved="true">
  <proof prover="4"><result status="valid" time="0.12" steps="16121"/></proof>
  </goal>
  <goal name="wmpn_sub&#39;vc.42" expl="assertion" proved="true">
  <proof prover="4"><result status="valid" time="0.11" steps="15602"/></proof>
  </goal>
  <goal name="wmpn_sub&#39;vc.43" expl="assertion" proved="true">
  <proof prover="3"><result status="valid" time="0.27" steps="113"/></proof>
  </goal>
  <goal name="wmpn_sub&#39;vc.44" expl="loop variant decrease" proved="true">
  <proof prover="4"><result status="valid" time="0.08" steps="15439"/></proof>
  </goal>
  <goal name="wmpn_sub&#39;vc.45" expl="loop invariant preservation" proved="true">
  <proof prover="4"><result status="valid" time="0.09" steps="15558"/></proof>
  </goal>
  <goal name="wmpn_sub&#39;vc.46" expl="loop invariant preservation" proved="true">
  <proof prover="4"><result status="valid" time="0.07" steps="15480"/></proof>
  </goal>
  <goal name="wmpn_sub&#39;vc.47" expl="loop invariant preservation" proved="true">
  <proof prover="4"><result status="valid" time="0.10" steps="21307"/></proof>
  </goal>
  <goal name="wmpn_sub&#39;vc.48" expl="loop invariant preservation" proved="true">
  <proof prover="4"><result status="valid" time="0.07" steps="14016"/></proof>
  </goal>
  <goal name="wmpn_sub&#39;vc.49" expl="loop invariant preservation" proved="true">
  <proof prover="4"><result status="valid" time="0.08" steps="14034"/></proof>
  </goal>
  <goal name="wmpn_sub&#39;vc.50" expl="loop invariant init" proved="true">
  <proof prover="4"><result status="valid" time="0.07" steps="13188"/></proof>
  </goal>
  <goal name="wmpn_sub&#39;vc.51" expl="loop invariant init" proved="true">
  <proof prover="4"><result status="valid" time="0.10" steps="14496"/></proof>
  </goal>
  <goal name="wmpn_sub&#39;vc.52" expl="loop invariant init" proved="true">
  <proof prover="4"><result status="valid" time="0.08" steps="13210"/></proof>
  </goal>
  <goal name="wmpn_sub&#39;vc.53" expl="loop invariant init" proved="true">
  <proof prover="4"><result status="valid" time="0.14" steps="17904"/></proof>
  </goal>
  <goal name="wmpn_sub&#39;vc.54" expl="assertion" proved="true">
  <proof prover="4"><result status="valid" time="0.10" steps="15025"/></proof>
  </goal>
  <goal name="wmpn_sub&#39;vc.55" expl="precondition" proved="true">
  <proof prover="4"><result status="valid" time="0.09" steps="18468"/></proof>
  </goal>
  <goal name="wmpn_sub&#39;vc.56" expl="precondition" proved="true">
  <proof prover="4"><result status="valid" time="0.12" steps="18544"/></proof>
  </goal>
  <goal name="wmpn_sub&#39;vc.57" expl="precondition" proved="true">
  <proof prover="4"><result status="valid" time="0.07" steps="13696"/></proof>
  </goal>
  <goal name="wmpn_sub&#39;vc.58" expl="precondition" proved="true">
  <proof prover="4"><result status="valid" time="0.10" steps="15361"/></proof>
  </goal>
  <goal name="wmpn_sub&#39;vc.59" expl="precondition" proved="true">
  <proof prover="4"><result status="valid" time="0.08" steps="15450"/></proof>
  </goal>
  <goal name="wmpn_sub&#39;vc.60" expl="assertion" proved="true">
  <proof prover="2"><result status="valid" time="1.18"/></proof>
  </goal>
  <goal name="wmpn_sub&#39;vc.61" expl="assertion" proved="true">
  <proof prover="3"><result status="valid" time="0.08" steps="122"/></proof>
  </goal>
  <goal name="wmpn_sub&#39;vc.62" expl="integer overflow" proved="true">
  <proof prover="4"><result status="valid" time="0.16" steps="19729"/></proof>
  </goal>
  <goal name="wmpn_sub&#39;vc.63" expl="loop variant decrease" proved="true">
  <proof prover="4"><result status="valid" time="0.07" steps="15546"/></proof>
  </goal>
  <goal name="wmpn_sub&#39;vc.64" expl="loop invariant preservation" proved="true">
  <proof prover="4"><result status="valid" time="0.10" steps="15685"/></proof>
  </goal>
  <goal name="wmpn_sub&#39;vc.65" expl="loop invariant preservation" proved="true">
  <proof prover="4"><result status="valid" time="0.07" steps="14087"/></proof>
  </goal>
  <goal name="wmpn_sub&#39;vc.66" expl="loop invariant preservation" proved="true">
  <proof prover="3"><result status="valid" time="0.13" steps="127"/></proof>
  </goal>
  <goal name="wmpn_sub&#39;vc.67" expl="loop invariant preservation" proved="true">
  <proof prover="4"><result status="valid" time="0.17" steps="20039"/></proof>
  </goal>
  <goal name="wmpn_sub&#39;vc.68" expl="postcondition" proved="true">
  <proof prover="3"><result status="valid" time="0.08" steps="97"/></proof>
  </goal>
  <goal name="wmpn_sub&#39;vc.69" expl="postcondition" proved="true">
  <proof prover="4"><result status="valid" time="0.15" steps="18778"/></proof>
  </goal>
  <goal name="wmpn_sub&#39;vc.70" expl="postcondition" proved="true">
  <proof prover="4"><result status="valid" time="0.07" steps="13806"/></proof>
  </goal>
  <goal name="wmpn_sub&#39;vc.71" expl="loop invariant init" proved="true">
  <proof prover="4"><result status="valid" time="0.07" steps="12719"/></proof>
  </goal>
  <goal name="wmpn_sub&#39;vc.72" expl="loop invariant init" proved="true">
  <proof prover="4"><result status="valid" time="0.04" steps="12743"/></proof>
  </goal>
  <goal name="wmpn_sub&#39;vc.73" expl="loop invariant init" proved="true">
  <proof prover="4"><result status="valid" time="0.07" steps="12741"/></proof>
  </goal>
  <goal name="wmpn_sub&#39;vc.74" expl="loop invariant init" proved="true">
  <proof prover="4"><result status="valid" time="0.13" steps="16745"/></proof>
  </goal>
  <goal name="wmpn_sub&#39;vc.75" expl="assertion" proved="true">
  <proof prover="4"><result status="valid" time="0.08" steps="13138"/></proof>
  </goal>
  <goal name="wmpn_sub&#39;vc.76" expl="precondition" proved="true">
  <proof prover="4"><result status="valid" time="0.14" steps="17352"/></proof>
  </goal>
  <goal name="wmpn_sub&#39;vc.77" expl="precondition" proved="true">
  <proof prover="4"><result status="valid" time="0.12" steps="17428"/></proof>
  </goal>
  <goal name="wmpn_sub&#39;vc.78" expl="precondition" proved="true">
  <proof prover="4"><result status="valid" time="0.08" steps="13216"/></proof>
  </goal>
  <goal name="wmpn_sub&#39;vc.79" expl="precondition" proved="true">
  <proof prover="4"><result status="valid" time="0.06" steps="14751"/></proof>
  </goal>
  <goal name="wmpn_sub&#39;vc.80" expl="precondition" proved="true">
  <proof prover="4"><result status="valid" time="0.08" steps="14835"/></proof>
  </goal>
  <goal name="wmpn_sub&#39;vc.81" expl="assertion" proved="true">
  <proof prover="3"><result status="valid" time="0.24" steps="338"/></proof>
  </goal>
  <goal name="wmpn_sub&#39;vc.82" expl="assertion" proved="true">
  <proof prover="3"><result status="valid" time="0.05" steps="96"/></proof>
  </goal>
  <goal name="wmpn_sub&#39;vc.83" expl="integer overflow" proved="true">
  <proof prover="4"><result status="valid" time="0.14" steps="18288"/></proof>
  </goal>
  <goal name="wmpn_sub&#39;vc.84" expl="loop variant decrease" proved="true">
  <proof prover="4"><result status="valid" time="0.11" steps="15006"/></proof>
  </goal>
  <goal name="wmpn_sub&#39;vc.85" expl="loop invariant preservation" proved="true">
  <proof prover="4"><result status="valid" time="0.07" steps="15100"/></proof>
  </goal>
  <goal name="wmpn_sub&#39;vc.86" expl="loop invariant preservation" proved="true">
  <proof prover="4"><result status="valid" time="0.06" steps="13604"/></proof>
  </goal>
  <goal name="wmpn_sub&#39;vc.87" expl="loop invariant preservation" proved="true">
  <proof prover="3"><result status="valid" time="0.06" steps="101"/></proof>
  </goal>
  <goal name="wmpn_sub&#39;vc.88" expl="loop invariant preservation" proved="true">
  <proof prover="4"><result status="valid" time="0.14" steps="19248"/></proof>
  </goal>
  <goal name="wmpn_sub&#39;vc.89" expl="postcondition" proved="true">
  <proof prover="4"><result status="valid" time="0.07" steps="14531"/></proof>
  </goal>
  <goal name="wmpn_sub&#39;vc.90" expl="postcondition" proved="true">
  <proof prover="4"><result status="valid" time="0.14" steps="17567"/></proof>
  </goal>
  <goal name="wmpn_sub&#39;vc.91" expl="postcondition" proved="true">
  <proof prover="4"><result status="valid" time="0.08" steps="13323"/></proof>
  </goal>
 </transf>
 </goal>
 <goal name="wmpn_sub_n_in_place&#39;vc" expl="VC for wmpn_sub_n_in_place" proved="true">
 <transf name="split_vc" proved="true" >
  <goal name="wmpn_sub_n_in_place&#39;vc.0" expl="loop invariant init" proved="true">
  <proof prover="4"><result status="valid" time="0.06" steps="12048"/></proof>
  </goal>
  <goal name="wmpn_sub_n_in_place&#39;vc.1" expl="loop invariant init" proved="true">
  <proof prover="4"><result status="valid" time="0.14" steps="16087"/></proof>
  </goal>
  <goal name="wmpn_sub_n_in_place&#39;vc.2" expl="loop invariant init" proved="true">
  <proof prover="4"><result status="valid" time="0.07" steps="12119"/></proof>
  </goal>
  <goal name="wmpn_sub_n_in_place&#39;vc.3" expl="loop invariant init" proved="true">
  <proof prover="4"><result status="valid" time="0.06" steps="12146"/></proof>
  </goal>
  <goal name="wmpn_sub_n_in_place&#39;vc.4" expl="loop invariant init" proved="true">
  <proof prover="4"><result status="valid" time="0.05" steps="12164"/></proof>
  </goal>
  <goal name="wmpn_sub_n_in_place&#39;vc.5" expl="precondition" proved="true">
  <proof prover="4"><result status="valid" time="0.13" steps="17891"/></proof>
  </goal>
  <goal name="wmpn_sub_n_in_place&#39;vc.6" expl="assertion" proved="true">
  <proof prover="3"><result status="valid" time="0.02" steps="51"/></proof>
  </goal>
  <goal name="wmpn_sub_n_in_place&#39;vc.7" expl="precondition" proved="true">
  <proof prover="4"><result status="valid" time="0.10" steps="17015"/></proof>
  </goal>
  <goal name="wmpn_sub_n_in_place&#39;vc.8" expl="precondition" proved="true">
  <proof prover="4"><result status="valid" time="0.05" steps="12981"/></proof>
  </goal>
  <goal name="wmpn_sub_n_in_place&#39;vc.9" expl="precondition" proved="true">
  <proof prover="4"><result status="valid" time="0.07" steps="13340"/></proof>
  </goal>
  <goal name="wmpn_sub_n_in_place&#39;vc.10" expl="precondition" proved="true">
  <proof prover="4"><result status="valid" time="0.05" steps="13367"/></proof>
  </goal>
  <goal name="wmpn_sub_n_in_place&#39;vc.11" expl="precondition" proved="true">
  <proof prover="4"><result status="valid" time="0.14" steps="18651"/></proof>
  </goal>
  <goal name="wmpn_sub_n_in_place&#39;vc.12" expl="precondition" proved="true">
  <proof prover="4"><result status="valid" time="0.07" steps="13158"/></proof>
  </goal>
  <goal name="wmpn_sub_n_in_place&#39;vc.13" expl="assertion" proved="true">
  <transf name="split_vc" proved="true" >
   <goal name="wmpn_sub_n_in_place&#39;vc.13.0" expl="assertion" proved="true">
   <proof prover="2"><result status="valid" time="1.62"/></proof>
   </goal>
   <goal name="wmpn_sub_n_in_place&#39;vc.13.1" expl="assertion" proved="true">
   <proof prover="2"><result status="valid" time="0.27"/></proof>
   </goal>
   <goal name="wmpn_sub_n_in_place&#39;vc.13.2" expl="VC for wmpn_sub_n_in_place" proved="true">
   <proof prover="4"><result status="valid" time="0.12" steps="15451"/></proof>
   </goal>
  </transf>
  </goal>
  <goal name="wmpn_sub_n_in_place&#39;vc.14" expl="assertion" proved="true">
  <proof prover="2"><result status="valid" time="0.02"/></proof>
  </goal>
  <goal name="wmpn_sub_n_in_place&#39;vc.15" expl="precondition" proved="true">
  <proof prover="4"><result status="valid" time="0.08" steps="13514"/></proof>
  </goal>
  <goal name="wmpn_sub_n_in_place&#39;vc.16" expl="precondition" proved="true">
  <proof prover="4"><result status="valid" time="0.07" steps="13557"/></proof>
  </goal>
  <goal name="wmpn_sub_n_in_place&#39;vc.17" expl="precondition" proved="true">
  <proof prover="4"><result status="valid" time="0.06" steps="13589"/></proof>
  </goal>
  <goal name="wmpn_sub_n_in_place&#39;vc.18" expl="assertion" proved="true">
  <transf name="use_th" proved="true" arg1="lineardecision.LinearDecisionIntMP">
   <goal name="wmpn_sub_n_in_place&#39;vc.18.0" expl="assertion" proved="true">
   <transf name="reflection_f" proved="true" arg1="mp_decision">
    <goal name="wmpn_sub_n_in_place&#39;vc.18.0.0" expl="assertion" proved="true">
    <proof prover="2"><result status="valid" time="0.25"/></proof>
    </goal>
    <goal name="wmpn_sub_n_in_place&#39;vc.18.0.1" proved="true">
<<<<<<< HEAD
    <proof prover="4" timelimit="5" memlimit="2000"><result status="valid" time="0.24" steps="67741"/></proof>
    </goal>
    <goal name="wmpn_sub_n_in_place&#39;vc.18.0.2" proved="true">
    <proof prover="4" timelimit="5" memlimit="2000"><result status="valid" time="0.37" steps="67752"/></proof>
=======
    <proof prover="4" timelimit="5" memlimit="2000"><result status="valid" time="0.24" steps="68953"/></proof>
    </goal>
    <goal name="wmpn_sub_n_in_place&#39;vc.18.0.2" proved="true">
    <proof prover="4" timelimit="5" memlimit="2000"><result status="valid" time="0.37" steps="68964"/></proof>
>>>>>>> 92c89c24
    </goal>
   </transf>
   </goal>
  </transf>
  </goal>
  <goal name="wmpn_sub_n_in_place&#39;vc.19" expl="integer overflow" proved="true">
  <proof prover="4"><result status="valid" time="0.16" steps="19449"/></proof>
  </goal>
  <goal name="wmpn_sub_n_in_place&#39;vc.20" expl="loop variant decrease" proved="true">
  <proof prover="4"><result status="valid" time="0.07" steps="15129"/></proof>
  </goal>
  <goal name="wmpn_sub_n_in_place&#39;vc.21" expl="loop invariant preservation" proved="true">
  <proof prover="4"><result status="valid" time="0.08" steps="15177"/></proof>
  </goal>
  <goal name="wmpn_sub_n_in_place&#39;vc.22" expl="loop invariant preservation" proved="true">
  <proof prover="2"><result status="valid" time="0.02"/></proof>
  </goal>
  <goal name="wmpn_sub_n_in_place&#39;vc.23" expl="loop invariant preservation" proved="true">
  <proof prover="4"><result status="valid" time="0.08" steps="13785"/></proof>
  </goal>
  <goal name="wmpn_sub_n_in_place&#39;vc.24" expl="loop invariant preservation" proved="true">
  <proof prover="2"><result status="valid" time="0.45"/></proof>
  </goal>
  <goal name="wmpn_sub_n_in_place&#39;vc.25" expl="loop invariant preservation" proved="true">
  <proof prover="4"><result status="valid" time="0.17" steps="20515"/></proof>
  </goal>
  <goal name="wmpn_sub_n_in_place&#39;vc.26" expl="postcondition" proved="true">
  <proof prover="3"><result status="valid" time="0.02" steps="47"/></proof>
  </goal>
  <goal name="wmpn_sub_n_in_place&#39;vc.27" expl="postcondition" proved="true">
  <proof prover="4"><result status="valid" time="0.07" steps="12920"/></proof>
  </goal>
  <goal name="wmpn_sub_n_in_place&#39;vc.28" expl="postcondition" proved="true">
  <proof prover="4"><result status="valid" time="0.11" steps="17017"/></proof>
  </goal>
 </transf>
 </goal>
 <goal name="wmpn_sub_in_place&#39;vc" expl="VC for wmpn_sub_in_place" proved="true">
 <transf name="split_vc" proved="true" >
  <goal name="wmpn_sub_in_place&#39;vc.0" expl="precondition" proved="true">
  <proof prover="4"><result status="valid" time="0.04" steps="12060"/></proof>
  </goal>
  <goal name="wmpn_sub_in_place&#39;vc.1" expl="precondition" proved="true">
  <proof prover="4"><result status="valid" time="0.11" steps="15039"/></proof>
  </goal>
  <goal name="wmpn_sub_in_place&#39;vc.2" expl="precondition" proved="true">
  <proof prover="4"><result status="valid" time="0.07" steps="12442"/></proof>
  </goal>
  <goal name="wmpn_sub_in_place&#39;vc.3" expl="precondition" proved="true">
  <proof prover="4"><result status="valid" time="0.07" steps="12080"/></proof>
  </goal>
  <goal name="wmpn_sub_in_place&#39;vc.4" expl="loop invariant init" proved="true">
  <proof prover="4"><result status="valid" time="0.06" steps="12704"/></proof>
  </goal>
  <goal name="wmpn_sub_in_place&#39;vc.5" expl="loop invariant init" proved="true">
  <proof prover="4"><result status="valid" time="0.07" steps="12708"/></proof>
  </goal>
  <goal name="wmpn_sub_in_place&#39;vc.6" expl="loop invariant init" proved="true">
  <proof prover="4"><result status="valid" time="0.05" steps="12718"/></proof>
  </goal>
  <goal name="wmpn_sub_in_place&#39;vc.7" expl="loop invariant init" proved="true">
  <proof prover="4"><result status="valid" time="0.08" steps="13899"/></proof>
  </goal>
  <goal name="wmpn_sub_in_place&#39;vc.8" expl="loop invariant init" proved="true">
  <proof prover="4"><result status="valid" time="0.12" steps="17569"/></proof>
  </goal>
  <goal name="wmpn_sub_in_place&#39;vc.9" expl="loop invariant init" proved="true">
  <proof prover="4"><result status="valid" time="0.13" steps="16972"/></proof>
  </goal>
  <goal name="wmpn_sub_in_place&#39;vc.10" expl="assertion" proved="true">
  <proof prover="4"><result status="valid" time="0.10" steps="14549"/></proof>
  </goal>
  <goal name="wmpn_sub_in_place&#39;vc.11" expl="precondition" proved="true">
  <proof prover="4"><result status="valid" time="0.09" steps="17718"/></proof>
  </goal>
  <goal name="wmpn_sub_in_place&#39;vc.12" expl="assertion" proved="true">
  <proof prover="3"><result status="valid" time="0.04" steps="79"/></proof>
  </goal>
  <goal name="wmpn_sub_in_place&#39;vc.13" expl="precondition" proved="true">
  <proof prover="4"><result status="valid" time="0.08" steps="13743"/></proof>
  </goal>
  <goal name="wmpn_sub_in_place&#39;vc.14" expl="precondition" proved="true">
  <proof prover="4"><result status="valid" time="0.07" steps="13770"/></proof>
  </goal>
  <goal name="wmpn_sub_in_place&#39;vc.15" expl="precondition" proved="true">
  <proof prover="4"><result status="valid" time="0.15" steps="19504"/></proof>
  </goal>
  <goal name="wmpn_sub_in_place&#39;vc.16" expl="precondition" proved="true">
  <proof prover="4"><result status="valid" time="0.07" steps="13558"/></proof>
  </goal>
  <goal name="wmpn_sub_in_place&#39;vc.17" expl="assertion" proved="true">
  <proof prover="2"><result status="valid" time="4.56"/></proof>
  </goal>
  <goal name="wmpn_sub_in_place&#39;vc.18" expl="assertion" proved="true">
  <proof prover="3"><result status="valid" time="0.17" steps="332"/></proof>
  </goal>
  <goal name="wmpn_sub_in_place&#39;vc.19" expl="precondition" proved="true">
  <proof prover="4"><result status="valid" time="0.10" steps="15480"/></proof>
  </goal>
  <goal name="wmpn_sub_in_place&#39;vc.20" expl="precondition" proved="true">
  <proof prover="4"><result status="valid" time="0.11" steps="15564"/></proof>
  </goal>
  <goal name="wmpn_sub_in_place&#39;vc.21" expl="integer overflow" proved="true">
  <proof prover="4"><result status="valid" time="0.17" steps="19869"/></proof>
  </goal>
  <goal name="wmpn_sub_in_place&#39;vc.22" expl="assertion" proved="true">
  <proof prover="4"><result status="valid" time="0.31" steps="34408"/></proof>
  </goal>
  <goal name="wmpn_sub_in_place&#39;vc.23" expl="assertion" proved="true">
  <proof prover="3"><result status="valid" time="0.36" steps="114"/></proof>
  </goal>
  <goal name="wmpn_sub_in_place&#39;vc.24" expl="assertion" proved="true">
  <transf name="split_vc" proved="true" >
   <goal name="wmpn_sub_in_place&#39;vc.24.0" expl="assertion" proved="true">
   <proof prover="4"><result status="valid" time="0.08" steps="14442"/></proof>
   </goal>
   <goal name="wmpn_sub_in_place&#39;vc.24.1" expl="assertion" proved="true">
   <proof prover="4"><result status="valid" time="0.06" steps="14455"/></proof>
   </goal>
   <goal name="wmpn_sub_in_place&#39;vc.24.2" expl="VC for wmpn_sub_in_place" proved="true">
   <proof prover="3"><result status="valid" time="0.46" steps="123"/></proof>
   </goal>
   <goal name="wmpn_sub_in_place&#39;vc.24.3" expl="VC for wmpn_sub_in_place" proved="true">
   <proof prover="4"><result status="valid" time="0.05" steps="14642"/></proof>
   </goal>
  </transf>
  </goal>
  <goal name="wmpn_sub_in_place&#39;vc.25" expl="precondition" proved="true">
  <proof prover="4"><result status="valid" time="0.17" steps="21810"/></proof>
  </goal>
  <goal name="wmpn_sub_in_place&#39;vc.26" expl="precondition" proved="true">
  <proof prover="4"><result status="valid" time="0.12" steps="16080"/></proof>
  </goal>
  <goal name="wmpn_sub_in_place&#39;vc.27" expl="precondition" proved="true">
  <proof prover="4"><result status="valid" time="0.13" steps="16145"/></proof>
  </goal>
  <goal name="wmpn_sub_in_place&#39;vc.28" expl="postcondition" proved="true">
  <proof prover="3"><result status="valid" time="0.49" steps="121"/></proof>
  </goal>
  <goal name="wmpn_sub_in_place&#39;vc.29" expl="postcondition" proved="true">
  <proof prover="4"><result status="valid" time="0.11" steps="16158"/></proof>
  </goal>
  <goal name="wmpn_sub_in_place&#39;vc.30" expl="postcondition" proved="true">
  <proof prover="4"><result status="valid" time="0.22" steps="24699"/></proof>
  </goal>
  <goal name="wmpn_sub_in_place&#39;vc.31" expl="assertion" proved="true">
  <proof prover="4"><result status="valid" time="0.12" steps="15932"/></proof>
  </goal>
  <goal name="wmpn_sub_in_place&#39;vc.32" expl="assertion" proved="true">
  <proof prover="3"><result status="valid" time="0.46" steps="113"/></proof>
  </goal>
  <goal name="wmpn_sub_in_place&#39;vc.33" expl="loop variant decrease" proved="true">
  <proof prover="4"><result status="valid" time="0.11" steps="15764"/></proof>
  </goal>
  <goal name="wmpn_sub_in_place&#39;vc.34" expl="loop invariant preservation" proved="true">
  <proof prover="4"><result status="valid" time="0.12" steps="15888"/></proof>
  </goal>
  <goal name="wmpn_sub_in_place&#39;vc.35" expl="loop invariant preservation" proved="true">
  <proof prover="4"><result status="valid" time="0.10" steps="15805"/></proof>
  </goal>
  <goal name="wmpn_sub_in_place&#39;vc.36" expl="loop invariant preservation" proved="true">
  <proof prover="4"><result status="valid" time="0.10" steps="14216"/></proof>
  </goal>
  <goal name="wmpn_sub_in_place&#39;vc.37" expl="loop invariant preservation" proved="true">
  <proof prover="4"><result status="valid" time="0.10" steps="14234"/></proof>
  </goal>
  <goal name="wmpn_sub_in_place&#39;vc.38" expl="loop invariant preservation" proved="true">
  <proof prover="3"><result status="valid" time="0.52" steps="122"/></proof>
  </goal>
  <goal name="wmpn_sub_in_place&#39;vc.39" expl="loop invariant preservation" proved="true">
  <proof prover="4"><result status="valid" time="0.14" steps="21580"/></proof>
  </goal>
  <goal name="wmpn_sub_in_place&#39;vc.40" expl="assertion" proved="true">
  <proof prover="4"><result status="valid" time="0.11" steps="15184"/></proof>
  </goal>
  <goal name="wmpn_sub_in_place&#39;vc.41" expl="precondition" proved="true">
  <proof prover="4"><result status="valid" time="0.13" steps="18532"/></proof>
  </goal>
  <goal name="wmpn_sub_in_place&#39;vc.42" expl="precondition" proved="true">
  <proof prover="4"><result status="valid" time="0.06" steps="14805"/></proof>
  </goal>
  <goal name="wmpn_sub_in_place&#39;vc.43" expl="precondition" proved="true">
  <proof prover="4"><result status="valid" time="0.08" steps="14858"/></proof>
  </goal>
  <goal name="wmpn_sub_in_place&#39;vc.44" expl="postcondition" proved="true">
  <proof prover="3"><result status="valid" time="0.04" steps="78"/></proof>
  </goal>
  <goal name="wmpn_sub_in_place&#39;vc.45" expl="postcondition" proved="true">
  <proof prover="4"><result status="valid" time="0.08" steps="13653"/></proof>
  </goal>
  <goal name="wmpn_sub_in_place&#39;vc.46" expl="postcondition" proved="true">
  <proof prover="4"><result status="valid" time="0.11" steps="19754"/></proof>
  </goal>
  <goal name="wmpn_sub_in_place&#39;vc.47" expl="assertion" proved="true">
  <proof prover="4"><result status="valid" time="0.10" steps="16511"/></proof>
  </goal>
  <goal name="wmpn_sub_in_place&#39;vc.48" expl="precondition" proved="true">
  <proof prover="4"><result status="valid" time="0.14" steps="18321"/></proof>
  </goal>
  <goal name="wmpn_sub_in_place&#39;vc.49" expl="precondition" proved="true">
  <proof prover="4"><result status="valid" time="0.04" steps="12880"/></proof>
  </goal>
  <goal name="wmpn_sub_in_place&#39;vc.50" expl="precondition" proved="true">
  <proof prover="4"><result status="valid" time="0.07" steps="12912"/></proof>
  </goal>
  <goal name="wmpn_sub_in_place&#39;vc.51" expl="postcondition" proved="true">
  <proof prover="3"><result status="valid" time="0.03" steps="53"/></proof>
  </goal>
  <goal name="wmpn_sub_in_place&#39;vc.52" expl="postcondition" proved="true">
  <proof prover="4"><result status="valid" time="0.08" steps="13011"/></proof>
  </goal>
  <goal name="wmpn_sub_in_place&#39;vc.53" expl="postcondition" proved="true">
  <proof prover="4"><result status="valid" time="0.16" steps="18625"/></proof>
  </goal>
 </transf>
 </goal>
</theory>
</file>
</why3session><|MERGE_RESOLUTION|>--- conflicted
+++ resolved
@@ -351,11 +351,7 @@
   <proof prover="4" timelimit="5" memlimit="2000"><result status="valid" time="0.92" steps="78091"/></proof>
   </goal>
   <goal name="wmpn_sub&#39;vc.60" expl="loop invariant preservation" proved="true">
-<<<<<<< HEAD
-  <proof prover="4" timelimit="5" memlimit="2000"><result status="valid" time="1.02" steps="79328"/></proof>
-=======
   <proof prover="4" timelimit="5" memlimit="2000"><result status="valid" time="1.24" steps="79643"/></proof>
->>>>>>> 92c89c24
   </goal>
   <goal name="wmpn_sub&#39;vc.61" expl="loop invariant preservation" proved="true">
   <proof prover="4"><result status="valid" time="0.08" steps="17320"/></proof>
@@ -1477,17 +1473,10 @@
     <proof prover="2"><result status="valid" time="0.36"/></proof>
     </goal>
     <goal name="wmpn_sub_n&#39;vc.13.0.1" proved="true">
-<<<<<<< HEAD
-    <proof prover="4"><result status="valid" time="0.27" steps="67204"/></proof>
-    </goal>
-    <goal name="wmpn_sub_n&#39;vc.13.0.2" proved="true">
-    <proof prover="4"><result status="valid" time="0.25" steps="67215"/></proof>
-=======
     <proof prover="4"><result status="valid" time="0.27" steps="68622"/></proof>
     </goal>
     <goal name="wmpn_sub_n&#39;vc.13.0.2" proved="true">
     <proof prover="4"><result status="valid" time="0.25" steps="68633"/></proof>
->>>>>>> 92c89c24
     </goal>
    </transf>
    </goal>
@@ -1876,17 +1865,10 @@
     <proof prover="2"><result status="valid" time="0.25"/></proof>
     </goal>
     <goal name="wmpn_sub_n_in_place&#39;vc.18.0.1" proved="true">
-<<<<<<< HEAD
-    <proof prover="4" timelimit="5" memlimit="2000"><result status="valid" time="0.24" steps="67741"/></proof>
-    </goal>
-    <goal name="wmpn_sub_n_in_place&#39;vc.18.0.2" proved="true">
-    <proof prover="4" timelimit="5" memlimit="2000"><result status="valid" time="0.37" steps="67752"/></proof>
-=======
     <proof prover="4" timelimit="5" memlimit="2000"><result status="valid" time="0.24" steps="68953"/></proof>
     </goal>
     <goal name="wmpn_sub_n_in_place&#39;vc.18.0.2" proved="true">
     <proof prover="4" timelimit="5" memlimit="2000"><result status="valid" time="0.37" steps="68964"/></proof>
->>>>>>> 92c89c24
     </goal>
    </transf>
    </goal>
