<?xml version="1.0" encoding="UTF-8"?>
<!DOCTYPE why3session PUBLIC "-//Why3//proof session v5//EN"
"http://why3.lri.fr/why3session.dtd">
<why3session shape_version="6">
<prover id="0" name="Z3" version="4.6.0" timelimit="5" steplimit="0" memlimit="2000"/>
<prover id="1" name="CVC3" version="2.4.1" timelimit="5" steplimit="0" memlimit="2000"/>
<prover id="4" name="CVC4" version="1.6" timelimit="1" steplimit="0" memlimit="1000"/>
<prover id="6" name="Eprover" version="2.0" timelimit="5" steplimit="0" memlimit="2000"/>
<prover id="7" name="Alt-Ergo" version="2.2.0" timelimit="1" steplimit="0" memlimit="1000"/>
<file format="whyml" proved="true">
<path name=".."/><path name="mul.mlw"/>
<theory name="Mul" proved="true">
 <goal name="wmpn_mul_1&#39;vc" expl="VC for wmpn_mul_1" proved="true">
 <transf name="split_vc" proved="true" >
  <goal name="wmpn_mul_1&#39;vc.0" expl="precondition" proved="true">
  <proof prover="4"><result status="valid" time="0.11" steps="15853"/></proof>
  </goal>
  <goal name="wmpn_mul_1&#39;vc.1" expl="precondition" proved="true">
  <proof prover="4"><result status="valid" time="0.12" steps="16707"/></proof>
  </goal>
  <goal name="wmpn_mul_1&#39;vc.2" expl="loop invariant init" proved="true">
  <proof prover="4"><result status="valid" time="0.12" steps="15496"/></proof>
  </goal>
  <goal name="wmpn_mul_1&#39;vc.3" expl="loop invariant init" proved="true">
  <proof prover="4"><result status="valid" time="0.07" steps="12658"/></proof>
  </goal>
  <goal name="wmpn_mul_1&#39;vc.4" expl="loop invariant init" proved="true">
  <proof prover="7"><result status="valid" time="0.07" steps="192"/></proof>
  </goal>
  <goal name="wmpn_mul_1&#39;vc.5" expl="loop invariant init" proved="true">
  <proof prover="4"><result status="valid" time="0.07" steps="12965"/></proof>
  </goal>
  <goal name="wmpn_mul_1&#39;vc.6" expl="loop invariant init" proved="true">
  <proof prover="4"><result status="valid" time="0.06" steps="12931"/></proof>
  </goal>
  <goal name="wmpn_mul_1&#39;vc.7" expl="loop invariant init" proved="true">
  <proof prover="4"><result status="valid" time="0.06" steps="12977"/></proof>
  </goal>
  <goal name="wmpn_mul_1&#39;vc.8" expl="loop invariant init" proved="true">
  <proof prover="4"><result status="valid" time="0.07" steps="12980"/></proof>
  </goal>
  <goal name="wmpn_mul_1&#39;vc.9" expl="loop invariant init" proved="true">
  <proof prover="4"><result status="valid" time="0.07" steps="12713"/></proof>
  </goal>
  <goal name="wmpn_mul_1&#39;vc.10" expl="loop invariant init" proved="true">
  <proof prover="4"><result status="valid" time="0.07" steps="13296"/></proof>
  </goal>
  <goal name="wmpn_mul_1&#39;vc.11" expl="loop invariant init" proved="true">
  <proof prover="4"><result status="valid" time="0.06" steps="12987"/></proof>
  </goal>
  <goal name="wmpn_mul_1&#39;vc.12" expl="loop invariant init" proved="true">
  <proof prover="4"><result status="valid" time="0.07" steps="12953"/></proof>
  </goal>
  <goal name="wmpn_mul_1&#39;vc.13" expl="loop invariant init" proved="true">
  <proof prover="4"><result status="valid" time="0.07" steps="12999"/></proof>
  </goal>
  <goal name="wmpn_mul_1&#39;vc.14" expl="loop invariant init" proved="true">
  <proof prover="4"><result status="valid" time="0.06" steps="13002"/></proof>
  </goal>
  <goal name="wmpn_mul_1&#39;vc.15" expl="loop invariant init" proved="true">
  <proof prover="4"><result status="valid" time="0.04" steps="13311"/></proof>
  </goal>
  <goal name="wmpn_mul_1&#39;vc.16" expl="loop invariant init" proved="true">
  <proof prover="4"><result status="valid" time="0.14" steps="12781"/></proof>
  </goal>
  <goal name="wmpn_mul_1&#39;vc.17" expl="precondition" proved="true">
  <proof prover="4"><result status="valid" time="0.14" steps="18297"/></proof>
  </goal>
  <goal name="wmpn_mul_1&#39;vc.18" expl="precondition" proved="true">
  <proof prover="4"><result status="valid" time="0.08" steps="18335"/></proof>
  </goal>
  <goal name="wmpn_mul_1&#39;vc.19" expl="assertion" proved="true">
  <transf name="split_vc" proved="true" >
   <goal name="wmpn_mul_1&#39;vc.19.0" expl="assertion" proved="true">
   <transf name="apply" proved="true" arg1="prod_compat_lr">
    <goal name="wmpn_mul_1&#39;vc.19.0.0" expl="apply premises" proved="true">
    <proof prover="4"><result status="valid" time="0.08" steps="18512"/></proof>
    </goal>
    <goal name="wmpn_mul_1&#39;vc.19.0.1" expl="apply premises" proved="true">
    <proof prover="4"><result status="valid" time="0.09" steps="18507"/></proof>
    </goal>
   </transf>
   </goal>
   <goal name="wmpn_mul_1&#39;vc.19.1" expl="VC for wmpn_mul_1" proved="true">
   <proof prover="4"><result status="valid" time="0.11" steps="18577"/></proof>
   </goal>
   <goal name="wmpn_mul_1&#39;vc.19.2" expl="VC for wmpn_mul_1" proved="true">
   <proof prover="4"><result status="valid" time="0.07" steps="15047"/></proof>
   </goal>
  </transf>
  </goal>
  <goal name="wmpn_mul_1&#39;vc.20" expl="integer overflow" proved="true">
  <proof prover="1"><result status="valid" time="0.08"/></proof>
  </goal>
  <goal name="wmpn_mul_1&#39;vc.21" expl="postcondition" proved="true">
  <proof prover="4"><result status="valid" time="0.75" steps="54581"/></proof>
  </goal>
  <goal name="wmpn_mul_1&#39;vc.22" expl="precondition" proved="true">
  <proof prover="4"><result status="valid" time="0.07" steps="15518"/></proof>
  </goal>
  <goal name="wmpn_mul_1&#39;vc.23" expl="precondition" proved="true">
  <proof prover="4"><result status="valid" time="0.04" steps="13968"/></proof>
  </goal>
  <goal name="wmpn_mul_1&#39;vc.24" expl="precondition" proved="true">
  <proof prover="4"><result status="valid" time="0.09" steps="20527"/></proof>
  </goal>
  <goal name="wmpn_mul_1&#39;vc.25" expl="precondition" proved="true">
  <proof prover="6"><result status="valid" time="0.03"/></proof>
  </goal>
  <goal name="wmpn_mul_1&#39;vc.26" expl="assertion" proved="true">
  <proof prover="6"><result status="valid" time="0.01"/></proof>
  </goal>
  <goal name="wmpn_mul_1&#39;vc.27" expl="assertion" proved="true">
  <proof prover="6"><result status="valid" time="0.02"/></proof>
  </goal>
  <goal name="wmpn_mul_1&#39;vc.28" expl="precondition" proved="true">
  <proof prover="6"><result status="valid" time="0.90"/></proof>
  </goal>
  <goal name="wmpn_mul_1&#39;vc.29" expl="precondition" proved="true">
  <proof prover="6"><result status="valid" time="0.66"/></proof>
  </goal>
  <goal name="wmpn_mul_1&#39;vc.30" expl="assertion" proved="true">
  <proof prover="6"><result status="valid" time="0.01"/></proof>
  </goal>
  <goal name="wmpn_mul_1&#39;vc.31" expl="assertion" proved="true">
  <proof prover="6"><result status="valid" time="0.17"/></proof>
  </goal>
  <goal name="wmpn_mul_1&#39;vc.32" expl="assertion" proved="true">
  <transf name="use_th" proved="true" arg1="lineardecision.LinearDecisionIntMP">
   <goal name="wmpn_mul_1&#39;vc.32.0" expl="assertion" proved="true">
   <proof prover="1"><result status="valid" time="0.20"/></proof>
   <transf name="reflection_f" proved="true" arg1="mp_decision">
    <goal name="wmpn_mul_1&#39;vc.32.0.0" expl="assertion" proved="true">
    <proof prover="6"><result status="valid" time="0.08"/></proof>
    </goal>
    <goal name="wmpn_mul_1&#39;vc.32.0.1" proved="true">
<<<<<<< HEAD
    <proof prover="4"><result status="valid" time="0.34" steps="70054"/></proof>
    </goal>
    <goal name="wmpn_mul_1&#39;vc.32.0.2" proved="true">
    <proof prover="4" timelimit="5" memlimit="2000"><result status="valid" time="0.30" steps="70069"/></proof>
=======
    <proof prover="4"><result status="valid" time="0.34" steps="71265"/></proof>
    </goal>
    <goal name="wmpn_mul_1&#39;vc.32.0.2" proved="true">
    <proof prover="4" timelimit="5" memlimit="2000"><result status="valid" time="0.30" steps="71280"/></proof>
>>>>>>> 92c89c24
    </goal>
   </transf>
   </goal>
  </transf>
  </goal>
  <goal name="wmpn_mul_1&#39;vc.33" expl="precondition" proved="true">
  <proof prover="4"><result status="valid" time="0.19" steps="22443"/></proof>
  </goal>
  <goal name="wmpn_mul_1&#39;vc.34" expl="integer overflow" proved="true">
  <proof prover="4"><result status="valid" time="0.12" steps="22184"/></proof>
  </goal>
  <goal name="wmpn_mul_1&#39;vc.35" expl="integer overflow" proved="true">
  <proof prover="4"><result status="valid" time="0.14" steps="22293"/></proof>
  </goal>
  <goal name="wmpn_mul_1&#39;vc.36" expl="loop variant decrease" proved="true">
  <proof prover="4"><result status="valid" time="0.12" steps="16333"/></proof>
  </goal>
  <goal name="wmpn_mul_1&#39;vc.37" expl="loop invariant preservation" proved="true">
<<<<<<< HEAD
  <proof prover="6"><result status="valid" time="0.92"/></proof>
=======
  <proof prover="6"><result status="valid" time="1.05"/></proof>
>>>>>>> 92c89c24
  </goal>
  <goal name="wmpn_mul_1&#39;vc.38" expl="loop invariant preservation" proved="true">
  <proof prover="4"><result status="valid" time="0.12" steps="16646"/></proof>
  </goal>
  <goal name="wmpn_mul_1&#39;vc.39" expl="loop invariant preservation" proved="true">
  <proof prover="6"><result status="valid" time="0.03"/></proof>
  </goal>
  <goal name="wmpn_mul_1&#39;vc.40" expl="loop invariant preservation" proved="true">
  <proof prover="4"><result status="valid" time="0.10" steps="17043"/></proof>
  </goal>
  <goal name="wmpn_mul_1&#39;vc.41" expl="loop invariant preservation" proved="true">
  <proof prover="6"><result status="valid" time="0.01"/></proof>
  </goal>
  <goal name="wmpn_mul_1&#39;vc.42" expl="loop invariant preservation" proved="true">
  <proof prover="6"><result status="valid" time="0.02"/></proof>
  </goal>
  <goal name="wmpn_mul_1&#39;vc.43" expl="loop invariant preservation" proved="true">
  <proof prover="4"><result status="valid" time="0.13" steps="16967"/></proof>
  </goal>
  <goal name="wmpn_mul_1&#39;vc.44" expl="loop invariant preservation" proved="true">
  <proof prover="4"><result status="valid" time="0.14" steps="14683"/></proof>
  </goal>
  <goal name="wmpn_mul_1&#39;vc.45" expl="loop invariant preservation" proved="true">
  <proof prover="6"><result status="valid" time="0.01"/></proof>
  </goal>
  <goal name="wmpn_mul_1&#39;vc.46" expl="loop invariant preservation" proved="true">
  <proof prover="4"><result status="valid" time="0.14" steps="17150"/></proof>
  </goal>
  <goal name="wmpn_mul_1&#39;vc.47" expl="loop invariant preservation" proved="true">
  <proof prover="4"><result status="valid" time="0.09" steps="16897"/></proof>
  </goal>
  <goal name="wmpn_mul_1&#39;vc.48" expl="loop invariant preservation" proved="true">
  <proof prover="4"><result status="valid" time="0.07" steps="17010"/></proof>
  </goal>
  <goal name="wmpn_mul_1&#39;vc.49" expl="loop invariant preservation" proved="true">
  <proof prover="4"><result status="valid" time="0.08" steps="17032"/></proof>
  </goal>
  <goal name="wmpn_mul_1&#39;vc.50" expl="loop invariant preservation" proved="true">
  <proof prover="4"><result status="valid" time="0.15" steps="17170"/></proof>
  </goal>
  <goal name="wmpn_mul_1&#39;vc.51" expl="loop invariant preservation" proved="true">
  <proof prover="4"><result status="valid" time="0.18" steps="23815"/></proof>
  </goal>
  <goal name="wmpn_mul_1&#39;vc.52" expl="postcondition" proved="true">
  <proof prover="7"><result status="valid" time="0.03" steps="97"/></proof>
  </goal>
  <goal name="wmpn_mul_1&#39;vc.53" expl="postcondition" proved="true">
  <proof prover="4"><result status="valid" time="0.10" steps="18324"/></proof>
  </goal>
 </transf>
 </goal>
 <goal name="wmpn_addmul_1&#39;vc" expl="VC for wmpn_addmul_1" proved="true">
 <transf name="split_vc" proved="true" >
  <goal name="wmpn_addmul_1&#39;vc.0" expl="precondition" proved="true">
  <proof prover="4"><result status="valid" time="0.04" steps="15852"/></proof>
  </goal>
  <goal name="wmpn_addmul_1&#39;vc.1" expl="precondition" proved="true">
  <proof prover="4"><result status="valid" time="0.12" steps="16684"/></proof>
  </goal>
  <goal name="wmpn_addmul_1&#39;vc.2" expl="loop invariant init" proved="true">
  <proof prover="4"><result status="valid" time="0.08" steps="15496"/></proof>
  </goal>
  <goal name="wmpn_addmul_1&#39;vc.3" expl="loop invariant init" proved="true">
  <proof prover="4"><result status="valid" time="0.07" steps="12658"/></proof>
  </goal>
  <goal name="wmpn_addmul_1&#39;vc.4" expl="loop invariant init" proved="true">
  <proof prover="4"><result status="valid" time="0.17" steps="20421"/></proof>
  </goal>
  <goal name="wmpn_addmul_1&#39;vc.5" expl="loop invariant init" proved="true">
  <proof prover="4"><result status="valid" time="0.06" steps="12972"/></proof>
  </goal>
  <goal name="wmpn_addmul_1&#39;vc.6" expl="loop invariant init" proved="true">
  <proof prover="4"><result status="valid" time="0.07" steps="12981"/></proof>
  </goal>
  <goal name="wmpn_addmul_1&#39;vc.7" expl="loop invariant init" proved="true">
  <proof prover="4"><result status="valid" time="0.07" steps="12984"/></proof>
  </goal>
  <goal name="wmpn_addmul_1&#39;vc.8" expl="loop invariant init" proved="true">
  <proof prover="4"><result status="valid" time="0.07" steps="12717"/></proof>
  </goal>
  <goal name="wmpn_addmul_1&#39;vc.9" expl="loop invariant init" proved="true">
  <proof prover="4"><result status="valid" time="0.07" steps="13300"/></proof>
  </goal>
  <goal name="wmpn_addmul_1&#39;vc.10" expl="loop invariant init" proved="true">
  <proof prover="4"><result status="valid" time="0.06" steps="12991"/></proof>
  </goal>
  <goal name="wmpn_addmul_1&#39;vc.11" expl="loop invariant init" proved="true">
  <proof prover="4"><result status="valid" time="0.08" steps="12957"/></proof>
  </goal>
  <goal name="wmpn_addmul_1&#39;vc.12" expl="loop invariant init" proved="true">
  <proof prover="4"><result status="valid" time="0.06" steps="13003"/></proof>
  </goal>
  <goal name="wmpn_addmul_1&#39;vc.13" expl="loop invariant init" proved="true">
  <proof prover="4"><result status="valid" time="0.14" steps="13006"/></proof>
  </goal>
  <goal name="wmpn_addmul_1&#39;vc.14" expl="loop invariant init" proved="true">
  <proof prover="4"><result status="valid" time="0.14" steps="13315"/></proof>
  </goal>
  <goal name="wmpn_addmul_1&#39;vc.15" expl="loop invariant init" proved="true">
  <transf name="split_vc" proved="true" >
  </transf>
  </goal>
  <goal name="wmpn_addmul_1&#39;vc.16" expl="loop invariant init" proved="true">
  <proof prover="4" timelimit="5" memlimit="2000"><result status="valid" time="0.06" steps="12786"/></proof>
  </goal>
  <goal name="wmpn_addmul_1&#39;vc.17" expl="precondition" proved="true">
  <proof prover="4"><result status="valid" time="0.14" steps="18498"/></proof>
  </goal>
  <goal name="wmpn_addmul_1&#39;vc.18" expl="precondition" proved="true">
  <proof prover="4"><result status="valid" time="0.13" steps="18536"/></proof>
  </goal>
  <goal name="wmpn_addmul_1&#39;vc.19" expl="assertion" proved="true">
  <transf name="split_vc" proved="true" >
   <goal name="wmpn_addmul_1&#39;vc.19.0" expl="assertion" proved="true">
   <transf name="apply" proved="true" arg1="prod_compat_lr">
    <goal name="wmpn_addmul_1&#39;vc.19.0.0" expl="apply premises" proved="true">
    <proof prover="4"><result status="valid" time="0.10" steps="18956"/></proof>
    </goal>
    <goal name="wmpn_addmul_1&#39;vc.19.0.1" expl="apply premises" proved="true">
    <proof prover="4"><result status="valid" time="0.09" steps="18951"/></proof>
    </goal>
   </transf>
   </goal>
   <goal name="wmpn_addmul_1&#39;vc.19.1" expl="VC for wmpn_addmul_1" proved="true">
   <proof prover="4"><result status="valid" time="0.11" steps="19019"/></proof>
   </goal>
   <goal name="wmpn_addmul_1&#39;vc.19.2" expl="VC for wmpn_addmul_1" proved="true">
   <proof prover="4"><result status="valid" time="0.06" steps="15336"/></proof>
   </goal>
  </transf>
  </goal>
  <goal name="wmpn_addmul_1&#39;vc.20" expl="integer overflow" proved="true">
  <proof prover="4"><result status="valid" time="0.11" steps="19302"/></proof>
  </goal>
  <goal name="wmpn_addmul_1&#39;vc.21" expl="postcondition" proved="true">
  <proof prover="4" timelimit="5" memlimit="2000"><result status="valid" time="0.97" steps="61687"/></proof>
  </goal>
  <goal name="wmpn_addmul_1&#39;vc.22" expl="assertion" proved="true">
  <transf name="split_vc" proved="true" >
   <goal name="wmpn_addmul_1&#39;vc.22.0" expl="assertion" proved="true">
   <transf name="apply" proved="true" arg1="prod_compat_lr">
    <goal name="wmpn_addmul_1&#39;vc.22.0.0" expl="apply premises" proved="true">
    <proof prover="4"><result status="valid" time="0.09" steps="19132"/></proof>
    </goal>
    <goal name="wmpn_addmul_1&#39;vc.22.0.1" expl="apply premises" proved="true">
    <proof prover="4"><result status="valid" time="0.08" steps="19127"/></proof>
    </goal>
   </transf>
   </goal>
   <goal name="wmpn_addmul_1&#39;vc.22.1" expl="VC for wmpn_addmul_1" proved="true">
   <proof prover="4"><result status="valid" time="0.12" steps="19131"/></proof>
   </goal>
   <goal name="wmpn_addmul_1&#39;vc.22.2" expl="VC for wmpn_addmul_1" proved="true">
   <proof prover="4"><result status="valid" time="0.08" steps="13884"/></proof>
   </goal>
   <goal name="wmpn_addmul_1&#39;vc.22.3" expl="VC for wmpn_addmul_1" proved="true">
   <proof prover="4"><result status="valid" time="0.10" steps="15693"/></proof>
   </goal>
   <goal name="wmpn_addmul_1&#39;vc.22.4" expl="VC for wmpn_addmul_1" proved="true">
   <proof prover="4"><result status="valid" time="0.06" steps="15503"/></proof>
   </goal>
  </transf>
  </goal>
  <goal name="wmpn_addmul_1&#39;vc.23" expl="precondition" proved="true">
  <proof prover="4"><result status="valid" time="0.10" steps="19819"/></proof>
  </goal>
  <goal name="wmpn_addmul_1&#39;vc.24" expl="assertion" proved="true">
  <proof prover="6"><result status="valid" time="0.23"/></proof>
  </goal>
  <goal name="wmpn_addmul_1&#39;vc.25" expl="integer overflow" proved="true">
  <proof prover="4"><result status="valid" time="0.14" steps="27947"/></proof>
  </goal>
  <goal name="wmpn_addmul_1&#39;vc.26" expl="postcondition" proved="true">
  <proof prover="4" timelimit="5" memlimit="2000"><result status="valid" time="1.60" steps="137648"/></proof>
  </goal>
  <goal name="wmpn_addmul_1&#39;vc.27" expl="precondition" proved="true">
  <proof prover="4"><result status="valid" time="0.07" steps="15999"/></proof>
  </goal>
  <goal name="wmpn_addmul_1&#39;vc.28" expl="precondition" proved="true">
  <proof prover="4"><result status="valid" time="0.06" steps="14288"/></proof>
  </goal>
  <goal name="wmpn_addmul_1&#39;vc.29" expl="precondition" proved="true">
  <proof prover="4"><result status="valid" time="0.17" steps="21394"/></proof>
  </goal>
  <goal name="wmpn_addmul_1&#39;vc.30" expl="precondition" proved="true">
  <proof prover="6"><result status="valid" time="0.03"/></proof>
  </goal>
  <goal name="wmpn_addmul_1&#39;vc.31" expl="assertion" proved="true">
  <proof prover="6"><result status="valid" time="0.02"/></proof>
  </goal>
  <goal name="wmpn_addmul_1&#39;vc.32" expl="precondition" proved="true">
  <proof prover="6"><result status="valid" time="0.69"/></proof>
  </goal>
  <goal name="wmpn_addmul_1&#39;vc.33" expl="precondition" proved="true">
  <proof prover="4"><result status="valid" time="0.06" steps="16328"/></proof>
  </goal>
  <goal name="wmpn_addmul_1&#39;vc.34" expl="assertion" proved="true">
  <proof prover="6"><result status="valid" time="2.46"/></proof>
  </goal>
  <goal name="wmpn_addmul_1&#39;vc.35" expl="assertion" proved="true">
  <proof prover="6" timelimit="2"><result status="valid" time="0.03"/></proof>
  </goal>
  <goal name="wmpn_addmul_1&#39;vc.36" expl="assertion" proved="true">
  <proof prover="6" timelimit="2"><result status="valid" time="0.12"/></proof>
  </goal>
  <goal name="wmpn_addmul_1&#39;vc.37" expl="assertion" proved="true">
  <proof prover="6" timelimit="2"><result status="valid" time="0.22"/></proof>
  </goal>
  <goal name="wmpn_addmul_1&#39;vc.38" expl="assertion" proved="true">
  <transf name="use_th" proved="true" arg1="lineardecision.LinearDecisionIntMP">
   <goal name="wmpn_addmul_1&#39;vc.38.0" expl="assertion" proved="true">
   <transf name="reflection_f" proved="true" arg1="mp_decision">
    <goal name="wmpn_addmul_1&#39;vc.38.0.0" expl="assertion" proved="true">
    <proof prover="6"><result status="valid" time="0.14"/></proof>
    </goal>
    <goal name="wmpn_addmul_1&#39;vc.38.0.1" proved="true">
<<<<<<< HEAD
    <proof prover="4"><result status="valid" time="0.28" steps="70822"/></proof>
    </goal>
    <goal name="wmpn_addmul_1&#39;vc.38.0.2" proved="true">
    <proof prover="4"><result status="valid" time="0.26" steps="70837"/></proof>
=======
    <proof prover="4"><result status="valid" time="0.28" steps="72034"/></proof>
    </goal>
    <goal name="wmpn_addmul_1&#39;vc.38.0.2" proved="true">
    <proof prover="4"><result status="valid" time="0.26" steps="72049"/></proof>
>>>>>>> 92c89c24
    </goal>
   </transf>
   </goal>
  </transf>
  </goal>
  <goal name="wmpn_addmul_1&#39;vc.39" expl="precondition" proved="true">
  <proof prover="4"><result status="valid" time="0.19" steps="23528"/></proof>
  </goal>
  <goal name="wmpn_addmul_1&#39;vc.40" expl="integer overflow" proved="true">
  <proof prover="6"><result status="valid" time="0.21"/></proof>
  </goal>
  <goal name="wmpn_addmul_1&#39;vc.41" expl="integer overflow" proved="true">
  <proof prover="4"><result status="valid" time="0.11" steps="23376"/></proof>
  </goal>
  <goal name="wmpn_addmul_1&#39;vc.42" expl="loop variant decrease" proved="true">
  <proof prover="4"><result status="valid" time="0.13" steps="17111"/></proof>
  </goal>
  <goal name="wmpn_addmul_1&#39;vc.43" expl="loop invariant preservation" proved="true">
  <proof prover="4"><result status="valid" time="0.13" steps="17125"/></proof>
  </goal>
  <goal name="wmpn_addmul_1&#39;vc.44" expl="loop invariant preservation" proved="true">
  <proof prover="6"><result status="valid" time="0.02"/></proof>
  </goal>
  <goal name="wmpn_addmul_1&#39;vc.45" expl="loop invariant preservation" proved="true">
  <proof prover="6" timelimit="2"><result status="valid" time="0.02"/></proof>
  </goal>
  <goal name="wmpn_addmul_1&#39;vc.46" expl="loop invariant preservation" proved="true">
  <proof prover="4"><result status="valid" time="0.13" steps="17587"/></proof>
  </goal>
  <goal name="wmpn_addmul_1&#39;vc.47" expl="loop invariant preservation" proved="true">
  <proof prover="4"><result status="valid" time="0.12" steps="17470"/></proof>
  </goal>
  <goal name="wmpn_addmul_1&#39;vc.48" expl="loop invariant preservation" proved="true">
  <proof prover="4"><result status="valid" time="0.13" steps="17492"/></proof>
  </goal>
  <goal name="wmpn_addmul_1&#39;vc.49" expl="loop invariant preservation" proved="true">
  <proof prover="4"><result status="valid" time="0.13" steps="15048"/></proof>
  </goal>
  <goal name="wmpn_addmul_1&#39;vc.50" expl="loop invariant preservation" proved="true">
  <proof prover="6"><result status="valid" time="0.01"/></proof>
  </goal>
  <goal name="wmpn_addmul_1&#39;vc.51" expl="loop invariant preservation" proved="true">
  <proof prover="4"><result status="valid" time="0.16" steps="17675"/></proof>
  </goal>
  <goal name="wmpn_addmul_1&#39;vc.52" expl="loop invariant preservation" proved="true">
  <transf name="split_vc" proved="true" >
   <goal name="wmpn_addmul_1&#39;vc.52.0" expl="loop invariant preservation" proved="true">
   <proof prover="4"><result status="valid" time="0.12" steps="17418"/></proof>
   </goal>
  </transf>
  </goal>
  <goal name="wmpn_addmul_1&#39;vc.53" expl="loop invariant preservation" proved="true">
  <proof prover="4"><result status="valid" time="0.08" steps="17535"/></proof>
  </goal>
  <goal name="wmpn_addmul_1&#39;vc.54" expl="loop invariant preservation" proved="true">
  <proof prover="4"><result status="valid" time="0.13" steps="17557"/></proof>
  </goal>
  <goal name="wmpn_addmul_1&#39;vc.55" expl="loop invariant preservation" proved="true">
  <proof prover="4"><result status="valid" time="0.14" steps="17659"/></proof>
  </goal>
  <goal name="wmpn_addmul_1&#39;vc.56" expl="loop invariant preservation" proved="true">
  <proof prover="4"><result status="valid" time="0.12" steps="26883"/></proof>
  </goal>
  <goal name="wmpn_addmul_1&#39;vc.57" expl="loop invariant preservation" proved="true">
  <proof prover="4"><result status="valid" time="0.18" steps="25885"/></proof>
  </goal>
  <goal name="wmpn_addmul_1&#39;vc.58" expl="postcondition" proved="true">
  <proof prover="7"><result status="valid" time="0.02" steps="95"/></proof>
  </goal>
  <goal name="wmpn_addmul_1&#39;vc.59" expl="postcondition" proved="true">
  <proof prover="4"><result status="valid" time="0.10" steps="18508"/></proof>
  </goal>
 </transf>
 </goal>
 <goal name="wmpn_addmul_n&#39;vc" expl="VC for wmpn_addmul_n" proved="true">
 <transf name="split_vc" proved="true" >
  <goal name="wmpn_addmul_n&#39;vc.0" expl="precondition" proved="true">
  <proof prover="4"><result status="valid" time="0.06" steps="15939"/></proof>
  </goal>
  <goal name="wmpn_addmul_n&#39;vc.1" expl="precondition" proved="true">
  <proof prover="4"><result status="valid" time="0.07" steps="16761"/></proof>
  </goal>
  <goal name="wmpn_addmul_n&#39;vc.2" expl="loop invariant init" proved="true">
  <proof prover="4"><result status="valid" time="0.08" steps="13473"/></proof>
  </goal>
  <goal name="wmpn_addmul_n&#39;vc.3" expl="loop invariant init" proved="true">
  <proof prover="4"><result status="valid" time="0.06" steps="12480"/></proof>
  </goal>
  <goal name="wmpn_addmul_n&#39;vc.4" expl="loop invariant init" proved="true">
  <proof prover="7"><result status="valid" time="0.08" steps="201"/></proof>
  </goal>
  <goal name="wmpn_addmul_n&#39;vc.5" expl="loop invariant init" proved="true">
  <proof prover="4"><result status="valid" time="0.07" steps="12809"/></proof>
  </goal>
  <goal name="wmpn_addmul_n&#39;vc.6" expl="loop invariant init" proved="true">
  <proof prover="4"><result status="valid" time="0.07" steps="12818"/></proof>
  </goal>
  <goal name="wmpn_addmul_n&#39;vc.7" expl="loop invariant init" proved="true">
  <proof prover="4"><result status="valid" time="0.06" steps="12821"/></proof>
  </goal>
  <goal name="wmpn_addmul_n&#39;vc.8" expl="loop invariant init" proved="true">
  <proof prover="4"><result status="valid" time="0.06" steps="12554"/></proof>
  </goal>
  <goal name="wmpn_addmul_n&#39;vc.9" expl="loop invariant init" proved="true">
  <proof prover="4"><result status="valid" time="0.04" steps="13137"/></proof>
  </goal>
  <goal name="wmpn_addmul_n&#39;vc.10" expl="loop invariant init" proved="true">
  <proof prover="4"><result status="valid" time="0.04" steps="12791"/></proof>
  </goal>
  <goal name="wmpn_addmul_n&#39;vc.11" expl="loop invariant init" proved="true">
  <proof prover="4"><result status="valid" time="0.12" steps="12831"/></proof>
  </goal>
  <goal name="wmpn_addmul_n&#39;vc.12" expl="loop invariant init" proved="true">
  <proof prover="4"><result status="valid" time="0.05" steps="12797"/></proof>
  </goal>
  <goal name="wmpn_addmul_n&#39;vc.13" expl="loop invariant init" proved="true">
  <proof prover="7"><result status="valid" time="0.06" steps="58"/></proof>
  </goal>
  <goal name="wmpn_addmul_n&#39;vc.14" expl="loop invariant init" proved="true">
  <proof prover="4"><result status="valid" time="0.10" steps="12846"/></proof>
  </goal>
  <goal name="wmpn_addmul_n&#39;vc.15" expl="loop invariant init" proved="true">
  <proof prover="4"><result status="valid" time="0.04" steps="13155"/></proof>
  </goal>
  <goal name="wmpn_addmul_n&#39;vc.16" expl="loop invariant init" proved="true">
  <proof prover="4"><result status="valid" time="0.04" steps="12606"/></proof>
  </goal>
  <goal name="wmpn_addmul_n&#39;vc.17" expl="loop invariant init" proved="true">
  <proof prover="6"><result status="valid" time="0.05"/></proof>
  </goal>
  <goal name="wmpn_addmul_n&#39;vc.18" expl="integer overflow" proved="true">
  <proof prover="4"><result status="valid" time="0.22" steps="23625"/></proof>
  </goal>
  <goal name="wmpn_addmul_n&#39;vc.19" expl="precondition" proved="true">
  <proof prover="7"><result status="valid" time="0.08" steps="107"/></proof>
  </goal>
  <goal name="wmpn_addmul_n&#39;vc.20" expl="assertion" proved="true">
  <proof prover="7"><result status="valid" time="0.08" steps="113"/></proof>
  </goal>
  <goal name="wmpn_addmul_n&#39;vc.21" expl="precondition" proved="true">
  <proof prover="4"><result status="valid" time="0.18" steps="20335"/></proof>
  </goal>
  <goal name="wmpn_addmul_n&#39;vc.22" expl="precondition" proved="true">
  <proof prover="4"><result status="valid" time="0.05" steps="13644"/></proof>
  </goal>
  <goal name="wmpn_addmul_n&#39;vc.23" expl="precondition" proved="true">
  <proof prover="4"><result status="valid" time="0.13" steps="20457"/></proof>
  </goal>
  <goal name="wmpn_addmul_n&#39;vc.24" expl="precondition" proved="true">
  <proof prover="4"><result status="valid" time="0.08" steps="13279"/></proof>
  </goal>
  <goal name="wmpn_addmul_n&#39;vc.25" expl="assertion" proved="true">
  <proof prover="6"><result status="valid" time="0.02"/></proof>
  </goal>
  <goal name="wmpn_addmul_n&#39;vc.26" expl="assertion" proved="true">
  <proof prover="7"><result status="valid" time="0.05" steps="139"/></proof>
  </goal>
  <goal name="wmpn_addmul_n&#39;vc.27" expl="assertion" proved="true">
  <transf name="split_vc" proved="true" >
   <goal name="wmpn_addmul_n&#39;vc.27.0" expl="assertion" proved="true">
   <proof prover="4"><result status="valid" time="0.12" steps="15909"/></proof>
   </goal>
   <goal name="wmpn_addmul_n&#39;vc.27.1" expl="VC for wmpn_addmul_n" proved="true">
   <proof prover="4"><result status="valid" time="0.04" steps="14255"/></proof>
   </goal>
   <goal name="wmpn_addmul_n&#39;vc.27.2" expl="VC for wmpn_addmul_n" proved="true">
   <proof prover="4"><result status="valid" time="0.12" steps="21580"/></proof>
   </goal>
   <goal name="wmpn_addmul_n&#39;vc.27.3" expl="VC for wmpn_addmul_n" proved="true">
   <proof prover="4"><result status="valid" time="0.07" steps="16078"/></proof>
   </goal>
   <goal name="wmpn_addmul_n&#39;vc.27.4" expl="VC for wmpn_addmul_n" proved="true">
   <transf name="inline_goal" proved="true" >
    <goal name="wmpn_addmul_n&#39;vc.27.4.0" expl="VC for wmpn_addmul_n" proved="true">
    <proof prover="6"><result status="valid" time="0.03"/></proof>
    </goal>
   </transf>
   </goal>
  </transf>
  </goal>
  <goal name="wmpn_addmul_n&#39;vc.28" expl="precondition" proved="true">
  <proof prover="4"><result status="valid" time="0.14" steps="22458"/></proof>
  </goal>
  <goal name="wmpn_addmul_n&#39;vc.29" expl="assertion" proved="true">
  <proof prover="4"><result status="valid" time="0.36" steps="49348"/></proof>
  </goal>
  <goal name="wmpn_addmul_n&#39;vc.30" expl="precondition" proved="true">
  <proof prover="4"><result status="valid" time="0.06" steps="14063"/></proof>
  </goal>
  <goal name="wmpn_addmul_n&#39;vc.31" expl="precondition" proved="true">
  <proof prover="4"><result status="valid" time="0.09" steps="14393"/></proof>
  </goal>
  <goal name="wmpn_addmul_n&#39;vc.32" expl="precondition" proved="true">
  <proof prover="4"><result status="valid" time="0.06" steps="16164"/></proof>
  </goal>
  <goal name="wmpn_addmul_n&#39;vc.33" expl="precondition" proved="true">
  <proof prover="4"><result status="valid" time="0.15" steps="24422"/></proof>
  </goal>
  <goal name="wmpn_addmul_n&#39;vc.34" expl="precondition" proved="true">
  <proof prover="6"><result status="valid" time="0.07"/></proof>
  </goal>
  <goal name="wmpn_addmul_n&#39;vc.35" expl="assertion" proved="true">
  <transf name="split_vc" proved="true" >
   <goal name="wmpn_addmul_n&#39;vc.35.0" expl="assertion" proved="true">
   <proof prover="6"><result status="valid" time="1.66"/></proof>
   </goal>
  </transf>
  </goal>
  <goal name="wmpn_addmul_n&#39;vc.36" expl="assertion" proved="true">
  <transf name="split_vc" proved="true" >
   <goal name="wmpn_addmul_n&#39;vc.36.0" expl="assertion" proved="true">
   <proof prover="6"><result status="valid" time="0.02"/></proof>
   </goal>
   <goal name="wmpn_addmul_n&#39;vc.36.1" expl="assertion" proved="true">
   <proof prover="6"><result status="valid" time="0.01"/></proof>
   </goal>
  </transf>
  </goal>
  <goal name="wmpn_addmul_n&#39;vc.37" expl="integer overflow" proved="true">
  <proof prover="6"><result status="valid" time="0.02"/></proof>
  </goal>
  <goal name="wmpn_addmul_n&#39;vc.38" expl="precondition" proved="true">
  <proof prover="4"><result status="valid" time="0.06" steps="16558"/></proof>
  </goal>
  <goal name="wmpn_addmul_n&#39;vc.39" expl="precondition" proved="true">
  <proof prover="6"><result status="valid" time="0.02"/></proof>
  </goal>
  <goal name="wmpn_addmul_n&#39;vc.40" expl="integer overflow" proved="true">
  <proof prover="6"><result status="valid" time="0.07"/></proof>
  </goal>
  <goal name="wmpn_addmul_n&#39;vc.41" expl="precondition" proved="true">
  <proof prover="6"><result status="valid" time="0.94"/></proof>
  </goal>
  <goal name="wmpn_addmul_n&#39;vc.42" expl="assertion" proved="true">
  <proof prover="6"><result status="valid" time="0.02"/></proof>
  </goal>
  <goal name="wmpn_addmul_n&#39;vc.43" expl="assertion" proved="true">
  <proof prover="6"><result status="valid" time="0.08"/></proof>
  </goal>
  <goal name="wmpn_addmul_n&#39;vc.44" expl="integer overflow" proved="true">
  <proof prover="4" timelimit="5" memlimit="2000"><result status="valid" time="0.42" steps="59603"/></proof>
  </goal>
  <goal name="wmpn_addmul_n&#39;vc.45" expl="precondition" proved="true">
  <transf name="split_vc" proved="true" >
   <goal name="wmpn_addmul_n&#39;vc.45.0" expl="precondition" proved="true">
   <proof prover="4"><result status="valid" time="0.08" steps="14975"/></proof>
   </goal>
   <goal name="wmpn_addmul_n&#39;vc.45.1" expl="precondition" proved="true">
   <transf name="inline_goal" proved="true" >
    <goal name="wmpn_addmul_n&#39;vc.45.1.0" expl="precondition" proved="true">
    <proof prover="6"><result status="valid" time="0.28"/></proof>
    </goal>
   </transf>
   </goal>
  </transf>
  </goal>
  <goal name="wmpn_addmul_n&#39;vc.46" expl="assertion" proved="true">
  <proof prover="6"><result status="valid" time="0.03"/></proof>
  </goal>
  <goal name="wmpn_addmul_n&#39;vc.47" expl="assertion" proved="true">
  <proof prover="6"><result status="valid" time="0.03"/></proof>
  </goal>
  <goal name="wmpn_addmul_n&#39;vc.48" expl="assertion" proved="true">
  <proof prover="6"><result status="valid" time="0.16"/></proof>
  </goal>
  <goal name="wmpn_addmul_n&#39;vc.49" expl="assertion" proved="true">
  <transf name="rewrite" proved="true" arg1="Ensures1" arg2="in" arg3="Ensures">
   <goal name="wmpn_addmul_n&#39;vc.49.0" expl="assertion" proved="true">
   <transf name="rewrite" proved="true" arg1="Ensures3" arg2="in" arg3="Ensures2">
    <goal name="wmpn_addmul_n&#39;vc.49.0.0" expl="assertion" proved="true">
    <transf name="rewrite" proved="true" arg1="Ensures13" arg2="in" arg3="Ensures12">
     <goal name="wmpn_addmul_n&#39;vc.49.0.0.0" expl="assertion" proved="true">
     <transf name="use_th" proved="true" arg1="lineardecision.LinearDecisionIntMP">
      <goal name="wmpn_addmul_n&#39;vc.49.0.0.0.0" expl="assertion" proved="true">
      <transf name="reflection_f" proved="true" arg1="mp_decision">
       <goal name="wmpn_addmul_n&#39;vc.49.0.0.0.0.0" expl="assertion" proved="true">
       <proof prover="6"><result status="valid" time="0.15"/></proof>
       </goal>
       <goal name="wmpn_addmul_n&#39;vc.49.0.0.0.0.1" proved="true">
       <proof prover="4"><result status="valid" time="0.28" steps="72014"/></proof>
       </goal>
       <goal name="wmpn_addmul_n&#39;vc.49.0.0.0.0.2" proved="true">
       <proof prover="4"><result status="valid" time="0.28" steps="72296"/></proof>
       </goal>
      </transf>
      </goal>
     </transf>
     </goal>
    </transf>
    </goal>
   </transf>
   </goal>
  </transf>
  </goal>
  <goal name="wmpn_addmul_n&#39;vc.50" expl="integer overflow" proved="true">
  <proof prover="4"><result status="valid" time="0.26" steps="30000"/></proof>
  </goal>
  <goal name="wmpn_addmul_n&#39;vc.51" expl="precondition" proved="true">
  <proof prover="4"><result status="valid" time="0.24" steps="30722"/></proof>
  </goal>
  <goal name="wmpn_addmul_n&#39;vc.52" expl="precondition" proved="true">
  <proof prover="4"><result status="valid" time="0.25" steps="30991"/></proof>
  </goal>
  <goal name="wmpn_addmul_n&#39;vc.53" expl="integer overflow" proved="true">
  <proof prover="4"><result status="valid" time="0.16" steps="30634"/></proof>
  </goal>
  <goal name="wmpn_addmul_n&#39;vc.54" expl="assertion" proved="true">
  <transf name="replace" proved="true" arg1="(pelts r)" arg2="(pelts rp)">
   <goal name="wmpn_addmul_n&#39;vc.54.0" expl="assertion" proved="true">
   <proof prover="4"><result status="valid" time="0.31" steps="32830"/></proof>
   </goal>
   <goal name="wmpn_addmul_n&#39;vc.54.1" expl="equality hypothesis" proved="true">
   <proof prover="6"><result status="valid" time="0.01"/></proof>
   </goal>
  </transf>
  </goal>
  <goal name="wmpn_addmul_n&#39;vc.55" expl="loop variant decrease" proved="true">
  <proof prover="4"><result status="valid" time="0.15" steps="17917"/></proof>
  </goal>
  <goal name="wmpn_addmul_n&#39;vc.56" expl="loop invariant preservation" proved="true">
  <proof prover="4"><result status="valid" time="0.14" steps="18167"/></proof>
  </goal>
  <goal name="wmpn_addmul_n&#39;vc.57" expl="loop invariant preservation" proved="true">
  <proof prover="4"><result status="valid" time="0.14" steps="18491"/></proof>
  </goal>
  <goal name="wmpn_addmul_n&#39;vc.58" expl="loop invariant preservation" proved="true">
  <proof prover="6"><result status="valid" time="0.06"/></proof>
  </goal>
  <goal name="wmpn_addmul_n&#39;vc.59" expl="loop invariant preservation" proved="true">
  <proof prover="4"><result status="valid" time="0.14" steps="18675"/></proof>
  </goal>
  <goal name="wmpn_addmul_n&#39;vc.60" expl="loop invariant preservation" proved="true">
  <proof prover="4"><result status="valid" time="0.12" steps="18538"/></proof>
  </goal>
  <goal name="wmpn_addmul_n&#39;vc.61" expl="loop invariant preservation" proved="true">
  <proof prover="4"><result status="valid" time="0.09" steps="18560"/></proof>
  </goal>
  <goal name="wmpn_addmul_n&#39;vc.62" expl="loop invariant preservation" proved="true">
  <proof prover="4"><result status="valid" time="0.05" steps="15818"/></proof>
  </goal>
  <goal name="wmpn_addmul_n&#39;vc.63" expl="loop invariant preservation" proved="true">
  <proof prover="6"><result status="valid" time="0.02"/></proof>
  </goal>
  <goal name="wmpn_addmul_n&#39;vc.64" expl="loop invariant preservation" proved="true">
  <proof prover="6"><result status="valid" time="0.01"/></proof>
  </goal>
  <goal name="wmpn_addmul_n&#39;vc.65" expl="loop invariant preservation" proved="true">
  <proof prover="4"><result status="valid" time="0.13" steps="18787"/></proof>
  </goal>
  <goal name="wmpn_addmul_n&#39;vc.66" expl="loop invariant preservation" proved="true">
  <proof prover="6"><result status="valid" time="0.01"/></proof>
  </goal>
  <goal name="wmpn_addmul_n&#39;vc.67" expl="loop invariant preservation" proved="true">
  <proof prover="4"><result status="valid" time="0.13" steps="18678"/></proof>
  </goal>
  <goal name="wmpn_addmul_n&#39;vc.68" expl="loop invariant preservation" proved="true">
  <proof prover="4"><result status="valid" time="0.08" steps="18700"/></proof>
  </goal>
  <goal name="wmpn_addmul_n&#39;vc.69" expl="loop invariant preservation" proved="true">
  <proof prover="4"><result status="valid" time="0.08" steps="18679"/></proof>
  </goal>
  <goal name="wmpn_addmul_n&#39;vc.70" expl="loop invariant preservation" proved="true">
  <proof prover="4"><result status="valid" time="0.11" steps="18292"/></proof>
  </goal>
  <goal name="wmpn_addmul_n&#39;vc.71" expl="loop invariant preservation" proved="true">
  <proof prover="4"><result status="valid" time="0.17" steps="32779"/></proof>
  </goal>
  <goal name="wmpn_addmul_n&#39;vc.72" expl="postcondition" proved="true">
  <proof prover="7"><result status="valid" time="0.02" steps="105"/></proof>
  </goal>
 </transf>
 </goal>
 <goal name="wmpn_mul_1_in_place&#39;vc" expl="VC for wmpn_mul_1_in_place" proved="true">
 <transf name="split_vc" proved="true" >
  <goal name="wmpn_mul_1_in_place&#39;vc.0" expl="precondition" proved="true">
  <proof prover="4"><result status="valid" time="0.08" steps="15611"/></proof>
  </goal>
  <goal name="wmpn_mul_1_in_place&#39;vc.1" expl="loop invariant init" proved="true">
  <proof prover="4"><result status="valid" time="0.10" steps="15802"/></proof>
  </goal>
  <goal name="wmpn_mul_1_in_place&#39;vc.2" expl="loop invariant init" proved="true">
  <proof prover="4"><result status="valid" time="0.05" steps="12411"/></proof>
  </goal>
  <goal name="wmpn_mul_1_in_place&#39;vc.3" expl="loop invariant init" proved="true">
  <proof prover="7"><result status="valid" time="0.04" steps="150"/></proof>
  </goal>
  <goal name="wmpn_mul_1_in_place&#39;vc.4" expl="loop invariant init" proved="true">
  <proof prover="4"><result status="valid" time="0.07" steps="12717"/></proof>
  </goal>
  <goal name="wmpn_mul_1_in_place&#39;vc.5" expl="loop invariant init" proved="true">
  <proof prover="4"><result status="valid" time="0.04" steps="12683"/></proof>
  </goal>
  <goal name="wmpn_mul_1_in_place&#39;vc.6" expl="loop invariant init" proved="true">
  <proof prover="4"><result status="valid" time="0.04" steps="12729"/></proof>
  </goal>
  <goal name="wmpn_mul_1_in_place&#39;vc.7" expl="loop invariant init" proved="true">
  <proof prover="4"><result status="valid" time="0.04" steps="12732"/></proof>
  </goal>
  <goal name="wmpn_mul_1_in_place&#39;vc.8" expl="loop invariant init" proved="true">
  <proof prover="4"><result status="valid" time="0.06" steps="13049"/></proof>
  </goal>
  <goal name="wmpn_mul_1_in_place&#39;vc.9" expl="loop invariant init" proved="true">
  <proof prover="4"><result status="valid" time="0.04" steps="12468"/></proof>
  </goal>
  <goal name="wmpn_mul_1_in_place&#39;vc.10" expl="loop invariant init" proved="true">
  <proof prover="4"><result status="valid" time="0.04" steps="12505"/></proof>
  </goal>
  <goal name="wmpn_mul_1_in_place&#39;vc.11" expl="precondition" proved="true">
  <proof prover="4"><result status="valid" time="0.13" steps="17403"/></proof>
  </goal>
  <goal name="wmpn_mul_1_in_place&#39;vc.12" expl="assertion" proved="true">
  <transf name="split_vc" proved="true" >
   <goal name="wmpn_mul_1_in_place&#39;vc.12.0" expl="assertion" proved="true">
   <transf name="apply" proved="true" arg1="prod_compat_lr">
    <goal name="wmpn_mul_1_in_place&#39;vc.12.0.0" expl="apply premises" proved="true">
    <proof prover="4"><result status="valid" time="0.09" steps="17307"/></proof>
    </goal>
    <goal name="wmpn_mul_1_in_place&#39;vc.12.0.1" expl="apply premises" proved="true">
    <proof prover="4"><result status="valid" time="0.08" steps="17302"/></proof>
    </goal>
   </transf>
   </goal>
   <goal name="wmpn_mul_1_in_place&#39;vc.12.1" expl="VC for wmpn_mul_1_in_place" proved="true">
   <proof prover="4" timelimit="5" memlimit="2000"><result status="valid" time="0.10" steps="17372"/></proof>
   </goal>
   <goal name="wmpn_mul_1_in_place&#39;vc.12.2" expl="VC for wmpn_mul_1_in_place" proved="true">
   <proof prover="4" timelimit="5" memlimit="2000"><result status="valid" time="0.06" steps="14359"/></proof>
   </goal>
  </transf>
  </goal>
  <goal name="wmpn_mul_1_in_place&#39;vc.13" expl="integer overflow" proved="true">
  <proof prover="4"><result status="valid" time="0.10" steps="17838"/></proof>
  </goal>
  <goal name="wmpn_mul_1_in_place&#39;vc.14" expl="postcondition" proved="true">
  <proof prover="4"><result status="valid" time="0.65" steps="51766"/></proof>
  </goal>
  <goal name="wmpn_mul_1_in_place&#39;vc.15" expl="precondition" proved="true">
  <proof prover="4"><result status="valid" time="0.11" steps="14842"/></proof>
  </goal>
  <goal name="wmpn_mul_1_in_place&#39;vc.16" expl="precondition" proved="true">
  <proof prover="4"><result status="valid" time="0.07" steps="13431"/></proof>
  </goal>
  <goal name="wmpn_mul_1_in_place&#39;vc.17" expl="precondition" proved="true">
  <proof prover="4"><result status="valid" time="0.14" steps="19218"/></proof>
  </goal>
  <goal name="wmpn_mul_1_in_place&#39;vc.18" expl="precondition" proved="true">
  <proof prover="4"><result status="valid" time="0.07" steps="13218"/></proof>
  </goal>
  <goal name="wmpn_mul_1_in_place&#39;vc.19" expl="assertion" proved="true">
  <proof prover="6"><result status="valid" time="0.01"/></proof>
  </goal>
  <goal name="wmpn_mul_1_in_place&#39;vc.20" expl="assertion" proved="true">
  <proof prover="6"><result status="valid" time="0.02"/></proof>
  </goal>
  <goal name="wmpn_mul_1_in_place&#39;vc.21" expl="precondition" proved="true">
  <proof prover="4"><result status="valid" time="0.08" steps="15167"/></proof>
  </goal>
  <goal name="wmpn_mul_1_in_place&#39;vc.22" expl="precondition" proved="true">
  <proof prover="4"><result status="valid" time="0.11" steps="15241"/></proof>
  </goal>
  <goal name="wmpn_mul_1_in_place&#39;vc.23" expl="assertion" proved="true">
  <transf name="split_vc" proved="true" >
   <goal name="wmpn_mul_1_in_place&#39;vc.23.0" expl="assertion" proved="true">
   <proof prover="6"><result status="valid" time="0.02"/></proof>
   </goal>
  </transf>
  </goal>
  <goal name="wmpn_mul_1_in_place&#39;vc.24" expl="assertion" proved="true">
  <proof prover="6"><result status="valid" time="0.13"/></proof>
  </goal>
  <goal name="wmpn_mul_1_in_place&#39;vc.25" expl="assertion" proved="true">
  <transf name="use_th" proved="true" arg1="lineardecision.LinearDecisionIntMP">
   <goal name="wmpn_mul_1_in_place&#39;vc.25.0" expl="assertion" proved="true">
   <transf name="reflection_f" proved="true" arg1="mp_decision">
    <goal name="wmpn_mul_1_in_place&#39;vc.25.0.0" expl="assertion" proved="true">
    <proof prover="6"><result status="valid" time="0.07"/></proof>
    </goal>
    <goal name="wmpn_mul_1_in_place&#39;vc.25.0.1" proved="true">
<<<<<<< HEAD
    <proof prover="4"><result status="valid" time="0.24" steps="68809"/></proof>
    </goal>
    <goal name="wmpn_mul_1_in_place&#39;vc.25.0.2" proved="true">
    <proof prover="4"><result status="valid" time="0.26" steps="68824"/></proof>
=======
    <proof prover="4"><result status="valid" time="0.24" steps="70021"/></proof>
    </goal>
    <goal name="wmpn_mul_1_in_place&#39;vc.25.0.2" proved="true">
    <proof prover="4"><result status="valid" time="0.26" steps="70036"/></proof>
>>>>>>> 92c89c24
    </goal>
   </transf>
   </goal>
  </transf>
  </goal>
  <goal name="wmpn_mul_1_in_place&#39;vc.26" expl="precondition" proved="true">
  <proof prover="4"><result status="valid" time="0.17" steps="21069"/></proof>
  </goal>
  <goal name="wmpn_mul_1_in_place&#39;vc.27" expl="integer overflow" proved="true">
  <proof prover="4"><result status="valid" time="0.16" steps="20900"/></proof>
  </goal>
  <goal name="wmpn_mul_1_in_place&#39;vc.28" expl="integer overflow" proved="true">
  <proof prover="4"><result status="valid" time="0.13" steps="21009"/></proof>
  </goal>
  <goal name="wmpn_mul_1_in_place&#39;vc.29" expl="loop variant decrease" proved="true">
  <proof prover="4"><result status="valid" time="0.08" steps="15699"/></proof>
  </goal>
  <goal name="wmpn_mul_1_in_place&#39;vc.30" expl="loop invariant preservation" proved="true">
  <proof prover="4"><result status="valid" time="0.12" steps="15901"/></proof>
  </goal>
  <goal name="wmpn_mul_1_in_place&#39;vc.31" expl="loop invariant preservation" proved="true">
  <proof prover="4"><result status="valid" time="0.12" steps="15957"/></proof>
  </goal>
  <goal name="wmpn_mul_1_in_place&#39;vc.32" expl="loop invariant preservation" proved="true">
  <proof prover="6"><result status="valid" time="0.02"/></proof>
  </goal>
  <goal name="wmpn_mul_1_in_place&#39;vc.33" expl="loop invariant preservation" proved="true">
  <proof prover="4"><result status="valid" time="0.08" steps="16374"/></proof>
  </goal>
  <goal name="wmpn_mul_1_in_place&#39;vc.34" expl="loop invariant preservation" proved="true">
  <proof prover="6"><result status="valid" time="0.01"/></proof>
  </goal>
  <goal name="wmpn_mul_1_in_place&#39;vc.35" expl="loop invariant preservation" proved="true">
  <proof prover="4"><result status="valid" time="0.12" steps="16283"/></proof>
  </goal>
  <goal name="wmpn_mul_1_in_place&#39;vc.36" expl="loop invariant preservation" proved="true">
  <proof prover="4"><result status="valid" time="0.12" steps="16305"/></proof>
  </goal>
  <goal name="wmpn_mul_1_in_place&#39;vc.37" expl="loop invariant preservation" proved="true">
  <proof prover="6"><result status="valid" time="0.01"/></proof>
  </goal>
  <goal name="wmpn_mul_1_in_place&#39;vc.38" expl="loop invariant preservation" proved="true">
  <proof prover="4"><result status="valid" time="0.08" steps="14168"/></proof>
  </goal>
  <goal name="wmpn_mul_1_in_place&#39;vc.39" expl="loop invariant preservation" proved="true">
  <proof prover="4"><result status="valid" time="0.19" steps="22855"/></proof>
  </goal>
  <goal name="wmpn_mul_1_in_place&#39;vc.40" expl="postcondition" proved="true">
  <proof prover="7"><result status="valid" time="0.02" steps="71"/></proof>
  </goal>
  <goal name="wmpn_mul_1_in_place&#39;vc.41" expl="postcondition" proved="true">
  <proof prover="4"><result status="valid" time="0.12" steps="17613"/></proof>
  </goal>
 </transf>
 </goal>
 <goal name="wmpn_submul_1&#39;vc" expl="VC for wmpn_submul_1" proved="true">
 <transf name="split_vc" proved="true" >
  <goal name="wmpn_submul_1&#39;vc.0" expl="precondition" proved="true">
  <proof prover="4"><result status="valid" time="0.11" steps="15852"/></proof>
  </goal>
  <goal name="wmpn_submul_1&#39;vc.1" expl="precondition" proved="true">
  <proof prover="4"><result status="valid" time="0.12" steps="16684"/></proof>
  </goal>
  <goal name="wmpn_submul_1&#39;vc.2" expl="loop invariant init" proved="true">
  <proof prover="4"><result status="valid" time="0.10" steps="15496"/></proof>
  </goal>
  <goal name="wmpn_submul_1&#39;vc.3" expl="loop invariant init" proved="true">
  <proof prover="4"><result status="valid" time="0.07" steps="12658"/></proof>
  </goal>
  <goal name="wmpn_submul_1&#39;vc.4" expl="loop invariant init" proved="true">
  <proof prover="4"><result status="valid" time="0.14" steps="20429"/></proof>
  </goal>
  <goal name="wmpn_submul_1&#39;vc.5" expl="loop invariant init" proved="true">
  <proof prover="4"><result status="valid" time="0.05" steps="12980"/></proof>
  </goal>
  <goal name="wmpn_submul_1&#39;vc.6" expl="loop invariant init" proved="true">
  <proof prover="4"><result status="valid" time="0.04" steps="12989"/></proof>
  </goal>
  <goal name="wmpn_submul_1&#39;vc.7" expl="loop invariant init" proved="true">
  <proof prover="4"><result status="valid" time="0.05" steps="12992"/></proof>
  </goal>
  <goal name="wmpn_submul_1&#39;vc.8" expl="loop invariant init" proved="true">
  <proof prover="4"><result status="valid" time="0.06" steps="12725"/></proof>
  </goal>
  <goal name="wmpn_submul_1&#39;vc.9" expl="loop invariant init" proved="true">
  <proof prover="4"><result status="valid" time="0.08" steps="13308"/></proof>
  </goal>
  <goal name="wmpn_submul_1&#39;vc.10" expl="loop invariant init" proved="true">
  <proof prover="4"><result status="valid" time="0.05" steps="12999"/></proof>
  </goal>
  <goal name="wmpn_submul_1&#39;vc.11" expl="loop invariant init" proved="true">
  <proof prover="4"><result status="valid" time="0.04" steps="12965"/></proof>
  </goal>
  <goal name="wmpn_submul_1&#39;vc.12" expl="loop invariant init" proved="true">
  <proof prover="4"><result status="valid" time="0.08" steps="13011"/></proof>
  </goal>
  <goal name="wmpn_submul_1&#39;vc.13" expl="loop invariant init" proved="true">
  <proof prover="4"><result status="valid" time="0.05" steps="13014"/></proof>
  </goal>
  <goal name="wmpn_submul_1&#39;vc.14" expl="loop invariant init" proved="true">
  <proof prover="4"><result status="valid" time="0.07" steps="13323"/></proof>
  </goal>
  <goal name="wmpn_submul_1&#39;vc.15" expl="loop invariant init" proved="true">
  <transf name="split_vc" proved="true" >
  </transf>
  </goal>
  <goal name="wmpn_submul_1&#39;vc.16" expl="loop invariant init" proved="true">
  <proof prover="4" timelimit="5" memlimit="2000"><result status="valid" time="0.05" steps="12794"/></proof>
  </goal>
  <goal name="wmpn_submul_1&#39;vc.17" expl="precondition" proved="true">
  <proof prover="4"><result status="valid" time="0.16" steps="18506"/></proof>
  </goal>
  <goal name="wmpn_submul_1&#39;vc.18" expl="precondition" proved="true">
  <proof prover="4"><result status="valid" time="0.12" steps="18544"/></proof>
  </goal>
  <goal name="wmpn_submul_1&#39;vc.19" expl="assertion" proved="true">
  <transf name="split_vc" proved="true" >
   <goal name="wmpn_submul_1&#39;vc.19.0" expl="assertion" proved="true">
   <transf name="apply" proved="true" arg1="prod_compat_lr">
    <goal name="wmpn_submul_1&#39;vc.19.0.0" expl="apply premises" proved="true">
    <proof prover="4"><result status="valid" time="0.10" steps="18964"/></proof>
    </goal>
    <goal name="wmpn_submul_1&#39;vc.19.0.1" expl="apply premises" proved="true">
    <proof prover="4"><result status="valid" time="0.14" steps="18959"/></proof>
    </goal>
   </transf>
   </goal>
   <goal name="wmpn_submul_1&#39;vc.19.1" expl="VC for wmpn_submul_1" proved="true">
   <proof prover="4"><result status="valid" time="0.13" steps="19027"/></proof>
   </goal>
   <goal name="wmpn_submul_1&#39;vc.19.2" expl="VC for wmpn_submul_1" proved="true">
   <proof prover="4"><result status="valid" time="0.11" steps="15344"/></proof>
   </goal>
  </transf>
  </goal>
  <goal name="wmpn_submul_1&#39;vc.20" expl="integer overflow" proved="true">
  <proof prover="4"><result status="valid" time="0.11" steps="19310"/></proof>
  </goal>
  <goal name="wmpn_submul_1&#39;vc.21" expl="postcondition" proved="true">
  <proof prover="4" timelimit="5" memlimit="2000"><result status="valid" time="0.88" steps="61695"/></proof>
  </goal>
  <goal name="wmpn_submul_1&#39;vc.22" expl="assertion" proved="true">
  <transf name="split_vc" proved="true" >
   <goal name="wmpn_submul_1&#39;vc.22.0" expl="assertion" proved="true">
   <transf name="apply" proved="true" arg1="prod_compat_lr">
    <goal name="wmpn_submul_1&#39;vc.22.0.0" expl="apply premises" proved="true">
    <proof prover="4"><result status="valid" time="0.13" steps="19140"/></proof>
    </goal>
    <goal name="wmpn_submul_1&#39;vc.22.0.1" expl="apply premises" proved="true">
    <proof prover="4"><result status="valid" time="0.13" steps="19135"/></proof>
    </goal>
   </transf>
   </goal>
   <goal name="wmpn_submul_1&#39;vc.22.1" expl="VC for wmpn_submul_1" proved="true">
   <proof prover="4"><result status="valid" time="0.11" steps="19139"/></proof>
   </goal>
   <goal name="wmpn_submul_1&#39;vc.22.2" expl="VC for wmpn_submul_1" proved="true">
   <proof prover="4"><result status="valid" time="0.08" steps="13892"/></proof>
   </goal>
   <goal name="wmpn_submul_1&#39;vc.22.3" expl="VC for wmpn_submul_1" proved="true">
   <proof prover="4"><result status="valid" time="0.10" steps="15701"/></proof>
   </goal>
   <goal name="wmpn_submul_1&#39;vc.22.4" expl="VC for wmpn_submul_1" proved="true">
   <proof prover="4"><result status="valid" time="0.12" steps="15511"/></proof>
   </goal>
  </transf>
  </goal>
  <goal name="wmpn_submul_1&#39;vc.23" expl="precondition" proved="true">
  <proof prover="4"><result status="valid" time="0.10" steps="19827"/></proof>
  </goal>
  <goal name="wmpn_submul_1&#39;vc.24" expl="assertion" proved="true">
  <proof prover="6"><result status="valid" time="0.28"/></proof>
  </goal>
  <goal name="wmpn_submul_1&#39;vc.25" expl="integer overflow" proved="true">
  <proof prover="4"><result status="valid" time="0.11" steps="28117"/></proof>
  </goal>
  <goal name="wmpn_submul_1&#39;vc.26" expl="postcondition" proved="true">
  <proof prover="4" timelimit="5" memlimit="2000"><result status="valid" time="1.54" steps="138107"/></proof>
  </goal>
  <goal name="wmpn_submul_1&#39;vc.27" expl="precondition" proved="true">
  <proof prover="4"><result status="valid" time="0.12" steps="16024"/></proof>
  </goal>
  <goal name="wmpn_submul_1&#39;vc.28" expl="precondition" proved="true">
  <proof prover="4"><result status="valid" time="0.09" steps="14317"/></proof>
  </goal>
  <goal name="wmpn_submul_1&#39;vc.29" expl="precondition" proved="true">
  <proof prover="4"><result status="valid" time="0.18" steps="21419"/></proof>
  </goal>
  <goal name="wmpn_submul_1&#39;vc.30" expl="precondition" proved="true">
  <proof prover="6"><result status="valid" time="0.01"/></proof>
  </goal>
  <goal name="wmpn_submul_1&#39;vc.31" expl="assertion" proved="true">
  <proof prover="6"><result status="valid" time="0.02"/></proof>
  </goal>
  <goal name="wmpn_submul_1&#39;vc.32" expl="precondition" proved="true">
  <proof prover="6"><result status="valid" time="0.84"/></proof>
  </goal>
  <goal name="wmpn_submul_1&#39;vc.33" expl="precondition" proved="true">
  <proof prover="4"><result status="valid" time="0.12" steps="16353"/></proof>
  </goal>
  <goal name="wmpn_submul_1&#39;vc.34" expl="assertion" proved="true">
  <proof prover="6"><result status="valid" time="2.69"/></proof>
  </goal>
  <goal name="wmpn_submul_1&#39;vc.35" expl="assertion" proved="true">
  <proof prover="6" timelimit="2"><result status="valid" time="0.03"/></proof>
  </goal>
  <goal name="wmpn_submul_1&#39;vc.36" expl="assertion" proved="true">
  <proof prover="6" timelimit="2"><result status="valid" time="0.12"/></proof>
  </goal>
  <goal name="wmpn_submul_1&#39;vc.37" expl="assertion" proved="true">
  <proof prover="6" timelimit="2"><result status="valid" time="0.24"/></proof>
  </goal>
  <goal name="wmpn_submul_1&#39;vc.38" expl="assertion" proved="true">
  <transf name="use_th" proved="true" arg1="lineardecision.LinearDecisionIntMP">
   <goal name="wmpn_submul_1&#39;vc.38.0" expl="assertion" proved="true">
   <transf name="reflection_f" proved="true" arg1="mp_decision">
    <goal name="wmpn_submul_1&#39;vc.38.0.0" expl="assertion" proved="true">
    <proof prover="6"><result status="valid" time="0.79"/></proof>
    </goal>
    <goal name="wmpn_submul_1&#39;vc.38.0.1" proved="true">
<<<<<<< HEAD
    <proof prover="4"><result status="valid" time="0.32" steps="70851"/></proof>
    </goal>
    <goal name="wmpn_submul_1&#39;vc.38.0.2" proved="true">
    <proof prover="4"><result status="valid" time="0.28" steps="70866"/></proof>
=======
    <proof prover="4"><result status="valid" time="0.32" steps="72063"/></proof>
    </goal>
    <goal name="wmpn_submul_1&#39;vc.38.0.2" proved="true">
    <proof prover="4"><result status="valid" time="0.28" steps="72078"/></proof>
>>>>>>> 92c89c24
    </goal>
   </transf>
   </goal>
  </transf>
  </goal>
  <goal name="wmpn_submul_1&#39;vc.39" expl="precondition" proved="true">
  <proof prover="4"><result status="valid" time="0.17" steps="23561"/></proof>
  </goal>
  <goal name="wmpn_submul_1&#39;vc.40" expl="integer overflow" proved="true">
  <proof prover="6"><result status="valid" time="0.24"/></proof>
  </goal>
  <goal name="wmpn_submul_1&#39;vc.41" expl="integer overflow" proved="true">
  <proof prover="4"><result status="valid" time="0.16" steps="23409"/></proof>
  </goal>
  <goal name="wmpn_submul_1&#39;vc.42" expl="loop variant decrease" proved="true">
  <proof prover="4"><result status="valid" time="0.13" steps="17144"/></proof>
  </goal>
  <goal name="wmpn_submul_1&#39;vc.43" expl="loop invariant preservation" proved="true">
  <proof prover="4"><result status="valid" time="0.13" steps="17158"/></proof>
  </goal>
  <goal name="wmpn_submul_1&#39;vc.44" expl="loop invariant preservation" proved="true">
  <proof prover="6"><result status="valid" time="0.05"/></proof>
  </goal>
  <goal name="wmpn_submul_1&#39;vc.45" expl="loop invariant preservation" proved="true">
  <proof prover="6" timelimit="2"><result status="valid" time="0.03"/></proof>
  </goal>
  <goal name="wmpn_submul_1&#39;vc.46" expl="loop invariant preservation" proved="true">
  <proof prover="4"><result status="valid" time="0.13" steps="17628"/></proof>
  </goal>
  <goal name="wmpn_submul_1&#39;vc.47" expl="loop invariant preservation" proved="true">
  <proof prover="4"><result status="valid" time="0.13" steps="17511"/></proof>
  </goal>
  <goal name="wmpn_submul_1&#39;vc.48" expl="loop invariant preservation" proved="true">
  <proof prover="4"><result status="valid" time="0.14" steps="17533"/></proof>
  </goal>
  <goal name="wmpn_submul_1&#39;vc.49" expl="loop invariant preservation" proved="true">
  <proof prover="4"><result status="valid" time="0.09" steps="15093"/></proof>
  </goal>
  <goal name="wmpn_submul_1&#39;vc.50" expl="loop invariant preservation" proved="true">
  <proof prover="6"><result status="valid" time="0.02"/></proof>
  </goal>
  <goal name="wmpn_submul_1&#39;vc.51" expl="loop invariant preservation" proved="true">
  <proof prover="4"><result status="valid" time="0.14" steps="17716"/></proof>
  </goal>
  <goal name="wmpn_submul_1&#39;vc.52" expl="loop invariant preservation" proved="true">
  <transf name="split_vc" proved="true" >
   <goal name="wmpn_submul_1&#39;vc.52.0" expl="loop invariant preservation" proved="true">
   <proof prover="4"><result status="valid" time="0.11" steps="17459"/></proof>
   </goal>
  </transf>
  </goal>
  <goal name="wmpn_submul_1&#39;vc.53" expl="loop invariant preservation" proved="true">
  <proof prover="4"><result status="valid" time="0.14" steps="17576"/></proof>
  </goal>
  <goal name="wmpn_submul_1&#39;vc.54" expl="loop invariant preservation" proved="true">
  <proof prover="4"><result status="valid" time="0.13" steps="17598"/></proof>
  </goal>
  <goal name="wmpn_submul_1&#39;vc.55" expl="loop invariant preservation" proved="true">
  <proof prover="4"><result status="valid" time="0.12" steps="17700"/></proof>
  </goal>
  <goal name="wmpn_submul_1&#39;vc.56" expl="loop invariant preservation" proved="true">
  <proof prover="4"><result status="valid" time="0.21" steps="26920"/></proof>
  </goal>
  <goal name="wmpn_submul_1&#39;vc.57" expl="loop invariant preservation" proved="true">
  <proof prover="4"><result status="valid" time="0.16" steps="25926"/></proof>
  </goal>
  <goal name="wmpn_submul_1&#39;vc.58" expl="postcondition" proved="true">
  <proof prover="7"><result status="valid" time="0.03" steps="95"/></proof>
  </goal>
  <goal name="wmpn_submul_1&#39;vc.59" expl="postcondition" proved="true">
  <proof prover="4"><result status="valid" time="0.15" steps="18524"/></proof>
  </goal>
 </transf>
 </goal>
 <goal name="wmpn_addmul_2&#39;vc" expl="VC for wmpn_addmul_2" proved="true">
 <transf name="split_vc" proved="true" >
  <goal name="wmpn_addmul_2&#39;vc.0" expl="precondition" proved="true">
  <proof prover="4" timelimit="5" memlimit="2000"><result status="valid" time="0.13" steps="16022"/></proof>
  </goal>
  <goal name="wmpn_addmul_2&#39;vc.1" expl="precondition" proved="true">
  <proof prover="4"><result status="valid" time="0.14" steps="12202"/></proof>
  </goal>
  <goal name="wmpn_addmul_2&#39;vc.2" expl="precondition" proved="true">
  <proof prover="4"><result status="valid" time="0.17" steps="15678"/></proof>
  </goal>
  <goal name="wmpn_addmul_2&#39;vc.3" expl="precondition" proved="true">
  <proof prover="6"><result status="valid" time="0.02"/></proof>
  </goal>
  <goal name="wmpn_addmul_2&#39;vc.4" expl="precondition" proved="true">
  <proof prover="4"><result status="valid" time="0.09" steps="13780"/></proof>
  </goal>
  <goal name="wmpn_addmul_2&#39;vc.5" expl="precondition" proved="true">
  <proof prover="4"><result status="valid" time="0.13" steps="12707"/></proof>
  </goal>
  <goal name="wmpn_addmul_2&#39;vc.6" expl="precondition" proved="true">
  <proof prover="4" timelimit="5" memlimit="2000"><result status="valid" time="0.16" steps="19243"/></proof>
  </goal>
  <goal name="wmpn_addmul_2&#39;vc.7" expl="precondition" proved="true">
  <proof prover="4"><result status="valid" time="0.07" steps="12502"/></proof>
  </goal>
  <goal name="wmpn_addmul_2&#39;vc.8" expl="precondition" proved="true">
  <proof prover="6"><result status="valid" time="0.02"/></proof>
  </goal>
  <goal name="wmpn_addmul_2&#39;vc.9" expl="assertion" proved="true">
  <proof prover="6"><result status="valid" time="0.02"/></proof>
  </goal>
  <goal name="wmpn_addmul_2&#39;vc.10" expl="integer overflow" proved="true">
  <proof prover="4"><result status="valid" time="0.12" steps="26527"/></proof>
  </goal>
  <goal name="wmpn_addmul_2&#39;vc.11" expl="precondition" proved="true">
  <proof prover="6"><result status="valid" time="0.16"/></proof>
  </goal>
  <goal name="wmpn_addmul_2&#39;vc.12" expl="precondition" proved="true">
  <proof prover="4"><result status="valid" time="0.08" steps="19490"/></proof>
  </goal>
  <goal name="wmpn_addmul_2&#39;vc.13" expl="assertion" proved="true">
  <proof prover="6"><result status="valid" time="0.03"/></proof>
  </goal>
  <goal name="wmpn_addmul_2&#39;vc.14" expl="precondition" proved="true">
  <proof prover="4" timelimit="5" memlimit="2000"><result status="valid" time="0.15" steps="19823"/></proof>
  </goal>
  <goal name="wmpn_addmul_2&#39;vc.15" expl="assertion" proved="true">
  <proof prover="4" timelimit="5" memlimit="2000"><result status="valid" time="0.52" steps="77507"/></proof>
  </goal>
  <goal name="wmpn_addmul_2&#39;vc.16" expl="precondition" proved="true">
  <proof prover="4"><result status="valid" time="0.08" steps="13456"/></proof>
  </goal>
  <goal name="wmpn_addmul_2&#39;vc.17" expl="precondition" proved="true">
  <transf name="split_vc" proved="true" >
   <goal name="wmpn_addmul_2&#39;vc.17.0" expl="precondition" proved="true">
   <proof prover="4"><result status="valid" time="0.09" steps="20230"/></proof>
   </goal>
  </transf>
  </goal>
  <goal name="wmpn_addmul_2&#39;vc.18" expl="precondition" proved="true">
  <proof prover="4"><result status="valid" time="0.08" steps="13098"/></proof>
  </goal>
  <goal name="wmpn_addmul_2&#39;vc.19" expl="integer overflow" proved="true">
  <proof prover="4"><result status="valid" time="0.11" steps="21111"/></proof>
  </goal>
  <goal name="wmpn_addmul_2&#39;vc.20" expl="precondition" proved="true">
  <proof prover="4"><result status="valid" time="0.13" steps="15124"/></proof>
  </goal>
  <goal name="wmpn_addmul_2&#39;vc.21" expl="precondition" proved="true">
  <transf name="inline_goal" proved="true" >
   <goal name="wmpn_addmul_2&#39;vc.21.0" expl="precondition" proved="true">
   <proof prover="6"><result status="valid" time="0.02"/></proof>
   </goal>
  </transf>
  </goal>
  <goal name="wmpn_addmul_2&#39;vc.22" expl="assertion" proved="true">
  <proof prover="7"><result status="valid" time="0.16" steps="115"/></proof>
  </goal>
  <goal name="wmpn_addmul_2&#39;vc.23" expl="assertion" proved="true">
  <transf name="split_vc" proved="true" >
   <goal name="wmpn_addmul_2&#39;vc.23.0" expl="assertion" proved="true">
   <proof prover="6"><result status="valid" time="0.05"/></proof>
   </goal>
   <goal name="wmpn_addmul_2&#39;vc.23.1" expl="assertion" proved="true">
   <proof prover="1"><result status="valid" time="0.04"/></proof>
   </goal>
   <goal name="wmpn_addmul_2&#39;vc.23.2" expl="assertion" proved="true">
   <proof prover="4" timelimit="5" memlimit="2000"><result status="valid" time="0.08" steps="14377"/></proof>
   </goal>
   <goal name="wmpn_addmul_2&#39;vc.23.3" expl="assertion" proved="true">
   <proof prover="0"><result status="valid" time="0.03" steps="61374"/></proof>
   </goal>
   <goal name="wmpn_addmul_2&#39;vc.23.4" expl="assertion" proved="true">
   <proof prover="4" timelimit="5" memlimit="2000"><result status="valid" time="0.04" steps="14372"/></proof>
   </goal>
   <goal name="wmpn_addmul_2&#39;vc.23.5" expl="assertion" proved="true">
   <proof prover="4" timelimit="5" memlimit="2000"><result status="valid" time="0.04" steps="14386"/></proof>
   </goal>
   <goal name="wmpn_addmul_2&#39;vc.23.6" expl="assertion" proved="true">
   <proof prover="4" timelimit="5" memlimit="2000"><result status="valid" time="0.08" steps="14386"/></proof>
   </goal>
   <goal name="wmpn_addmul_2&#39;vc.23.7" expl="assertion" proved="true">
   <proof prover="7" timelimit="5" memlimit="2000"><result status="valid" time="0.19" steps="115"/></proof>
   </goal>
   <goal name="wmpn_addmul_2&#39;vc.23.8" expl="VC for wmpn_addmul_2" proved="true">
   <proof prover="4" timelimit="5" memlimit="2000"><result status="valid" time="0.13" steps="15669"/></proof>
   </goal>
  </transf>
  </goal>
  <goal name="wmpn_addmul_2&#39;vc.24" expl="assertion" proved="true">
  <transf name="split_vc" proved="true" >
   <goal name="wmpn_addmul_2&#39;vc.24.0" expl="assertion" proved="true">
   <transf name="assert" proved="true" arg1="(j &lt; r1.offset \/ r1.offset + sz &lt;= j)">
    <goal name="wmpn_addmul_2&#39;vc.24.0.0" expl="asserted formula" proved="true">
    <proof prover="4" timelimit="5" memlimit="2000"><result status="valid" time="0.08" steps="15826"/></proof>
    </goal>
    <goal name="wmpn_addmul_2&#39;vc.24.0.1" expl="assertion" proved="true">
    <proof prover="6"><result status="valid" time="0.03"/></proof>
    </goal>
   </transf>
   </goal>
   <goal name="wmpn_addmul_2&#39;vc.24.1" expl="assertion" proved="true">
   <proof prover="4" timelimit="5" memlimit="2000"><result status="valid" time="0.13" steps="23107"/></proof>
   </goal>
   <goal name="wmpn_addmul_2&#39;vc.24.2" expl="VC for wmpn_addmul_2" proved="true">
   <proof prover="4" timelimit="5" memlimit="2000"><result status="valid" time="0.08" steps="15848"/></proof>
   </goal>
  </transf>
  </goal>
  <goal name="wmpn_addmul_2&#39;vc.25" expl="postcondition" proved="true">
  <proof prover="7" timelimit="5" memlimit="2000"><result status="valid" time="0.46" steps="117"/></proof>
  </goal>
  <goal name="wmpn_addmul_2&#39;vc.26" expl="postcondition" proved="true">
  <proof prover="4" timelimit="5" memlimit="2000"><result status="valid" time="0.12" steps="22488"/></proof>
  </goal>
 </transf>
 </goal>
</theory>
<theory name="Mul_basecase" proved="true">
 <goal name="wmpn_mul_basecase&#39;vc" expl="VC for wmpn_mul_basecase" proved="true">
 <transf name="split_vc" proved="true" >
  <goal name="wmpn_mul_basecase&#39;vc.0" expl="precondition" proved="true">
  <proof prover="4"><result status="valid" time="0.12" steps="16054"/></proof>
  </goal>
  <goal name="wmpn_mul_basecase&#39;vc.1" expl="precondition" proved="true">
  <proof prover="4"><result status="valid" time="0.06" steps="12233"/></proof>
  </goal>
  <goal name="wmpn_mul_basecase&#39;vc.2" expl="precondition" proved="true">
  <proof prover="4"><result status="valid" time="0.10" steps="14961"/></proof>
  </goal>
  <goal name="wmpn_mul_basecase&#39;vc.3" expl="precondition" proved="true">
  <proof prover="4"><result status="valid" time="0.08" steps="11889"/></proof>
  </goal>
  <goal name="wmpn_mul_basecase&#39;vc.4" expl="precondition" proved="true">
  <proof prover="4"><result status="valid" time="0.07" steps="13833"/></proof>
  </goal>
  <goal name="wmpn_mul_basecase&#39;vc.5" expl="precondition" proved="true">
  <proof prover="4"><result status="valid" time="0.07" steps="12727"/></proof>
  </goal>
  <goal name="wmpn_mul_basecase&#39;vc.6" expl="precondition" proved="true">
  <proof prover="4"><result status="valid" time="0.12" steps="19326"/></proof>
  </goal>
  <goal name="wmpn_mul_basecase&#39;vc.7" expl="precondition" proved="true">
  <proof prover="4"><result status="valid" time="0.06" steps="12522"/></proof>
  </goal>
  <goal name="wmpn_mul_basecase&#39;vc.8" expl="precondition" proved="true">
  <proof prover="4"><result status="valid" time="0.09" steps="14226"/></proof>
  </goal>
  <goal name="wmpn_mul_basecase&#39;vc.9" expl="assertion" proved="true">
  <transf name="split_vc" proved="true" >
   <goal name="wmpn_mul_basecase&#39;vc.9.0" expl="assertion" proved="true">
   <proof prover="4"><result status="valid" time="0.23" steps="36766"/></proof>
   </goal>
   <goal name="wmpn_mul_basecase&#39;vc.9.1" expl="VC for wmpn_mul_basecase" proved="true">
   <proof prover="6"><result status="valid" time="2.07"/></proof>
   </goal>
   <goal name="wmpn_mul_basecase&#39;vc.9.2" expl="VC for wmpn_mul_basecase" proved="true">
   <proof prover="4"><result status="valid" time="0.16" steps="19205"/></proof>
   </goal>
  </transf>
  </goal>
  <goal name="wmpn_mul_basecase&#39;vc.10" expl="precondition" proved="true">
  <proof prover="4"><result status="valid" time="0.12" steps="19835"/></proof>
  </goal>
  <goal name="wmpn_mul_basecase&#39;vc.11" expl="precondition" proved="true">
  <proof prover="4"><result status="valid" time="0.13" steps="20460"/></proof>
  </goal>
  <goal name="wmpn_mul_basecase&#39;vc.12" expl="integer overflow" proved="true">
  <proof prover="4"><result status="valid" time="0.16" steps="20119"/></proof>
  </goal>
  <goal name="wmpn_mul_basecase&#39;vc.13" expl="loop invariant init" proved="true">
  <proof prover="4"><result status="valid" time="0.06" steps="13471"/></proof>
  </goal>
  <goal name="wmpn_mul_basecase&#39;vc.14" expl="loop invariant init" proved="true">
  <proof prover="4"><result status="valid" time="0.07" steps="13493"/></proof>
  </goal>
  <goal name="wmpn_mul_basecase&#39;vc.15" expl="loop invariant init" proved="true">
  <proof prover="4"><result status="valid" time="0.07" steps="13518"/></proof>
  </goal>
  <goal name="wmpn_mul_basecase&#39;vc.16" expl="loop invariant init" proved="true">
  <proof prover="4"><result status="valid" time="0.09" steps="13770"/></proof>
  </goal>
  <goal name="wmpn_mul_basecase&#39;vc.17" expl="loop invariant init" proved="true">
  <transf name="inline_goal" proved="true" >
   <goal name="wmpn_mul_basecase&#39;vc.17.0" expl="loop invariant init" proved="true">
   <proof prover="4"><result status="valid" time="0.10" steps="15369"/></proof>
   </goal>
  </transf>
  </goal>
  <goal name="wmpn_mul_basecase&#39;vc.18" expl="loop invariant init" proved="true">
  <proof prover="4"><result status="valid" time="0.04" steps="13782"/></proof>
  </goal>
  <goal name="wmpn_mul_basecase&#39;vc.19" expl="loop invariant init" proved="true">
  <proof prover="4"><result status="valid" time="0.06" steps="13785"/></proof>
  </goal>
  <goal name="wmpn_mul_basecase&#39;vc.20" expl="loop invariant init" proved="true">
  <proof prover="4"><result status="valid" time="0.09" steps="14010"/></proof>
  </goal>
  <goal name="wmpn_mul_basecase&#39;vc.21" expl="loop invariant init" proved="true">
  <proof prover="4"><result status="valid" time="0.05" steps="13521"/></proof>
  </goal>
  <goal name="wmpn_mul_basecase&#39;vc.22" expl="loop invariant init" proved="true">
  <proof prover="7"><result status="valid" time="0.05" steps="96"/></proof>
  </goal>
  <goal name="wmpn_mul_basecase&#39;vc.23" expl="loop invariant init" proved="true">
  <transf name="split_vc" proved="true" >
   <goal name="wmpn_mul_basecase&#39;vc.23.0" expl="loop invariant init" proved="true">
   <proof prover="4"><result status="valid" time="0.08" steps="13761"/></proof>
   </goal>
  </transf>
  </goal>
  <goal name="wmpn_mul_basecase&#39;vc.24" expl="loop invariant init" proved="true">
  <proof prover="4"><result status="valid" time="0.06" steps="13804"/></proof>
  </goal>
  <goal name="wmpn_mul_basecase&#39;vc.25" expl="loop invariant init" proved="true">
  <proof prover="6"><result status="valid" time="0.01"/></proof>
  </goal>
  <goal name="wmpn_mul_basecase&#39;vc.26" expl="loop invariant init" proved="true">
  <proof prover="4"><result status="valid" time="0.06" steps="14032"/></proof>
  </goal>
  <goal name="wmpn_mul_basecase&#39;vc.27" expl="loop invariant init" proved="true">
  <proof prover="4"><result status="valid" time="0.18" steps="21079"/></proof>
  </goal>
  <goal name="wmpn_mul_basecase&#39;vc.28" expl="integer overflow" proved="true">
  <proof prover="4" timelimit="5" memlimit="2000"><result status="valid" time="0.18" steps="37569"/></proof>
  </goal>
  <goal name="wmpn_mul_basecase&#39;vc.29" expl="precondition" proved="true">
  <proof prover="4" timelimit="5" memlimit="2000"><result status="valid" time="0.11" steps="15737"/></proof>
  </goal>
  <goal name="wmpn_mul_basecase&#39;vc.30" expl="assertion" proved="true">
  <proof prover="7" timelimit="5" memlimit="2000"><result status="valid" time="2.06" steps="146"/></proof>
  </goal>
  <goal name="wmpn_mul_basecase&#39;vc.31" expl="precondition" proved="true">
  <proof prover="4" timelimit="5" memlimit="2000"><result status="valid" time="0.09" steps="15826"/></proof>
  </goal>
  <goal name="wmpn_mul_basecase&#39;vc.32" expl="precondition" proved="true">
  <proof prover="4" timelimit="5" memlimit="2000"><result status="valid" time="0.06" steps="14583"/></proof>
  </goal>
  <goal name="wmpn_mul_basecase&#39;vc.33" expl="precondition" proved="true">
<<<<<<< HEAD
  <proof prover="4" timelimit="5" memlimit="2000"><result status="valid" time="0.25" steps="51604"/></proof>
=======
  <proof prover="4" timelimit="5" memlimit="2000"><result status="valid" time="0.40" steps="51952"/></proof>
>>>>>>> 92c89c24
  </goal>
  <goal name="wmpn_mul_basecase&#39;vc.34" expl="precondition" proved="true">
  <proof prover="4" timelimit="5" memlimit="2000"><result status="valid" time="0.32" steps="54340"/></proof>
  </goal>
  <goal name="wmpn_mul_basecase&#39;vc.35" expl="precondition" proved="true">
  <proof prover="4" timelimit="5" memlimit="2000"><result status="valid" time="0.08" steps="14233"/></proof>
  </goal>
  <goal name="wmpn_mul_basecase&#39;vc.36" expl="assertion" proved="true">
  <proof prover="4"><result status="valid" time="0.08" steps="14707"/></proof>
  </goal>
  <goal name="wmpn_mul_basecase&#39;vc.37" expl="assertion" proved="true">
  <transf name="split_vc" proved="true" >
   <goal name="wmpn_mul_basecase&#39;vc.37.0" expl="assertion" proved="true">
   <proof prover="4" timelimit="5" memlimit="2000"><result status="valid" time="0.09" steps="17020"/></proof>
   </goal>
   <goal name="wmpn_mul_basecase&#39;vc.37.1" expl="VC for wmpn_mul_basecase" proved="true">
   <proof prover="4" timelimit="5" memlimit="2000"><result status="valid" time="0.07" steps="14997"/></proof>
   </goal>
   <goal name="wmpn_mul_basecase&#39;vc.37.2" expl="VC for wmpn_mul_basecase" proved="true">
   <proof prover="4" timelimit="5" memlimit="2000"><result status="valid" time="0.14" steps="25344"/></proof>
   </goal>
   <goal name="wmpn_mul_basecase&#39;vc.37.3" expl="VC for wmpn_mul_basecase" proved="true">
   <proof prover="4" timelimit="5" memlimit="2000"><result status="valid" time="0.10" steps="16990"/></proof>
   </goal>
   <goal name="wmpn_mul_basecase&#39;vc.37.4" expl="VC for wmpn_mul_basecase" proved="true">
   <transf name="inline_goal" proved="true" >
    <goal name="wmpn_mul_basecase&#39;vc.37.4.0" expl="VC for wmpn_mul_basecase" proved="true">
    <proof prover="6"><result status="valid" time="0.03"/></proof>
    </goal>
   </transf>
   </goal>
  </transf>
  </goal>
  <goal name="wmpn_mul_basecase&#39;vc.38" expl="precondition" proved="true">
  <proof prover="4" timelimit="5" memlimit="2000"><result status="valid" time="0.10" steps="16657"/></proof>
  </goal>
  <goal name="wmpn_mul_basecase&#39;vc.39" expl="precondition" proved="true">
  <proof prover="4" timelimit="5" memlimit="2000"><result status="valid" time="0.10" steps="16898"/></proof>
  </goal>
  <goal name="wmpn_mul_basecase&#39;vc.40" expl="integer overflow" proved="true">
  <proof prover="4" timelimit="5" memlimit="2000"><result status="valid" time="0.20" steps="26934"/></proof>
  </goal>
  <goal name="wmpn_mul_basecase&#39;vc.41" expl="precondition" proved="true">
  <proof prover="4" timelimit="5" memlimit="2000"><result status="valid" time="0.12" steps="27772"/></proof>
  </goal>
  <goal name="wmpn_mul_basecase&#39;vc.42" expl="precondition" proved="true">
  <proof prover="4"><result status="valid" time="0.08" steps="14827"/></proof>
  </goal>
  <goal name="wmpn_mul_basecase&#39;vc.43" expl="assertion" proved="true">
  <proof prover="6"><result status="valid" time="2.06"/></proof>
  </goal>
  <goal name="wmpn_mul_basecase&#39;vc.44" expl="assertion" proved="true">
  <proof prover="6"><result status="valid" time="0.06"/></proof>
  </goal>
  <goal name="wmpn_mul_basecase&#39;vc.45" expl="integer overflow" proved="true">
  <proof prover="4" timelimit="5" memlimit="2000"><result status="valid" time="0.20" steps="28485"/></proof>
  </goal>
  <goal name="wmpn_mul_basecase&#39;vc.46" expl="integer overflow" proved="true">
  <proof prover="4" timelimit="5" memlimit="2000"><result status="valid" time="0.45" steps="67557"/></proof>
  </goal>
  <goal name="wmpn_mul_basecase&#39;vc.47" expl="precondition" proved="true">
  <proof prover="4" timelimit="5" memlimit="2000"><result status="valid" time="0.13" steps="17330"/></proof>
  </goal>
  <goal name="wmpn_mul_basecase&#39;vc.48" expl="integer overflow" proved="true">
  <proof prover="4"><result status="valid" time="0.17" steps="29939"/></proof>
  </goal>
  <goal name="wmpn_mul_basecase&#39;vc.49" expl="precondition" proved="true">
  <proof prover="4"><result status="valid" time="0.08" steps="17486"/></proof>
  </goal>
  <goal name="wmpn_mul_basecase&#39;vc.50" expl="integer overflow" proved="true">
  <proof prover="4"><result status="valid" time="0.20" steps="31290"/></proof>
  </goal>
  <goal name="wmpn_mul_basecase&#39;vc.51" expl="precondition" proved="true">
  <proof prover="4" timelimit="5" memlimit="2000"><result status="valid" time="0.13" steps="17463"/></proof>
  </goal>
  <goal name="wmpn_mul_basecase&#39;vc.52" expl="assertion" proved="true">
  <proof prover="6"><result status="valid" time="0.05"/></proof>
  </goal>
  <goal name="wmpn_mul_basecase&#39;vc.53" expl="integer overflow" proved="true">
  <proof prover="4"><result status="valid" time="0.25" steps="32385"/></proof>
  </goal>
  <goal name="wmpn_mul_basecase&#39;vc.54" expl="integer overflow" proved="true">
  <proof prover="4" timelimit="5" memlimit="2000"><result status="valid" time="0.43" steps="85490"/></proof>
  </goal>
  <goal name="wmpn_mul_basecase&#39;vc.55" expl="precondition" proved="true">
  <proof prover="4" timelimit="5" memlimit="2000"><result status="valid" time="0.14" steps="17889"/></proof>
  </goal>
  <goal name="wmpn_mul_basecase&#39;vc.56" expl="assertion" proved="true">
  <proof prover="7" timelimit="5" memlimit="2000"><result status="valid" time="2.52" steps="234"/></proof>
  </goal>
  <goal name="wmpn_mul_basecase&#39;vc.57" expl="assertion" proved="true">
  <proof prover="1"><result status="valid" time="1.39"/></proof>
  </goal>
  <goal name="wmpn_mul_basecase&#39;vc.58" expl="assertion" proved="true">
  <transf name="split_vc" proved="true" >
   <goal name="wmpn_mul_basecase&#39;vc.58.0" expl="assertion" proved="true">
   <proof prover="7" timelimit="5" memlimit="2000"><result status="valid" time="2.27" steps="236"/></proof>
   </goal>
   <goal name="wmpn_mul_basecase&#39;vc.58.1" expl="assertion" proved="true">
   <proof prover="6"><result status="valid" time="0.02"/></proof>
   </goal>
   <goal name="wmpn_mul_basecase&#39;vc.58.2" expl="assertion" proved="true">
   <proof prover="7" timelimit="5" memlimit="2000"><result status="valid" time="2.02" steps="236"/></proof>
   </goal>
   <goal name="wmpn_mul_basecase&#39;vc.58.3" expl="assertion" proved="true">
   <proof prover="4" timelimit="5" memlimit="2000"><result status="valid" time="0.11" steps="17953"/></proof>
   </goal>
   <goal name="wmpn_mul_basecase&#39;vc.58.4" expl="assertion" proved="true">
   <proof prover="4" timelimit="5" memlimit="2000"><result status="valid" time="0.07" steps="15775"/></proof>
   </goal>
   <goal name="wmpn_mul_basecase&#39;vc.58.5" expl="assertion" proved="true">
   <proof prover="7" timelimit="5" memlimit="2000"><result status="valid" time="2.99" steps="236"/></proof>
   </goal>
   <goal name="wmpn_mul_basecase&#39;vc.58.6" expl="assertion" proved="true">
   <proof prover="4" timelimit="5" memlimit="2000"><result status="valid" time="0.05" steps="15784"/></proof>
   </goal>
   <goal name="wmpn_mul_basecase&#39;vc.58.7" expl="assertion" proved="true">
   <proof prover="4" timelimit="5" memlimit="2000"><result status="valid" time="0.05" steps="15784"/></proof>
   </goal>
   <goal name="wmpn_mul_basecase&#39;vc.58.8" expl="assertion" proved="true">
   <proof prover="4" timelimit="5" memlimit="2000"><result status="valid" time="0.06" steps="15763"/></proof>
   </goal>
   <goal name="wmpn_mul_basecase&#39;vc.58.9" expl="VC for wmpn_mul_basecase" proved="true">
   <proof prover="4" timelimit="5" memlimit="2000"><result status="valid" time="0.09" steps="18478"/></proof>
   </goal>
  </transf>
  </goal>
  <goal name="wmpn_mul_basecase&#39;vc.59" expl="integer overflow" proved="true">
  <proof prover="4"><result status="valid" time="0.26" steps="34704"/></proof>
  </goal>
  <goal name="wmpn_mul_basecase&#39;vc.60" expl="precondition" proved="true">
  <proof prover="4"><result status="valid" time="0.30" steps="34896"/></proof>
  </goal>
  <goal name="wmpn_mul_basecase&#39;vc.61" expl="precondition" proved="true">
  <proof prover="4"><result status="valid" time="0.22" steps="35008"/></proof>
  </goal>
  <goal name="wmpn_mul_basecase&#39;vc.62" expl="integer overflow" proved="true">
  <proof prover="4"><result status="valid" time="0.25" steps="34845"/></proof>
  </goal>
  <goal name="wmpn_mul_basecase&#39;vc.63" expl="loop variant decrease" proved="true">
  <proof prover="4"><result status="valid" time="0.12" steps="18380"/></proof>
  </goal>
  <goal name="wmpn_mul_basecase&#39;vc.64" expl="loop invariant preservation" proved="true">
  <proof prover="4"><result status="valid" time="0.11" steps="18687"/></proof>
  </goal>
  <goal name="wmpn_mul_basecase&#39;vc.65" expl="loop invariant preservation" proved="true">
  <proof prover="4"><result status="valid" time="0.14" steps="18792"/></proof>
  </goal>
  <goal name="wmpn_mul_basecase&#39;vc.66" expl="loop invariant preservation" proved="true">
  <proof prover="6"><result status="valid" time="0.06"/></proof>
  </goal>
  <goal name="wmpn_mul_basecase&#39;vc.67" expl="loop invariant preservation" proved="true">
  <proof prover="4"><result status="valid" time="0.15" steps="19408"/></proof>
  </goal>
  <goal name="wmpn_mul_basecase&#39;vc.68" expl="loop invariant preservation" proved="true">
  <proof prover="6"><result status="valid" time="0.02"/></proof>
  </goal>
  <goal name="wmpn_mul_basecase&#39;vc.69" expl="loop invariant preservation" proved="true">
  <proof prover="4"><result status="valid" time="0.11" steps="18999"/></proof>
  </goal>
  <goal name="wmpn_mul_basecase&#39;vc.70" expl="loop invariant preservation" proved="true">
  <proof prover="4"><result status="valid" time="0.14" steps="19021"/></proof>
  </goal>
  <goal name="wmpn_mul_basecase&#39;vc.71" expl="loop invariant preservation" proved="true">
  <proof prover="6"><result status="valid" time="0.02"/></proof>
  </goal>
  <goal name="wmpn_mul_basecase&#39;vc.72" expl="loop invariant preservation" proved="true">
  <proof prover="4"><result status="valid" time="0.09" steps="16274"/></proof>
  </goal>
  <goal name="wmpn_mul_basecase&#39;vc.73" expl="loop invariant preservation" proved="true">
  <proof prover="4"><result status="valid" time="0.13" steps="19530"/></proof>
  </goal>
  <goal name="wmpn_mul_basecase&#39;vc.74" expl="loop invariant preservation" proved="true">
  <proof prover="4"><result status="valid" time="0.15" steps="19019"/></proof>
  </goal>
  <goal name="wmpn_mul_basecase&#39;vc.75" expl="loop invariant preservation" proved="true">
  <proof prover="4"><result status="valid" time="0.15" steps="19120"/></proof>
  </goal>
  <goal name="wmpn_mul_basecase&#39;vc.76" expl="loop invariant preservation" proved="true">
  <proof prover="4"><result status="valid" time="0.13" steps="19142"/></proof>
  </goal>
  <goal name="wmpn_mul_basecase&#39;vc.77" expl="loop invariant preservation" proved="true">
  <proof prover="4"><result status="valid" time="0.15" steps="19144"/></proof>
  </goal>
  <goal name="wmpn_mul_basecase&#39;vc.78" expl="loop invariant preservation" proved="true">
  <proof prover="4" timelimit="5" memlimit="2000"><result status="valid" time="0.18" steps="35334"/></proof>
  </goal>
  <goal name="wmpn_mul_basecase&#39;vc.79" expl="loop invariant init" proved="true">
  <proof prover="4"><result status="valid" time="0.08" steps="14094"/></proof>
  </goal>
  <goal name="wmpn_mul_basecase&#39;vc.80" expl="loop invariant init" proved="true">
  <proof prover="4"><result status="valid" time="0.08" steps="14098"/></proof>
  </goal>
  <goal name="wmpn_mul_basecase&#39;vc.81" expl="loop invariant init" proved="true">
  <proof prover="4"><result status="valid" time="0.08" steps="14101"/></proof>
  </goal>
  <goal name="wmpn_mul_basecase&#39;vc.82" expl="loop invariant init" proved="true">
  <proof prover="4"><result status="valid" time="0.05" steps="14343"/></proof>
  </goal>
  <goal name="wmpn_mul_basecase&#39;vc.83" expl="loop invariant init" proved="true">
  <proof prover="4"><result status="valid" time="0.05" steps="14315"/></proof>
  </goal>
  <goal name="wmpn_mul_basecase&#39;vc.84" expl="loop invariant init" proved="true">
  <proof prover="4"><result status="valid" time="0.05" steps="14355"/></proof>
  </goal>
  <goal name="wmpn_mul_basecase&#39;vc.85" expl="loop invariant init" proved="true">
  <proof prover="4"><result status="valid" time="0.08" steps="14358"/></proof>
  </goal>
  <goal name="wmpn_mul_basecase&#39;vc.86" expl="loop invariant init" proved="true">
  <proof prover="4"><result status="valid" time="0.08" steps="14547"/></proof>
  </goal>
  <goal name="wmpn_mul_basecase&#39;vc.87" expl="loop invariant init" proved="true">
  <proof prover="4"><result status="valid" time="0.07" steps="14096"/></proof>
  </goal>
  <goal name="wmpn_mul_basecase&#39;vc.88" expl="loop invariant init" proved="true">
  <proof prover="4"><result status="valid" time="0.05" steps="14366"/></proof>
  </goal>
  <goal name="wmpn_mul_basecase&#39;vc.89" expl="loop invariant init" proved="true">
  <proof prover="4"><result status="valid" time="0.06" steps="14338"/></proof>
  </goal>
  <goal name="wmpn_mul_basecase&#39;vc.90" expl="loop invariant init" proved="true">
  <proof prover="4"><result status="valid" time="0.06" steps="14378"/></proof>
  </goal>
  <goal name="wmpn_mul_basecase&#39;vc.91" expl="loop invariant init" proved="true">
  <proof prover="4"><result status="valid" time="0.08" steps="14381"/></proof>
  </goal>
  <goal name="wmpn_mul_basecase&#39;vc.92" expl="loop invariant init" proved="true">
  <proof prover="4"><result status="valid" time="0.06" steps="14570"/></proof>
  </goal>
  <goal name="wmpn_mul_basecase&#39;vc.93" expl="loop invariant init" proved="true">
  <proof prover="4"><result status="valid" time="0.18" steps="22181"/></proof>
  </goal>
  <goal name="wmpn_mul_basecase&#39;vc.94" expl="integer overflow" proved="true">
  <proof prover="4"><result status="valid" time="0.28" steps="40851"/></proof>
  </goal>
  <goal name="wmpn_mul_basecase&#39;vc.95" expl="precondition" proved="true">
  <proof prover="4"><result status="valid" time="0.11" steps="16585"/></proof>
  </goal>
  <goal name="wmpn_mul_basecase&#39;vc.96" expl="assertion" proved="true">
  <proof prover="6"><result status="valid" time="0.04"/></proof>
  </goal>
  <goal name="wmpn_mul_basecase&#39;vc.97" expl="precondition" proved="true">
  <proof prover="4"><result status="valid" time="0.18" steps="26144"/></proof>
  </goal>
  <goal name="wmpn_mul_basecase&#39;vc.98" expl="precondition" proved="true">
  <proof prover="6"><result status="valid" time="0.02"/></proof>
  </goal>
  <goal name="wmpn_mul_basecase&#39;vc.99" expl="precondition" proved="true">
  <proof prover="4"><result status="valid" time="0.18" steps="26820"/></proof>
  </goal>
  <goal name="wmpn_mul_basecase&#39;vc.100" expl="precondition" proved="true">
  <proof prover="4"><result status="valid" time="0.07" steps="14819"/></proof>
  </goal>
  <goal name="wmpn_mul_basecase&#39;vc.101" expl="assertion" proved="true">
  <proof prover="7"><result status="valid" time="1.05" steps="218"/></proof>
  </goal>
  <goal name="wmpn_mul_basecase&#39;vc.102" expl="assertion" proved="true">
  <transf name="split_vc" proved="true" >
   <goal name="wmpn_mul_basecase&#39;vc.102.0" expl="assertion" proved="true">
   <proof prover="4"><result status="valid" time="0.13" steps="17954"/></proof>
   </goal>
   <goal name="wmpn_mul_basecase&#39;vc.102.1" expl="VC for wmpn_mul_basecase" proved="true">
   <proof prover="4"><result status="valid" time="0.08" steps="15674"/></proof>
   </goal>
   <goal name="wmpn_mul_basecase&#39;vc.102.2" expl="VC for wmpn_mul_basecase" proved="true">
   <proof prover="4"><result status="valid" time="0.21" steps="26902"/></proof>
   </goal>
   <goal name="wmpn_mul_basecase&#39;vc.102.3" expl="VC for wmpn_mul_basecase" proved="true">
   <proof prover="4"><result status="valid" time="0.13" steps="17825"/></proof>
   </goal>
   <goal name="wmpn_mul_basecase&#39;vc.102.4" expl="VC for wmpn_mul_basecase" proved="true">
   <transf name="inline_goal" proved="true" >
    <goal name="wmpn_mul_basecase&#39;vc.102.4.0" expl="VC for wmpn_mul_basecase" proved="true">
    <proof prover="6"><result status="valid" time="0.03"/></proof>
    </goal>
   </transf>
   </goal>
  </transf>
  </goal>
  <goal name="wmpn_mul_basecase&#39;vc.103" expl="precondition" proved="true">
  <proof prover="4"><result status="valid" time="0.13" steps="17511"/></proof>
  </goal>
  <goal name="wmpn_mul_basecase&#39;vc.104" expl="precondition" proved="true">
  <proof prover="4"><result status="valid" time="0.15" steps="17802"/></proof>
  </goal>
  <goal name="wmpn_mul_basecase&#39;vc.105" expl="precondition" proved="true">
  <proof prover="4"><result status="valid" time="0.21" steps="30153"/></proof>
  </goal>
  <goal name="wmpn_mul_basecase&#39;vc.106" expl="precondition" proved="true">
  <proof prover="4"><result status="valid" time="0.05" steps="15484"/></proof>
  </goal>
  <goal name="wmpn_mul_basecase&#39;vc.107" expl="assertion" proved="true">
<<<<<<< HEAD
  <proof prover="0"><result status="valid" time="5.01" steps="7944779"/></proof>
=======
  <proof prover="0"><result status="valid" time="7.36" steps="7943990"/></proof>
>>>>>>> 92c89c24
  </goal>
  <goal name="wmpn_mul_basecase&#39;vc.108" expl="assertion" proved="true">
  <proof prover="6"><result status="valid" time="0.05"/></proof>
  </goal>
  <goal name="wmpn_mul_basecase&#39;vc.109" expl="integer overflow" proved="true">
  <proof prover="4"><result status="valid" time="0.19" steps="30833"/></proof>
  </goal>
  <goal name="wmpn_mul_basecase&#39;vc.110" expl="precondition" proved="true">
  <proof prover="4"><result status="valid" time="0.13" steps="18169"/></proof>
  </goal>
  <goal name="wmpn_mul_basecase&#39;vc.111" expl="precondition" proved="true">
  <proof prover="4"><result status="valid" time="0.12" steps="18048"/></proof>
  </goal>
  <goal name="wmpn_mul_basecase&#39;vc.112" expl="integer overflow" proved="true">
  <proof prover="4"><result status="valid" time="0.24" steps="32229"/></proof>
  </goal>
  <goal name="wmpn_mul_basecase&#39;vc.113" expl="precondition" proved="true">
  <proof prover="4"><result status="valid" time="0.09" steps="18443"/></proof>
  </goal>
  <goal name="wmpn_mul_basecase&#39;vc.114" expl="assertion" proved="true">
  <proof prover="6"><result status="valid" time="0.18"/></proof>
  </goal>
  <goal name="wmpn_mul_basecase&#39;vc.115" expl="assertion" proved="true">
  <proof prover="6"><result status="valid" time="0.10"/></proof>
  </goal>
  <goal name="wmpn_mul_basecase&#39;vc.116" expl="assertion" proved="true">
  <proof prover="1"><result status="valid" time="0.23"/></proof>
  </goal>
  <goal name="wmpn_mul_basecase&#39;vc.117" expl="assertion" proved="true">
  <transf name="rewrite" proved="true" arg1="Ensures1" arg2="in" arg3="Ensures">
   <goal name="wmpn_mul_basecase&#39;vc.117.0" expl="assertion" proved="true">
   <transf name="rewrite" proved="true" arg1="Ensures4" arg2="in" arg3="Ensures3">
    <goal name="wmpn_mul_basecase&#39;vc.117.0.0" expl="assertion" proved="true">
    <transf name="rewrite" proved="true" arg1="Ensures11" arg2="in" arg3="Ensures10">
     <goal name="wmpn_mul_basecase&#39;vc.117.0.0.0" expl="assertion" proved="true">
     <transf name="use_th" proved="true" arg1="lineardecision.LinearDecisionIntMP">
      <goal name="wmpn_mul_basecase&#39;vc.117.0.0.0.0" expl="assertion" proved="true">
      <transf name="reflection_f" proved="true" arg1="mp_decision">
       <goal name="wmpn_mul_basecase&#39;vc.117.0.0.0.0.0" expl="assertion" proved="true">
       <proof prover="6"><result status="valid" time="0.10"/></proof>
       </goal>
       <goal name="wmpn_mul_basecase&#39;vc.117.0.0.0.0.1" proved="true">
<<<<<<< HEAD
       <proof prover="4"><result status="valid" time="0.28" steps="74783"/></proof>
=======
       <proof prover="4"><result status="valid" time="0.28" steps="76269"/></proof>
>>>>>>> 92c89c24
       </goal>
      </transf>
      </goal>
     </transf>
     </goal>
    </transf>
    </goal>
   </transf>
   </goal>
  </transf>
  </goal>
  <goal name="wmpn_mul_basecase&#39;vc.118" expl="integer overflow" proved="true">
  <proof prover="4"><result status="valid" time="0.18" steps="35292"/></proof>
  </goal>
  <goal name="wmpn_mul_basecase&#39;vc.119" expl="precondition" proved="true">
  <proof prover="4"><result status="valid" time="0.16" steps="35362"/></proof>
  </goal>
  <goal name="wmpn_mul_basecase&#39;vc.120" expl="precondition" proved="true">
  <proof prover="4"><result status="valid" time="0.26" steps="35496"/></proof>
  </goal>
  <goal name="wmpn_mul_basecase&#39;vc.121" expl="integer overflow" proved="true">
  <proof prover="4"><result status="valid" time="0.22" steps="35439"/></proof>
  </goal>
  <goal name="wmpn_mul_basecase&#39;vc.122" expl="loop variant decrease" proved="true">
  <proof prover="4"><result status="valid" time="0.10" steps="18957"/></proof>
  </goal>
  <goal name="wmpn_mul_basecase&#39;vc.123" expl="loop invariant preservation" proved="true">
  <proof prover="4"><result status="valid" time="0.15" steps="19284"/></proof>
  </goal>
  <goal name="wmpn_mul_basecase&#39;vc.124" expl="loop invariant preservation" proved="true">
  <proof prover="4"><result status="valid" time="0.16" steps="19413"/></proof>
  </goal>
  <goal name="wmpn_mul_basecase&#39;vc.125" expl="loop invariant preservation" proved="true">
  <proof prover="6"><result status="valid" time="0.05"/></proof>
  </goal>
  <goal name="wmpn_mul_basecase&#39;vc.126" expl="loop invariant preservation" proved="true">
  <proof prover="4"><result status="valid" time="0.15" steps="20026"/></proof>
  </goal>
  <goal name="wmpn_mul_basecase&#39;vc.127" expl="loop invariant preservation" proved="true">
  <proof prover="6"><result status="valid" time="0.02"/></proof>
  </goal>
  <goal name="wmpn_mul_basecase&#39;vc.128" expl="loop invariant preservation" proved="true">
  <proof prover="1"><result status="valid" time="0.34"/></proof>
  </goal>
  <goal name="wmpn_mul_basecase&#39;vc.129" expl="loop invariant preservation" proved="true">
  <proof prover="4"><result status="valid" time="0.14" steps="19644"/></proof>
  </goal>
  <goal name="wmpn_mul_basecase&#39;vc.130" expl="loop invariant preservation" proved="true">
  <proof prover="6"><result status="valid" time="0.01"/></proof>
  </goal>
  <goal name="wmpn_mul_basecase&#39;vc.131" expl="loop invariant preservation" proved="true">
  <proof prover="4"><result status="valid" time="0.07" steps="16758"/></proof>
  </goal>
  <goal name="wmpn_mul_basecase&#39;vc.132" expl="loop invariant preservation" proved="true">
  <proof prover="4"><result status="valid" time="0.15" steps="20148"/></proof>
  </goal>
  <goal name="wmpn_mul_basecase&#39;vc.133" expl="loop invariant preservation" proved="true">
  <proof prover="4"><result status="valid" time="0.13" steps="19642"/></proof>
  </goal>
  <goal name="wmpn_mul_basecase&#39;vc.134" expl="loop invariant preservation" proved="true">
  <proof prover="4"><result status="valid" time="0.11" steps="19743"/></proof>
  </goal>
  <goal name="wmpn_mul_basecase&#39;vc.135" expl="loop invariant preservation" proved="true">
  <proof prover="4"><result status="valid" time="0.12" steps="19765"/></proof>
  </goal>
  <goal name="wmpn_mul_basecase&#39;vc.136" expl="loop invariant preservation" proved="true">
  <proof prover="4"><result status="valid" time="0.14" steps="19690"/></proof>
  </goal>
  <goal name="wmpn_mul_basecase&#39;vc.137" expl="loop invariant preservation" proved="true">
  <transf name="split_vc" proved="true" >
   <goal name="wmpn_mul_basecase&#39;vc.137.0" expl="loop invariant preservation" proved="true">
<<<<<<< HEAD
   <proof prover="4"><result status="valid" time="0.62" steps="98344"/></proof>
=======
   <proof prover="4"><result status="valid" time="0.80" steps="98692"/></proof>
>>>>>>> 92c89c24
   </goal>
  </transf>
  </goal>
  <goal name="wmpn_mul_basecase&#39;vc.138" expl="postcondition" proved="true">
  <proof prover="7"><result status="valid" time="0.09" steps="184"/></proof>
  </goal>
  <goal name="wmpn_mul_basecase&#39;vc.139" expl="postcondition" proved="true">
  <proof prover="4"><result status="valid" time="0.12" steps="23706"/></proof>
  </goal>
 </transf>
 </goal>
</theory>
</file>
</why3session><|MERGE_RESOLUTION|>--- conflicted
+++ resolved
@@ -134,17 +134,10 @@
     <proof prover="6"><result status="valid" time="0.08"/></proof>
     </goal>
     <goal name="wmpn_mul_1&#39;vc.32.0.1" proved="true">
-<<<<<<< HEAD
-    <proof prover="4"><result status="valid" time="0.34" steps="70054"/></proof>
-    </goal>
-    <goal name="wmpn_mul_1&#39;vc.32.0.2" proved="true">
-    <proof prover="4" timelimit="5" memlimit="2000"><result status="valid" time="0.30" steps="70069"/></proof>
-=======
     <proof prover="4"><result status="valid" time="0.34" steps="71265"/></proof>
     </goal>
     <goal name="wmpn_mul_1&#39;vc.32.0.2" proved="true">
     <proof prover="4" timelimit="5" memlimit="2000"><result status="valid" time="0.30" steps="71280"/></proof>
->>>>>>> 92c89c24
     </goal>
    </transf>
    </goal>
@@ -163,11 +156,7 @@
   <proof prover="4"><result status="valid" time="0.12" steps="16333"/></proof>
   </goal>
   <goal name="wmpn_mul_1&#39;vc.37" expl="loop invariant preservation" proved="true">
-<<<<<<< HEAD
-  <proof prover="6"><result status="valid" time="0.92"/></proof>
-=======
   <proof prover="6"><result status="valid" time="1.05"/></proof>
->>>>>>> 92c89c24
   </goal>
   <goal name="wmpn_mul_1&#39;vc.38" expl="loop invariant preservation" proved="true">
   <proof prover="4"><result status="valid" time="0.12" steps="16646"/></proof>
@@ -384,17 +373,10 @@
     <proof prover="6"><result status="valid" time="0.14"/></proof>
     </goal>
     <goal name="wmpn_addmul_1&#39;vc.38.0.1" proved="true">
-<<<<<<< HEAD
-    <proof prover="4"><result status="valid" time="0.28" steps="70822"/></proof>
-    </goal>
-    <goal name="wmpn_addmul_1&#39;vc.38.0.2" proved="true">
-    <proof prover="4"><result status="valid" time="0.26" steps="70837"/></proof>
-=======
     <proof prover="4"><result status="valid" time="0.28" steps="72034"/></proof>
     </goal>
     <goal name="wmpn_addmul_1&#39;vc.38.0.2" proved="true">
     <proof prover="4"><result status="valid" time="0.26" steps="72049"/></proof>
->>>>>>> 92c89c24
     </goal>
    </transf>
    </goal>
@@ -873,17 +855,10 @@
     <proof prover="6"><result status="valid" time="0.07"/></proof>
     </goal>
     <goal name="wmpn_mul_1_in_place&#39;vc.25.0.1" proved="true">
-<<<<<<< HEAD
-    <proof prover="4"><result status="valid" time="0.24" steps="68809"/></proof>
-    </goal>
-    <goal name="wmpn_mul_1_in_place&#39;vc.25.0.2" proved="true">
-    <proof prover="4"><result status="valid" time="0.26" steps="68824"/></proof>
-=======
     <proof prover="4"><result status="valid" time="0.24" steps="70021"/></proof>
     </goal>
     <goal name="wmpn_mul_1_in_place&#39;vc.25.0.2" proved="true">
     <proof prover="4"><result status="valid" time="0.26" steps="70036"/></proof>
->>>>>>> 92c89c24
     </goal>
    </transf>
    </goal>
@@ -1104,17 +1079,10 @@
     <proof prover="6"><result status="valid" time="0.79"/></proof>
     </goal>
     <goal name="wmpn_submul_1&#39;vc.38.0.1" proved="true">
-<<<<<<< HEAD
-    <proof prover="4"><result status="valid" time="0.32" steps="70851"/></proof>
-    </goal>
-    <goal name="wmpn_submul_1&#39;vc.38.0.2" proved="true">
-    <proof prover="4"><result status="valid" time="0.28" steps="70866"/></proof>
-=======
     <proof prover="4"><result status="valid" time="0.32" steps="72063"/></proof>
     </goal>
     <goal name="wmpn_submul_1&#39;vc.38.0.2" proved="true">
     <proof prover="4"><result status="valid" time="0.28" steps="72078"/></proof>
->>>>>>> 92c89c24
     </goal>
    </transf>
    </goal>
@@ -1449,11 +1417,7 @@
   <proof prover="4" timelimit="5" memlimit="2000"><result status="valid" time="0.06" steps="14583"/></proof>
   </goal>
   <goal name="wmpn_mul_basecase&#39;vc.33" expl="precondition" proved="true">
-<<<<<<< HEAD
-  <proof prover="4" timelimit="5" memlimit="2000"><result status="valid" time="0.25" steps="51604"/></proof>
-=======
   <proof prover="4" timelimit="5" memlimit="2000"><result status="valid" time="0.40" steps="51952"/></proof>
->>>>>>> 92c89c24
   </goal>
   <goal name="wmpn_mul_basecase&#39;vc.34" expl="precondition" proved="true">
   <proof prover="4" timelimit="5" memlimit="2000"><result status="valid" time="0.32" steps="54340"/></proof>
@@ -1746,11 +1710,7 @@
   <proof prover="4"><result status="valid" time="0.05" steps="15484"/></proof>
   </goal>
   <goal name="wmpn_mul_basecase&#39;vc.107" expl="assertion" proved="true">
-<<<<<<< HEAD
-  <proof prover="0"><result status="valid" time="5.01" steps="7944779"/></proof>
-=======
   <proof prover="0"><result status="valid" time="7.36" steps="7943990"/></proof>
->>>>>>> 92c89c24
   </goal>
   <goal name="wmpn_mul_basecase&#39;vc.108" expl="assertion" proved="true">
   <proof prover="6"><result status="valid" time="0.05"/></proof>
@@ -1793,11 +1753,7 @@
        <proof prover="6"><result status="valid" time="0.10"/></proof>
        </goal>
        <goal name="wmpn_mul_basecase&#39;vc.117.0.0.0.0.1" proved="true">
-<<<<<<< HEAD
-       <proof prover="4"><result status="valid" time="0.28" steps="74783"/></proof>
-=======
        <proof prover="4"><result status="valid" time="0.28" steps="76269"/></proof>
->>>>>>> 92c89c24
        </goal>
       </transf>
       </goal>
@@ -1869,11 +1825,7 @@
   <goal name="wmpn_mul_basecase&#39;vc.137" expl="loop invariant preservation" proved="true">
   <transf name="split_vc" proved="true" >
    <goal name="wmpn_mul_basecase&#39;vc.137.0" expl="loop invariant preservation" proved="true">
-<<<<<<< HEAD
-   <proof prover="4"><result status="valid" time="0.62" steps="98344"/></proof>
-=======
    <proof prover="4"><result status="valid" time="0.80" steps="98692"/></proof>
->>>>>>> 92c89c24
    </goal>
   </transf>
   </goal>
