--- conflicted
+++ resolved
@@ -250,15 +250,6 @@
   <proof prover="2"><result status="valid" time="0.08" steps="106"/></proof>
   </goal>
   <goal name="unredc&#39;vc.8" expl="variant decrease" proved="true">
-<<<<<<< HEAD
-  <proof prover="3"><result status="valid" time="0.14" steps="18776"/></proof>
-  </goal>
-  <goal name="unredc&#39;vc.9" expl="precondition" proved="true">
-  <proof prover="3"><result status="valid" time="0.08" steps="18762"/></proof>
-  </goal>
-  <goal name="unredc&#39;vc.10" expl="postcondition" proved="true">
-  <proof prover="3"><result status="valid" time="0.15" steps="24947"/></proof>
-=======
   <proof prover="3"><result status="valid" time="0.14" steps="19738"/></proof>
   </goal>
   <goal name="unredc&#39;vc.9" expl="precondition" proved="true">
@@ -266,7 +257,6 @@
   </goal>
   <goal name="unredc&#39;vc.10" expl="postcondition" proved="true">
   <proof prover="3"><result status="valid" time="0.15" steps="26285"/></proof>
->>>>>>> 92c89c24
   </goal>
   <goal name="unredc&#39;vc.11" expl="precondition" proved="true">
   <proof prover="3"><result status="valid" time="0.10" steps="18782"/></proof>
@@ -705,17 +695,10 @@
      <proof prover="1"><result status="valid" time="0.12"/></proof>
      </goal>
      <goal name="wmpn_redc_1&#39;vc.50.0.0.1" proved="true">
-<<<<<<< HEAD
-     <proof prover="3"><result status="valid" time="0.32" steps="77513"/></proof>
-     </goal>
-     <goal name="wmpn_redc_1&#39;vc.50.0.0.2" proved="true">
-     <proof prover="3"><result status="valid" time="0.29" steps="77551"/></proof>
-=======
      <proof prover="3"><result status="valid" time="0.32" steps="80481"/></proof>
      </goal>
      <goal name="wmpn_redc_1&#39;vc.50.0.0.2" proved="true">
      <proof prover="3"><result status="valid" time="0.29" steps="80528"/></proof>
->>>>>>> 92c89c24
      </goal>
     </transf>
     </goal>
@@ -1429,18 +1412,6 @@
   <goal name="valueb_upper_bound&#39;vc.2" expl="assertion" proved="true">
   <transf name="split_vc" proved="true" >
    <goal name="valueb_upper_bound&#39;vc.2.0" expl="VC for valueb_upper_bound" proved="true">
-<<<<<<< HEAD
-   <proof prover="3" timelimit="5" memlimit="2000"><result status="valid" time="0.20" steps="28822"/></proof>
-   </goal>
-   <goal name="valueb_upper_bound&#39;vc.2.1" expl="VC for valueb_upper_bound" proved="true">
-   <proof prover="3" timelimit="5" memlimit="2000"><result status="valid" time="0.20" steps="27156"/></proof>
-   </goal>
-   <goal name="valueb_upper_bound&#39;vc.2.2" expl="VC for valueb_upper_bound" proved="true">
-   <proof prover="3" timelimit="5" memlimit="2000"><result status="valid" time="0.20" steps="27961"/></proof>
-   </goal>
-   <goal name="valueb_upper_bound&#39;vc.2.3" expl="VC for valueb_upper_bound" proved="true">
-   <proof prover="3" timelimit="5" memlimit="2000"><result status="valid" time="0.19" steps="27194"/></proof>
-=======
    <proof prover="3" timelimit="5" memlimit="2000"><result status="valid" time="0.20" steps="29814"/></proof>
    </goal>
    <goal name="valueb_upper_bound&#39;vc.2.1" expl="VC for valueb_upper_bound" proved="true">
@@ -1451,7 +1422,6 @@
    </goal>
    <goal name="valueb_upper_bound&#39;vc.2.3" expl="VC for valueb_upper_bound" proved="true">
    <proof prover="3" timelimit="5" memlimit="2000"><result status="valid" time="0.19" steps="28382"/></proof>
->>>>>>> 92c89c24
    </goal>
    <goal name="valueb_upper_bound&#39;vc.2.4" expl="VC for valueb_upper_bound" proved="true">
    <proof prover="4"><result status="valid" time="0.06"/></proof>
@@ -1460,17 +1430,10 @@
    <proof prover="2" timelimit="5" memlimit="2000"><result status="valid" time="0.99" steps="274"/></proof>
    </goal>
    <goal name="valueb_upper_bound&#39;vc.2.6" expl="VC for valueb_upper_bound" proved="true">
-<<<<<<< HEAD
-   <proof prover="3" timelimit="5" memlimit="2000"><result status="valid" time="0.12" steps="21724"/></proof>
-   </goal>
-   <goal name="valueb_upper_bound&#39;vc.2.7" expl="VC for valueb_upper_bound" proved="true">
-   <proof prover="3" timelimit="5" memlimit="2000"><result status="valid" time="0.14" steps="23587"/></proof>
-=======
    <proof prover="3" timelimit="5" memlimit="2000"><result status="valid" time="0.12" steps="22686"/></proof>
    </goal>
    <goal name="valueb_upper_bound&#39;vc.2.7" expl="VC for valueb_upper_bound" proved="true">
    <proof prover="3" timelimit="5" memlimit="2000"><result status="valid" time="0.14" steps="24705"/></proof>
->>>>>>> 92c89c24
    </goal>
   </transf>
   </goal>
@@ -1480,11 +1443,7 @@
   <goal name="valueb_upper_bound&#39;vc.4" expl="postcondition" proved="true">
   <transf name="split_vc" proved="true" >
    <goal name="valueb_upper_bound&#39;vc.4.0" expl="postcondition" proved="true">
-<<<<<<< HEAD
-   <proof prover="3"><result status="valid" time="0.11" steps="21589"/></proof>
-=======
    <proof prover="3"><result status="valid" time="0.11" steps="22575"/></proof>
->>>>>>> 92c89c24
    </goal>
   </transf>
   </goal>
@@ -1572,11 +1531,7 @@
   <proof prover="3"><result status="valid" time="0.12" steps="27824"/></proof>
   </goal>
   <goal name="getbit&#39;vc.18" expl="assertion" proved="true">
-<<<<<<< HEAD
-  <proof prover="4"><result status="valid" time="2.87"/></proof>
-=======
   <proof prover="4"><result status="valid" time="3.02"/></proof>
->>>>>>> 92c89c24
   </goal>
   <goal name="getbit&#39;vc.19" expl="assertion" proved="true">
   <transf name="split_vc" proved="true" >
@@ -1951,11 +1906,7 @@
   <proof prover="3"><result status="valid" time="0.17" steps="27946"/></proof>
   </goal>
   <goal name="getbits&#39;vc.24" expl="assertion" proved="true">
-<<<<<<< HEAD
-  <proof prover="4"><result status="valid" time="1.28"/></proof>
-=======
   <proof prover="4"><result status="valid" time="1.70"/></proof>
->>>>>>> 92c89c24
   </goal>
   <goal name="getbits&#39;vc.25" expl="precondition" proved="true">
   <proof prover="3" timelimit="5" memlimit="2000"><result status="valid" time="0.20" steps="27518"/></proof>
@@ -3435,11 +3386,7 @@
     <proof prover="3"><result status="valid" time="0.07" steps="22280"/></proof>
     </goal>
     <goal name="wmpn_powm&#39;vc.35.0.4" expl="precondition" proved="true">
-<<<<<<< HEAD
-    <proof prover="2" timelimit="5" memlimit="2000"><result status="valid" time="0.91" steps="175"/></proof>
-=======
     <proof prover="2" timelimit="5" memlimit="2000"><result status="valid" time="0.87" steps="175"/></proof>
->>>>>>> 92c89c24
     </goal>
     <goal name="wmpn_powm&#39;vc.35.0.5" expl="precondition" proved="true">
     <proof prover="1"><result status="valid" time="0.02"/></proof>
@@ -3511,11 +3458,7 @@
   <proof prover="3"><result status="valid" time="0.27" steps="41333"/></proof>
   </goal>
   <goal name="wmpn_powm&#39;vc.54" expl="assertion" proved="true">
-<<<<<<< HEAD
-  <proof prover="3" timelimit="5" memlimit="2000"><result status="valid" time="2.19" steps="202925"/></proof>
-=======
   <proof prover="3" timelimit="5" memlimit="2000"><result status="valid" time="2.87" steps="205425"/></proof>
->>>>>>> 92c89c24
   </goal>
   <goal name="wmpn_powm&#39;vc.55" expl="precondition" proved="true">
   <proof prover="3"><result status="valid" time="0.12" steps="23000"/></proof>
@@ -3786,11 +3729,7 @@
   <proof prover="3" timelimit="5" memlimit="2000"><result status="valid" time="0.21" steps="27710"/></proof>
   </goal>
   <goal name="wmpn_powm&#39;vc.120" expl="postcondition" proved="true">
-<<<<<<< HEAD
-  <proof prover="2" timelimit="5" memlimit="2000"><result status="valid" time="1.70" steps="288"/></proof>
-=======
   <proof prover="2" timelimit="5" memlimit="2000"><result status="valid" time="1.60" steps="288"/></proof>
->>>>>>> 92c89c24
   </goal>
   <goal name="wmpn_powm&#39;vc.121" expl="postcondition" proved="true">
   <proof prover="3"><result status="valid" time="0.11" steps="27957"/></proof>
@@ -3815,11 +3754,7 @@
   <proof prover="3"><result status="valid" time="0.08" steps="24292"/></proof>
   </goal>
   <goal name="wmpn_powm&#39;vc.127" expl="precondition" proved="true">
-<<<<<<< HEAD
-  <proof prover="0"><result status="valid" time="0.69" steps="1245391"/></proof>
-=======
   <proof prover="0"><result status="valid" time="0.68" steps="1248708"/></proof>
->>>>>>> 92c89c24
   </goal>
   <goal name="wmpn_powm&#39;vc.128" expl="integer overflow" proved="true">
   <proof prover="3"><result status="valid" time="0.27" steps="46340"/></proof>
@@ -3862,11 +3797,7 @@
    <proof prover="0"><result status="valid" time="0.05" steps="130271"/></proof>
    </goal>
    <goal name="wmpn_powm&#39;vc.132.6" expl="VC for wmpn_powm" proved="true">
-<<<<<<< HEAD
-   <proof prover="0"><result status="valid" time="0.80" steps="1195948"/></proof>
-=======
    <proof prover="0"><result status="valid" time="1.05" steps="1199273"/></proof>
->>>>>>> 92c89c24
    </goal>
   </transf>
   </goal>
@@ -3993,17 +3924,10 @@
     <proof prover="3"><result status="valid" time="0.85" steps="98283"/></proof>
     </goal>
     <goal name="wmpn_powm&#39;vc.137.0.1" expl="rewrite premises" proved="true">
-<<<<<<< HEAD
-    <proof prover="3"><result status="valid" time="0.08" steps="24542"/></proof>
-    </goal>
-    <goal name="wmpn_powm&#39;vc.137.0.2" expl="rewrite premises" proved="true">
-    <proof prover="3"><result status="valid" time="0.06" steps="24542"/></proof>
-=======
     <proof prover="3"><result status="valid" time="0.08" steps="25109"/></proof>
     </goal>
     <goal name="wmpn_powm&#39;vc.137.0.2" expl="rewrite premises" proved="true">
     <proof prover="3"><result status="valid" time="0.06" steps="25109"/></proof>
->>>>>>> 92c89c24
     </goal>
    </transf>
    </goal>
@@ -4135,11 +4059,7 @@
   <goal name="wmpn_powm&#39;vc.147" expl="assertion" proved="true">
   <transf name="split_vc" proved="true" >
    <goal name="wmpn_powm&#39;vc.147.0" expl="assertion" proved="true">
-<<<<<<< HEAD
-   <proof prover="3" timelimit="5" memlimit="2000"><result status="valid" time="3.54" steps="279958"/></proof>
-=======
    <proof prover="3" timelimit="5" memlimit="2000"><result status="valid" time="4.11" steps="283709"/></proof>
->>>>>>> 92c89c24
    </goal>
    <goal name="wmpn_powm&#39;vc.147.1" expl="assertion" proved="true">
    <proof prover="1"><result status="valid" time="0.04"/></proof>
@@ -4703,11 +4623,7 @@
   <proof prover="3"><result status="valid" time="0.20" steps="34815"/></proof>
   </goal>
   <goal name="wmpn_powm&#39;vc.275" expl="loop invariant init" proved="true">
-<<<<<<< HEAD
-  <proof prover="3"><result status="valid" time="0.26" steps="34844"/></proof>
-=======
   <proof prover="3"><result status="valid" time="0.12" steps="35547"/></proof>
->>>>>>> 92c89c24
   </goal>
   <goal name="wmpn_powm&#39;vc.276" expl="loop invariant init" proved="true">
   <proof prover="3"><result status="valid" time="0.15" steps="34863"/></proof>
@@ -5110,11 +5026,7 @@
   <proof prover="0" timelimit="5" memlimit="2000"><result status="valid" time="1.60" steps="2492209"/></proof>
   </goal>
   <goal name="wmpn_powm&#39;vc.404" expl="precondition" proved="true">
-<<<<<<< HEAD
-  <proof prover="3"><result status="valid" time="0.25" steps="31662"/></proof>
-=======
   <proof prover="3"><result status="valid" time="0.12" steps="32365"/></proof>
->>>>>>> 92c89c24
   </goal>
   <goal name="wmpn_powm&#39;vc.405" expl="precondition" proved="true">
   <proof prover="0"><result status="valid" time="0.04" steps="91442"/></proof>
@@ -5545,17 +5457,10 @@
     <proof prover="0"><result status="valid" time="0.08" steps="218707"/></proof>
     </goal>
     <goal name="wmpn_powm&#39;vc.479.0.1" expl="rewrite premises" proved="true">
-<<<<<<< HEAD
-    <proof prover="3"><result status="valid" time="0.10" steps="27504"/></proof>
-    </goal>
-    <goal name="wmpn_powm&#39;vc.479.0.2" expl="rewrite premises" proved="true">
-    <proof prover="3"><result status="valid" time="0.07" steps="27504"/></proof>
-=======
     <proof prover="3"><result status="valid" time="0.10" steps="28071"/></proof>
     </goal>
     <goal name="wmpn_powm&#39;vc.479.0.2" expl="rewrite premises" proved="true">
     <proof prover="3"><result status="valid" time="0.07" steps="28071"/></proof>
->>>>>>> 92c89c24
     </goal>
    </transf>
    </goal>
@@ -5759,11 +5664,7 @@
   <proof prover="3"><result status="valid" time="0.16" steps="28709"/></proof>
   </goal>
   <goal name="wmpn_powm&#39;vc.506" expl="precondition" proved="true">
-<<<<<<< HEAD
-  <proof prover="3" timelimit="5" memlimit="2000"><result status="valid" time="1.06" steps="82958"/></proof>
-=======
   <proof prover="3" timelimit="5" memlimit="2000"><result status="valid" time="1.34" steps="83957"/></proof>
->>>>>>> 92c89c24
   </goal>
   <goal name="wmpn_powm&#39;vc.507" expl="assertion" proved="true">
   <transf name="rewrite" proved="true" arg1="Power_sum">
@@ -5927,11 +5828,7 @@
     <proof prover="3"><result status="valid" time="0.54" steps="68181"/></proof>
     </goal>
     <goal name="wmpn_powm&#39;vc.543.3.1" expl="apply premises" proved="true">
-<<<<<<< HEAD
-    <proof prover="3"><result status="valid" time="0.43" steps="62020"/></proof>
-=======
     <proof prover="3"><result status="valid" time="0.58" steps="63051"/></proof>
->>>>>>> 92c89c24
     </goal>
    </transf>
    </goal>
@@ -5971,11 +5868,7 @@
    <proof prover="3" timelimit="5" memlimit="2000"><result status="valid" time="0.46" steps="63275"/></proof>
    </goal>
    <goal name="wmpn_powm&#39;vc.550.2" expl="VC for wmpn_powm" proved="true">
-<<<<<<< HEAD
-   <proof prover="3" timelimit="5" memlimit="2000"><result status="valid" time="1.29" steps="135863"/></proof>
-=======
    <proof prover="3" timelimit="5" memlimit="2000"><result status="valid" time="1.62" steps="140512"/></proof>
->>>>>>> 92c89c24
    </goal>
    <goal name="wmpn_powm&#39;vc.550.3" expl="VC for wmpn_powm" proved="true">
    <proof prover="3" timelimit="5" memlimit="2000"><result status="valid" time="0.26" steps="33249"/></proof>
