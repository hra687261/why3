--- conflicted
+++ resolved
@@ -6,17 +6,10 @@
 <prover id="1" name="Eprover" version="1.8-001" timelimit="5" steplimit="0" memlimit="1000"/>
 <file name="../compiler.mlw" proved="true">
 <theory name="Compile_aexpr" proved="true">
-<<<<<<< HEAD
  <goal name="VC compile_aexpr" expl="VC for compile_aexpr" proved="true">
- <transf name="split_goal_wp" proved="true" >
+ <transf name="split_goal_right" proved="true" >
   <goal name="VC compile_aexpr.0" expl="variant decrease" proved="true">
   <proof prover="0"><result status="valid" time="0.11" steps="63"/></proof>
-=======
- <goal name="WP_parameter compile_aexpr" expl="VC for compile_aexpr" proved="true">
- <transf name="split_goal_right" proved="true" >
-  <goal name="WP_parameter compile_aexpr.0" expl="precondition" proved="true">
-  <proof prover="0"><result status="valid" time="0.06" steps="12"/></proof>
->>>>>>> 8e560e42
   </goal>
   <goal name="VC compile_aexpr.1" expl="variant decrease" proved="true">
   <proof prover="0"><result status="valid" time="0.13" steps="75"/></proof>
@@ -34,10 +27,9 @@
   <proof prover="0"><result status="valid" time="0.13" steps="75"/></proof>
   </goal>
   <goal name="VC compile_aexpr.6" expl="precondition" proved="true">
-  <transf name="split_goal_wp" proved="true" >
+  <transf name="split_goal_right" proved="true" >
    <goal name="VC compile_aexpr.6.0" expl="precondition" proved="true">
    <transf name="compute_specified" proved="true" >
-<<<<<<< HEAD
     <goal name="VC compile_aexpr.6.0.0" expl="precondition" proved="true">
     <transf name="introduce_premises" proved="true" >
      <goal name="VC compile_aexpr.6.0.0.0" expl="precondition" proved="true">
@@ -46,15 +38,6 @@
       <proof prover="0"><result status="valid" time="0.08" steps="52"/></proof>
       </goal>
      </transf>
-=======
-    <goal name="WP_parameter compile_aexpr.2.0.0" expl="VC for compile_aexpr" proved="true">
-    <transf name="split_goal_right" proved="true" >
-     <goal name="WP_parameter compile_aexpr.2.0.0.0" expl="VC for compile_aexpr" proved="true">
-     <proof prover="0"><result status="valid" time="0.06" steps="16"/></proof>
-     </goal>
-     <goal name="WP_parameter compile_aexpr.2.0.0.1" expl="VC for compile_aexpr" proved="true">
-     <proof prover="0"><result status="valid" time="0.14" steps="36"/></proof>
->>>>>>> 8e560e42
      </goal>
     </transf>
     </goal>
@@ -62,7 +45,6 @@
    </goal>
    <goal name="VC compile_aexpr.6.1" expl="precondition" proved="true">
    <transf name="compute_specified" proved="true" >
-<<<<<<< HEAD
     <goal name="VC compile_aexpr.6.1.0" expl="precondition" proved="true">
     <transf name="introduce_premises" proved="true" >
      <goal name="VC compile_aexpr.6.1.0.0" expl="precondition" proved="true">
@@ -71,15 +53,6 @@
       <proof prover="0"><result status="valid" time="0.08" steps="49"/></proof>
       </goal>
      </transf>
-=======
-    <goal name="WP_parameter compile_aexpr.7.0.0" expl="VC for compile_aexpr" proved="true">
-    <transf name="split_goal_right" proved="true" >
-     <goal name="WP_parameter compile_aexpr.7.0.0.0" expl="VC for compile_aexpr" proved="true">
-     <proof prover="0"><result status="valid" time="0.05" steps="16"/></proof>
-     </goal>
-     <goal name="WP_parameter compile_aexpr.7.0.0.1" expl="VC for compile_aexpr" proved="true">
-     <proof prover="0"><result status="valid" time="0.38" steps="39"/></proof>
->>>>>>> 8e560e42
      </goal>
     </transf>
     </goal>
@@ -87,7 +60,6 @@
    </goal>
    <goal name="VC compile_aexpr.6.2" expl="precondition" proved="true">
    <transf name="compute_specified" proved="true" >
-<<<<<<< HEAD
     <goal name="VC compile_aexpr.6.2.0" expl="precondition" proved="true">
     <transf name="introduce_premises" proved="true" >
      <goal name="VC compile_aexpr.6.2.0.0" expl="precondition" proved="true">
@@ -96,21 +68,6 @@
       <proof prover="0"><result status="valid" time="0.07" steps="118"/></proof>
       </goal>
      </transf>
-=======
-    <goal name="WP_parameter compile_aexpr.18.0.0" expl="VC for compile_aexpr" proved="true">
-    <transf name="split_goal_right" proved="true" >
-     <goal name="WP_parameter compile_aexpr.18.0.0.0" expl="VC for compile_aexpr" proved="true">
-     <proof prover="0"><result status="valid" time="0.08" steps="32"/></proof>
-     </goal>
-     <goal name="WP_parameter compile_aexpr.18.0.0.1" expl="VC for compile_aexpr" proved="true">
-     <proof prover="0"><result status="valid" time="0.09" steps="36"/></proof>
-     </goal>
-     <goal name="WP_parameter compile_aexpr.18.0.0.2" expl="VC for compile_aexpr" proved="true">
-     <proof prover="0"><result status="valid" time="0.09" steps="40"/></proof>
-     </goal>
-     <goal name="WP_parameter compile_aexpr.18.0.0.3" expl="VC for compile_aexpr" proved="true">
-     <proof prover="1"><result status="valid" time="0.11"/></proof>
->>>>>>> 8e560e42
      </goal>
     </transf>
     </goal>
@@ -118,7 +75,6 @@
    </goal>
    <goal name="VC compile_aexpr.6.3" expl="precondition" proved="true">
    <transf name="compute_specified" proved="true" >
-<<<<<<< HEAD
     <goal name="VC compile_aexpr.6.3.0" expl="precondition" proved="true">
     <transf name="introduce_premises" proved="true" >
      <goal name="VC compile_aexpr.6.3.0.0" expl="precondition" proved="true">
@@ -127,21 +83,6 @@
       <proof prover="0"><result status="valid" time="0.05" steps="118"/></proof>
       </goal>
      </transf>
-=======
-    <goal name="WP_parameter compile_aexpr.29.0.0" expl="VC for compile_aexpr" proved="true">
-    <transf name="split_goal_right" proved="true" >
-     <goal name="WP_parameter compile_aexpr.29.0.0.0" expl="VC for compile_aexpr" proved="true">
-     <proof prover="0"><result status="valid" time="0.08" steps="32"/></proof>
-     </goal>
-     <goal name="WP_parameter compile_aexpr.29.0.0.1" expl="VC for compile_aexpr" proved="true">
-     <proof prover="0"><result status="valid" time="0.07" steps="36"/></proof>
-     </goal>
-     <goal name="WP_parameter compile_aexpr.29.0.0.2" expl="VC for compile_aexpr" proved="true">
-     <proof prover="0"><result status="valid" time="0.11" steps="40"/></proof>
-     </goal>
-     <goal name="WP_parameter compile_aexpr.29.0.0.3" expl="VC for compile_aexpr" proved="true">
-     <proof prover="1"><result status="valid" time="0.10"/></proof>
->>>>>>> 8e560e42
      </goal>
     </transf>
     </goal>
@@ -149,7 +90,6 @@
    </goal>
    <goal name="VC compile_aexpr.6.4" expl="precondition" proved="true">
    <transf name="compute_specified" proved="true" >
-<<<<<<< HEAD
     <goal name="VC compile_aexpr.6.4.0" expl="precondition" proved="true">
     <transf name="introduce_premises" proved="true" >
      <goal name="VC compile_aexpr.6.4.0.0" expl="precondition" proved="true">
@@ -158,21 +98,6 @@
       <proof prover="0"><result status="valid" time="0.10" steps="118"/></proof>
       </goal>
      </transf>
-=======
-    <goal name="WP_parameter compile_aexpr.40.0.0" expl="VC for compile_aexpr" proved="true">
-    <transf name="split_goal_right" proved="true" >
-     <goal name="WP_parameter compile_aexpr.40.0.0.0" expl="VC for compile_aexpr" proved="true">
-     <proof prover="0"><result status="valid" time="0.08" steps="32"/></proof>
-     </goal>
-     <goal name="WP_parameter compile_aexpr.40.0.0.1" expl="VC for compile_aexpr" proved="true">
-     <proof prover="0"><result status="valid" time="0.09" steps="36"/></proof>
-     </goal>
-     <goal name="WP_parameter compile_aexpr.40.0.0.2" expl="VC for compile_aexpr" proved="true">
-     <proof prover="0"><result status="valid" time="0.19" steps="40"/></proof>
-     </goal>
-     <goal name="WP_parameter compile_aexpr.40.0.0.3" expl="VC for compile_aexpr" proved="true">
-     <proof prover="1"><result status="valid" time="0.12"/></proof>
->>>>>>> 8e560e42
      </goal>
     </transf>
     </goal>
@@ -188,46 +113,26 @@
   </goal>
  </transf>
  </goal>
-<<<<<<< HEAD
  <goal name="VC compile_aexpr_natural" expl="VC for compile_aexpr_natural" proved="true">
  <proof prover="0"><result status="valid" time="0.05" steps="87"/></proof>
  </goal>
 </theory>
 <theory name="Compile_bexpr" proved="true">
  <goal name="VC compile_bexpr" expl="VC for compile_bexpr" proved="true">
- <transf name="split_goal_wp" proved="true" >
+ <transf name="split_goal_right" proved="true" >
   <goal name="VC compile_bexpr.0" expl="variant decrease" proved="true">
   <proof prover="0"><result status="valid" time="0.08" steps="39"/></proof>
-=======
- <goal name="WP_parameter compile_aexpr_natural" expl="VC for compile_aexpr_natural" proved="true">
- <transf name="split_goal_right" proved="true" >
-  <goal name="WP_parameter compile_aexpr_natural.0" expl="assertion" proved="true">
-  <proof prover="0"><result status="valid" time="0.05" steps="11"/></proof>
-  </goal>
-  <goal name="WP_parameter compile_aexpr_natural.1" expl="postcondition" proved="true">
-  <proof prover="0"><result status="valid" time="0.12" steps="49"/></proof>
-  </goal>
- </transf>
- </goal>
-</theory>
-<theory name="Compile_bexpr" proved="true">
- <goal name="WP_parameter compile_bexpr" expl="VC for compile_bexpr" proved="true">
- <transf name="split_goal_right" proved="true" >
-  <goal name="WP_parameter compile_bexpr.0" expl="precondition" proved="true">
-  <proof prover="0"><result status="valid" time="0.08" steps="13"/></proof>
->>>>>>> 8e560e42
   </goal>
   <goal name="VC compile_bexpr.1" expl="variant decrease" proved="true">
   <proof prover="0"><result status="valid" time="0.06" steps="44"/></proof>
   </goal>
-<<<<<<< HEAD
   <goal name="VC compile_bexpr.2" expl="variant decrease" proved="true">
   <proof prover="0"><result status="valid" time="0.09" steps="82"/></proof>
   </goal>
   <goal name="VC compile_bexpr.3" expl="precondition" proved="true">
-  <transf name="split_goal_wp" proved="true" >
+  <transf name="split_goal_right" proved="true" >
    <goal name="VC compile_bexpr.3.0" expl="precondition" proved="true">
-   <transf name="split_goal_wp" proved="true" >
+   <transf name="split_goal_right" proved="true" >
     <goal name="VC compile_bexpr.3.0.0" expl="precondition" proved="true">
     <transf name="compute_specified" proved="true" >
      <goal name="VC compile_bexpr.3.0.0.0" expl="precondition" proved="true">
@@ -255,63 +160,13 @@
       </transf>
       </goal>
      </transf>
-=======
-  <goal name="WP_parameter compile_bexpr.2" expl="precondition" proved="true">
-  <transf name="simplify_trivial_quantification_in_goal" proved="true" >
-   <goal name="WP_parameter compile_bexpr.2.0" expl="VC for compile_bexpr" proved="true">
-   <transf name="compute_specified" proved="true" >
-    <goal name="WP_parameter compile_bexpr.2.0.0" expl="VC for compile_bexpr" proved="true">
-    <transf name="split_goal_right" proved="true" >
-     <goal name="WP_parameter compile_bexpr.2.0.0.0" expl="VC for compile_bexpr" proved="true">
-     <proof prover="0"><result status="valid" time="0.06" steps="15"/></proof>
-     </goal>
-     <goal name="WP_parameter compile_bexpr.2.0.0.1" expl="VC for compile_bexpr" proved="true">
-     <proof prover="0"><result status="valid" time="0.07" steps="23"/></proof>
-     </goal>
-     <goal name="WP_parameter compile_bexpr.2.0.0.2" expl="VC for compile_bexpr" proved="true">
-     <proof prover="0"><result status="valid" time="0.06" steps="20"/></proof>
-     </goal>
-    </transf>
-    </goal>
-   </transf>
-   </goal>
-  </transf>
-  </goal>
-  <goal name="WP_parameter compile_bexpr.3" expl="postcondition" proved="true">
-  <proof prover="0"><result status="valid" time="0.06" steps="20"/></proof>
-  </goal>
-  <goal name="WP_parameter compile_bexpr.4" expl="postcondition" proved="true">
-  <proof prover="0"><result status="valid" time="0.06" steps="20"/></proof>
-  </goal>
-  <goal name="WP_parameter compile_bexpr.5" expl="precondition" proved="true">
-  <proof prover="0"><result status="valid" time="0.05" steps="13"/></proof>
-  </goal>
-  <goal name="WP_parameter compile_bexpr.6" expl="precondition" proved="true">
-  <proof prover="0"><result status="valid" time="0.06" steps="16"/></proof>
-  </goal>
-  <goal name="WP_parameter compile_bexpr.7" expl="precondition" proved="true">
-  <transf name="simplify_trivial_quantification_in_goal" proved="true" >
-   <goal name="WP_parameter compile_bexpr.7.0" expl="VC for compile_bexpr" proved="true">
-   <transf name="compute_specified" proved="true" >
-    <goal name="WP_parameter compile_bexpr.7.0.0" expl="VC for compile_bexpr" proved="true">
-    <transf name="split_goal_right" proved="true" >
-     <goal name="WP_parameter compile_bexpr.7.0.0.0" expl="VC for compile_bexpr" proved="true">
-     <proof prover="0"><result status="valid" time="0.05" steps="16"/></proof>
-     </goal>
-     <goal name="WP_parameter compile_bexpr.7.0.0.1" expl="VC for compile_bexpr" proved="true">
-     <proof prover="0"><result status="valid" time="0.06" steps="25"/></proof>
-     </goal>
-     <goal name="WP_parameter compile_bexpr.7.0.0.2" expl="VC for compile_bexpr" proved="true">
-     <proof prover="0"><result status="valid" time="0.07" steps="20"/></proof>
->>>>>>> 8e560e42
-     </goal>
-    </transf>
-    </goal>
-   </transf>
-   </goal>
-<<<<<<< HEAD
+     </goal>
+    </transf>
+    </goal>
+   </transf>
+   </goal>
    <goal name="VC compile_bexpr.3.1" expl="precondition" proved="true">
-   <transf name="split_goal_wp" proved="true" >
+   <transf name="split_goal_right" proved="true" >
     <goal name="VC compile_bexpr.3.1.0" expl="precondition" proved="true">
     <transf name="compute_specified" proved="true" >
      <goal name="VC compile_bexpr.3.1.0.0" expl="precondition" proved="true">
@@ -339,69 +194,6 @@
       </transf>
       </goal>
      </transf>
-=======
-  </transf>
-  </goal>
-  <goal name="WP_parameter compile_bexpr.8" expl="postcondition" proved="true">
-  <proof prover="0"><result status="valid" time="0.06" steps="20"/></proof>
-  </goal>
-  <goal name="WP_parameter compile_bexpr.9" expl="postcondition" proved="true">
-  <proof prover="0"><result status="valid" time="0.06" steps="20"/></proof>
-  </goal>
-  <goal name="WP_parameter compile_bexpr.10" expl="precondition" proved="true">
-  <proof prover="0"><result status="valid" time="0.06" steps="13"/></proof>
-  </goal>
-  <goal name="WP_parameter compile_bexpr.11" expl="precondition" proved="true">
-  <proof prover="0"><result status="valid" time="0.06" steps="16"/></proof>
-  </goal>
-  <goal name="WP_parameter compile_bexpr.12" expl="precondition" proved="true">
-  <transf name="simplify_trivial_quantification_in_goal" proved="true" >
-   <goal name="WP_parameter compile_bexpr.12.0" expl="VC for compile_bexpr" proved="true">
-   <transf name="compute_specified" proved="true" >
-    <goal name="WP_parameter compile_bexpr.12.0.0" expl="VC for compile_bexpr" proved="true">
-    <transf name="split_goal_right" proved="true" >
-     <goal name="WP_parameter compile_bexpr.12.0.0.0" expl="VC for compile_bexpr" proved="true">
-     <proof prover="0"><result status="valid" time="0.06" steps="15"/></proof>
-     </goal>
-     <goal name="WP_parameter compile_bexpr.12.0.0.1" expl="VC for compile_bexpr" proved="true">
-     <proof prover="0"><result status="valid" time="0.07" steps="22"/></proof>
-     </goal>
-     <goal name="WP_parameter compile_bexpr.12.0.0.2" expl="VC for compile_bexpr" proved="true">
-     <proof prover="0"><result status="valid" time="0.06" steps="19"/></proof>
-     </goal>
-    </transf>
-    </goal>
-   </transf>
-   </goal>
-  </transf>
-  </goal>
-  <goal name="WP_parameter compile_bexpr.13" expl="postcondition" proved="true">
-  <proof prover="0"><result status="valid" time="0.07" steps="20"/></proof>
-  </goal>
-  <goal name="WP_parameter compile_bexpr.14" expl="postcondition" proved="true">
-  <proof prover="0"><result status="valid" time="0.06" steps="20"/></proof>
-  </goal>
-  <goal name="WP_parameter compile_bexpr.15" expl="precondition" proved="true">
-  <proof prover="0"><result status="valid" time="0.05" steps="13"/></proof>
-  </goal>
-  <goal name="WP_parameter compile_bexpr.16" expl="precondition" proved="true">
-  <proof prover="0"><result status="valid" time="0.06" steps="16"/></proof>
-  </goal>
-  <goal name="WP_parameter compile_bexpr.17" expl="precondition" proved="true">
-  <transf name="simplify_trivial_quantification_in_goal" proved="true" >
-   <goal name="WP_parameter compile_bexpr.17.0" expl="VC for compile_bexpr" proved="true">
-   <transf name="compute_specified" proved="true" >
-    <goal name="WP_parameter compile_bexpr.17.0.0" expl="VC for compile_bexpr" proved="true">
-    <transf name="split_goal_right" proved="true" >
-     <goal name="WP_parameter compile_bexpr.17.0.0.0" expl="VC for compile_bexpr" proved="true">
-     <proof prover="0"><result status="valid" time="0.05" steps="16"/></proof>
-     </goal>
-     <goal name="WP_parameter compile_bexpr.17.0.0.1" expl="VC for compile_bexpr" proved="true">
-     <proof prover="0"><result status="valid" time="0.08" steps="24"/></proof>
-     </goal>
-     <goal name="WP_parameter compile_bexpr.17.0.0.2" expl="VC for compile_bexpr" proved="true">
-     <proof prover="0"><result status="valid" time="0.06" steps="23"/></proof>
->>>>>>> 8e560e42
      </goal>
     </transf>
     </goal>
@@ -409,7 +201,6 @@
    </goal>
    <goal name="VC compile_bexpr.3.2" expl="precondition" proved="true">
    <transf name="compute_specified" proved="true" >
-<<<<<<< HEAD
     <goal name="VC compile_bexpr.3.2.0" expl="precondition" proved="true">
     <transf name="introduce_premises" proved="true" >
      <goal name="VC compile_bexpr.3.2.0.0" expl="precondition" proved="true">
@@ -418,26 +209,13 @@
       <proof prover="0"><result status="valid" time="0.08" steps="113"/></proof>
       </goal>
      </transf>
-=======
-    <goal name="WP_parameter compile_bexpr.23.0.0" expl="VC for compile_bexpr" proved="true">
-    <transf name="split_goal_right" proved="true" >
-     <goal name="WP_parameter compile_bexpr.23.0.0.0" expl="VC for compile_bexpr" proved="true">
-     <proof prover="0"><result status="valid" time="0.06" steps="15"/></proof>
-     </goal>
-     <goal name="WP_parameter compile_bexpr.23.0.0.1" expl="VC for compile_bexpr" proved="true">
-     <proof prover="0"><result status="valid" time="0.10" steps="61"/></proof>
-     </goal>
-     <goal name="WP_parameter compile_bexpr.23.0.0.2" expl="VC for compile_bexpr" proved="true">
-     <proof prover="0"><result status="valid" time="0.10" steps="62"/></proof>
->>>>>>> 8e560e42
-     </goal>
-    </transf>
-    </goal>
-   </transf>
-   </goal>
-<<<<<<< HEAD
+     </goal>
+    </transf>
+    </goal>
+   </transf>
+   </goal>
    <goal name="VC compile_bexpr.3.3" expl="precondition" proved="true">
-   <transf name="split_goal_wp" proved="true" >
+   <transf name="split_goal_right" proved="true" >
     <goal name="VC compile_bexpr.3.3.0" expl="precondition" proved="true">
     <transf name="compute_specified" proved="true" >
      <goal name="VC compile_bexpr.3.3.0.0" expl="precondition" proved="true">
@@ -465,119 +243,13 @@
       </transf>
       </goal>
      </transf>
-=======
-  </transf>
-  </goal>
-  <goal name="WP_parameter compile_bexpr.24" expl="postcondition" proved="true">
-  <proof prover="0"><result status="valid" time="0.04" steps="17"/></proof>
-  </goal>
-  <goal name="WP_parameter compile_bexpr.25" expl="postcondition" proved="true">
-  <proof prover="0"><result status="valid" time="0.06" steps="17"/></proof>
-  </goal>
-  <goal name="WP_parameter compile_bexpr.26" expl="variant decrease" proved="true">
-  <proof prover="0"><result status="valid" time="0.08" steps="41"/></proof>
-  </goal>
-  <goal name="WP_parameter compile_bexpr.27" expl="precondition" proved="true">
-  <proof prover="0"><result status="valid" time="0.06" steps="11"/></proof>
-  </goal>
-  <goal name="WP_parameter compile_bexpr.28" expl="precondition" proved="true">
-  <proof prover="0"><result status="valid" time="0.07" steps="14"/></proof>
-  </goal>
-  <goal name="WP_parameter compile_bexpr.29" expl="variant decrease" proved="true">
-  <proof prover="0"><result status="valid" time="0.07" steps="57"/></proof>
-  </goal>
-  <goal name="WP_parameter compile_bexpr.30" expl="precondition" proved="true">
-  <proof prover="0"><result status="valid" time="0.07" steps="19"/></proof>
-  </goal>
-  <goal name="WP_parameter compile_bexpr.31" expl="precondition" proved="true">
-  <proof prover="0"><result status="valid" time="0.06" steps="22"/></proof>
-  </goal>
-  <goal name="WP_parameter compile_bexpr.32" expl="precondition" proved="true">
-  <proof prover="0"><result status="valid" time="0.05" steps="25"/></proof>
-  </goal>
-  <goal name="WP_parameter compile_bexpr.33" expl="precondition" proved="true">
-  <transf name="simplify_trivial_quantification_in_goal" proved="true" >
-   <goal name="WP_parameter compile_bexpr.33.0" expl="VC for compile_bexpr" proved="true">
-   <transf name="compute_specified" proved="true" >
-    <goal name="WP_parameter compile_bexpr.33.0.0" expl="VC for compile_bexpr" proved="true">
-    <transf name="split_goal_right" proved="true" >
-     <goal name="WP_parameter compile_bexpr.33.0.0.0" expl="VC for compile_bexpr" proved="true">
-     <proof prover="0"><result status="valid" time="0.10" steps="26"/></proof>
-     </goal>
-     <goal name="WP_parameter compile_bexpr.33.0.0.1" expl="VC for compile_bexpr" proved="true">
-     <proof prover="0"><result status="valid" time="0.23" steps="93"/></proof>
-     </goal>
-     <goal name="WP_parameter compile_bexpr.33.0.0.2" expl="VC for compile_bexpr" proved="true">
-     <proof prover="0"><result status="valid" time="0.28" steps="94"/></proof>
-     </goal>
-     <goal name="WP_parameter compile_bexpr.33.0.0.3" expl="VC for compile_bexpr" proved="true">
-     <proof prover="0"><result status="valid" time="0.12" steps="37"/></proof>
-     </goal>
-     <goal name="WP_parameter compile_bexpr.33.0.0.4" expl="VC for compile_bexpr" proved="true">
-     <proof prover="0"><result status="valid" time="0.38" steps="202"/></proof>
-     </goal>
-     <goal name="WP_parameter compile_bexpr.33.0.0.5" expl="VC for compile_bexpr" proved="true">
-     <proof prover="0"><result status="valid" time="0.32" steps="172"/></proof>
-     </goal>
-    </transf>
-    </goal>
-   </transf>
-   </goal>
-  </transf>
-  </goal>
-  <goal name="WP_parameter compile_bexpr.34" expl="postcondition" proved="true">
-  <proof prover="0"><result status="valid" time="0.06" steps="29"/></proof>
-  </goal>
-  <goal name="WP_parameter compile_bexpr.35" expl="postcondition" proved="true">
-  <proof prover="0"><result status="valid" time="0.06" steps="29"/></proof>
-  </goal>
-  <goal name="WP_parameter compile_bexpr.36" expl="precondition" proved="true">
-  <proof prover="0"><result status="valid" time="0.06" steps="13"/></proof>
-  </goal>
-  <goal name="WP_parameter compile_bexpr.37" expl="precondition" proved="true">
-  <proof prover="0"><result status="valid" time="0.06" steps="19"/></proof>
-  </goal>
-  <goal name="WP_parameter compile_bexpr.38" expl="precondition" proved="true">
-  <proof prover="0"><result status="valid" time="0.06" steps="25"/></proof>
-  </goal>
-  <goal name="WP_parameter compile_bexpr.39" expl="precondition" proved="true">
-  <proof prover="0"><result status="valid" time="0.07" steps="28"/></proof>
-  </goal>
-  <goal name="WP_parameter compile_bexpr.40" expl="precondition" proved="true">
-  <proof prover="0"><result status="valid" time="0.07" steps="31"/></proof>
-  </goal>
-  <goal name="WP_parameter compile_bexpr.41" expl="precondition" proved="true">
-  <proof prover="0"><result status="valid" time="0.06" steps="34"/></proof>
-  </goal>
-  <goal name="WP_parameter compile_bexpr.42" expl="precondition" proved="true">
-  <transf name="simplify_trivial_quantification_in_goal" proved="true" >
-   <goal name="WP_parameter compile_bexpr.42.0" expl="VC for compile_bexpr" proved="true">
-   <transf name="compute_specified" proved="true" >
-    <goal name="WP_parameter compile_bexpr.42.0.0" expl="VC for compile_bexpr" proved="true">
-    <transf name="split_goal_right" proved="true" >
-     <goal name="WP_parameter compile_bexpr.42.0.0.0" expl="VC for compile_bexpr" proved="true">
-     <proof prover="1"><result status="valid" time="0.14"/></proof>
-     </goal>
-     <goal name="WP_parameter compile_bexpr.42.0.0.1" expl="VC for compile_bexpr" proved="true">
-     <proof prover="0"><result status="valid" time="0.07" steps="36"/></proof>
-     </goal>
-     <goal name="WP_parameter compile_bexpr.42.0.0.2" expl="VC for compile_bexpr" proved="true">
-     <proof prover="0"><result status="valid" time="0.08" steps="40"/></proof>
-     </goal>
-     <goal name="WP_parameter compile_bexpr.42.0.0.3" expl="VC for compile_bexpr" proved="true">
-     <proof prover="1"><result status="valid" time="0.12"/></proof>
-     </goal>
-     <goal name="WP_parameter compile_bexpr.42.0.0.4" expl="VC for compile_bexpr" proved="true">
-     <proof prover="1"><result status="valid" time="0.12"/></proof>
->>>>>>> 8e560e42
-     </goal>
-    </transf>
-    </goal>
-   </transf>
-   </goal>
-<<<<<<< HEAD
+     </goal>
+    </transf>
+    </goal>
+   </transf>
+   </goal>
    <goal name="VC compile_bexpr.3.4" expl="precondition" proved="true">
-   <transf name="split_goal_wp" proved="true" >
+   <transf name="split_goal_right" proved="true" >
     <goal name="VC compile_bexpr.3.4.0" expl="precondition" proved="true">
     <transf name="compute_specified" proved="true" >
      <goal name="VC compile_bexpr.3.4.0.0" expl="precondition" proved="true">
@@ -605,113 +277,13 @@
       </transf>
       </goal>
      </transf>
-=======
-  </transf>
-  </goal>
-  <goal name="WP_parameter compile_bexpr.43" expl="postcondition" proved="true">
-  <proof prover="0"><result status="valid" time="0.07" steps="38"/></proof>
-  </goal>
-  <goal name="WP_parameter compile_bexpr.44" expl="postcondition" proved="true">
-  <proof prover="0"><result status="valid" time="0.07" steps="38"/></proof>
-  </goal>
-  <goal name="WP_parameter compile_bexpr.45" expl="precondition" proved="true">
-  <proof prover="0"><result status="valid" time="0.06" steps="13"/></proof>
-  </goal>
-  <goal name="WP_parameter compile_bexpr.46" expl="precondition" proved="true">
-  <proof prover="0"><result status="valid" time="0.06" steps="19"/></proof>
-  </goal>
-  <goal name="WP_parameter compile_bexpr.47" expl="precondition" proved="true">
-  <proof prover="0"><result status="valid" time="0.08" steps="25"/></proof>
-  </goal>
-  <goal name="WP_parameter compile_bexpr.48" expl="precondition" proved="true">
-  <proof prover="0"><result status="valid" time="0.09" steps="28"/></proof>
-  </goal>
-  <goal name="WP_parameter compile_bexpr.49" expl="precondition" proved="true">
-  <proof prover="0"><result status="valid" time="0.07" steps="31"/></proof>
-  </goal>
-  <goal name="WP_parameter compile_bexpr.50" expl="precondition" proved="true">
-  <proof prover="0"><result status="valid" time="0.06" steps="34"/></proof>
-  </goal>
-  <goal name="WP_parameter compile_bexpr.51" expl="precondition" proved="true">
-  <transf name="simplify_trivial_quantification_in_goal" proved="true" >
-   <goal name="WP_parameter compile_bexpr.51.0" expl="VC for compile_bexpr" proved="true">
-   <transf name="compute_specified" proved="true" >
-    <goal name="WP_parameter compile_bexpr.51.0.0" expl="VC for compile_bexpr" proved="true">
-    <transf name="split_goal_right" proved="true" >
-     <goal name="WP_parameter compile_bexpr.51.0.0.0" expl="VC for compile_bexpr" proved="true">
-     <proof prover="0"><result status="valid" time="0.09" steps="33"/></proof>
-     </goal>
-     <goal name="WP_parameter compile_bexpr.51.0.0.1" expl="VC for compile_bexpr" proved="true">
-     <proof prover="0"><result status="valid" time="0.08" steps="37"/></proof>
-     </goal>
-     <goal name="WP_parameter compile_bexpr.51.0.0.2" expl="VC for compile_bexpr" proved="true">
-     <proof prover="1"><result status="valid" time="0.13"/></proof>
-     </goal>
-     <goal name="WP_parameter compile_bexpr.51.0.0.3" expl="VC for compile_bexpr" proved="true">
-     <proof prover="1"><result status="valid" time="0.13"/></proof>
-     </goal>
-     <goal name="WP_parameter compile_bexpr.51.0.0.4" expl="VC for compile_bexpr" proved="true">
-     <proof prover="1"><result status="valid" time="0.14"/></proof>
-     </goal>
-    </transf>
-    </goal>
-   </transf>
-   </goal>
-  </transf>
-  </goal>
-  <goal name="WP_parameter compile_bexpr.52" expl="postcondition" proved="true">
-  <proof prover="0"><result status="valid" time="0.07" steps="38"/></proof>
-  </goal>
-  <goal name="WP_parameter compile_bexpr.53" expl="postcondition" proved="true">
-  <proof prover="0"><result status="valid" time="0.07" steps="38"/></proof>
-  </goal>
-  <goal name="WP_parameter compile_bexpr.54" expl="precondition" proved="true">
-  <proof prover="0"><result status="valid" time="0.07" steps="13"/></proof>
-  </goal>
-  <goal name="WP_parameter compile_bexpr.55" expl="precondition" proved="true">
-  <proof prover="0"><result status="valid" time="0.05" steps="19"/></proof>
-  </goal>
-  <goal name="WP_parameter compile_bexpr.56" expl="precondition" proved="true">
-  <proof prover="0"><result status="valid" time="0.07" steps="25"/></proof>
-  </goal>
-  <goal name="WP_parameter compile_bexpr.57" expl="precondition" proved="true">
-  <proof prover="0"><result status="valid" time="0.06" steps="28"/></proof>
-  </goal>
-  <goal name="WP_parameter compile_bexpr.58" expl="precondition" proved="true">
-  <proof prover="0"><result status="valid" time="0.06" steps="31"/></proof>
-  </goal>
-  <goal name="WP_parameter compile_bexpr.59" expl="precondition" proved="true">
-  <proof prover="0"><result status="valid" time="0.05" steps="34"/></proof>
-  </goal>
-  <goal name="WP_parameter compile_bexpr.60" expl="precondition" proved="true">
-  <transf name="simplify_trivial_quantification_in_goal" proved="true" >
-   <goal name="WP_parameter compile_bexpr.60.0" expl="VC for compile_bexpr" proved="true">
-   <transf name="compute_specified" proved="true" >
-    <goal name="WP_parameter compile_bexpr.60.0.0" expl="VC for compile_bexpr" proved="true">
-    <transf name="split_goal_right" proved="true" >
-     <goal name="WP_parameter compile_bexpr.60.0.0.0" expl="VC for compile_bexpr" proved="true">
-     <proof prover="1"><result status="valid" time="0.10"/></proof>
-     </goal>
-     <goal name="WP_parameter compile_bexpr.60.0.0.1" expl="VC for compile_bexpr" proved="true">
-     <proof prover="0"><result status="valid" time="0.09" steps="36"/></proof>
-     </goal>
-     <goal name="WP_parameter compile_bexpr.60.0.0.2" expl="VC for compile_bexpr" proved="true">
-     <proof prover="0"><result status="valid" time="0.08" steps="40"/></proof>
-     </goal>
-     <goal name="WP_parameter compile_bexpr.60.0.0.3" expl="VC for compile_bexpr" proved="true">
-     <proof prover="1"><result status="valid" time="0.11"/></proof>
-     </goal>
-     <goal name="WP_parameter compile_bexpr.60.0.0.4" expl="VC for compile_bexpr" proved="true">
-     <proof prover="1"><result status="valid" time="0.21"/></proof>
->>>>>>> 8e560e42
-     </goal>
-    </transf>
-    </goal>
-   </transf>
-   </goal>
-<<<<<<< HEAD
+     </goal>
+    </transf>
+    </goal>
+   </transf>
+   </goal>
    <goal name="VC compile_bexpr.3.5" expl="precondition" proved="true">
-   <transf name="split_goal_wp" proved="true" >
+   <transf name="split_goal_right" proved="true" >
     <goal name="VC compile_bexpr.3.5.0" expl="precondition" proved="true">
     <transf name="compute_specified" proved="true" >
      <goal name="VC compile_bexpr.3.5.0.0" expl="precondition" proved="true">
@@ -724,51 +296,6 @@
       </transf>
       </goal>
      </transf>
-=======
-  </transf>
-  </goal>
-  <goal name="WP_parameter compile_bexpr.61" expl="postcondition" proved="true">
-  <proof prover="0"><result status="valid" time="0.07" steps="38"/></proof>
-  </goal>
-  <goal name="WP_parameter compile_bexpr.62" expl="postcondition" proved="true">
-  <proof prover="0"><result status="valid" time="0.07" steps="38"/></proof>
-  </goal>
-  <goal name="WP_parameter compile_bexpr.63" expl="precondition" proved="true">
-  <proof prover="0"><result status="valid" time="0.07" steps="13"/></proof>
-  </goal>
-  <goal name="WP_parameter compile_bexpr.64" expl="precondition" proved="true">
-  <proof prover="0"><result status="valid" time="0.06" steps="19"/></proof>
-  </goal>
-  <goal name="WP_parameter compile_bexpr.65" expl="precondition" proved="true">
-  <proof prover="0"><result status="valid" time="0.08" steps="25"/></proof>
-  </goal>
-  <goal name="WP_parameter compile_bexpr.66" expl="precondition" proved="true">
-  <proof prover="0"><result status="valid" time="0.06" steps="28"/></proof>
-  </goal>
-  <goal name="WP_parameter compile_bexpr.67" expl="precondition" proved="true">
-  <proof prover="0"><result status="valid" time="0.06" steps="31"/></proof>
-  </goal>
-  <goal name="WP_parameter compile_bexpr.68" expl="precondition" proved="true">
-  <proof prover="0"><result status="valid" time="0.06" steps="34"/></proof>
-  </goal>
-  <goal name="WP_parameter compile_bexpr.69" expl="precondition" proved="true">
-  <transf name="simplify_trivial_quantification_in_goal" proved="true" >
-   <goal name="WP_parameter compile_bexpr.69.0" expl="VC for compile_bexpr" proved="true">
-   <transf name="compute_specified" proved="true" >
-    <goal name="WP_parameter compile_bexpr.69.0.0" expl="VC for compile_bexpr" proved="true">
-    <transf name="split_goal_right" proved="true" >
-     <goal name="WP_parameter compile_bexpr.69.0.0.0" expl="VC for compile_bexpr" proved="true">
-     <proof prover="0"><result status="valid" time="0.08" steps="33"/></proof>
-     </goal>
-     <goal name="WP_parameter compile_bexpr.69.0.0.1" expl="VC for compile_bexpr" proved="true">
-     <proof prover="0"><result status="valid" time="0.09" steps="37"/></proof>
-     </goal>
-     <goal name="WP_parameter compile_bexpr.69.0.0.2" expl="VC for compile_bexpr" proved="true">
-     <proof prover="1"><result status="valid" time="0.17"/></proof>
-     </goal>
-     <goal name="WP_parameter compile_bexpr.69.0.0.3" expl="VC for compile_bexpr" proved="true">
-     <proof prover="1"><result status="valid" time="0.13"/></proof>
->>>>>>> 8e560e42
      </goal>
     </transf>
     </goal>
@@ -799,7 +326,6 @@
   </goal>
  </transf>
  </goal>
-<<<<<<< HEAD
  <goal name="VC compile_bexpr_natural" expl="VC for compile_bexpr_natural" proved="true">
  <proof prover="0"><result status="valid" time="0.08" steps="151"/></proof>
  </goal>
@@ -809,32 +335,13 @@
  <proof prover="0"><result status="valid" time="0.05" steps="29"/></proof>
  </goal>
  <goal name="loop_variant_acc" proved="true">
- <transf name="split_goal_wp" proved="true" >
+ <transf name="split_goal_right" proved="true" >
   <goal name="loop_variant_acc.0" proved="true">
   <proof prover="0"><result status="valid" time="0.12" steps="200"/></proof>
-=======
- <goal name="WP_parameter compile_bexpr_natural" expl="VC for compile_bexpr_natural" proved="true">
- <transf name="split_goal_right" proved="true" >
-  <goal name="WP_parameter compile_bexpr_natural.0" expl="assertion" proved="true">
-  <proof prover="0"><result status="valid" time="0.05" steps="11"/></proof>
-  </goal>
-  <goal name="WP_parameter compile_bexpr_natural.1" expl="postcondition" proved="true">
-  <proof prover="1"><result status="valid" time="0.13"/></proof>
-  </goal>
- </transf>
- </goal>
-</theory>
-<theory name="Compile_com" proved="true">
- <goal name="WP_parameter compile_com" expl="VC for compile_com" proved="true">
- <transf name="split_goal_right" proved="true" >
-  <goal name="WP_parameter compile_com.0" expl="precondition" proved="true">
-  <proof prover="0"><result status="valid" time="0.07" steps="12"/></proof>
->>>>>>> 8e560e42
   </goal>
   <goal name="loop_variant_acc.1" proved="true">
   <proof prover="0"><result status="valid" time="0.04" steps="30"/></proof>
   </goal>
-<<<<<<< HEAD
   <goal name="loop_variant_acc.2" proved="true">
   <transf name="induction_pr" proved="true" >
    <goal name="loop_variant_acc.2.0" proved="true">
@@ -883,27 +390,6 @@
    <transf name="simplify_trivial_quantification_in_goal" proved="true" >
     <goal name="loop_variant_acc.2.6.0" proved="true">
     <proof prover="0"><result status="valid" time="0.09" steps="109"/></proof>
-=======
-  <goal name="WP_parameter compile_com.2" expl="precondition" proved="true">
-  <transf name="simplify_trivial_quantification_in_goal" proved="true" >
-   <goal name="WP_parameter compile_com.2.0" expl="VC for compile_com" proved="true">
-   <transf name="compute_specified" proved="true" >
-    <goal name="WP_parameter compile_com.2.0.0" expl="VC for compile_com" proved="true">
-    <transf name="split_goal_right" proved="true" >
-     <goal name="WP_parameter compile_com.2.0.0.0" expl="VC for compile_com" proved="true">
-     <proof prover="0"><result status="valid" time="0.10" steps="16"/></proof>
-     </goal>
-     <goal name="WP_parameter compile_com.2.0.0.1" expl="VC for compile_com" proved="true">
-     <proof prover="0"><result status="valid" time="0.07" steps="20"/></proof>
-     </goal>
-     <goal name="WP_parameter compile_com.2.0.0.2" expl="VC for compile_com" proved="true">
-     <proof prover="0"><result status="valid" time="0.08" steps="20"/></proof>
-     </goal>
-     <goal name="WP_parameter compile_com.2.0.0.3" expl="VC for compile_com" proved="true">
-     <proof prover="0"><result status="valid" time="0.08" steps="21"/></proof>
-     </goal>
-    </transf>
->>>>>>> 8e560e42
     </goal>
    </transf>
    </goal>
@@ -912,7 +398,7 @@
  </transf>
  </goal>
  <goal name="VC compile_com" expl="VC for compile_com" proved="true">
- <transf name="split_goal_wp" proved="true" >
+ <transf name="split_goal_right" proved="true" >
   <goal name="VC compile_com.0" expl="variant decrease" proved="true">
   <proof prover="0"><result status="valid" time="0.06" steps="43"/></proof>
   </goal>
@@ -929,10 +415,9 @@
   <proof prover="0"><result status="valid" time="0.07" steps="43"/></proof>
   </goal>
   <goal name="VC compile_com.5" expl="precondition" proved="true">
-  <transf name="split_goal_wp" proved="true" >
+  <transf name="split_goal_right" proved="true" >
    <goal name="VC compile_com.5.0" expl="precondition" proved="true">
    <transf name="compute_specified" proved="true" >
-<<<<<<< HEAD
     <goal name="VC compile_com.5.0.0" expl="precondition" proved="true">
     <transf name="introduce_premises" proved="true" >
      <goal name="VC compile_com.5.0.0.0" expl="precondition" proved="true">
@@ -941,24 +426,6 @@
       <proof prover="0"><result status="valid" time="0.14" steps="22"/></proof>
       </goal>
      </transf>
-=======
-    <goal name="WP_parameter compile_com.9.0.0" expl="VC for compile_com" proved="true">
-    <transf name="split_goal_right" proved="true" >
-     <goal name="WP_parameter compile_com.9.0.0.0" expl="VC for compile_com" proved="true">
-     <proof prover="0"><result status="valid" time="0.08" steps="25"/></proof>
-     </goal>
-     <goal name="WP_parameter compile_com.9.0.0.1" expl="VC for compile_com" proved="true">
-     <proof prover="0"><result status="valid" time="0.11" steps="29"/></proof>
-     </goal>
-     <goal name="WP_parameter compile_com.9.0.0.2" expl="VC for compile_com" proved="true">
-     <proof prover="0"><result status="valid" time="0.11" steps="53"/></proof>
-     </goal>
-     <goal name="WP_parameter compile_com.9.0.0.3" expl="VC for compile_com" proved="true">
-     <proof prover="0"><result status="valid" time="0.12" steps="52"/></proof>
-     </goal>
-     <goal name="WP_parameter compile_com.9.0.0.4" expl="VC for compile_com" proved="true">
-     <proof prover="0"><result status="valid" time="0.28" steps="87"/></proof>
->>>>>>> 8e560e42
      </goal>
     </transf>
     </goal>
@@ -966,7 +433,6 @@
    </goal>
    <goal name="VC compile_com.5.1" expl="precondition" proved="true">
    <transf name="compute_specified" proved="true" >
-<<<<<<< HEAD
     <goal name="VC compile_com.5.1.0" expl="precondition" proved="true">
     <transf name="introduce_premises" proved="true" >
      <goal name="VC compile_com.5.1.0.0" expl="precondition" proved="true">
@@ -975,30 +441,6 @@
       <proof prover="0"><result status="valid" time="0.16" steps="192"/></proof>
       </goal>
      </transf>
-=======
-    <goal name="WP_parameter compile_com.18.0.0" expl="VC for compile_com" proved="true">
-    <transf name="split_goal_right" proved="true" >
-     <goal name="WP_parameter compile_com.18.0.0.0" expl="VC for compile_com" proved="true">
-     <proof prover="0"><result status="valid" time="0.08" steps="24"/></proof>
-     </goal>
-     <goal name="WP_parameter compile_com.18.0.0.1" expl="VC for compile_com" proved="true">
-     <proof prover="1" memlimit="2000"><result status="valid" time="0.16"/></proof>
-     </goal>
-     <goal name="WP_parameter compile_com.18.0.0.2" expl="VC for compile_com" proved="true">
-     <proof prover="0"><result status="valid" time="0.08" steps="32"/></proof>
-     </goal>
-     <goal name="WP_parameter compile_com.18.0.0.3" expl="VC for compile_com" proved="true">
-     <proof prover="1" memlimit="2000"><result status="valid" time="0.28"/></proof>
-     </goal>
-     <goal name="WP_parameter compile_com.18.0.0.4" expl="VC for compile_com" proved="true">
-     <proof prover="0"><result status="valid" time="0.21" steps="41"/></proof>
-     </goal>
-     <goal name="WP_parameter compile_com.18.0.0.5" expl="VC for compile_com" proved="true">
-     <proof prover="0"><result status="valid" time="0.13" steps="41"/></proof>
-     </goal>
-     <goal name="WP_parameter compile_com.18.0.0.6" expl="VC for compile_com" proved="true">
-     <proof prover="0"><result status="valid" time="0.16" steps="43"/></proof>
->>>>>>> 8e560e42
      </goal>
     </transf>
     </goal>
@@ -1006,13 +448,12 @@
    </goal>
    <goal name="VC compile_com.5.2" expl="precondition" proved="true">
    <transf name="compute_specified" proved="true" >
-<<<<<<< HEAD
     <goal name="VC compile_com.5.2.0" expl="precondition" proved="true">
     <transf name="introduce_premises" proved="true" >
      <goal name="VC compile_com.5.2.0.0" expl="precondition" proved="true">
      <transf name="compute_specified" proved="true" >
       <goal name="VC compile_com.5.2.0.0.0" expl="precondition" proved="true">
-      <transf name="split_goal_wp" proved="true" >
+      <transf name="split_goal_right" proved="true" >
        <goal name="VC compile_com.5.2.0.0.0.0" expl="VC for compile_com" proved="true">
        <proof prover="0"><result status="valid" time="0.13" steps="26"/></proof>
        </goal>
@@ -1037,69 +478,6 @@
       </transf>
       </goal>
      </transf>
-=======
-    <goal name="WP_parameter compile_com.33.0.0" expl="VC for compile_com" proved="true">
-    <transf name="split_goal_right" proved="true" >
-     <goal name="WP_parameter compile_com.33.0.0.0" expl="VC for compile_com" proved="true">
-     <proof prover="0"><result status="valid" time="0.25" steps="47"/></proof>
-     </goal>
-     <goal name="WP_parameter compile_com.33.0.0.1" expl="VC for compile_com" proved="true">
-     <proof prover="0"><result status="valid" time="0.20" steps="58"/></proof>
-     </goal>
-     <goal name="WP_parameter compile_com.33.0.0.2" expl="VC for compile_com" proved="true">
-     <proof prover="0"><result status="valid" time="0.28" steps="57"/></proof>
-     </goal>
-     <goal name="WP_parameter compile_com.33.0.0.3" expl="VC for compile_com" proved="true">
-     <proof prover="0"><result status="valid" time="0.22" steps="59"/></proof>
-     </goal>
-     <goal name="WP_parameter compile_com.33.0.0.4" expl="VC for compile_com" proved="true">
-     <proof prover="0"><result status="valid" time="0.19" steps="57"/></proof>
-     </goal>
-     <goal name="WP_parameter compile_com.33.0.0.5" expl="VC for compile_com" proved="true">
-     <proof prover="0"><result status="valid" time="0.95" steps="394"/></proof>
-     </goal>
-     <goal name="WP_parameter compile_com.33.0.0.6" expl="VC for compile_com" proved="true">
-     <proof prover="0"><result status="valid" time="0.18" steps="63"/></proof>
-     </goal>
-     <goal name="WP_parameter compile_com.33.0.0.7" expl="VC for compile_com" proved="true">
-     <proof prover="0"><result status="valid" time="0.21" steps="65"/></proof>
-     </goal>
-     <goal name="WP_parameter compile_com.33.0.0.8" expl="VC for compile_com" proved="true">
-     <proof prover="0"><result status="valid" time="0.22" steps="67"/></proof>
-     </goal>
-     <goal name="WP_parameter compile_com.33.0.0.9" expl="VC for compile_com" proved="true">
-     <proof prover="0"><result status="valid" time="0.19" steps="56"/></proof>
-     </goal>
-     <goal name="WP_parameter compile_com.33.0.0.10" expl="VC for compile_com" proved="true">
-     <proof prover="0"><result status="valid" time="0.98" steps="365"/></proof>
-     </goal>
-     <goal name="WP_parameter compile_com.33.0.0.11" expl="VC for compile_com" proved="true">
-     <proof prover="5"><result status="valid" time="0.12"/></proof>
-     </goal>
-     <goal name="WP_parameter compile_com.33.0.0.12" expl="VC for compile_com" proved="true">
-     <proof prover="0"><result status="valid" time="0.43" steps="94"/></proof>
-     </goal>
-     <goal name="WP_parameter compile_com.33.0.0.13" expl="VC for compile_com" proved="true">
-     <proof prover="0"><result status="valid" time="0.28" steps="93"/></proof>
-     </goal>
-     <goal name="WP_parameter compile_com.33.0.0.14" expl="VC for compile_com" proved="true">
-     <proof prover="0"><result status="valid" time="0.32" steps="94"/></proof>
-     </goal>
-     <goal name="WP_parameter compile_com.33.0.0.15" expl="VC for compile_com" proved="true">
-     <proof prover="0"><result status="valid" time="0.21" steps="67"/></proof>
-     </goal>
-     <goal name="WP_parameter compile_com.33.0.0.16" expl="VC for compile_com" proved="true">
-     <proof prover="0"><result status="valid" time="0.21" steps="65"/></proof>
-     </goal>
-     <goal name="WP_parameter compile_com.33.0.0.17" expl="VC for compile_com" proved="true">
-     <proof prover="0"><result status="valid" time="0.28" steps="73"/></proof>
-     </goal>
-     <goal name="WP_parameter compile_com.33.0.0.18" expl="VC for compile_com" proved="true">
-     <proof prover="0"><result status="valid" time="0.24" steps="75"/></proof>
-     </goal>
-     <goal name="WP_parameter compile_com.33.0.0.19" expl="VC for compile_com" proved="true">
-     <proof prover="0"><result status="valid" time="0.26" steps="77"/></proof>
->>>>>>> 8e560e42
      </goal>
     </transf>
     </goal>
@@ -1107,7 +485,6 @@
    </goal>
    <goal name="VC compile_com.5.3" expl="precondition" proved="true">
    <transf name="compute_specified" proved="true" >
-<<<<<<< HEAD
     <goal name="VC compile_com.5.3.0" expl="precondition" proved="true">
     <transf name="introduce_premises" proved="true" >
      <goal name="VC compile_com.5.3.0.0" expl="precondition" proved="true">
@@ -1116,27 +493,6 @@
       <proof prover="0"><result status="valid" time="0.35" steps="831"/></proof>
       </goal>
      </transf>
-=======
-    <goal name="WP_parameter compile_com.44.0.0" expl="VC for compile_com" proved="true">
-    <transf name="split_goal_right" proved="true" >
-     <goal name="WP_parameter compile_com.44.0.0.0" expl="VC for compile_com" proved="true">
-     <proof prover="0"><result status="valid" time="0.15" steps="39"/></proof>
-     </goal>
-     <goal name="WP_parameter compile_com.44.0.0.1" expl="VC for compile_com" proved="true">
-     <proof prover="5" timelimit="60" memlimit="2000"><result status="valid" time="0.18"/></proof>
-     </goal>
-     <goal name="WP_parameter compile_com.44.0.0.2" expl="VC for compile_com" proved="true">
-     <proof prover="0"><result status="valid" time="0.20" steps="48"/></proof>
-     </goal>
-     <goal name="WP_parameter compile_com.44.0.0.3" expl="VC for compile_com" proved="true">
-     <proof prover="5"><result status="valid" time="0.27"/></proof>
-     </goal>
-     <goal name="WP_parameter compile_com.44.0.0.4" expl="VC for compile_com" proved="true">
-     <proof prover="0"><result status="valid" time="0.27" steps="52"/></proof>
-     </goal>
-     <goal name="WP_parameter compile_com.44.0.0.5" expl="VC for compile_com" proved="true">
-     <proof prover="3"><result status="valid" time="0.55" steps="751"/></proof>
->>>>>>> 8e560e42
      </goal>
     </transf>
     </goal>
@@ -1144,13 +500,12 @@
    </goal>
    <goal name="VC compile_com.5.4" expl="precondition" proved="true">
    <transf name="compute_specified" proved="true" >
-<<<<<<< HEAD
     <goal name="VC compile_com.5.4.0" expl="precondition" proved="true">
     <transf name="introduce_premises" proved="true" >
      <goal name="VC compile_com.5.4.0.0" expl="precondition" proved="true">
      <transf name="compute_specified" proved="true" >
       <goal name="VC compile_com.5.4.0.0.0" expl="precondition" proved="true">
-      <transf name="split_goal_wp" proved="true" >
+      <transf name="split_goal_right" proved="true" >
        <goal name="VC compile_com.5.4.0.0.0.0" expl="VC for compile_com" proved="true">
        <proof prover="0"><result status="valid" time="0.10" steps="50"/></proof>
        </goal>
@@ -1241,30 +596,6 @@
       </transf>
       </goal>
      </transf>
-=======
-    <goal name="WP_parameter compile_com.53.0.0" expl="VC for compile_com" proved="true">
-    <transf name="split_goal_right" proved="true" >
-     <goal name="WP_parameter compile_com.53.0.0.0" expl="VC for compile_com" proved="true">
-     <proof prover="0"><result status="valid" time="0.29" steps="54"/></proof>
-     </goal>
-     <goal name="WP_parameter compile_com.53.0.0.1" expl="VC for compile_com" proved="true">
-     <proof prover="0"><result status="valid" time="0.24" steps="58"/></proof>
-     </goal>
-     <goal name="WP_parameter compile_com.53.0.0.2" expl="VC for compile_com" proved="true">
-     <proof prover="0"><result status="valid" time="0.36" steps="58"/></proof>
-     </goal>
-     <goal name="WP_parameter compile_com.53.0.0.3" expl="VC for compile_com" proved="true">
-     <proof prover="0"><result status="valid" time="0.30" steps="80"/></proof>
-     </goal>
-     <goal name="WP_parameter compile_com.53.0.0.4" expl="VC for compile_com" proved="true">
-     <proof prover="0"><result status="valid" time="0.26" steps="69"/></proof>
-     </goal>
-     <goal name="WP_parameter compile_com.53.0.0.5" expl="VC for compile_com" proved="true">
-     <proof prover="0"><result status="valid" time="0.33" steps="69"/></proof>
-     </goal>
-     <goal name="WP_parameter compile_com.53.0.0.6" expl="VC for compile_com" proved="true">
-     <proof prover="0"><result status="valid" time="0.25" steps="69"/></proof>
->>>>>>> 8e560e42
      </goal>
     </transf>
     </goal>
@@ -1280,26 +611,13 @@
   </goal>
  </transf>
  </goal>
-<<<<<<< HEAD
  <goal name="VC compile_com_natural" expl="VC for compile_com_natural" proved="true">
- <transf name="split_goal_wp" proved="true" >
+ <transf name="split_goal_right" proved="true" >
   <goal name="VC compile_com_natural.0" expl="assertion" proved="true">
   <transf name="compute_specified" proved="true" >
    <goal name="VC compile_com_natural.0.0" expl="assertion" proved="true">
    <transf name="introduce_premises" proved="true" >
     <goal name="VC compile_com_natural.0.0.0" expl="assertion" proved="true">
-=======
- <goal name="WP_parameter compile_com_natural" expl="VC for compile_com_natural" proved="true">
- <transf name="split_goal_right" proved="true" >
-  <goal name="WP_parameter compile_com_natural.0" expl="assertion" proved="true">
-  <transf name="split_goal_right" proved="true" >
-   <goal name="WP_parameter compile_com_natural.0.0" expl="assertion" proved="true">
-   <proof prover="0"><result status="valid" time="0.09" steps="33"/></proof>
-   </goal>
-   <goal name="WP_parameter compile_com_natural.0.1" expl="assertion" proved="true">
-   <transf name="simplify_trivial_quantification_in_goal" proved="true" >
-    <goal name="WP_parameter compile_com_natural.0.1.0" expl="VC for compile_com_natural" proved="true">
->>>>>>> 8e560e42
     <transf name="compute_specified" proved="true" >
      <goal name="VC compile_com_natural.0.0.0.0" expl="assertion" proved="true">
      <proof prover="0"><result status="valid" time="0.04" steps="30"/></proof>
@@ -1315,7 +633,6 @@
   </goal>
  </transf>
  </goal>
-<<<<<<< HEAD
  <goal name="VC compile_program" expl="VC for compile_program" proved="true">
  <proof prover="1"><result status="valid" time="0.60"/></proof>
  </goal>
@@ -1324,26 +641,6 @@
  </goal>
  <goal name="VC test2" expl="VC for test2" proved="true">
  <proof prover="0"><result status="valid" time="0.04" steps="8"/></proof>
-=======
- <goal name="WP_parameter compile_program" expl="VC for compile_program" proved="true">
- <transf name="split_goal_right" proved="true" >
-  <goal name="WP_parameter compile_program.0" expl="postcondition" proved="true">
-  <transf name="inline_goal" proved="true" >
-   <goal name="WP_parameter compile_program.0.0" expl="postcondition" proved="true">
-   <proof prover="4"><result status="valid" time="0.39"/></proof>
-   </goal>
-  </transf>
-  </goal>
- </transf>
- </goal>
- <goal name="WP_parameter test" expl="VC for test" proved="true">
- <transf name="split_goal_right" proved="true" >
- </transf>
- </goal>
- <goal name="WP_parameter test2" expl="VC for test2" proved="true">
- <transf name="split_goal_right" proved="true" >
- </transf>
->>>>>>> 8e560e42
  </goal>
 </theory>
 </file>
