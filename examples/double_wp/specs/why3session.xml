<?xml version="1.0" encoding="UTF-8"?>
<!DOCTYPE why3session PUBLIC "-//Why3//proof session v5//EN"
"http://why3.lri.fr/why3session.dtd">
<why3session shape_version="4">
<prover id="0" name="Alt-Ergo" version="1.30" timelimit="1" steplimit="0" memlimit="1000"/>
<prover id="1" name="Eprover" version="1.8-001" timelimit="5" steplimit="0" memlimit="1000"/>
<file name="../specs.mlw" proved="true">
<theory name="VM_instr_spec" proved="true">
<<<<<<< HEAD
 <goal name="VC ifunf" expl="VC for ifunf" proved="true">
 <transf name="split_goal_wp" proved="true" >
  <goal name="VC ifunf.0" expl="precondition" proved="true">
  <proof prover="1"><result status="valid" time="0.25"/></proof>
=======
 <goal name="WP_parameter ifunf" expl="VC for ifunf" proved="true">
 <transf name="split_goal_right" proved="true" >
  <goal name="WP_parameter ifunf.0" expl="assertion" proved="true">
  <proof prover="3"><result status="valid" time="0.19"/></proof>
>>>>>>> 8e560e42
  </goal>
  <goal name="VC ifunf.1" expl="postcondition" proved="true">
  <proof prover="0"><result status="valid" time="0.05" steps="8"/></proof>
  </goal>
  <goal name="VC ifunf.2" expl="postcondition" proved="true">
  <proof prover="0"><result status="valid" time="0.04" steps="8"/></proof>
  </goal>
  <goal name="VC ifunf.3" expl="postcondition" proved="true">
  <proof prover="0"><result status="valid" time="0.04" steps="8"/></proof>
  </goal>
 </transf>
 </goal>
<<<<<<< HEAD
 <goal name="VC iconstf" expl="VC for iconstf" proved="true">
 <transf name="split_goal_wp" proved="true" >
  <goal name="VC iconstf.0" expl="precondition" proved="true">
  <proof prover="1"><result status="valid" time="0.32"/></proof>
=======
 <goal name="WP_parameter iconstf" expl="VC for iconstf" proved="true">
 <transf name="split_goal_right" proved="true" >
  <goal name="WP_parameter iconstf.0" expl="precondition" proved="true">
  <transf name="simplify_trivial_quantification" proved="true" >
   <goal name="WP_parameter iconstf.0.0" expl="VC for iconstf" proved="true">
   <transf name="compute_specified" proved="true" >
    <goal name="WP_parameter iconstf.0.0.0" expl="VC for iconstf" proved="true">
    <proof prover="0"><result status="valid" time="0.08" steps="50"/></proof>
    </goal>
   </transf>
   </goal>
  </transf>
>>>>>>> 8e560e42
  </goal>
  <goal name="VC iconstf.1" expl="precondition" proved="true">
  <proof prover="0"><result status="valid" time="0.08" steps="30"/></proof>
  </goal>
  <goal name="VC iconstf.2" expl="postcondition" proved="true">
  <proof prover="0"><result status="valid" time="0.05" steps="13"/></proof>
  </goal>
  <goal name="VC iconstf.3" expl="postcondition" proved="true">
  <proof prover="0"><result status="valid" time="0.05" steps="13"/></proof>
  </goal>
  <goal name="VC iconstf.4" expl="postcondition" proved="true">
  <proof prover="0"><result status="valid" time="0.04" steps="22"/></proof>
  </goal>
 </transf>
 </goal>
<<<<<<< HEAD
 <goal name="VC ivarf" expl="VC for ivarf" proved="true">
 <transf name="split_goal_wp" proved="true" >
  <goal name="VC ivarf.0" expl="precondition" proved="true">
  <proof prover="1"><result status="valid" time="0.66"/></proof>
=======
 <goal name="WP_parameter ivarf" expl="VC for ivarf" proved="true">
 <transf name="split_goal_right" proved="true" >
  <goal name="WP_parameter ivarf.0" expl="precondition" proved="true">
  <transf name="simplify_trivial_quantification" proved="true" >
   <goal name="WP_parameter ivarf.0.0" expl="VC for ivarf" proved="true">
   <transf name="compute_specified" proved="true" >
    <goal name="WP_parameter ivarf.0.0.0" expl="VC for ivarf" proved="true">
    <proof prover="0"><result status="valid" time="0.19" steps="57"/></proof>
    </goal>
   </transf>
   </goal>
  </transf>
  </goal>
  <goal name="WP_parameter ivarf.1" expl="precondition" proved="true">
  <proof prover="0"><result status="valid" time="0.04" steps="8"/></proof>
>>>>>>> 8e560e42
  </goal>
  <goal name="VC ivarf.1" expl="precondition" proved="true">
  <proof prover="0"><result status="valid" time="0.07" steps="30"/></proof>
  </goal>
  <goal name="VC ivarf.2" expl="postcondition" proved="true">
  <proof prover="0"><result status="valid" time="0.05" steps="13"/></proof>
  </goal>
  <goal name="VC ivarf.3" expl="postcondition" proved="true">
  <proof prover="0"><result status="valid" time="0.05" steps="13"/></proof>
  </goal>
  <goal name="VC ivarf.4" expl="postcondition" proved="true">
  <proof prover="0"><result status="valid" time="0.04" steps="22"/></proof>
  </goal>
 </transf>
 </goal>
<<<<<<< HEAD
 <goal name="VC create_binop" expl="VC for create_binop" proved="true">
 <transf name="split_goal_wp" proved="true" >
  <goal name="VC create_binop.0" expl="precondition" proved="true">
  <transf name="compute_specified" proved="true" >
   <goal name="VC create_binop.0.0" expl="precondition" proved="true">
   <transf name="introduce_premises" proved="true" >
    <goal name="VC create_binop.0.0.0" expl="precondition" proved="true">
    <proof prover="0"><result status="valid" time="0.04" steps="90"/></proof>
=======
 <goal name="WP_parameter create_binop" expl="VC for create_binop" proved="true">
 <transf name="split_goal_right" proved="true" >
  <goal name="WP_parameter create_binop.0" expl="precondition" proved="true">
  <transf name="simplify_trivial_quantification" proved="true" >
   <goal name="WP_parameter create_binop.0.0" expl="VC for create_binop" proved="true">
   <transf name="compute_specified" proved="true" >
    <goal name="WP_parameter create_binop.0.0.0" expl="VC for create_binop" proved="true">
    <proof prover="3"><result status="valid" time="1.42"/></proof>
>>>>>>> 8e560e42
    </goal>
   </transf>
   </goal>
  </transf>
  </goal>
  <goal name="VC create_binop.1" expl="precondition" proved="true">
  <transf name="compute_specified" proved="true" >
   <goal name="VC create_binop.1.0" expl="precondition" proved="true">
   <transf name="introduce_premises" proved="true" >
    <goal name="VC create_binop.1.0.0" expl="precondition" proved="true">
    <transf name="compute_specified" proved="true" >
     <goal name="VC create_binop.1.0.0.0" expl="precondition" proved="true">
     <proof prover="0"><result status="valid" time="0.05" steps="140"/></proof>
     </goal>
    </transf>
    </goal>
   </transf>
   </goal>
  </transf>
  </goal>
  <goal name="VC create_binop.2" expl="postcondition" proved="true">
  <proof prover="0"><result status="valid" time="0.06" steps="13"/></proof>
  </goal>
  <goal name="VC create_binop.3" expl="postcondition" proved="true">
  <proof prover="0"><result status="valid" time="0.05" steps="13"/></proof>
  </goal>
  <goal name="VC create_binop.4" expl="postcondition" proved="true">
  <proof prover="0"><result status="valid" time="0.05" steps="13"/></proof>
  </goal>
 </transf>
 </goal>
 <goal name="VC iaddf" expl="VC for iaddf" proved="true">
 <proof prover="0"><result status="valid" time="0.04" steps="50"/></proof>
 </goal>
 <goal name="VC isubf" expl="VC for isubf" proved="true">
 <proof prover="0"><result status="valid" time="0.07" steps="50"/></proof>
 </goal>
 <goal name="VC imulf" expl="VC for imulf" proved="true">
 <proof prover="0"><result status="valid" time="0.07" steps="50"/></proof>
 </goal>
<<<<<<< HEAD
 <goal name="VC inil" expl="VC for inil" proved="true">
 <transf name="split_goal_wp" proved="true" >
  <goal name="VC inil.0" expl="precondition" proved="true">
  <proof prover="1"><result status="valid" time="0.08"/></proof>
  </goal>
  <goal name="VC inil.1" expl="postcondition" proved="true">
  <proof prover="0"><result status="valid" time="0.03" steps="8"/></proof>
  </goal>
  <goal name="VC inil.2" expl="postcondition" proved="true">
  <proof prover="0"><result status="valid" time="0.02" steps="8"/></proof>
  </goal>
  <goal name="VC inil.3" expl="postcondition" proved="true">
  <transf name="split_goal_wp" proved="true" >
   <goal name="VC inil.3.0" expl="postcondition" proved="true">
   <proof prover="0"><result status="valid" time="0.04" steps="10"/></proof>
=======
 <goal name="WP_parameter inil" expl="VC for inil" proved="true">
 <transf name="split_goal_right" proved="true" >
  <goal name="WP_parameter inil.0" expl="postcondition" proved="true">
  <transf name="split_goal_right" proved="true" >
   <goal name="WP_parameter inil.0.0" expl="VC for inil" proved="true">
   <proof prover="0"><result status="valid" time="0.04" steps="6"/></proof>
   </goal>
   <goal name="WP_parameter inil.0.1" expl="VC for inil" proved="true">
   <transf name="inline_goal" proved="true" >
    <goal name="WP_parameter inil.0.1.0" expl="VC for inil" proved="true">
    <transf name="compute_specified" proved="true" >
     <goal name="WP_parameter inil.0.1.0.0" expl="VC for inil" proved="true">
     <proof prover="2"><result status="valid" time="0.06"/></proof>
     </goal>
    </transf>
    </goal>
   </transf>
>>>>>>> 8e560e42
   </goal>
  </transf>
  </goal>
 </transf>
 </goal>
<<<<<<< HEAD
 <goal name="VC ibranchf" expl="VC for ibranchf" proved="true">
 <transf name="split_goal_wp" proved="true" >
  <goal name="VC ibranchf.0" expl="precondition" proved="true">
  <proof prover="1"><result status="valid" time="3.38"/></proof>
=======
 <goal name="WP_parameter ibranchf" expl="VC for ibranchf" proved="true">
 <transf name="split_goal_right" proved="true" >
  <goal name="WP_parameter ibranchf.0" expl="precondition" proved="true">
  <transf name="simplify_trivial_quantification" proved="true" >
   <goal name="WP_parameter ibranchf.0.0" expl="VC for ibranchf" proved="true">
   <transf name="compute_specified" proved="true" >
    <goal name="WP_parameter ibranchf.0.0.0" expl="VC for ibranchf" proved="true">
    <proof prover="0"><result status="valid" time="0.07" steps="38"/></proof>
    </goal>
   </transf>
   </goal>
  </transf>
>>>>>>> 8e560e42
  </goal>
  <goal name="VC ibranchf.1" expl="precondition" proved="true">
  <proof prover="0"><result status="valid" time="0.08" steps="30"/></proof>
  </goal>
  <goal name="VC ibranchf.2" expl="postcondition" proved="true">
  <proof prover="0"><result status="valid" time="0.06" steps="13"/></proof>
  </goal>
  <goal name="VC ibranchf.3" expl="postcondition" proved="true">
  <proof prover="0"><result status="valid" time="0.06" steps="13"/></proof>
  </goal>
  <goal name="VC ibranchf.4" expl="postcondition" proved="true">
  <proof prover="0"><result status="valid" time="0.04" steps="22"/></proof>
  </goal>
 </transf>
 </goal>
<<<<<<< HEAD
 <goal name="VC create_cjump" expl="VC for create_cjump" proved="true">
 <proof prover="0"><result status="valid" time="0.13" steps="342"/></proof>
=======
 <goal name="WP_parameter create_cjump" expl="VC for create_cjump" proved="true">
 <transf name="split_goal_right" proved="true" >
  <goal name="WP_parameter create_cjump.0" expl="precondition" proved="true">
  <proof prover="4"><result status="valid" time="0.45"/></proof>
  </goal>
  <goal name="WP_parameter create_cjump.1" expl="precondition" proved="true">
  <proof prover="0"><result status="valid" time="0.05" steps="8"/></proof>
  </goal>
  <goal name="WP_parameter create_cjump.2" expl="precondition" proved="true">
  <proof prover="0"><result status="valid" time="0.06" steps="11"/></proof>
  </goal>
  <goal name="WP_parameter create_cjump.3" expl="precondition" proved="true">
  <proof prover="0"><result status="valid" time="0.14" steps="114"/></proof>
  </goal>
  <goal name="WP_parameter create_cjump.4" expl="postcondition" proved="true">
  <proof prover="0"><result status="valid" time="0.03" steps="15"/></proof>
  </goal>
  <goal name="WP_parameter create_cjump.5" expl="postcondition" proved="true">
  <proof prover="0"><result status="valid" time="0.04" steps="15"/></proof>
  </goal>
 </transf>
>>>>>>> 8e560e42
 </goal>
 <goal name="VC ibeqf" expl="VC for ibeqf" proved="true">
 <proof prover="0"><result status="valid" time="0.09" steps="125"/></proof>
 </goal>
 <goal name="VC ibnef" expl="VC for ibnef" proved="true">
 <proof prover="0"><result status="valid" time="0.08" steps="125"/></proof>
 </goal>
 <goal name="VC iblef" expl="VC for iblef" proved="true">
 <proof prover="0"><result status="valid" time="0.07" steps="141"/></proof>
 </goal>
 <goal name="VC ibgtf" expl="VC for ibgtf" proved="true">
 <proof prover="0"><result status="valid" time="0.09" steps="145"/></proof>
 </goal>
<<<<<<< HEAD
 <goal name="VC isetvarf" expl="VC for isetvarf" proved="true">
 <proof prover="0"><result status="valid" time="0.16" steps="210"/></proof>
=======
 <goal name="WP_parameter isetvarf" expl="VC for isetvarf" proved="true">
 <transf name="split_goal_right" proved="true" >
  <goal name="WP_parameter isetvarf.0" expl="precondition" proved="true">
  <transf name="simplify_trivial_quantification" proved="true" >
   <goal name="WP_parameter isetvarf.0.0" expl="VC for isetvarf" proved="true">
   <transf name="compute_specified" proved="true" >
    <goal name="WP_parameter isetvarf.0.0.0" expl="VC for isetvarf" proved="true">
    <proof prover="0"><result status="valid" time="0.36" steps="52"/></proof>
    </goal>
   </transf>
   </goal>
  </transf>
  </goal>
  <goal name="WP_parameter isetvarf.1" expl="precondition" proved="true">
  <proof prover="0"><result status="valid" time="0.03" steps="8"/></proof>
  </goal>
  <goal name="WP_parameter isetvarf.2" expl="precondition" proved="true">
  <proof prover="0"><result status="valid" time="0.04" steps="11"/></proof>
  </goal>
  <goal name="WP_parameter isetvarf.3" expl="precondition" proved="true">
  <transf name="simplify_trivial_quantification" proved="true" >
   <goal name="WP_parameter isetvarf.3.0" expl="VC for isetvarf" proved="true">
   <transf name="compute_specified" proved="true" >
    <goal name="WP_parameter isetvarf.3.0.0" expl="VC for isetvarf" proved="true">
    <proof prover="0"><result status="valid" time="0.12" steps="36"/></proof>
    </goal>
   </transf>
   </goal>
  </transf>
  </goal>
  <goal name="WP_parameter isetvarf.4" expl="postcondition" proved="true">
  <proof prover="0"><result status="valid" time="0.07" steps="15"/></proof>
  </goal>
  <goal name="WP_parameter isetvarf.5" expl="postcondition" proved="true">
  <proof prover="0"><result status="valid" time="0.08" steps="23"/></proof>
  </goal>
 </transf>
>>>>>>> 8e560e42
 </goal>
</theory>
</file>
</why3session><|MERGE_RESOLUTION|>--- conflicted
+++ resolved
@@ -6,17 +6,10 @@
 <prover id="1" name="Eprover" version="1.8-001" timelimit="5" steplimit="0" memlimit="1000"/>
 <file name="../specs.mlw" proved="true">
 <theory name="VM_instr_spec" proved="true">
-<<<<<<< HEAD
  <goal name="VC ifunf" expl="VC for ifunf" proved="true">
- <transf name="split_goal_wp" proved="true" >
+ <transf name="split_goal_right" proved="true" >
   <goal name="VC ifunf.0" expl="precondition" proved="true">
   <proof prover="1"><result status="valid" time="0.25"/></proof>
-=======
- <goal name="WP_parameter ifunf" expl="VC for ifunf" proved="true">
- <transf name="split_goal_right" proved="true" >
-  <goal name="WP_parameter ifunf.0" expl="assertion" proved="true">
-  <proof prover="3"><result status="valid" time="0.19"/></proof>
->>>>>>> 8e560e42
   </goal>
   <goal name="VC ifunf.1" expl="postcondition" proved="true">
   <proof prover="0"><result status="valid" time="0.05" steps="8"/></proof>
@@ -29,25 +22,10 @@
   </goal>
  </transf>
  </goal>
-<<<<<<< HEAD
  <goal name="VC iconstf" expl="VC for iconstf" proved="true">
- <transf name="split_goal_wp" proved="true" >
+ <transf name="split_goal_right" proved="true" >
   <goal name="VC iconstf.0" expl="precondition" proved="true">
   <proof prover="1"><result status="valid" time="0.32"/></proof>
-=======
- <goal name="WP_parameter iconstf" expl="VC for iconstf" proved="true">
- <transf name="split_goal_right" proved="true" >
-  <goal name="WP_parameter iconstf.0" expl="precondition" proved="true">
-  <transf name="simplify_trivial_quantification" proved="true" >
-   <goal name="WP_parameter iconstf.0.0" expl="VC for iconstf" proved="true">
-   <transf name="compute_specified" proved="true" >
-    <goal name="WP_parameter iconstf.0.0.0" expl="VC for iconstf" proved="true">
-    <proof prover="0"><result status="valid" time="0.08" steps="50"/></proof>
-    </goal>
-   </transf>
-   </goal>
-  </transf>
->>>>>>> 8e560e42
   </goal>
   <goal name="VC iconstf.1" expl="precondition" proved="true">
   <proof prover="0"><result status="valid" time="0.08" steps="30"/></proof>
@@ -63,28 +41,10 @@
   </goal>
  </transf>
  </goal>
-<<<<<<< HEAD
  <goal name="VC ivarf" expl="VC for ivarf" proved="true">
- <transf name="split_goal_wp" proved="true" >
+ <transf name="split_goal_right" proved="true" >
   <goal name="VC ivarf.0" expl="precondition" proved="true">
   <proof prover="1"><result status="valid" time="0.66"/></proof>
-=======
- <goal name="WP_parameter ivarf" expl="VC for ivarf" proved="true">
- <transf name="split_goal_right" proved="true" >
-  <goal name="WP_parameter ivarf.0" expl="precondition" proved="true">
-  <transf name="simplify_trivial_quantification" proved="true" >
-   <goal name="WP_parameter ivarf.0.0" expl="VC for ivarf" proved="true">
-   <transf name="compute_specified" proved="true" >
-    <goal name="WP_parameter ivarf.0.0.0" expl="VC for ivarf" proved="true">
-    <proof prover="0"><result status="valid" time="0.19" steps="57"/></proof>
-    </goal>
-   </transf>
-   </goal>
-  </transf>
-  </goal>
-  <goal name="WP_parameter ivarf.1" expl="precondition" proved="true">
-  <proof prover="0"><result status="valid" time="0.04" steps="8"/></proof>
->>>>>>> 8e560e42
   </goal>
   <goal name="VC ivarf.1" expl="precondition" proved="true">
   <proof prover="0"><result status="valid" time="0.07" steps="30"/></proof>
@@ -100,25 +60,14 @@
   </goal>
  </transf>
  </goal>
-<<<<<<< HEAD
  <goal name="VC create_binop" expl="VC for create_binop" proved="true">
- <transf name="split_goal_wp" proved="true" >
+ <transf name="split_goal_right" proved="true" >
   <goal name="VC create_binop.0" expl="precondition" proved="true">
   <transf name="compute_specified" proved="true" >
    <goal name="VC create_binop.0.0" expl="precondition" proved="true">
    <transf name="introduce_premises" proved="true" >
     <goal name="VC create_binop.0.0.0" expl="precondition" proved="true">
     <proof prover="0"><result status="valid" time="0.04" steps="90"/></proof>
-=======
- <goal name="WP_parameter create_binop" expl="VC for create_binop" proved="true">
- <transf name="split_goal_right" proved="true" >
-  <goal name="WP_parameter create_binop.0" expl="precondition" proved="true">
-  <transf name="simplify_trivial_quantification" proved="true" >
-   <goal name="WP_parameter create_binop.0.0" expl="VC for create_binop" proved="true">
-   <transf name="compute_specified" proved="true" >
-    <goal name="WP_parameter create_binop.0.0.0" expl="VC for create_binop" proved="true">
-    <proof prover="3"><result status="valid" time="1.42"/></proof>
->>>>>>> 8e560e42
     </goal>
    </transf>
    </goal>
@@ -159,9 +108,8 @@
  <goal name="VC imulf" expl="VC for imulf" proved="true">
  <proof prover="0"><result status="valid" time="0.07" steps="50"/></proof>
  </goal>
-<<<<<<< HEAD
  <goal name="VC inil" expl="VC for inil" proved="true">
- <transf name="split_goal_wp" proved="true" >
+ <transf name="split_goal_right" proved="true" >
   <goal name="VC inil.0" expl="precondition" proved="true">
   <proof prover="1"><result status="valid" time="0.08"/></proof>
   </goal>
@@ -172,52 +120,18 @@
   <proof prover="0"><result status="valid" time="0.02" steps="8"/></proof>
   </goal>
   <goal name="VC inil.3" expl="postcondition" proved="true">
-  <transf name="split_goal_wp" proved="true" >
+  <transf name="split_goal_right" proved="true" >
    <goal name="VC inil.3.0" expl="postcondition" proved="true">
    <proof prover="0"><result status="valid" time="0.04" steps="10"/></proof>
-=======
- <goal name="WP_parameter inil" expl="VC for inil" proved="true">
- <transf name="split_goal_right" proved="true" >
-  <goal name="WP_parameter inil.0" expl="postcondition" proved="true">
-  <transf name="split_goal_right" proved="true" >
-   <goal name="WP_parameter inil.0.0" expl="VC for inil" proved="true">
-   <proof prover="0"><result status="valid" time="0.04" steps="6"/></proof>
-   </goal>
-   <goal name="WP_parameter inil.0.1" expl="VC for inil" proved="true">
-   <transf name="inline_goal" proved="true" >
-    <goal name="WP_parameter inil.0.1.0" expl="VC for inil" proved="true">
-    <transf name="compute_specified" proved="true" >
-     <goal name="WP_parameter inil.0.1.0.0" expl="VC for inil" proved="true">
-     <proof prover="2"><result status="valid" time="0.06"/></proof>
-     </goal>
-    </transf>
-    </goal>
-   </transf>
->>>>>>> 8e560e42
    </goal>
   </transf>
   </goal>
  </transf>
  </goal>
-<<<<<<< HEAD
  <goal name="VC ibranchf" expl="VC for ibranchf" proved="true">
- <transf name="split_goal_wp" proved="true" >
+ <transf name="split_goal_right" proved="true" >
   <goal name="VC ibranchf.0" expl="precondition" proved="true">
   <proof prover="1"><result status="valid" time="3.38"/></proof>
-=======
- <goal name="WP_parameter ibranchf" expl="VC for ibranchf" proved="true">
- <transf name="split_goal_right" proved="true" >
-  <goal name="WP_parameter ibranchf.0" expl="precondition" proved="true">
-  <transf name="simplify_trivial_quantification" proved="true" >
-   <goal name="WP_parameter ibranchf.0.0" expl="VC for ibranchf" proved="true">
-   <transf name="compute_specified" proved="true" >
-    <goal name="WP_parameter ibranchf.0.0.0" expl="VC for ibranchf" proved="true">
-    <proof prover="0"><result status="valid" time="0.07" steps="38"/></proof>
-    </goal>
-   </transf>
-   </goal>
-  </transf>
->>>>>>> 8e560e42
   </goal>
   <goal name="VC ibranchf.1" expl="precondition" proved="true">
   <proof prover="0"><result status="valid" time="0.08" steps="30"/></proof>
@@ -233,32 +147,8 @@
   </goal>
  </transf>
  </goal>
-<<<<<<< HEAD
  <goal name="VC create_cjump" expl="VC for create_cjump" proved="true">
  <proof prover="0"><result status="valid" time="0.13" steps="342"/></proof>
-=======
- <goal name="WP_parameter create_cjump" expl="VC for create_cjump" proved="true">
- <transf name="split_goal_right" proved="true" >
-  <goal name="WP_parameter create_cjump.0" expl="precondition" proved="true">
-  <proof prover="4"><result status="valid" time="0.45"/></proof>
-  </goal>
-  <goal name="WP_parameter create_cjump.1" expl="precondition" proved="true">
-  <proof prover="0"><result status="valid" time="0.05" steps="8"/></proof>
-  </goal>
-  <goal name="WP_parameter create_cjump.2" expl="precondition" proved="true">
-  <proof prover="0"><result status="valid" time="0.06" steps="11"/></proof>
-  </goal>
-  <goal name="WP_parameter create_cjump.3" expl="precondition" proved="true">
-  <proof prover="0"><result status="valid" time="0.14" steps="114"/></proof>
-  </goal>
-  <goal name="WP_parameter create_cjump.4" expl="postcondition" proved="true">
-  <proof prover="0"><result status="valid" time="0.03" steps="15"/></proof>
-  </goal>
-  <goal name="WP_parameter create_cjump.5" expl="postcondition" proved="true">
-  <proof prover="0"><result status="valid" time="0.04" steps="15"/></proof>
-  </goal>
- </transf>
->>>>>>> 8e560e42
  </goal>
  <goal name="VC ibeqf" expl="VC for ibeqf" proved="true">
  <proof prover="0"><result status="valid" time="0.09" steps="125"/></proof>
@@ -272,48 +162,8 @@
  <goal name="VC ibgtf" expl="VC for ibgtf" proved="true">
  <proof prover="0"><result status="valid" time="0.09" steps="145"/></proof>
  </goal>
-<<<<<<< HEAD
  <goal name="VC isetvarf" expl="VC for isetvarf" proved="true">
  <proof prover="0"><result status="valid" time="0.16" steps="210"/></proof>
-=======
- <goal name="WP_parameter isetvarf" expl="VC for isetvarf" proved="true">
- <transf name="split_goal_right" proved="true" >
-  <goal name="WP_parameter isetvarf.0" expl="precondition" proved="true">
-  <transf name="simplify_trivial_quantification" proved="true" >
-   <goal name="WP_parameter isetvarf.0.0" expl="VC for isetvarf" proved="true">
-   <transf name="compute_specified" proved="true" >
-    <goal name="WP_parameter isetvarf.0.0.0" expl="VC for isetvarf" proved="true">
-    <proof prover="0"><result status="valid" time="0.36" steps="52"/></proof>
-    </goal>
-   </transf>
-   </goal>
-  </transf>
-  </goal>
-  <goal name="WP_parameter isetvarf.1" expl="precondition" proved="true">
-  <proof prover="0"><result status="valid" time="0.03" steps="8"/></proof>
-  </goal>
-  <goal name="WP_parameter isetvarf.2" expl="precondition" proved="true">
-  <proof prover="0"><result status="valid" time="0.04" steps="11"/></proof>
-  </goal>
-  <goal name="WP_parameter isetvarf.3" expl="precondition" proved="true">
-  <transf name="simplify_trivial_quantification" proved="true" >
-   <goal name="WP_parameter isetvarf.3.0" expl="VC for isetvarf" proved="true">
-   <transf name="compute_specified" proved="true" >
-    <goal name="WP_parameter isetvarf.3.0.0" expl="VC for isetvarf" proved="true">
-    <proof prover="0"><result status="valid" time="0.12" steps="36"/></proof>
-    </goal>
-   </transf>
-   </goal>
-  </transf>
-  </goal>
-  <goal name="WP_parameter isetvarf.4" expl="postcondition" proved="true">
-  <proof prover="0"><result status="valid" time="0.07" steps="15"/></proof>
-  </goal>
-  <goal name="WP_parameter isetvarf.5" expl="postcondition" proved="true">
-  <proof prover="0"><result status="valid" time="0.08" steps="23"/></proof>
-  </goal>
- </transf>
->>>>>>> 8e560e42
  </goal>
 </theory>
 </file>
