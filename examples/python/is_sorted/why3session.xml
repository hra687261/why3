<?xml version="1.0" encoding="UTF-8"?>
<!DOCTYPE why3session PUBLIC "-//Why3//proof session v5//EN"
"http://why3.lri.fr/why3session.dtd">
<why3session shape_version="6">
<prover id="0" name="Alt-Ergo" version="2.4.0" timelimit="1" steplimit="0" memlimit="1000"/>
<prover id="1" name="CVC4" version="1.7" timelimit="1" steplimit="0" memlimit="1000"/>
<prover id="2" name="CVC4" version="1.8" timelimit="1" steplimit="0" memlimit="1000"/>
<file format="python" proved="true">
<path name=".."/><path name="is_sorted.py"/>
<theory name="Is_sorted" proved="true">
 <goal name="main&#39;vc" expl="VC for main" proved="true">
 <transf name="split_vc" proved="true" >
  <goal name="main&#39;vc.0" expl="loop invariant init" proved="true">
<<<<<<< HEAD
  <proof prover="1"><result status="valid" time="0.05" steps="22363"/></proof>
  </goal>
  <goal name="main&#39;vc.1" expl="loop invariant init" proved="true">
  <proof prover="1"><result status="valid" time="0.05" steps="22411"/></proof>
  </goal>
  <goal name="main&#39;vc.2" expl="loop invariant init" proved="true">
  <proof prover="1"><result status="valid" time="0.07" steps="23536"/></proof>
  </goal>
  <goal name="main&#39;vc.3" expl="index in array bounds" proved="true">
  <proof prover="1"><result status="valid" time="0.09" steps="23730"/></proof>
  </goal>
  <goal name="main&#39;vc.4" expl="index in array bounds" proved="true">
  <proof prover="1"><result status="valid" time="0.09" steps="23727"/></proof>
  </goal>
  <goal name="main&#39;vc.5" expl="postcondition" proved="true">
  <proof prover="1"><result status="valid" time="0.15" steps="33674"/></proof>
  </goal>
  <goal name="main&#39;vc.6" expl="loop invariant preservation" proved="true">
  <proof prover="1"><result status="valid" time="0.10" steps="28182"/></proof>
  </goal>
  <goal name="main&#39;vc.7" expl="loop invariant preservation" proved="true">
  <proof prover="1"><result status="valid" time="0.05" steps="23211"/></proof>
  </goal>
  <goal name="main&#39;vc.8" expl="loop invariant preservation" proved="true">
  <proof prover="0"><result status="valid" time="0.07" steps="629"/></proof>
  </goal>
  <goal name="main&#39;vc.9" expl="postcondition" proved="true">
  <proof prover="0"><result status="valid" time="0.06" steps="712"/></proof>
  </goal>
  <goal name="main&#39;vc.10" expl="VC for main" proved="true">
  <proof prover="1"><result status="valid" time="0.08" steps="23533"/></proof>
  </goal>
  <goal name="main&#39;vc.11" expl="precondition" proved="true">
  <proof prover="1"><result status="valid" time="0.05" steps="16661"/></proof>
  </goal>
  <goal name="main&#39;vc.12" expl="index in array bounds" proved="true">
  <proof prover="1"><result status="valid" time="0.08" steps="23103"/></proof>
  </goal>
  <goal name="main&#39;vc.13" expl="index in array bounds" proved="true">
  <proof prover="1"><result status="valid" time="0.08" steps="23335"/></proof>
  </goal>
  <goal name="main&#39;vc.14" expl="assertion" proved="true">
  <proof prover="1"><result status="valid" time="0.13" steps="34848"/></proof>
=======
  <proof prover="1"><result status="valid" time="0.07" steps="23859"/></proof>
  </goal>
  <goal name="main&#39;vc.1" expl="index in array bounds" proved="true">
  <proof prover="1"><result status="valid" time="0.09" steps="23877"/></proof>
  </goal>
  <goal name="main&#39;vc.2" expl="index in array bounds" proved="true">
  <proof prover="1"><result status="valid" time="0.09" steps="23874"/></proof>
  </goal>
  <goal name="main&#39;vc.3" expl="postcondition" proved="true">
  <proof prover="0"><result status="valid" time="0.06" steps="48"/></proof>
  </goal>
  <goal name="main&#39;vc.4" expl="loop invariant preservation" proved="true">
  <proof prover="2"><result status="valid" time="0.16" steps="42622"/></proof>
  </goal>
  <goal name="main&#39;vc.5" expl="postcondition" proved="true">
  <proof prover="2"><result status="valid" time="0.10" steps="29299"/></proof>
  </goal>
  <goal name="main&#39;vc.6" expl="VC for main" proved="true">
  <proof prover="1"><result status="valid" time="0.08" steps="23934"/></proof>
  </goal>
  <goal name="main&#39;vc.7" expl="precondition" proved="true">
  <proof prover="1"><result status="valid" time="0.05" steps="17089"/></proof>
  </goal>
  <goal name="main&#39;vc.8" expl="index in array bounds" proved="true">
  <proof prover="1"><result status="valid" time="0.08" steps="23731"/></proof>
  </goal>
  <goal name="main&#39;vc.9" expl="index in array bounds" proved="true">
  <proof prover="1"><result status="valid" time="0.08" steps="23963"/></proof>
  </goal>
  <goal name="main&#39;vc.10" expl="assertion" proved="true">
  <proof prover="1"><result status="valid" time="0.13" steps="35091"/></proof>
>>>>>>> e2b19b6f
  </goal>
 </transf>
 </goal>
</theory>
</file>
</why3session><|MERGE_RESOLUTION|>--- conflicted
+++ resolved
@@ -11,51 +11,6 @@
  <goal name="main&#39;vc" expl="VC for main" proved="true">
  <transf name="split_vc" proved="true" >
   <goal name="main&#39;vc.0" expl="loop invariant init" proved="true">
-<<<<<<< HEAD
-  <proof prover="1"><result status="valid" time="0.05" steps="22363"/></proof>
-  </goal>
-  <goal name="main&#39;vc.1" expl="loop invariant init" proved="true">
-  <proof prover="1"><result status="valid" time="0.05" steps="22411"/></proof>
-  </goal>
-  <goal name="main&#39;vc.2" expl="loop invariant init" proved="true">
-  <proof prover="1"><result status="valid" time="0.07" steps="23536"/></proof>
-  </goal>
-  <goal name="main&#39;vc.3" expl="index in array bounds" proved="true">
-  <proof prover="1"><result status="valid" time="0.09" steps="23730"/></proof>
-  </goal>
-  <goal name="main&#39;vc.4" expl="index in array bounds" proved="true">
-  <proof prover="1"><result status="valid" time="0.09" steps="23727"/></proof>
-  </goal>
-  <goal name="main&#39;vc.5" expl="postcondition" proved="true">
-  <proof prover="1"><result status="valid" time="0.15" steps="33674"/></proof>
-  </goal>
-  <goal name="main&#39;vc.6" expl="loop invariant preservation" proved="true">
-  <proof prover="1"><result status="valid" time="0.10" steps="28182"/></proof>
-  </goal>
-  <goal name="main&#39;vc.7" expl="loop invariant preservation" proved="true">
-  <proof prover="1"><result status="valid" time="0.05" steps="23211"/></proof>
-  </goal>
-  <goal name="main&#39;vc.8" expl="loop invariant preservation" proved="true">
-  <proof prover="0"><result status="valid" time="0.07" steps="629"/></proof>
-  </goal>
-  <goal name="main&#39;vc.9" expl="postcondition" proved="true">
-  <proof prover="0"><result status="valid" time="0.06" steps="712"/></proof>
-  </goal>
-  <goal name="main&#39;vc.10" expl="VC for main" proved="true">
-  <proof prover="1"><result status="valid" time="0.08" steps="23533"/></proof>
-  </goal>
-  <goal name="main&#39;vc.11" expl="precondition" proved="true">
-  <proof prover="1"><result status="valid" time="0.05" steps="16661"/></proof>
-  </goal>
-  <goal name="main&#39;vc.12" expl="index in array bounds" proved="true">
-  <proof prover="1"><result status="valid" time="0.08" steps="23103"/></proof>
-  </goal>
-  <goal name="main&#39;vc.13" expl="index in array bounds" proved="true">
-  <proof prover="1"><result status="valid" time="0.08" steps="23335"/></proof>
-  </goal>
-  <goal name="main&#39;vc.14" expl="assertion" proved="true">
-  <proof prover="1"><result status="valid" time="0.13" steps="34848"/></proof>
-=======
   <proof prover="1"><result status="valid" time="0.07" steps="23859"/></proof>
   </goal>
   <goal name="main&#39;vc.1" expl="index in array bounds" proved="true">
@@ -87,7 +42,6 @@
   </goal>
   <goal name="main&#39;vc.10" expl="assertion" proved="true">
   <proof prover="1"><result status="valid" time="0.13" steps="35091"/></proof>
->>>>>>> e2b19b6f
   </goal>
  </transf>
  </goal>
