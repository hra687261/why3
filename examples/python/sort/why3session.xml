--- conflicted
+++ resolved
@@ -25,69 +25,6 @@
   <proof prover="2"><result status="valid" time="0.08" steps="22584"/></proof>
   </goal>
   <goal name="main&#39;vc.5" expl="index in array bounds" proved="true">
-<<<<<<< HEAD
-  <proof prover="2"><result status="valid" time="0.10" steps="22639"/></proof>
-  </goal>
-  <goal name="main&#39;vc.6" expl="loop invariant init" proved="true">
-  <proof prover="2"><result status="valid" time="0.09" steps="22615"/></proof>
-  </goal>
-  <goal name="main&#39;vc.7" expl="loop invariant init" proved="true">
-  <proof prover="2"><result status="valid" time="0.08" steps="29161"/></proof>
-  </goal>
-  <goal name="main&#39;vc.8" expl="loop invariant init" proved="true">
-  <proof prover="2"><result status="valid" time="0.06" steps="21943"/></proof>
-  </goal>
-  <goal name="main&#39;vc.9" expl="loop invariant init" proved="true">
-  <proof prover="2"><result status="valid" time="0.06" steps="23587"/></proof>
-  </goal>
-  <goal name="main&#39;vc.10" expl="loop invariant init" proved="true">
-  <proof prover="2"><result status="valid" time="0.05" steps="22380"/></proof>
-  </goal>
-  <goal name="main&#39;vc.11" expl="index in array bounds" proved="true">
-  <proof prover="2"><result status="valid" time="0.07" steps="24288"/></proof>
-  </goal>
-  <goal name="main&#39;vc.12" expl="index in array bounds" proved="true">
-  <proof prover="2"><result status="valid" time="0.06" steps="24521"/></proof>
-  </goal>
-  <goal name="main&#39;vc.13" expl="index in array bounds" proved="true">
-  <proof prover="2"><result status="valid" time="0.07" steps="24521"/></proof>
-  </goal>
-  <goal name="main&#39;vc.14" expl="loop variant decrease" proved="true">
-  <proof prover="2"><result status="valid" time="0.05" steps="23235"/></proof>
-  </goal>
-  <goal name="main&#39;vc.15" expl="loop invariant preservation" proved="true">
-  <proof prover="2"><result status="valid" time="0.07" steps="25036"/></proof>
-  </goal>
-  <goal name="main&#39;vc.16" expl="loop invariant preservation" proved="true">
-  <proof prover="1"><result status="valid" time="0.04" steps="333"/></proof>
-  </goal>
-  <goal name="main&#39;vc.17" expl="loop invariant preservation" proved="true">
-  <proof prover="1"><result status="valid" time="0.06" steps="505"/></proof>
-  </goal>
-  <goal name="main&#39;vc.18" expl="loop invariant preservation" proved="true">
-  <proof prover="1"><result status="valid" time="0.06" steps="502"/></proof>
-  </goal>
-  <goal name="main&#39;vc.19" expl="loop invariant preservation" proved="true">
-  <proof prover="2"><result status="valid" time="0.15" steps="42764"/></proof>
-  </goal>
-  <goal name="main&#39;vc.20" expl="index in array bounds" proved="true">
-  <proof prover="2"><result status="valid" time="0.08" steps="24501"/></proof>
-  </goal>
-  <goal name="main&#39;vc.21" expl="loop variant decrease" proved="true">
-  <proof prover="2"><result status="valid" time="0.07" steps="23176"/></proof>
-  </goal>
-  <goal name="main&#39;vc.22" expl="loop invariant preservation" proved="true">
-  <proof prover="2"><result status="valid" time="0.11" steps="25105"/></proof>
-  </goal>
-  <goal name="main&#39;vc.23" expl="loop invariant preservation" proved="true">
-  <proof prover="2"><result status="valid" time="0.32" steps="98324"/></proof>
-  </goal>
-  <goal name="main&#39;vc.24" expl="assertion" proved="true">
-  <proof prover="2"><result status="valid" time="0.11" steps="29209"/></proof>
-  </goal>
-  <goal name="main&#39;vc.25" expl="out of loop bounds" proved="true">
-  <proof prover="2"><result status="valid" time="0.07" steps="29976"/></proof>
-=======
   <proof prover="2"><result status="valid" time="0.10" steps="23074"/></proof>
   </goal>
   <goal name="main&#39;vc.6" expl="loop invariant init" proved="true">
@@ -149,7 +86,6 @@
   </goal>
   <goal name="main&#39;vc.25" expl="out of loop bounds" proved="true">
   <proof prover="2"><result status="valid" time="0.07" steps="31242"/></proof>
->>>>>>> 92c89c24
   </goal>
  </transf>
  </goal>
