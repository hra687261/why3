--- conflicted
+++ resolved
@@ -296,30 +296,6 @@
   <goal name="sort&#39;vc.16" expl="postcondition" proved="true">
   <transf name="split_vc" proved="true" >
    <goal name="sort&#39;vc.16.0" expl="postcondition" proved="true">
-<<<<<<< HEAD
-   <proof prover="6" timelimit="1"><result status="valid" time="0.14" steps="32637"/></proof>
-   </goal>
-   <goal name="sort&#39;vc.16.1" expl="postcondition" proved="true">
-   <proof prover="6" timelimit="1"><result status="valid" time="0.14" steps="32331"/></proof>
-   </goal>
-   <goal name="sort&#39;vc.16.2" expl="postcondition" proved="true">
-   <proof prover="3"><result status="valid" time="0.18" steps="1506"/></proof>
-   </goal>
-   <goal name="sort&#39;vc.16.3" expl="postcondition" proved="true">
-   <proof prover="6"><result status="valid" time="1.25" steps="239857"/></proof>
-   </goal>
-   <goal name="sort&#39;vc.16.4" expl="postcondition" proved="true">
-   <proof prover="6"><result status="valid" time="1.29" steps="225591"/></proof>
-   </goal>
-   <goal name="sort&#39;vc.16.5" expl="postcondition" proved="true">
-   <proof prover="6"><result status="valid" time="1.55" steps="237594"/></proof>
-   </goal>
-   <goal name="sort&#39;vc.16.6" expl="postcondition" proved="true">
-   <proof prover="6"><result status="valid" time="1.48" steps="231181"/></proof>
-   </goal>
-   <goal name="sort&#39;vc.16.7" expl="postcondition" proved="true">
-   <proof prover="6"><result status="valid" time="1.51" steps="221030"/></proof>
-=======
    <proof prover="6" timelimit="1"><result status="valid" time="0.14" steps="32729"/></proof>
    </goal>
    <goal name="sort&#39;vc.16.1" expl="postcondition" proved="true">
@@ -342,7 +318,6 @@
    </goal>
    <goal name="sort&#39;vc.16.7" expl="postcondition" proved="true">
    <proof prover="6"><result status="valid" time="1.51" steps="221214"/></proof>
->>>>>>> 92c89c24
    </goal>
    <goal name="sort&#39;vc.16.8" expl="postcondition" proved="true">
    <proof prover="0"><result status="valid" time="0.17" steps="1616"/></proof>
@@ -404,30 +379,6 @@
   <goal name="rev_sort&#39;vc.16" expl="postcondition" proved="true">
   <transf name="split_vc" proved="true" >
    <goal name="rev_sort&#39;vc.16.0" expl="postcondition" proved="true">
-<<<<<<< HEAD
-   <proof prover="6" timelimit="1"><result status="valid" time="0.15" steps="34034"/></proof>
-   </goal>
-   <goal name="rev_sort&#39;vc.16.1" expl="postcondition" proved="true">
-   <proof prover="6" timelimit="1"><result status="valid" time="0.14" steps="32929"/></proof>
-   </goal>
-   <goal name="rev_sort&#39;vc.16.2" expl="postcondition" proved="true">
-   <proof prover="3"><result status="valid" time="0.43" steps="3666"/></proof>
-   </goal>
-   <goal name="rev_sort&#39;vc.16.3" expl="postcondition" proved="true">
-   <proof prover="3"><result status="valid" time="0.40" steps="3542"/></proof>
-   </goal>
-   <goal name="rev_sort&#39;vc.16.4" expl="postcondition" proved="true">
-   <proof prover="3"><result status="valid" time="0.44" steps="3896"/></proof>
-   </goal>
-   <goal name="rev_sort&#39;vc.16.5" expl="postcondition" proved="true">
-   <proof prover="3"><result status="valid" time="0.46" steps="3967"/></proof>
-   </goal>
-   <goal name="rev_sort&#39;vc.16.6" expl="postcondition" proved="true">
-   <proof prover="3"><result status="valid" time="0.39" steps="3559"/></proof>
-   </goal>
-   <goal name="rev_sort&#39;vc.16.7" expl="postcondition" proved="true">
-   <proof prover="3"><result status="valid" time="0.46" steps="3509"/></proof>
-=======
    <proof prover="6" timelimit="1"><result status="valid" time="0.15" steps="34126"/></proof>
    </goal>
    <goal name="rev_sort&#39;vc.16.1" expl="postcondition" proved="true">
@@ -450,7 +401,6 @@
    </goal>
    <goal name="rev_sort&#39;vc.16.7" expl="postcondition" proved="true">
    <proof prover="3"><result status="valid" time="0.46" steps="3913"/></proof>
->>>>>>> 92c89c24
    </goal>
    <goal name="rev_sort&#39;vc.16.8" expl="postcondition" proved="true">
    <proof prover="3"><result status="valid" time="0.18" steps="1489"/></proof>
