--- conflicted
+++ resolved
@@ -2,13 +2,6 @@
 <!DOCTYPE why3session PUBLIC "-//Why3//proof session v5//EN"
 "http://why3.lri.fr/why3session.dtd">
 <why3session shape_version="4">
-<<<<<<< HEAD
-<prover id="0" name="Alt-Ergo" version="1.01" timelimit="5" steplimit="1" memlimit="1000"/>
-<file name="../register_allocation.mlw" expanded="true">
-<theory name="Spec" sum="bf69d72614cdcf2987f82eabfd854228">
- <goal name="VC exec_append" expl="VC for exec_append">
- <proof prover="0"><result status="valid" time="0.01" steps="9"/></proof>
-=======
 <prover id="0" name="Alt-Ergo" version="0.99.1" timelimit="6" steplimit="0" memlimit="1000"/>
 <prover id="1" name="CVC4" version="1.4" timelimit="6" steplimit="0" memlimit="1000"/>
 <prover id="5" name="Alt-Ergo" version="1.00.prv" timelimit="5" steplimit="0" memlimit="1000"/>
@@ -16,432 +9,520 @@
 <theory name="Spec" sum="84125847b61498f1784a3aedb308613e">
  <goal name="WP_parameter exec_append" expl="VC for exec_append">
  <proof prover="5"><result status="valid" time="0.01" steps="9"/></proof>
->>>>>>> b48938dc
  </goal>
 </theory>
-<theory name="DWP" sum="9b52349a4dee330b03a2d6f27e6a84e6">
- <goal name="VC prefix $" expl="VC for prefix $">
- <proof prover="0"><result status="valid" time="0.01" steps="5"/></proof>
- </goal>
- <goal name="VC wrap" expl="VC for wrap">
- <proof prover="0"><result status="valid" time="0.01" steps="4"/></proof>
- </goal>
- <goal name="VC infix --" expl="VC for infix --">
- <proof prover="0"><result status="valid" time="0.01" steps="11"/></proof>
- </goal>
- <goal name="VC cons" expl="VC for cons">
- <proof prover="0"><result status="valid" time="0.05" steps="63"/></proof>
- </goal>
- <goal name="VC nil" expl="VC for nil">
- <proof prover="0"><result status="valid" time="0.01" steps="5"/></proof>
+<theory name="DWP" sum="76f52c0607a9f17eff53aec143a384a1">
+ <goal name="WP_parameter prefix $" expl="VC for prefix $">
+ <proof prover="5"><result status="valid" time="0.01" steps="5"/></proof>
+ </goal>
+ <goal name="WP_parameter wrap" expl="VC for wrap">
+ <proof prover="5"><result status="valid" time="0.01" steps="4"/></proof>
+ </goal>
+ <goal name="WP_parameter infix --" expl="VC for infix --">
+ <proof prover="5"><result status="valid" time="0.01" steps="11"/></proof>
+ </goal>
+ <goal name="WP_parameter cons" expl="VC for cons">
+ <transf name="split_goal_wp">
+  <goal name="WP_parameter cons.1" expl="1. postcondition">
+  <proof prover="5"><result status="valid" time="0.03" steps="16"/></proof>
+  </goal>
+  <goal name="WP_parameter cons.2" expl="2. postcondition">
+  <transf name="inline_goal">
+   <goal name="WP_parameter cons.2.1" expl="1. postcondition">
+   <transf name="compute_specified">
+    <goal name="WP_parameter cons.2.1.1" expl="1. postcondition">
+    <transf name="simplify_trivial_quantification">
+     <goal name="WP_parameter cons.2.1.1.1" expl="1. postcondition">
+     <transf name="introduce_premises">
+      <goal name="WP_parameter cons.2.1.1.1.1" expl="1. postcondition">
+      <proof prover="5"><result status="valid" time="0.01" steps="21"/></proof>
+      </goal>
+     </transf>
+     </goal>
+    </transf>
+    </goal>
+   </transf>
+   </goal>
+  </transf>
+  </goal>
+ </transf>
+ </goal>
+ <goal name="WP_parameter nil" expl="VC for nil">
+ <transf name="split_goal_wp">
+  <goal name="WP_parameter nil.1" expl="1. postcondition">
+  <proof prover="5"><result status="valid" time="0.02" steps="3"/></proof>
+  </goal>
+  <goal name="WP_parameter nil.2" expl="2. postcondition">
+  <transf name="inline_goal">
+   <goal name="WP_parameter nil.2.1" expl="1. postcondition">
+   <transf name="inline_goal">
+    <goal name="WP_parameter nil.2.1.1" expl="1. postcondition">
+    <transf name="compute_specified">
+    </transf>
+    </goal>
+   </transf>
+   </goal>
+  </transf>
+  </goal>
+ </transf>
  </goal>
 </theory>
-<theory name="InfinityOfRegisters" sum="c2ef30d62a2cabd4997ec46e1d0e37e4" expanded="true">
- <goal name="VC compile" expl="VC for compile" expanded="true">
- <transf name="split_goal_wp" expanded="true">
-  <goal name="VC compile.1" expl="1. precondition">
-  <proof prover="0"><result status="valid" time="0.00" steps="3"/></proof>
-  </goal>
-  <goal name="VC compile.2" expl="2. precondition">
-  <proof prover="0"><result status="valid" time="0.01" steps="3"/></proof>
-  </goal>
-  <goal name="VC compile.3" expl="3. variant decrease">
-  <proof prover="0"><result status="valid" time="0.01" steps="11"/></proof>
-  </goal>
-  <goal name="VC compile.4" expl="4. precondition">
-  <proof prover="0"><result status="valid" time="0.01" steps="7"/></proof>
-  </goal>
-  <goal name="VC compile.5" expl="5. precondition">
-  <proof prover="0"><result status="valid" time="0.01" steps="9"/></proof>
-  </goal>
-  <goal name="VC compile.6" expl="6. precondition">
-  <proof prover="0"><result status="valid" time="0.01" steps="3"/></proof>
-  </goal>
-  <goal name="VC compile.7" expl="7. variant decrease">
-  <proof prover="0"><result status="valid" time="0.02" steps="11"/></proof>
-  </goal>
-  <goal name="VC compile.8" expl="8. precondition">
-  <proof prover="0"><result status="valid" time="0.02" steps="7"/></proof>
-  </goal>
-  <goal name="VC compile.9" expl="9. variant decrease">
-  <proof prover="0"><result status="valid" time="0.02" steps="15"/></proof>
-  </goal>
-  <goal name="VC compile.10" expl="10. precondition">
-  <proof prover="0"><result status="valid" time="0.02" steps="11"/></proof>
-  </goal>
-  <goal name="VC compile.11" expl="11. precondition">
-  <proof prover="0"><result status="valid" time="0.02" steps="13"/></proof>
-  </goal>
-  <goal name="VC compile.12" expl="12. precondition">
-  <proof prover="0"><result status="valid" time="0.02" steps="15"/></proof>
-  </goal>
-  <goal name="VC compile.13" expl="13. precondition">
-  <proof prover="0"><result status="valid" time="0.02" steps="3"/></proof>
-  </goal>
-  <goal name="VC compile.14" expl="14. precondition" expanded="true">
-  <transf name="split_goal_wp" expanded="true">
-   <goal name="VC compile.14.1" expl="1. precondition" expanded="true">
-   <transf name="compute_specified" expanded="true">
-    <goal name="VC compile.14.1.1" expl="1. precondition" expanded="true">
-    <proof prover="0" steplimit="-1"><result status="valid" time="0.02" steps="29"/></proof>
-    </goal>
-   </transf>
-   </goal>
-   <goal name="VC compile.14.2" expl="2. precondition" expanded="true">
-   <transf name="compute_specified" expanded="true">
-    <goal name="VC compile.14.2.1" expl="1. precondition" expanded="true">
-    <transf name="introduce_premises" expanded="true">
-     <goal name="VC compile.14.2.1.1" expl="1. precondition" expanded="true">
-     <transf name="compute_specified" expanded="true">
-      <goal name="VC compile.14.2.1.1.1" expl="1. precondition">
-      <proof prover="0" steplimit="-1"><result status="valid" time="0.01" steps="20"/></proof>
-      </goal>
-     </transf>
-     </goal>
-    </transf>
-    </goal>
-   </transf>
-   </goal>
-   <goal name="VC compile.14.3" expl="3. precondition" expanded="true">
-   <transf name="compute_specified" expanded="true">
-    <goal name="VC compile.14.3.1" expl="1. precondition" expanded="true">
-    <transf name="introduce_premises" expanded="true">
-     <goal name="VC compile.14.3.1.1" expl="1. precondition" expanded="true">
-     <transf name="compute_specified" expanded="true">
-      <goal name="VC compile.14.3.1.1.1" expl="1. precondition">
-      <proof prover="0" steplimit="-1"><result status="valid" time="0.02" steps="37"/></proof>
-      </goal>
-     </transf>
-     </goal>
-    </transf>
-    </goal>
-   </transf>
-   </goal>
-  </transf>
-  </goal>
-  <goal name="VC compile.15" expl="15. postcondition">
-  <proof prover="0"><result status="valid" time="0.02" steps="2"/></proof>
-  </goal>
-  <goal name="VC compile.16" expl="16. postcondition">
-  <proof prover="0"><result status="valid" time="0.02" steps="2"/></proof>
+<theory name="InfinityOfRegisters" sum="42390f09451bab781ee14743a8c7c629">
+ <goal name="WP_parameter compile" expl="VC for compile">
+ <transf name="split_goal_wp">
+  <goal name="WP_parameter compile.1" expl="1. precondition">
+  <proof prover="5"><result status="valid" time="0.01" steps="3"/></proof>
+  </goal>
+  <goal name="WP_parameter compile.2" expl="2. precondition">
+  <proof prover="5"><result status="valid" time="0.01" steps="5"/></proof>
+  </goal>
+  <goal name="WP_parameter compile.3" expl="3. precondition">
+  <transf name="prop_curry">
+   <goal name="WP_parameter compile.3.1" expl="1. precondition">
+   <transf name="compute_specified">
+    <goal name="WP_parameter compile.3.1.1" expl="1. precondition">
+    <transf name="simplify_trivial_quantification">
+     <goal name="WP_parameter compile.3.1.1.1" expl="1. VC for compile">
+     <transf name="compute_specified">
+      <goal name="WP_parameter compile.3.1.1.1.1" expl="1. VC for compile">
+      <transf name="introduce_premises">
+       <goal name="WP_parameter compile.3.1.1.1.1.1" expl="1. VC for compile">
+       <proof prover="5"><result status="valid" time="0.01" steps="12"/></proof>
+       </goal>
+      </transf>
+      </goal>
+     </transf>
+     </goal>
+    </transf>
+    </goal>
+   </transf>
+   </goal>
+  </transf>
+  </goal>
+  <goal name="WP_parameter compile.4" expl="4. postcondition">
+  <proof prover="5"><result status="valid" time="0.02" steps="7"/></proof>
+  </goal>
+  <goal name="WP_parameter compile.5" expl="5. postcondition">
+  <proof prover="5"><result status="valid" time="0.02" steps="7"/></proof>
+  </goal>
+  <goal name="WP_parameter compile.6" expl="6. precondition">
+  <proof prover="5"><result status="valid" time="0.01" steps="3"/></proof>
+  </goal>
+  <goal name="WP_parameter compile.7" expl="7. variant decrease">
+  <proof prover="5"><result status="valid" time="0.02" steps="11"/></proof>
+  </goal>
+  <goal name="WP_parameter compile.8" expl="8. precondition">
+  <proof prover="5"><result status="valid" time="0.02" steps="7"/></proof>
+  </goal>
+  <goal name="WP_parameter compile.9" expl="9. precondition">
+  <proof prover="5"><result status="valid" time="0.02" steps="9"/></proof>
+  </goal>
+  <goal name="WP_parameter compile.10" expl="10. precondition">
+  <proof prover="5"><result status="valid" time="0.02" steps="11"/></proof>
+  </goal>
+  <goal name="WP_parameter compile.11" expl="11. precondition">
+  <transf name="prop_curry">
+   <goal name="WP_parameter compile.11.1" expl="1. precondition">
+   <transf name="compute_specified">
+    <goal name="WP_parameter compile.11.1.1" expl="1. precondition">
+    <transf name="simplify_trivial_quantification">
+     <goal name="WP_parameter compile.11.1.1.1" expl="1. VC for compile">
+     <transf name="compute_specified">
+      <goal name="WP_parameter compile.11.1.1.1.1" expl="1. VC for compile">
+      <transf name="introduce_premises">
+       <goal name="WP_parameter compile.11.1.1.1.1.1" expl="1. VC for compile">
+       <proof prover="5"><result status="valid" time="0.02" steps="22"/></proof>
+       </goal>
+      </transf>
+      </goal>
+     </transf>
+     </goal>
+    </transf>
+    </goal>
+   </transf>
+   </goal>
+  </transf>
+  </goal>
+  <goal name="WP_parameter compile.12" expl="12. postcondition">
+  <proof prover="5"><result status="valid" time="0.03" steps="13"/></proof>
+  </goal>
+  <goal name="WP_parameter compile.13" expl="13. postcondition">
+  <proof prover="5"><result status="valid" time="0.02" steps="13"/></proof>
+  </goal>
+  <goal name="WP_parameter compile.14" expl="14. precondition">
+  <proof prover="5"><result status="valid" time="0.02" steps="3"/></proof>
+  </goal>
+  <goal name="WP_parameter compile.15" expl="15. variant decrease">
+  <proof prover="5"><result status="valid" time="0.03" steps="11"/></proof>
+  </goal>
+  <goal name="WP_parameter compile.16" expl="16. precondition">
+  <proof prover="5"><result status="valid" time="0.02" steps="7"/></proof>
+  </goal>
+  <goal name="WP_parameter compile.17" expl="17. variant decrease">
+  <proof prover="5"><result status="valid" time="0.03" steps="15"/></proof>
+  </goal>
+  <goal name="WP_parameter compile.18" expl="18. precondition">
+  <proof prover="5"><result status="valid" time="0.02" steps="11"/></proof>
+  </goal>
+  <goal name="WP_parameter compile.19" expl="19. precondition">
+  <proof prover="5"><result status="valid" time="0.02" steps="13"/></proof>
+  </goal>
+  <goal name="WP_parameter compile.20" expl="20. precondition">
+  <proof prover="5"><result status="valid" time="0.03" steps="15"/></proof>
+  </goal>
+  <goal name="WP_parameter compile.21" expl="21. precondition">
+  <proof prover="5"><result status="valid" time="0.02" steps="17"/></proof>
+  </goal>
+  <goal name="WP_parameter compile.22" expl="22. precondition">
+  <transf name="prop_curry">
+   <goal name="WP_parameter compile.22.1" expl="1. precondition">
+   <transf name="compute_specified">
+    <goal name="WP_parameter compile.22.1.1" expl="1. precondition">
+    <transf name="simplify_trivial_quantification">
+     <goal name="WP_parameter compile.22.1.1.1" expl="1. VC for compile">
+     <transf name="compute_specified">
+      <goal name="WP_parameter compile.22.1.1.1.1" expl="1. VC for compile">
+      <transf name="introduce_premises">
+       <goal name="WP_parameter compile.22.1.1.1.1.1" expl="1. VC for compile">
+       <proof prover="5"><result status="valid" time="0.03" steps="42"/></proof>
+       </goal>
+      </transf>
+      </goal>
+     </transf>
+     </goal>
+    </transf>
+    </goal>
+   </transf>
+   </goal>
+  </transf>
+  </goal>
+  <goal name="WP_parameter compile.23" expl="23. postcondition">
+  <proof prover="5"><result status="valid" time="0.02" steps="19"/></proof>
+  </goal>
+  <goal name="WP_parameter compile.24" expl="24. postcondition">
+  <proof prover="5"><result status="valid" time="0.02" steps="19"/></proof>
   </goal>
  </transf>
  </goal>
- <goal name="VC recover" expl="VC for recover">
- <proof prover="0"><result status="valid" time="0.01" steps="18"/></proof>
+ <goal name="WP_parameter recover" expl="VC for recover">
+ <proof prover="5"><result status="valid" time="0.01" steps="14"/></proof>
  </goal>
 </theory>
-<theory name="FiniteNumberOfRegisters" sum="fdf71bf79e6408e92f4ef423dbb810da" expanded="true">
- <goal name="VC k" expl="VC for k">
- <proof prover="0"><result status="valid" time="0.01" steps="0"/></proof>
- </goal>
- <goal name="VC compile" expl="VC for compile" expanded="true">
- <transf name="split_goal_wp" expanded="true">
-  <goal name="VC compile.1" expl="1. precondition">
-  <proof prover="0"><result status="valid" time="0.01" steps="6"/></proof>
-  </goal>
-  <goal name="VC compile.2" expl="2. precondition">
-  <proof prover="0"><result status="valid" time="0.02" steps="6"/></proof>
-  </goal>
-  <goal name="VC compile.3" expl="3. variant decrease">
-  <proof prover="0"><result status="valid" time="0.02" steps="14"/></proof>
-  </goal>
-  <goal name="VC compile.4" expl="4. precondition">
-  <proof prover="0"><result status="valid" time="0.02" steps="8"/></proof>
-  </goal>
-  <goal name="VC compile.5" expl="5. precondition">
-  <proof prover="0"><result status="valid" time="0.02" steps="10"/></proof>
-  </goal>
-  <goal name="VC compile.6" expl="6. precondition">
-  <proof prover="0"><result status="valid" time="0.01" steps="12"/></proof>
-  </goal>
-  <goal name="VC compile.7" expl="7. precondition">
-  <proof prover="0"><result status="valid" time="0.02" steps="7"/></proof>
-  </goal>
-  <goal name="VC compile.8" expl="8. variant decrease">
-  <proof prover="0"><result status="valid" time="0.02" steps="15"/></proof>
-  </goal>
-  <goal name="VC compile.9" expl="9. precondition">
-  <proof prover="0"><result status="valid" time="0.01" steps="9"/></proof>
-  </goal>
-  <goal name="VC compile.10" expl="10. precondition">
-  <proof prover="0"><result status="valid" time="0.02" steps="11"/></proof>
-  </goal>
-  <goal name="VC compile.11" expl="11. variant decrease">
-  <proof prover="0"><result status="valid" time="0.02" steps="19"/></proof>
-  </goal>
-  <goal name="VC compile.12" expl="12. precondition">
-  <proof prover="0"><result status="valid" time="0.02" steps="13"/></proof>
-  </goal>
-  <goal name="VC compile.13" expl="13. precondition">
-  <proof prover="0"><result status="valid" time="0.02" steps="15"/></proof>
-  </goal>
-  <goal name="VC compile.14" expl="14. precondition">
-  <proof prover="0"><result status="valid" time="0.02" steps="17"/></proof>
-  </goal>
-  <goal name="VC compile.15" expl="15. precondition">
-  <proof prover="0"><result status="valid" time="0.02" steps="19"/></proof>
-  </goal>
-  <goal name="VC compile.16" expl="16. precondition">
-  <proof prover="0"><result status="valid" time="0.01" steps="7"/></proof>
-  </goal>
-  <goal name="VC compile.17" expl="17. precondition">
-  <proof prover="0"><result status="valid" time="0.02" steps="9"/></proof>
-  </goal>
-  <goal name="VC compile.18" expl="18. variant decrease">
-  <proof prover="0"><result status="valid" time="0.02" steps="17"/></proof>
-  </goal>
-  <goal name="VC compile.19" expl="19. precondition">
-  <proof prover="0"><result status="valid" time="0.02" steps="11"/></proof>
-  </goal>
-  <goal name="VC compile.20" expl="20. precondition">
-  <proof prover="0"><result status="valid" time="0.01" steps="13"/></proof>
-  </goal>
-  <goal name="VC compile.21" expl="21. variant decrease">
-  <proof prover="0"><result status="valid" time="0.02" steps="21"/></proof>
-  </goal>
-  <goal name="VC compile.22" expl="22. precondition">
-  <proof prover="0"><result status="valid" time="0.02" steps="15"/></proof>
-  </goal>
-  <goal name="VC compile.23" expl="23. precondition">
-  <proof prover="0"><result status="valid" time="0.02" steps="17"/></proof>
-  </goal>
-  <goal name="VC compile.24" expl="24. precondition">
-  <proof prover="0"><result status="valid" time="0.02" steps="19"/></proof>
-  </goal>
-  <goal name="VC compile.25" expl="25. precondition">
-  <proof prover="0"><result status="valid" time="0.01" steps="21"/></proof>
-  </goal>
-  <goal name="VC compile.26" expl="26. precondition">
-  <proof prover="0"><result status="valid" time="0.02" steps="23"/></proof>
-  </goal>
-  <goal name="VC compile.27" expl="27. precondition">
-  <proof prover="0"><result status="valid" time="0.02" steps="7"/></proof>
-  </goal>
-  <goal name="VC compile.28" expl="28. precondition" expanded="true">
-  <transf name="split_goal_wp" expanded="true">
-   <goal name="VC compile.28.1" expl="1. precondition" expanded="true">
-   <transf name="compute_specified" expanded="true">
-    <goal name="VC compile.28.1.1" expl="1. precondition">
-    <proof prover="0" steplimit="-1"><result status="valid" time="0.02" steps="32"/></proof>
-    </goal>
-   </transf>
-   </goal>
-   <goal name="VC compile.28.2" expl="2. precondition" expanded="true">
-   <transf name="compute_specified" expanded="true">
-    <goal name="VC compile.28.2.1" expl="1. precondition" expanded="true">
-    <transf name="introduce_premises" expanded="true">
-     <goal name="VC compile.28.2.1.1" expl="1. precondition" expanded="true">
-     <transf name="compute_specified" expanded="true">
-      <goal name="VC compile.28.2.1.1.1" expl="1. precondition">
-      <proof prover="0" steplimit="-1"><result status="valid" time="0.01" steps="23"/></proof>
-      </goal>
-     </transf>
-     </goal>
-    </transf>
-    </goal>
-   </transf>
-   </goal>
-   <goal name="VC compile.28.3" expl="3. precondition" expanded="true">
-   <transf name="compute_specified" expanded="true">
-    <goal name="VC compile.28.3.1" expl="1. precondition" expanded="true">
-    <transf name="introduce_premises" expanded="true">
-     <goal name="VC compile.28.3.1.1" expl="1. precondition" expanded="true">
-     <transf name="compute_specified" expanded="true">
-      <goal name="VC compile.28.3.1.1.1" expl="1. precondition">
-      <proof prover="0" steplimit="-1"><result status="valid" time="0.02" steps="41"/></proof>
-      </goal>
-     </transf>
-     </goal>
-    </transf>
-    </goal>
-   </transf>
-   </goal>
-   <goal name="VC compile.28.4" expl="4. precondition" expanded="true">
-   <transf name="compute_specified" expanded="true">
-    <goal name="VC compile.28.4.1" expl="1. precondition" expanded="true">
-    <transf name="introduce_premises" expanded="true">
-     <goal name="VC compile.28.4.1.1" expl="1. precondition" expanded="true">
-     <transf name="compute_specified" expanded="true">
-      <goal name="VC compile.28.4.1.1.1" expl="1. precondition">
-      <proof prover="0" steplimit="-1"><result status="valid" time="0.04" steps="74"/></proof>
-      </goal>
-     </transf>
-     </goal>
-    </transf>
-    </goal>
-   </transf>
-   </goal>
-  </transf>
-  </goal>
-  <goal name="VC compile.29" expl="29. postcondition">
-  <proof prover="0"><result status="valid" time="0.02" steps="5"/></proof>
-  </goal>
-  <goal name="VC compile.30" expl="30. postcondition">
-  <proof prover="0"><result status="valid" time="0.02" steps="5"/></proof>
+<theory name="FiniteNumberOfRegisters" sum="2d23044d7d3514e212658ba9dbeafcee">
+ <goal name="WP_parameter compile" expl="VC for compile">
+ <transf name="split_goal_wp">
+  <goal name="WP_parameter compile.1" expl="1. precondition">
+  <proof prover="5"><result status="valid" time="0.01" steps="6"/></proof>
+  </goal>
+  <goal name="WP_parameter compile.2" expl="2. precondition">
+  <proof prover="5"><result status="valid" time="0.01" steps="8"/></proof>
+  </goal>
+  <goal name="WP_parameter compile.3" expl="3. precondition">
+  <transf name="prop_curry">
+   <goal name="WP_parameter compile.3.1" expl="1. precondition">
+   <transf name="compute_specified">
+    <goal name="WP_parameter compile.3.1.1" expl="1. precondition">
+    <transf name="simplify_trivial_quantification">
+     <goal name="WP_parameter compile.3.1.1.1" expl="1. VC for compile">
+     <transf name="compute_specified">
+      <goal name="WP_parameter compile.3.1.1.1.1" expl="1. VC for compile">
+      <transf name="introduce_premises">
+       <goal name="WP_parameter compile.3.1.1.1.1.1" expl="1. VC for compile">
+       <proof prover="5"><result status="valid" time="0.01" steps="15"/></proof>
+       </goal>
+      </transf>
+      </goal>
+     </transf>
+     </goal>
+    </transf>
+    </goal>
+   </transf>
+   </goal>
+  </transf>
+  </goal>
+  <goal name="WP_parameter compile.4" expl="4. postcondition">
+  <proof prover="5"><result status="valid" time="0.02" steps="10"/></proof>
+  </goal>
+  <goal name="WP_parameter compile.5" expl="5. postcondition">
+  <proof prover="5"><result status="valid" time="0.02" steps="10"/></proof>
+  </goal>
+  <goal name="WP_parameter compile.6" expl="6. precondition">
+  <proof prover="5"><result status="valid" time="0.02" steps="6"/></proof>
+  </goal>
+  <goal name="WP_parameter compile.7" expl="7. variant decrease">
+  <proof prover="5"><result status="valid" time="0.02" steps="14"/></proof>
+  </goal>
+  <goal name="WP_parameter compile.8" expl="8. precondition">
+  <proof prover="5"><result status="valid" time="0.02" steps="8"/></proof>
+  </goal>
+  <goal name="WP_parameter compile.9" expl="9. precondition">
+  <proof prover="5"><result status="valid" time="0.01" steps="10"/></proof>
+  </goal>
+  <goal name="WP_parameter compile.10" expl="10. precondition">
+  <proof prover="5"><result status="valid" time="0.02" steps="12"/></proof>
+  </goal>
+  <goal name="WP_parameter compile.11" expl="11. precondition">
+  <proof prover="5"><result status="valid" time="0.02" steps="14"/></proof>
+  </goal>
+  <goal name="WP_parameter compile.12" expl="12. precondition">
+  <transf name="prop_curry">
+   <goal name="WP_parameter compile.12.1" expl="1. precondition">
+   <transf name="compute_specified">
+    <goal name="WP_parameter compile.12.1.1" expl="1. precondition">
+    <transf name="simplify_trivial_quantification">
+     <goal name="WP_parameter compile.12.1.1.1" expl="1. VC for compile">
+     <transf name="compute_specified">
+      <goal name="WP_parameter compile.12.1.1.1.1" expl="1. VC for compile">
+      <transf name="introduce_premises">
+       <goal name="WP_parameter compile.12.1.1.1.1.1" expl="1. VC for compile">
+       <proof prover="5"><result status="valid" time="0.02" steps="25"/></proof>
+       </goal>
+      </transf>
+      </goal>
+     </transf>
+     </goal>
+    </transf>
+    </goal>
+   </transf>
+   </goal>
+  </transf>
+  </goal>
+  <goal name="WP_parameter compile.13" expl="13. postcondition">
+  <proof prover="5"><result status="valid" time="0.03" steps="16"/></proof>
+  </goal>
+  <goal name="WP_parameter compile.14" expl="14. postcondition">
+  <proof prover="5"><result status="valid" time="0.03" steps="16"/></proof>
+  </goal>
+  <goal name="WP_parameter compile.15" expl="15. precondition">
+  <proof prover="5"><result status="valid" time="0.02" steps="7"/></proof>
+  </goal>
+  <goal name="WP_parameter compile.16" expl="16. variant decrease">
+  <proof prover="5"><result status="valid" time="0.02" steps="15"/></proof>
+  </goal>
+  <goal name="WP_parameter compile.17" expl="17. precondition">
+  <proof prover="5"><result status="valid" time="0.02" steps="9"/></proof>
+  </goal>
+  <goal name="WP_parameter compile.18" expl="18. precondition">
+  <proof prover="5"><result status="valid" time="0.02" steps="13"/></proof>
+  </goal>
+  <goal name="WP_parameter compile.19" expl="19. variant decrease">
+  <proof prover="5"><result status="valid" time="0.03" steps="21"/></proof>
+  </goal>
+  <goal name="WP_parameter compile.20" expl="20. precondition">
+  <proof prover="5"><result status="valid" time="0.02" steps="15"/></proof>
+  </goal>
+  <goal name="WP_parameter compile.21" expl="21. precondition">
+  <proof prover="5"><result status="valid" time="0.03" steps="17"/></proof>
+  </goal>
+  <goal name="WP_parameter compile.22" expl="22. precondition">
+  <proof prover="5"><result status="valid" time="0.02" steps="19"/></proof>
+  </goal>
+  <goal name="WP_parameter compile.23" expl="23. precondition">
+  <proof prover="5"><result status="valid" time="0.02" steps="21"/></proof>
+  </goal>
+  <goal name="WP_parameter compile.24" expl="24. precondition">
+  <proof prover="5"><result status="valid" time="0.03" steps="23"/></proof>
+  </goal>
+  <goal name="WP_parameter compile.25" expl="25. precondition">
+  <transf name="prop_curry">
+   <goal name="WP_parameter compile.25.1" expl="1. precondition">
+   <transf name="compute_specified">
+    <goal name="WP_parameter compile.25.1.1" expl="1. precondition">
+    <transf name="simplify_trivial_quantification">
+     <goal name="WP_parameter compile.25.1.1.1" expl="1. VC for compile">
+     <transf name="compute_specified">
+      <goal name="WP_parameter compile.25.1.1.1.1" expl="1. VC for compile">
+      <transf name="introduce_premises">
+       <goal name="WP_parameter compile.25.1.1.1.1.1" expl="1. VC for compile">
+       <proof prover="5"><result status="valid" time="0.03" steps="48"/></proof>
+       </goal>
+      </transf>
+      </goal>
+     </transf>
+     </goal>
+    </transf>
+    </goal>
+   </transf>
+   </goal>
+  </transf>
+  </goal>
+  <goal name="WP_parameter compile.26" expl="26. postcondition">
+  <proof prover="5"><result status="valid" time="0.03" steps="25"/></proof>
+  </goal>
+  <goal name="WP_parameter compile.27" expl="27. postcondition">
+  <proof prover="5"><result status="valid" time="0.03" steps="25"/></proof>
+  </goal>
+  <goal name="WP_parameter compile.28" expl="28. precondition">
+  <proof prover="5"><result status="valid" time="0.02" steps="7"/></proof>
+  </goal>
+  <goal name="WP_parameter compile.29" expl="29. precondition">
+  <proof prover="5"><result status="valid" time="0.02" steps="9"/></proof>
+  </goal>
+  <goal name="WP_parameter compile.30" expl="30. variant decrease">
+  <proof prover="5"><result status="valid" time="0.04" steps="17"/></proof>
+  </goal>
+  <goal name="WP_parameter compile.31" expl="31. precondition">
+  <proof prover="5"><result status="valid" time="0.03" steps="11"/></proof>
+  </goal>
+  <goal name="WP_parameter compile.32" expl="32. precondition">
+  <proof prover="5"><result status="valid" time="0.03" steps="15"/></proof>
+  </goal>
+  <goal name="WP_parameter compile.33" expl="33. variant decrease">
+  <proof prover="5"><result status="valid" time="0.03" steps="23"/></proof>
+  </goal>
+  <goal name="WP_parameter compile.34" expl="34. precondition">
+  <proof prover="5"><result status="valid" time="0.01" steps="17"/></proof>
+  </goal>
+  <goal name="WP_parameter compile.35" expl="35. precondition">
+  <proof prover="5"><result status="valid" time="0.01" steps="21"/></proof>
+  </goal>
+  <goal name="WP_parameter compile.36" expl="36. precondition">
+  <proof prover="5"><result status="valid" time="0.02" steps="23"/></proof>
+  </goal>
+  <goal name="WP_parameter compile.37" expl="37. precondition">
+  <proof prover="5"><result status="valid" time="0.01" steps="25"/></proof>
+  </goal>
+  <goal name="WP_parameter compile.38" expl="38. precondition">
+  <proof prover="5"><result status="valid" time="0.02" steps="27"/></proof>
+  </goal>
+  <goal name="WP_parameter compile.39" expl="39. precondition">
+  <proof prover="5"><result status="valid" time="0.02" steps="29"/></proof>
+  </goal>
+  <goal name="WP_parameter compile.40" expl="40. precondition">
+  <transf name="prop_curry">
+   <goal name="WP_parameter compile.40.1" expl="1. precondition">
+   <transf name="compute_specified">
+    <goal name="WP_parameter compile.40.1.1" expl="1. precondition">
+    <transf name="simplify_trivial_quantification">
+     <goal name="WP_parameter compile.40.1.1.1" expl="1. VC for compile">
+     <transf name="compute_specified">
+      <goal name="WP_parameter compile.40.1.1.1.1" expl="1. VC for compile">
+      <transf name="introduce_premises">
+       <goal name="WP_parameter compile.40.1.1.1.1.1" expl="1. VC for compile">
+       <proof prover="5"><result status="valid" time="0.06" steps="85"/></proof>
+       </goal>
+      </transf>
+      </goal>
+     </transf>
+     </goal>
+    </transf>
+    </goal>
+   </transf>
+   </goal>
+  </transf>
+  </goal>
+  <goal name="WP_parameter compile.41" expl="41. postcondition">
+  <proof prover="5"><result status="valid" time="0.02" steps="31"/></proof>
+  </goal>
+  <goal name="WP_parameter compile.42" expl="42. postcondition">
+  <proof prover="5"><result status="valid" time="0.02" steps="31"/></proof>
   </goal>
  </transf>
  </goal>
 </theory>
-<theory name="OptimalNumberOfRegisters" sum="bd9bb9bf492184ecc9baedc8cee28e79" expanded="true">
- <goal name="VC k" expl="VC for k">
- <proof prover="0"><result status="valid" time="0.01" steps="0"/></proof>
- </goal>
- <goal name="VC n" expl="VC for n">
- <proof prover="0"><result status="valid" time="0.01" steps="1"/></proof>
- </goal>
+<theory name="OptimalNumberOfRegisters" sum="dbceed8db1f1f7971fe7303221d19fad">
  <goal name="measure_nonneg">
  <transf name="induction_ty_lex">
   <goal name="measure_nonneg.1" expl="1.">
-<<<<<<< HEAD
-  <proof prover="0"><result status="valid" time="0.01" steps="15"/></proof>
-=======
   <proof prover="0"><result status="valid" time="0.02" steps="17"/></proof>
->>>>>>> b48938dc
   </goal>
  </transf>
  </goal>
- <goal name="VC compile" expl="VC for compile" expanded="true">
- <transf name="split_goal_wp" expanded="true">
-  <goal name="VC compile.1" expl="1. precondition">
-  <proof prover="0"><result status="valid" time="0.02" steps="6"/></proof>
-  </goal>
-  <goal name="VC compile.2" expl="2. precondition">
-  <proof prover="0"><result status="valid" time="0.02" steps="6"/></proof>
-  </goal>
-  <goal name="VC compile.3" expl="3. variant decrease">
-  <proof prover="0"><result status="valid" time="0.02" steps="11"/></proof>
-  </goal>
-  <goal name="VC compile.4" expl="4. precondition">
+ <goal name="WP_parameter compile" expl="VC for compile">
+ <transf name="split_goal_wp">
+  <goal name="WP_parameter compile.1" expl="1. precondition">
+  <proof prover="0"><result status="valid" time="0.00" steps="6"/></proof>
+  </goal>
+  <goal name="WP_parameter compile.2" expl="2. precondition">
   <proof prover="0"><result status="valid" time="0.02" steps="8"/></proof>
   </goal>
-  <goal name="VC compile.5" expl="5. precondition">
+  <goal name="WP_parameter compile.3" expl="3. precondition">
+  <proof prover="1"><result status="valid" time="3.46"/></proof>
+  </goal>
+  <goal name="WP_parameter compile.4" expl="4. postcondition">
   <proof prover="0"><result status="valid" time="0.02" steps="10"/></proof>
   </goal>
-  <goal name="VC compile.6" expl="6. precondition">
+  <goal name="WP_parameter compile.5" expl="5. postcondition">
+  <proof prover="0"><result status="valid" time="0.02" steps="10"/></proof>
+  </goal>
+  <goal name="WP_parameter compile.6" expl="6. precondition">
+  <proof prover="0"><result status="valid" time="0.03" steps="6"/></proof>
+  </goal>
+  <goal name="WP_parameter compile.7" expl="7. variant decrease">
+  <proof prover="0"><result status="valid" time="0.05" steps="12"/></proof>
+  </goal>
+  <goal name="WP_parameter compile.8" expl="8. precondition">
+  <proof prover="0"><result status="valid" time="0.02" steps="8"/></proof>
+  </goal>
+  <goal name="WP_parameter compile.9" expl="9. precondition">
+  <proof prover="0"><result status="valid" time="0.02" steps="10"/></proof>
+  </goal>
+  <goal name="WP_parameter compile.10" expl="10. precondition">
   <proof prover="0"><result status="valid" time="0.02" steps="12"/></proof>
   </goal>
-  <goal name="VC compile.7" expl="7. precondition">
+  <goal name="WP_parameter compile.11" expl="11. precondition">
+  <proof prover="0"><result status="valid" time="0.03" steps="14"/></proof>
+  </goal>
+  <goal name="WP_parameter compile.12" expl="12. precondition">
+  <proof prover="1"><result status="valid" time="3.74"/></proof>
+  </goal>
+  <goal name="WP_parameter compile.13" expl="13. postcondition">
+  <proof prover="0"><result status="valid" time="0.02" steps="16"/></proof>
+  </goal>
+  <goal name="WP_parameter compile.14" expl="14. postcondition">
+  <proof prover="0"><result status="valid" time="0.02" steps="16"/></proof>
+  </goal>
+  <goal name="WP_parameter compile.15" expl="15. precondition">
   <proof prover="0"><result status="valid" time="0.02" steps="8"/></proof>
   </goal>
-  <goal name="VC compile.8" expl="8. variant decrease">
-  <proof prover="0"><result status="valid" time="0.03" steps="28"/></proof>
-  </goal>
-  <goal name="VC compile.9" expl="9. precondition">
+  <goal name="WP_parameter compile.16" expl="16. variant decrease">
+  <proof prover="0"><result status="valid" time="0.04" steps="16"/></proof>
+  </goal>
+  <goal name="WP_parameter compile.17" expl="17. precondition">
   <proof prover="0"><result status="valid" time="0.02" steps="10"/></proof>
   </goal>
-  <goal name="VC compile.10" expl="10. precondition">
-  <proof prover="0"><result status="valid" time="0.02" steps="12"/></proof>
-  </goal>
-  <goal name="VC compile.11" expl="11. variant decrease">
-  <proof prover="0"><result status="valid" time="0.02" steps="32"/></proof>
-  </goal>
-  <goal name="VC compile.12" expl="12. precondition">
-  <proof prover="0"><result status="valid" time="0.01" steps="14"/></proof>
-  </goal>
-  <goal name="VC compile.13" expl="13. precondition">
+  <goal name="WP_parameter compile.18" expl="18. precondition">
+  <proof prover="0"><result status="valid" time="0.02" steps="14"/></proof>
+  </goal>
+  <goal name="WP_parameter compile.19" expl="19. variant decrease">
+  <proof prover="0"><result status="valid" time="0.02" steps="22"/></proof>
+  </goal>
+  <goal name="WP_parameter compile.20" expl="20. precondition">
   <proof prover="0"><result status="valid" time="0.02" steps="16"/></proof>
   </goal>
-  <goal name="VC compile.14" expl="14. precondition">
+  <goal name="WP_parameter compile.21" expl="21. precondition">
   <proof prover="0"><result status="valid" time="0.02" steps="18"/></proof>
   </goal>
-  <goal name="VC compile.15" expl="15. precondition">
-  <proof prover="0"><result status="valid" time="0.02" steps="20"/></proof>
-  </goal>
-  <goal name="VC compile.16" expl="16. precondition">
-  <proof prover="0"><result status="valid" time="0.01" steps="8"/></proof>
-  </goal>
-  <goal name="VC compile.17" expl="17. precondition">
-  <proof prover="0"><result status="valid" time="0.02" steps="10"/></proof>
-  </goal>
-  <goal name="VC compile.18" expl="18. variant decrease">
-  <proof prover="0"><result status="valid" time="0.03" steps="35"/></proof>
-  </goal>
-  <goal name="VC compile.19" expl="19. precondition">
-  <proof prover="0"><result status="valid" time="0.01" steps="12"/></proof>
-  </goal>
-  <goal name="VC compile.20" expl="20. precondition">
-  <proof prover="0"><result status="valid" time="0.02" steps="14"/></proof>
-  </goal>
-  <goal name="VC compile.21" expl="21. variant decrease">
-  <proof prover="0"><result status="valid" time="0.03" steps="39"/></proof>
-  </goal>
-  <goal name="VC compile.22" expl="22. precondition">
-  <proof prover="0"><result status="valid" time="0.01" steps="16"/></proof>
-  </goal>
-  <goal name="VC compile.23" expl="23. precondition">
-  <proof prover="0"><result status="valid" time="0.01" steps="18"/></proof>
-  </goal>
-  <goal name="VC compile.24" expl="24. precondition">
+  <goal name="WP_parameter compile.22" expl="22. precondition">
   <proof prover="0"><result status="valid" time="0.01" steps="20"/></proof>
   </goal>
-  <goal name="VC compile.25" expl="25. precondition">
-  <proof prover="0"><result status="valid" time="0.01" steps="22"/></proof>
-  </goal>
-  <goal name="VC compile.26" expl="26. precondition">
-  <proof prover="0"><result status="valid" time="0.01" steps="24"/></proof>
-  </goal>
-  <goal name="VC compile.27" expl="27. variant decrease">
-  <proof prover="0"><result status="valid" time="0.01" steps="19"/></proof>
-  </goal>
-  <goal name="VC compile.28" expl="28. precondition">
-  <proof prover="0"><result status="valid" time="0.01" steps="5"/></proof>
-  </goal>
-  <goal name="VC compile.29" expl="29. precondition">
-  <proof prover="0"><result status="valid" time="0.01" steps="7"/></proof>
-  </goal>
-  <goal name="VC compile.30" expl="30. precondition">
-  <proof prover="0"><result status="valid" time="0.02" steps="8"/></proof>
-  </goal>
-  <goal name="VC compile.31" expl="31. precondition" expanded="true">
-  <transf name="split_goal_wp" expanded="true">
-   <goal name="VC compile.31.1" expl="1. precondition" expanded="true">
-   <transf name="compute_specified" expanded="true">
-    <goal name="VC compile.31.1.1" expl="1. precondition">
-    <proof prover="0" steplimit="-1"><result status="valid" time="0.02" steps="44"/></proof>
-    </goal>
-   </transf>
-   </goal>
-   <goal name="VC compile.31.2" expl="2. precondition" expanded="true">
-   <transf name="compute_specified" expanded="true">
-    <goal name="VC compile.31.2.1" expl="1. precondition" expanded="true">
-    <transf name="introduce_premises" expanded="true">
-     <goal name="VC compile.31.2.1.1" expl="1. precondition" expanded="true">
-     <transf name="compute_specified" expanded="true">
-      <goal name="VC compile.31.2.1.1.1" expl="1. precondition">
-      <proof prover="0" steplimit="-1"><result status="valid" time="0.01" steps="23"/></proof>
-      </goal>
-     </transf>
-     </goal>
-    </transf>
-    </goal>
-   </transf>
-   </goal>
-<<<<<<< HEAD
-   <goal name="VC compile.31.3" expl="3. precondition" expanded="true">
-   <transf name="compute_specified" expanded="true">
-    <goal name="VC compile.31.3.1" expl="1. precondition" expanded="true">
-    <transf name="introduce_premises" expanded="true">
-     <goal name="VC compile.31.3.1.1" expl="1. precondition" expanded="true">
-     <transf name="compute_specified" expanded="true">
-      <goal name="VC compile.31.3.1.1.1" expl="1. precondition">
-      <proof prover="0" steplimit="-1"><result status="valid" time="0.02" steps="60"/></proof>
-      </goal>
-     </transf>
-     </goal>
-    </transf>
-    </goal>
-   </transf>
-   </goal>
-   <goal name="VC compile.31.4" expl="4. precondition" expanded="true">
-   <transf name="compute_specified" expanded="true">
-    <goal name="VC compile.31.4.1" expl="1. precondition" expanded="true">
-    <transf name="introduce_premises" expanded="true">
-     <goal name="VC compile.31.4.1.1" expl="1. precondition" expanded="true">
-     <transf name="compute_specified" expanded="true">
-      <goal name="VC compile.31.4.1.1.1" expl="1. precondition">
-      <proof prover="0" steplimit="-1"><result status="valid" time="0.05" steps="123"/></proof>
-=======
+  <goal name="WP_parameter compile.23" expl="23. precondition">
+  <proof prover="0"><result status="valid" time="0.02" steps="22"/></proof>
+  </goal>
+  <goal name="WP_parameter compile.24" expl="24. precondition">
+  <proof prover="0"><result status="valid" time="0.02" steps="24"/></proof>
+  </goal>
+  <goal name="WP_parameter compile.25" expl="25. precondition">
+  <transf name="prop_curry">
+   <goal name="WP_parameter compile.25.1" expl="1. precondition">
+   <transf name="compute_specified">
+    <goal name="WP_parameter compile.25.1.1" expl="1. precondition">
+    <transf name="simplify_trivial_quantification_in_goal">
+     <goal name="WP_parameter compile.25.1.1.1" expl="1. VC for compile">
+     <transf name="compute_specified">
+      <goal name="WP_parameter compile.25.1.1.1.1" expl="1. VC for compile">
+      <transf name="introduce_premises">
+       <goal name="WP_parameter compile.25.1.1.1.1.1" expl="1. VC for compile">
+       <proof prover="1"><result status="valid" time="0.08"/></proof>
+       </goal>
+      </transf>
+      </goal>
+     </transf>
+     </goal>
+    </transf>
+    </goal>
+   </transf>
+   </goal>
   </transf>
   </goal>
   <goal name="WP_parameter compile.26" expl="26. postcondition">
@@ -500,24 +581,41 @@
        <proof prover="0"><result status="valid" time="0.10" steps="99"/></proof>
        </goal>
       </transf>
->>>>>>> b48938dc
-      </goal>
-     </transf>
-     </goal>
-    </transf>
-    </goal>
-   </transf>
-   </goal>
-   <goal name="VC compile.31.5" expl="5. precondition">
-   <proof prover="0" steplimit="-1"><result status="valid" time="0.03" steps="32"/></proof>
-   </goal>
-  </transf>
-  </goal>
-  <goal name="VC compile.32" expl="32. postcondition">
-  <proof prover="0"><result status="valid" time="0.02" steps="5"/></proof>
-  </goal>
-  <goal name="VC compile.33" expl="33. postcondition">
+      </goal>
+     </transf>
+     </goal>
+    </transf>
+    </goal>
+   </transf>
+   </goal>
+  </transf>
+  </goal>
+  <goal name="WP_parameter compile.41" expl="41. postcondition">
+  <proof prover="0"><result status="valid" time="0.03" steps="32"/></proof>
+  </goal>
+  <goal name="WP_parameter compile.42" expl="42. postcondition">
+  <proof prover="0"><result status="valid" time="0.02" steps="32"/></proof>
+  </goal>
+  <goal name="WP_parameter compile.43" expl="43. variant decrease">
+  <proof prover="0"><result status="valid" time="0.02" steps="14"/></proof>
+  </goal>
+  <goal name="WP_parameter compile.44" expl="44. precondition">
   <proof prover="0"><result status="valid" time="0.01" steps="5"/></proof>
+  </goal>
+  <goal name="WP_parameter compile.45" expl="45. precondition">
+  <proof prover="0"><result status="valid" time="0.01" steps="7"/></proof>
+  </goal>
+  <goal name="WP_parameter compile.46" expl="46. precondition">
+  <proof prover="0"><result status="valid" time="0.02" steps="9"/></proof>
+  </goal>
+  <goal name="WP_parameter compile.47" expl="47. precondition">
+  <proof prover="0"><result status="valid" time="0.03" steps="35"/></proof>
+  </goal>
+  <goal name="WP_parameter compile.48" expl="48. postcondition">
+  <proof prover="0"><result status="valid" time="0.00" steps="11"/></proof>
+  </goal>
+  <goal name="WP_parameter compile.49" expl="49. postcondition">
+  <proof prover="0"><result status="valid" time="0.02" steps="11"/></proof>
   </goal>
  </transf>
  </goal>
