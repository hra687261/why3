--- conflicted
+++ resolved
@@ -8,11 +8,7 @@
 <prover id="3" name="Alt-Ergo" version="2.0.0" timelimit="5" steplimit="0" memlimit="1000"/>
 <prover id="4" name="CVC4" version="1.5" timelimit="1" steplimit="0" memlimit="1000"/>
 <prover id="5" name="Z3" version="4.8.10" timelimit="5" steplimit="0" memlimit="1000"/>
-<<<<<<< HEAD
-<prover id="6" name="CVC4" version="1.7" timelimit="5" steplimit="0" memlimit="1000"/>
-=======
 <prover id="6" name="Alt-Ergo" version="2.4.1" timelimit="1" steplimit="0" memlimit="1000"/>
->>>>>>> 92c89c24
 <file format="whyml" proved="true">
 <path name=".."/><path name="fibonacci.mlw"/>
 <theory name="FibonacciTest" proved="true">
@@ -64,11 +60,7 @@
   <goal name="sum_pow&#39;vc.3" expl="postcondition" proved="true">
   <transf name="split_vc" proved="true" >
    <goal name="sum_pow&#39;vc.3.0" expl="postcondition" proved="true">
-<<<<<<< HEAD
-   <proof prover="5"><result status="valid" time="0.01" steps="22620"/></proof>
-=======
    <proof prover="5"><result status="valid" time="0.01" steps="22786"/></proof>
->>>>>>> 92c89c24
    </goal>
   </transf>
   </goal>
@@ -96,63 +88,33 @@
   <goal name="sum_fib_acc&#39;vc.1" expl="variant decrease" proved="true">
   <transf name="split_vc" proved="true" >
    <goal name="sum_fib_acc&#39;vc.1.0" expl="variant decrease" proved="true">
-<<<<<<< HEAD
-   <proof prover="5"><result status="valid" time="0.02" steps="23886"/></proof>
-   </goal>
-   <goal name="sum_fib_acc&#39;vc.1.1" expl="variant decrease" proved="true">
-   <proof prover="0"><result status="valid" time="0.03" steps="369"/></proof>
-=======
    <proof prover="5"><result status="valid" time="0.02" steps="24826"/></proof>
    </goal>
    <goal name="sum_fib_acc&#39;vc.1.1" expl="variant decrease" proved="true">
    <proof prover="0"><result status="valid" time="0.03" steps="372"/></proof>
->>>>>>> 92c89c24
    </goal>
   </transf>
   </goal>
   <goal name="sum_fib_acc&#39;vc.2" expl="precondition" proved="true">
-<<<<<<< HEAD
-  <transf name="unfold" proved="true" arg1="mem" arg2="in" arg3="Requires">
-   <goal name="sum_fib_acc&#39;vc.2.0" expl="precondition" proved="true">
-   <proof prover="5" timelimit="1"><result status="valid" time="0.07" steps="167666"/></proof>
-   </goal>
-  </transf>
-=======
   <proof prover="5"><result status="valid" time="0.06" steps="155448"/></proof>
->>>>>>> 92c89c24
   </goal>
   <goal name="sum_fib_acc&#39;vc.3" expl="assertion" proved="true">
   <transf name="assert" proved="true" arg1="(u = x1 - 2 \/ mem u x)">
    <goal name="sum_fib_acc&#39;vc.3.0" expl="asserted formula" proved="true">
-<<<<<<< HEAD
-   <proof prover="6"><result status="valid" time="0.02" steps="5199"/></proof>
-=======
    <proof prover="6"><result status="valid" time="0.01" steps="47"/></proof>
->>>>>>> 92c89c24
    </goal>
    <goal name="sum_fib_acc&#39;vc.3.1" expl="assertion" proved="true">
    <transf name="destruct" proved="true" arg1="h">
     <goal name="sum_fib_acc&#39;vc.3.1.0" expl="assertion" proved="true">
-<<<<<<< HEAD
-    <proof prover="5"><result status="valid" time="0.02" steps="21862"/></proof>
-=======
     <proof prover="5"><result status="valid" time="0.02" steps="24377"/></proof>
->>>>>>> 92c89c24
     </goal>
     <goal name="sum_fib_acc&#39;vc.3.1.1" expl="assertion" proved="true">
     <transf name="assert" proved="true" arg1="(mem u l)">
      <goal name="sum_fib_acc&#39;vc.3.1.1.0" expl="asserted formula" proved="true">
-<<<<<<< HEAD
-     <proof prover="1"><result status="valid" time="0.03" steps="4709"/></proof>
-     </goal>
-     <goal name="sum_fib_acc&#39;vc.3.1.1.1" expl="assertion" proved="true">
-     <proof prover="5"><result status="valid" time="0.02" steps="22317"/></proof>
-=======
      <proof prover="1"><result status="valid" time="0.03" steps="4780"/></proof>
      </goal>
      <goal name="sum_fib_acc&#39;vc.3.1.1.1" expl="assertion" proved="true">
      <proof prover="5"><result status="valid" time="0.02" steps="24846"/></proof>
->>>>>>> 92c89c24
      </goal>
     </transf>
     </goal>
@@ -161,35 +123,20 @@
   </transf>
   </goal>
   <goal name="sum_fib_acc&#39;vc.4" expl="assertion" proved="true">
-<<<<<<< HEAD
-  <proof prover="1"><result status="valid" time="0.03" steps="5811"/></proof>
-=======
   <proof prover="1"><result status="valid" time="0.03" steps="5882"/></proof>
->>>>>>> 92c89c24
   </goal>
   <goal name="sum_fib_acc&#39;vc.5" expl="variant decrease" proved="true">
   <transf name="split_vc" proved="true" >
    <goal name="sum_fib_acc&#39;vc.5.0" expl="variant decrease" proved="true">
-<<<<<<< HEAD
-   <proof prover="5"><result status="valid" time="0.01" steps="23203"/></proof>
-   </goal>
-   <goal name="sum_fib_acc&#39;vc.5.1" expl="variant decrease" proved="true">
-   <proof prover="1"><result status="valid" time="0.05" steps="9804"/></proof>
-=======
    <proof prover="5"><result status="valid" time="0.01" steps="25804"/></proof>
    </goal>
    <goal name="sum_fib_acc&#39;vc.5.1" expl="variant decrease" proved="true">
    <proof prover="1"><result status="valid" time="0.05" steps="9875"/></proof>
->>>>>>> 92c89c24
    </goal>
   </transf>
   </goal>
   <goal name="sum_fib_acc&#39;vc.6" expl="precondition" proved="true">
-<<<<<<< HEAD
-  <proof prover="5"><result status="valid" time="0.03" steps="23056"/></proof>
-=======
   <proof prover="5"><result status="valid" time="0.03" steps="25677"/></proof>
->>>>>>> 92c89c24
   </goal>
   <goal name="sum_fib_acc&#39;vc.7" expl="postcondition" proved="true">
   <transf name="split_vc" proved="true" >
@@ -197,11 +144,7 @@
    <proof prover="5" timelimit="1"><result status="valid" time="0.01" steps="21469"/></proof>
    </goal>
    <goal name="sum_fib_acc&#39;vc.7.1" expl="postcondition" proved="true">
-<<<<<<< HEAD
-   <proof prover="5" timelimit="1"><result status="valid" time="0.01" steps="36635"/></proof>
-=======
    <proof prover="5" timelimit="1"><result status="valid" time="0.01" steps="35876"/></proof>
->>>>>>> 92c89c24
    </goal>
   </transf>
   </goal>
@@ -227,11 +170,7 @@
  <proof prover="2"><result status="valid" time="0.02" steps="9992"/></proof>
  </goal>
  <goal name="fib&#39;vc" expl="VC for fib" proved="true">
-<<<<<<< HEAD
- <proof prover="2"><result status="valid" time="0.08" steps="220087"/></proof>
-=======
  <proof prover="2"><result status="valid" time="0.19" steps="549611"/></proof>
->>>>>>> 92c89c24
  </goal>
 </theory>
 <theory name="SmallestFibAbove" proved="true">
