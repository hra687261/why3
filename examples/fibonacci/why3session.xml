--- conflicted
+++ resolved
@@ -28,68 +28,11 @@
  </goal>
 </theory>
 <theory name="FibRecGhost" proved="true">
-<<<<<<< HEAD
  <goal name="VC fib_aux" expl="VC for fib_aux" proved="true">
  <proof prover="5"><result status="valid" time="0.01"/></proof>
  </goal>
  <goal name="VC fib" expl="VC for fib" proved="true">
  <proof prover="1"><result status="valid" time="0.00" steps="4"/></proof>
-=======
- <goal name="WP_parameter fib_aux" expl="VC for fib_aux" proved="true">
- <transf name="split_goal_right" proved="true" >
-  <goal name="WP_parameter fib_aux.0" expl="postcondition" proved="true">
-  <proof prover="2"><result status="valid" time="0.00"/></proof>
-  <proof prover="8" memlimit="4000"><result status="valid" time="0.01" steps="7"/></proof>
-  <proof prover="9"><result status="valid" time="0.00"/></proof>
-  <proof prover="11" timelimit="5" memlimit="4000"><result status="valid" time="0.00"/></proof>
-  </goal>
-  <goal name="WP_parameter fib_aux.1" expl="variant decrease" proved="true">
-  <proof prover="2"><result status="valid" time="0.00"/></proof>
-  <proof prover="8" memlimit="4000"><result status="valid" time="0.01" steps="7"/></proof>
-  <proof prover="9"><result status="valid" time="0.00"/></proof>
-  <proof prover="11" timelimit="5" memlimit="4000"><result status="valid" time="0.00"/></proof>
-  </goal>
-  <goal name="WP_parameter fib_aux.2" expl="precondition" proved="true">
-  <proof prover="2"><result status="valid" time="0.00"/></proof>
-  <proof prover="8" memlimit="4000"><result status="valid" time="0.00" steps="7"/></proof>
-  <proof prover="9"><result status="valid" time="0.00"/></proof>
-  <proof prover="11" timelimit="5" memlimit="4000"><result status="valid" time="0.00"/></proof>
-  </goal>
-  <goal name="WP_parameter fib_aux.3" expl="precondition" proved="true">
-  <proof prover="2"><result status="valid" time="0.00"/></proof>
-  <proof prover="9"><result status="valid" time="0.00"/></proof>
-  <proof prover="11" timelimit="5" memlimit="4000"><result status="valid" time="0.00"/></proof>
-  </goal>
-  <goal name="WP_parameter fib_aux.4" expl="postcondition" proved="true">
-  <proof prover="2"><result status="valid" time="0.00"/></proof>
-  <proof prover="8" memlimit="4000"><result status="valid" time="0.01" steps="10"/></proof>
-  <proof prover="9"><result status="valid" time="0.00"/></proof>
-  <proof prover="11" timelimit="5" memlimit="4000"><result status="valid" time="0.00"/></proof>
-  </goal>
- </transf>
- </goal>
- <goal name="WP_parameter fib" expl="VC for fib" proved="true">
- <transf name="split_goal_right" proved="true" >
-  <goal name="WP_parameter fib.0" expl="precondition" proved="true">
-  <proof prover="2"><result status="valid" time="0.00"/></proof>
-  <proof prover="8" memlimit="4000"><result status="valid" time="0.01" steps="3"/></proof>
-  <proof prover="9"><result status="valid" time="0.00"/></proof>
-  <proof prover="11" timelimit="5" memlimit="4000"><result status="valid" time="0.00"/></proof>
-  </goal>
-  <goal name="WP_parameter fib.1" expl="precondition" proved="true">
-  <proof prover="2"><result status="valid" time="0.00"/></proof>
-  <proof prover="8" memlimit="4000"><result status="valid" time="0.01" steps="3"/></proof>
-  <proof prover="9"><result status="valid" time="0.00"/></proof>
-  <proof prover="11" timelimit="5" memlimit="4000"><result status="valid" time="0.00"/></proof>
-  </goal>
-  <goal name="WP_parameter fib.2" expl="postcondition" proved="true">
-  <proof prover="2"><result status="valid" time="0.00"/></proof>
-  <proof prover="8" memlimit="4000"><result status="valid" time="0.01" steps="5"/></proof>
-  <proof prover="9"><result status="valid" time="0.00"/></proof>
-  <proof prover="11" timelimit="5" memlimit="4000"><result status="valid" time="0.00"/></proof>
-  </goal>
- </transf>
->>>>>>> 8e560e42
  </goal>
  <goal name="VC test42" expl="VC for test42" proved="true">
  <proof prover="1"><result status="valid" time="0.00" steps="3"/></proof>
@@ -99,61 +42,11 @@
  </goal>
 </theory>
 <theory name="FibRecNoGhost" proved="true">
-<<<<<<< HEAD
  <goal name="VC fib_aux" expl="VC for fib_aux" proved="true">
  <proof prover="5"><result status="valid" time="0.02"/></proof>
  </goal>
  <goal name="VC fib" expl="VC for fib" proved="true">
  <proof prover="5"><result status="valid" time="0.08"/></proof>
-=======
- <goal name="WP_parameter fib_aux" expl="VC for fib_aux" proved="true">
- <transf name="split_goal_right" proved="true" >
-  <goal name="WP_parameter fib_aux.0" expl="postcondition" proved="true">
-  <proof prover="2"><result status="valid" time="0.00"/></proof>
-  <proof prover="8" memlimit="4000"><result status="valid" time="0.01" steps="10"/></proof>
-  <proof prover="9"><result status="valid" time="0.00"/></proof>
-  </goal>
-  <goal name="WP_parameter fib_aux.1" expl="variant decrease" proved="true">
-  <proof prover="2"><result status="valid" time="0.00"/></proof>
-  <proof prover="8" memlimit="4000"><result status="valid" time="0.01" steps="7"/></proof>
-  <proof prover="9"><result status="valid" time="0.00"/></proof>
-  </goal>
-  <goal name="WP_parameter fib_aux.2" expl="precondition" proved="true">
-  <proof prover="2"><result status="valid" time="0.00"/></proof>
-  <proof prover="8" memlimit="4000"><result status="valid" time="0.00" steps="7"/></proof>
-  <proof prover="9"><result status="valid" time="0.00"/></proof>
-  </goal>
-  <goal name="WP_parameter fib_aux.3" expl="precondition" proved="true">
-  <proof prover="2"><result status="valid" time="0.01"/></proof>
-  <proof prover="9"><result status="valid" time="0.01"/></proof>
-  <proof prover="11" timelimit="5" memlimit="4000"><result status="valid" time="0.00"/></proof>
-  </goal>
-  <goal name="WP_parameter fib_aux.4" expl="postcondition" proved="true">
-  <proof prover="2"><result status="valid" time="0.07"/></proof>
-  <proof prover="9"><result status="valid" time="0.06"/></proof>
-  <proof prover="11" timelimit="5" memlimit="4000"><result status="valid" time="0.01"/></proof>
-  </goal>
- </transf>
- </goal>
- <goal name="WP_parameter fib" expl="VC for fib" proved="true">
- <transf name="split_goal_right" proved="true" >
-  <goal name="WP_parameter fib.0" expl="precondition" proved="true">
-  <proof prover="2"><result status="valid" time="0.00"/></proof>
-  <proof prover="8" memlimit="4000"><result status="valid" time="0.00" steps="3"/></proof>
-  <proof prover="9"><result status="valid" time="0.00"/></proof>
-  </goal>
-  <goal name="WP_parameter fib.1" expl="precondition" proved="true">
-  <proof prover="2"><result status="valid" time="0.01"/></proof>
-  <proof prover="8" memlimit="4000"><result status="valid" time="0.01" steps="3"/></proof>
-  <proof prover="9"><result status="valid" time="0.00"/></proof>
-  </goal>
-  <goal name="WP_parameter fib.2" expl="postcondition" proved="true">
-  <proof prover="2"><result status="valid" time="0.01"/></proof>
-  <proof prover="9"><result status="valid" time="0.01"/></proof>
-  <proof prover="11" timelimit="5" memlimit="4000"><result status="valid" time="0.00"/></proof>
-  </goal>
- </transf>
->>>>>>> 8e560e42
  </goal>
 </theory>
 <theory name="SmallestFibAbove" proved="true">
@@ -165,31 +58,12 @@
  <goal name="VC fib_nonneg" expl="VC for fib_nonneg" proved="true">
  <proof prover="1"><result status="valid" time="0.00" steps="21"/></proof>
  </goal>
-<<<<<<< HEAD
  <goal name="VC fib_increasing" expl="VC for fib_increasing" proved="true">
  <proof prover="5"><result status="valid" time="0.01"/></proof>
-=======
- <goal name="WP_parameter fib_increasing" expl="VC for fib_increasing" proved="true">
- <transf name="split_goal_right" proved="true" >
-  <goal name="WP_parameter fib_increasing.0" expl="variant decrease" proved="true">
-  <proof prover="8" timelimit="6"><result status="valid" time="0.02" steps="6"/></proof>
-  </goal>
-  <goal name="WP_parameter fib_increasing.1" expl="precondition" proved="true">
-  <proof prover="8" timelimit="6"><result status="valid" time="0.02" steps="6"/></proof>
-  </goal>
-  <goal name="WP_parameter fib_increasing.2" expl="postcondition" proved="true">
-  <proof prover="11"><result status="valid" time="0.02"/></proof>
-  </goal>
-  <goal name="WP_parameter fib_increasing.3" expl="postcondition" proved="true">
-  <proof prover="8" timelimit="6"><result status="valid" time="0.02" steps="6"/></proof>
-  </goal>
- </transf>
->>>>>>> 8e560e42
  </goal>
  <goal name="VC greatest_fib" expl="VC for greatest_fib" proved="true">
  <proof prover="5"><result status="valid" time="0.02"/></proof>
  </goal>
-<<<<<<< HEAD
  <goal name="VC zeckendorf" expl="VC for zeckendorf" proved="true">
  <proof prover="9"><result status="valid" time="0.11"/></proof>
  </goal>
@@ -197,181 +71,9 @@
  <proof prover="9"><result status="valid" time="0.50"/></proof>
  </goal>
  <goal name="VC zeckendorf_unique" expl="VC for zeckendorf_unique" proved="true">
- <transf name="split_goal_wp" proved="true" >
+ <transf name="split_goal_right" proved="true" >
   <goal name="VC zeckendorf_unique.0" expl="unreachable point" proved="true">
   <proof prover="5"><result status="valid" time="0.02"/></proof>
-=======
- <goal name="WP_parameter zeckendorf" expl="VC for zeckendorf" proved="true">
- <transf name="split_goal_right" proved="true" >
-  <goal name="WP_parameter zeckendorf.0" expl="loop invariant init" proved="true">
-  <proof prover="8" timelimit="6"><result status="valid" time="0.02" steps="4"/></proof>
-  <proof prover="11"><result status="valid" time="0.00"/></proof>
-  </goal>
-  <goal name="WP_parameter zeckendorf.1" expl="loop invariant init" proved="true">
-  <proof prover="8" timelimit="6"><result status="valid" time="0.02" steps="5"/></proof>
-  <proof prover="11"><result status="valid" time="0.01"/></proof>
-  </goal>
-  <goal name="WP_parameter zeckendorf.2" expl="loop invariant init" proved="true">
-  <proof prover="8" timelimit="6"><result status="valid" time="0.02" steps="4"/></proof>
-  <proof prover="11"><result status="valid" time="0.00"/></proof>
-  </goal>
-  <goal name="WP_parameter zeckendorf.3" expl="precondition" proved="true">
-  <proof prover="8" timelimit="6"><result status="valid" time="0.00" steps="9"/></proof>
-  <proof prover="11"><result status="valid" time="0.00"/></proof>
-  </goal>
-  <goal name="WP_parameter zeckendorf.4" expl="loop invariant preservation" proved="true">
-  <proof prover="8" timelimit="6"><result status="valid" time="0.07" steps="16"/></proof>
-  <proof prover="11"><result status="valid" time="0.03"/></proof>
-  </goal>
-  <goal name="WP_parameter zeckendorf.5" expl="loop invariant preservation" proved="true">
-  <proof prover="8" timelimit="6"><result status="valid" time="0.05" steps="35"/></proof>
-  </goal>
-  <goal name="WP_parameter zeckendorf.6" expl="loop invariant preservation" proved="true">
-  <proof prover="8" timelimit="6"><result status="valid" time="0.02" steps="17"/></proof>
-  <proof prover="11"><result status="valid" time="0.03"/></proof>
-  </goal>
-  <goal name="WP_parameter zeckendorf.7" expl="loop invariant preservation" proved="true">
-  <proof prover="11"><result status="valid" time="0.00"/></proof>
-  </goal>
-  <goal name="WP_parameter zeckendorf.8" expl="loop variant decrease" proved="true">
-  <proof prover="8" timelimit="6"><result status="valid" time="0.03" steps="16"/></proof>
-  <proof prover="11"><result status="valid" time="0.01"/></proof>
-  </goal>
-  <goal name="WP_parameter zeckendorf.9" expl="postcondition" proved="true">
-  <proof prover="8" timelimit="6"><result status="valid" time="0.01" steps="9"/></proof>
-  <proof prover="11"><result status="valid" time="0.00"/></proof>
-  </goal>
-  <goal name="WP_parameter zeckendorf.10" expl="postcondition" proved="true">
-  <proof prover="8" timelimit="6"><result status="valid" time="0.01" steps="9"/></proof>
-  <proof prover="11"><result status="valid" time="0.01"/></proof>
-  </goal>
- </transf>
- </goal>
- <goal name="WP_parameter zeckendorf_fast" expl="VC for zeckendorf_fast" proved="true">
- <transf name="split_goal_right" proved="true" >
-  <goal name="WP_parameter zeckendorf_fast.0" expl="postcondition" proved="true">
-  <proof prover="8" timelimit="6"><result status="valid" time="0.02" steps="6"/></proof>
-  </goal>
-  <goal name="WP_parameter zeckendorf_fast.1" expl="postcondition" proved="true">
-  <proof prover="8" timelimit="6"><result status="valid" time="0.01" steps="5"/></proof>
-  </goal>
-  <goal name="WP_parameter zeckendorf_fast.2" expl="loop invariant init" proved="true">
-  <proof prover="11"><result status="valid" time="0.00"/></proof>
-  </goal>
-  <goal name="WP_parameter zeckendorf_fast.3" expl="loop invariant init" proved="true">
-  <proof prover="8" timelimit="6"><result status="valid" time="0.00" steps="5"/></proof>
-  </goal>
-  <goal name="WP_parameter zeckendorf_fast.4" expl="loop invariant preservation" proved="true">
-  <proof prover="11"><result status="valid" time="0.01"/></proof>
-  </goal>
-  <goal name="WP_parameter zeckendorf_fast.5" expl="loop invariant preservation" proved="true">
-  <proof prover="8" timelimit="6"><result status="valid" time="0.02" steps="15"/></proof>
-  </goal>
-  <goal name="WP_parameter zeckendorf_fast.6" expl="loop variant decrease" proved="true">
-  <proof prover="8" timelimit="6"><result status="valid" time="0.02" steps="15"/></proof>
-  </goal>
-  <goal name="WP_parameter zeckendorf_fast.7" expl="assertion" proved="true">
-  <proof prover="11"><result status="valid" time="0.00"/></proof>
-  </goal>
-  <goal name="WP_parameter zeckendorf_fast.8" expl="loop invariant init" proved="true">
-  <proof prover="8" timelimit="6"><result status="valid" time="0.02" steps="14"/></proof>
-  </goal>
-  <goal name="WP_parameter zeckendorf_fast.9" expl="loop invariant init" proved="true">
-  <proof prover="8" timelimit="6"><result status="valid" time="0.02" steps="14"/></proof>
-  </goal>
-  <goal name="WP_parameter zeckendorf_fast.10" expl="loop invariant init" proved="true">
-  <proof prover="8" timelimit="6"><result status="valid" time="0.02" steps="14"/></proof>
-  </goal>
-  <goal name="WP_parameter zeckendorf_fast.11" expl="loop invariant init" proved="true">
-  <proof prover="8" timelimit="6"><result status="valid" time="0.02" steps="20"/></proof>
-  </goal>
-  <goal name="WP_parameter zeckendorf_fast.12" expl="loop invariant init" proved="true">
-  <proof prover="8" timelimit="6"><result status="valid" time="0.02" steps="15"/></proof>
-  </goal>
-  <goal name="WP_parameter zeckendorf_fast.13" expl="loop invariant init" proved="true">
-  <proof prover="11"><result status="valid" time="0.00"/></proof>
-  </goal>
-  <goal name="WP_parameter zeckendorf_fast.14" expl="loop invariant preservation" proved="true">
-  <transf name="split_goal_right" proved="true" >
-   <goal name="WP_parameter zeckendorf_fast.14.0" expl="VC for zeckendorf_fast" proved="true">
-   <proof prover="11"><result status="valid" time="0.02"/></proof>
-   </goal>
-   <goal name="WP_parameter zeckendorf_fast.14.1" expl="VC for zeckendorf_fast" proved="true">
-   <proof prover="11"><result status="valid" time="0.00"/></proof>
-   </goal>
-   <goal name="WP_parameter zeckendorf_fast.14.2" expl="VC for zeckendorf_fast" proved="true">
-   <proof prover="8" timelimit="6"><result status="valid" time="0.04" steps="33"/></proof>
-   </goal>
-   <goal name="WP_parameter zeckendorf_fast.14.3" expl="VC for zeckendorf_fast" proved="true">
-   <proof prover="11"><result status="valid" time="0.01"/></proof>
-   </goal>
-   <goal name="WP_parameter zeckendorf_fast.14.4" expl="VC for zeckendorf_fast" proved="true">
-   <proof prover="8" timelimit="6"><result status="valid" time="0.02" steps="32"/></proof>
-   </goal>
-  </transf>
-  </goal>
-  <goal name="WP_parameter zeckendorf_fast.15" expl="loop invariant preservation" proved="true">
-  <proof prover="8" timelimit="6"><result status="valid" time="0.02" steps="32"/></proof>
-  <proof prover="11" timelimit="3"><result status="valid" time="0.01"/></proof>
-  </goal>
-  <goal name="WP_parameter zeckendorf_fast.16" expl="loop invariant preservation" proved="true">
-  <proof prover="8" timelimit="6"><result status="valid" time="0.01" steps="32"/></proof>
-  </goal>
-  <goal name="WP_parameter zeckendorf_fast.17" expl="loop invariant preservation" proved="true">
-  <proof prover="9" timelimit="6" memlimit="1000"><result status="valid" time="0.17"/></proof>
-  </goal>
-  <goal name="WP_parameter zeckendorf_fast.18" expl="loop invariant preservation" proved="true">
-  <proof prover="8" timelimit="6"><result status="valid" time="0.02" steps="33"/></proof>
-  </goal>
-  <goal name="WP_parameter zeckendorf_fast.19" expl="loop invariant preservation" proved="true">
-  <proof prover="11"><result status="valid" time="0.00"/></proof>
-  </goal>
-  <goal name="WP_parameter zeckendorf_fast.20" expl="loop variant decrease" proved="true">
-  <proof prover="8" timelimit="6"><result status="valid" time="0.02" steps="32"/></proof>
-  </goal>
-  <goal name="WP_parameter zeckendorf_fast.21" expl="loop invariant preservation" proved="true">
-  <proof prover="11"><result status="valid" time="0.01"/></proof>
-  </goal>
-  <goal name="WP_parameter zeckendorf_fast.22" expl="loop invariant preservation" proved="true">
-  <proof prover="11"><result status="valid" time="0.00"/></proof>
-  </goal>
-  <goal name="WP_parameter zeckendorf_fast.23" expl="loop invariant preservation" proved="true">
-  <proof prover="8" timelimit="6"><result status="valid" time="0.02" steps="30"/></proof>
-  <proof prover="11"><result status="valid" time="0.00"/></proof>
-  </goal>
-  <goal name="WP_parameter zeckendorf_fast.24" expl="loop invariant preservation" proved="true">
-  <proof prover="8" timelimit="6"><result status="valid" time="0.01" steps="30"/></proof>
-  <proof prover="11"><result status="valid" time="0.01"/></proof>
-  </goal>
-  <goal name="WP_parameter zeckendorf_fast.25" expl="loop invariant preservation" proved="true">
-  <proof prover="8" timelimit="6"><result status="valid" time="0.02" steps="30"/></proof>
-  <proof prover="11"><result status="valid" time="0.00"/></proof>
-  </goal>
-  <goal name="WP_parameter zeckendorf_fast.26" expl="loop invariant preservation" proved="true">
-  <proof prover="8" timelimit="6"><result status="valid" time="0.09" steps="98"/></proof>
-  <proof prover="11"><result status="valid" time="0.07"/></proof>
-  </goal>
-  <goal name="WP_parameter zeckendorf_fast.27" expl="loop variant decrease" proved="true">
-  <proof prover="8" timelimit="6"><result status="valid" time="0.02" steps="30"/></proof>
-  </goal>
-  <goal name="WP_parameter zeckendorf_fast.28" expl="postcondition" proved="true">
-  <proof prover="8" timelimit="6"><result status="valid" time="0.02" steps="26"/></proof>
-  <proof prover="11"><result status="valid" time="0.00"/></proof>
-  </goal>
-  <goal name="WP_parameter zeckendorf_fast.29" expl="postcondition" proved="true">
-  <proof prover="8" timelimit="6"><result status="valid" time="0.02" steps="26"/></proof>
-  <proof prover="11"><result status="valid" time="0.00"/></proof>
-  </goal>
- </transf>
- </goal>
- <goal name="WP_parameter zeckendorf_unique" expl="VC for zeckendorf_unique" proved="true">
- <transf name="split_goal_right" proved="true" >
-  <goal name="WP_parameter zeckendorf_unique.0" expl="unreachable point" proved="true">
-  <proof prover="8"><result status="valid" time="0.02" steps="12"/></proof>
-  </goal>
-  <goal name="WP_parameter zeckendorf_unique.1" expl="postcondition" proved="true">
-  <proof prover="9" memlimit="1000"><result status="valid" time="0.02"/></proof>
->>>>>>> 8e560e42
   </goal>
   <goal name="VC zeckendorf_unique.1" expl="precondition" proved="true">
   <proof prover="9"><result status="valid" time="0.01"/></proof>
@@ -463,12 +165,11 @@
  </goal>
 </theory>
 <theory name="FibonacciLogarithmic" proved="true">
-<<<<<<< HEAD
  <goal name="VC m1110" expl="VC for m1110" proved="true">
  <proof prover="1"><result status="valid" time="0.00" steps="3"/></proof>
  </goal>
  <goal name="VC logfib" expl="VC for logfib" proved="true">
- <transf name="split_goal_wp" proved="true" >
+ <transf name="split_goal_right" proved="true" >
   <goal name="VC logfib.0" expl="assertion" proved="true">
   <proof prover="1"><result status="valid" time="0.01" steps="8"/></proof>
   </goal>
@@ -483,12 +184,6 @@
   </goal>
   <goal name="VC logfib.4" expl="precondition" proved="true">
   <proof prover="1"><result status="valid" time="0.00" steps="7"/></proof>
-=======
- <goal name="WP_parameter logfib" expl="VC for logfib" proved="true">
- <transf name="split_goal_right" proved="true" >
-  <goal name="WP_parameter logfib.0" expl="postcondition" proved="true">
-  <proof prover="1"><result status="valid" time="0.00" steps="6"/></proof>
->>>>>>> 8e560e42
   </goal>
   <goal name="VC logfib.5" expl="assertion" proved="true">
   <proof prover="1"><result status="valid" time="0.00" steps="8"/></proof>
