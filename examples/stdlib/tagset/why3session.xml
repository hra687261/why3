<?xml version="1.0" encoding="UTF-8"?>
<!DOCTYPE why3session PUBLIC "-//Why3//proof session v5//EN"
"http://why3.lri.fr/why3session.dtd">
<why3session shape_version="6">
<prover id="0" name="Alt-Ergo" version="2.2.0" timelimit="1" steplimit="0" memlimit="1000"/>
<prover id="1" name="CVC4" version="1.6" timelimit="1" steplimit="0" memlimit="1000"/>
<prover id="2" name="Z3" version="4.4.1" timelimit="1" steplimit="0" memlimit="1000"/>
<file format="whyml" proved="true">
<path name=".."/><path name=".."/><path name=".."/><path name="stdlib"/>
<path name="mach"/><path name="tagset.mlw"/>
<theory name="TagSetIntf" proved="true">
 <goal name="t&#39;vc" expl="VC for t" proved="true">
 <proof prover="1"><result status="valid" time="0.04" steps="17296"/></proof>
 </goal>
 <goal name="iterator&#39;vc" expl="VC for iterator" proved="true">
 <proof prover="1"><result status="valid" time="0.05" steps="17280"/></proof>
 </goal>
</theory>
<theory name="TagSet" proved="true">
 <goal name="iteration_state&#39;vc" expl="VC for iteration_state" proved="true">
 <proof prover="1"><result status="valid" time="0.07" steps="24919"/></proof>
 </goal>
 <goal name="t&#39;vc" expl="VC for t" proved="true">
 <proof prover="1"><result status="valid" time="0.03" steps="13613"/></proof>
 </goal>
 <goal name="create&#39;vc" expl="VC for create" proved="true">
 <proof prover="1"><result status="valid" time="0.09" steps="25134"/></proof>
 </goal>
 <goal name="mem&#39;vc" expl="VC for mem" proved="true">
 <proof prover="1"><result status="valid" time="0.11" steps="26801"/></proof>
 </goal>
 <goal name="max_tags&#39;vc" expl="VC for max_tags" proved="true">
 <proof prover="0"><result status="valid" time="0.04" steps="159"/></proof>
 <proof prover="1"><result status="valid" time="0.09" steps="22588"/></proof>
 <proof prover="2"><result status="valid" time="0.03"/></proof>
 </goal>
 <goal name="resize&#39;vc" expl="VC for resize" proved="true">
 <transf name="split_vc" proved="true" >
  <goal name="resize&#39;vc.0" expl="integer overflow" proved="true">
  <proof prover="1"><result status="valid" time="0.06" steps="15943"/></proof>
  </goal>
  <goal name="resize&#39;vc.1" expl="division by zero" proved="true">
  <proof prover="1"><result status="valid" time="0.04" steps="14203"/></proof>
  </goal>
  <goal name="resize&#39;vc.2" expl="integer overflow" proved="true">
  <proof prover="1"><result status="valid" time="0.07" steps="16914"/></proof>
  </goal>
  <goal name="resize&#39;vc.3" expl="integer overflow" proved="true">
  <proof prover="1"><result status="valid" time="0.07" steps="18333"/></proof>
  </goal>
  <goal name="resize&#39;vc.4" expl="array creation size" proved="true">
  <proof prover="1"><result status="valid" time="0.05" steps="15412"/></proof>
  </goal>
  <goal name="resize&#39;vc.5" expl="precondition" proved="true">
  <proof prover="1"><result status="valid" time="0.06" steps="20578"/></proof>
  </goal>
  <goal name="resize&#39;vc.6" expl="precondition" proved="true">
  <proof prover="1"><result status="valid" time="0.03" steps="17147"/></proof>
  </goal>
  <goal name="resize&#39;vc.7" expl="precondition" proved="true">
  <proof prover="1"><result status="valid" time="0.05" steps="18376"/></proof>
  </goal>
  <goal name="resize&#39;vc.8" expl="type invariant" proved="true">
  <proof prover="1"><result status="valid" time="0.08" steps="23837"/></proof>
  </goal>
  <goal name="resize&#39;vc.9" expl="type invariant" proved="true">
  <proof prover="1"><result status="valid" time="0.10" steps="27517"/></proof>
  </goal>
  <goal name="resize&#39;vc.10" expl="type invariant" proved="true">
  <proof prover="1"><result status="valid" time="0.10" steps="28125"/></proof>
  </goal>
  <goal name="resize&#39;vc.11" expl="type invariant" proved="true">
  <proof prover="1"><result status="valid" time="0.09" steps="27808"/></proof>
  </goal>
  <goal name="resize&#39;vc.12" expl="type invariant" proved="true">
  <proof prover="1"><result status="valid" time="0.11" steps="27734"/></proof>
  </goal>
  <goal name="resize&#39;vc.13" expl="type invariant" proved="true">
  <proof prover="1"><result status="valid" time="0.05" steps="18718"/></proof>
  </goal>
  <goal name="resize&#39;vc.14" expl="postcondition" proved="true">
  <proof prover="1"><result status="valid" time="0.06" steps="18798"/></proof>
  </goal>
  <goal name="resize&#39;vc.15" expl="postcondition" proved="true">
  <proof prover="1"><result status="valid" time="0.06" steps="15073"/></proof>
  </goal>
 </transf>
 </goal>
 <goal name="add&#39;vc" expl="VC for add" proved="true">
 <transf name="split_vc" proved="true" >
  <goal name="add&#39;vc.0" expl="precondition" proved="true">
  <proof prover="1"><result status="valid" time="0.03" steps="13978"/></proof>
  </goal>
  <goal name="add&#39;vc.1" expl="index in array bounds" proved="true">
  <proof prover="1"><result status="valid" time="0.04" steps="14214"/></proof>
  </goal>
  <goal name="add&#39;vc.2" expl="precondition" proved="true">
  <proof prover="1"><result status="valid" time="0.03" steps="16833"/></proof>
  </goal>
  <goal name="add&#39;vc.3" expl="precondition" proved="true">
  <proof prover="1"><result status="valid" time="0.03" steps="20293"/></proof>
  </goal>
  <goal name="add&#39;vc.4" expl="precondition" proved="true">
  <proof prover="1"><result status="valid" time="0.04" steps="20614"/></proof>
  </goal>
  <goal name="add&#39;vc.5" expl="precondition" proved="true">
  <proof prover="1"><result status="valid" time="0.04" steps="20714"/></proof>
  </goal>
  <goal name="add&#39;vc.6" expl="precondition" proved="true">
  <proof prover="1"><result status="valid" time="0.04" steps="20832"/></proof>
  </goal>
  <goal name="add&#39;vc.7" expl="type invariant" proved="true">
  <proof prover="1"><result status="valid" time="0.04" steps="14728"/></proof>
  </goal>
  <goal name="add&#39;vc.8" expl="postcondition" proved="true">
  <proof prover="1"><result status="valid" time="0.04" steps="14768"/></proof>
  </goal>
  <goal name="add&#39;vc.9" expl="type invariant" proved="true">
  <proof prover="1"><result status="valid" time="0.08" steps="19912"/></proof>
  </goal>
  <goal name="add&#39;vc.10" expl="type invariant" proved="true">
  <proof prover="1"><result status="valid" time="0.10" steps="26689"/></proof>
  </goal>
  <goal name="add&#39;vc.11" expl="type invariant" proved="true">
  <proof prover="1"><result status="valid" time="0.10" steps="27594"/></proof>
  </goal>
  <goal name="add&#39;vc.12" expl="type invariant" proved="true">
  <proof prover="1"><result status="valid" time="0.11" steps="32519"/></proof>
  </goal>
  <goal name="add&#39;vc.13" expl="type invariant" proved="true">
  <proof prover="1"><result status="valid" time="0.15" steps="33459"/></proof>
  </goal>
  <goal name="add&#39;vc.14" expl="type invariant" proved="true">
  <proof prover="1"><result status="valid" time="0.06" steps="15696"/></proof>
  </goal>
  <goal name="add&#39;vc.15" expl="postcondition" proved="true">
  <proof prover="1"><result status="valid" time="0.05" steps="15679"/></proof>
  </goal>
 </transf>
 </goal>
 <goal name="remove&#39;vc" expl="VC for remove" proved="true">
 <transf name="split_vc" proved="true" >
  <goal name="remove&#39;vc.0" expl="index in array bounds" proved="true">
  <proof prover="1"><result status="valid" time="0.03" steps="14169"/></proof>
  </goal>
  <goal name="remove&#39;vc.1" expl="precondition" proved="true">
  <proof prover="1"><result status="valid" time="0.04" steps="16827"/></proof>
  </goal>
  <goal name="remove&#39;vc.2" expl="precondition" proved="true">
  <proof prover="1"><result status="valid" time="0.05" steps="20287"/></proof>
  </goal>
  <goal name="remove&#39;vc.3" expl="precondition" proved="true">
  <proof prover="1"><result status="valid" time="0.04" steps="20608"/></proof>
  </goal>
  <goal name="remove&#39;vc.4" expl="precondition" proved="true">
  <proof prover="1"><result status="valid" time="0.04" steps="20708"/></proof>
  </goal>
  <goal name="remove&#39;vc.5" expl="precondition" proved="true">
  <proof prover="1"><result status="valid" time="0.04" steps="20826"/></proof>
  </goal>
  <goal name="remove&#39;vc.6" expl="type invariant" proved="true">
  <proof prover="1"><result status="valid" time="0.03" steps="14643"/></proof>
  </goal>
  <goal name="remove&#39;vc.7" expl="postcondition" proved="true">
  <proof prover="1"><result status="valid" time="0.04" steps="14683"/></proof>
  </goal>
  <goal name="remove&#39;vc.8" expl="type invariant" proved="true">
  <proof prover="1"><result status="valid" time="0.07" steps="19684"/></proof>
  </goal>
  <goal name="remove&#39;vc.9" expl="type invariant" proved="true">
  <proof prover="1"><result status="valid" time="0.08" steps="26428"/></proof>
  </goal>
  <goal name="remove&#39;vc.10" expl="type invariant" proved="true">
  <proof prover="1"><result status="valid" time="0.10" steps="27196"/></proof>
  </goal>
  <goal name="remove&#39;vc.11" expl="type invariant" proved="true">
  <proof prover="1"><result status="valid" time="0.10" steps="30671"/></proof>
  </goal>
  <goal name="remove&#39;vc.12" expl="type invariant" proved="true">
  <proof prover="1"><result status="valid" time="0.13" steps="32094"/></proof>
  </goal>
  <goal name="remove&#39;vc.13" expl="type invariant" proved="true">
  <proof prover="1"><result status="valid" time="0.05" steps="15586"/></proof>
  </goal>
  <goal name="remove&#39;vc.14" expl="postcondition" proved="true">
  <proof prover="1"><result status="valid" time="0.08" steps="19270"/></proof>
  </goal>
  <goal name="remove&#39;vc.15" expl="precondition" proved="true">
  <proof prover="1"><result status="valid" time="0.05" steps="16718"/></proof>
  </goal>
  <goal name="remove&#39;vc.16" expl="precondition" proved="true">
  <proof prover="1"><result status="valid" time="0.04" steps="20170"/></proof>
  </goal>
  <goal name="remove&#39;vc.17" expl="precondition" proved="true">
  <proof prover="1"><result status="valid" time="0.04" steps="20491"/></proof>
  </goal>
  <goal name="remove&#39;vc.18" expl="precondition" proved="true">
  <proof prover="1"><result status="valid" time="0.04" steps="20591"/></proof>
  </goal>
  <goal name="remove&#39;vc.19" expl="precondition" proved="true">
  <proof prover="1"><result status="valid" time="0.04" steps="20709"/></proof>
  </goal>
  <goal name="remove&#39;vc.20" expl="type invariant" proved="true">
  <proof prover="1"><result status="valid" time="0.04" steps="14247"/></proof>
  </goal>
  <goal name="remove&#39;vc.21" expl="postcondition" proved="true">
  <proof prover="1"><result status="valid" time="0.04" steps="14663"/></proof>
  </goal>
  <goal name="remove&#39;vc.22" expl="postcondition" proved="true">
  <proof prover="0"><result status="valid" time="0.05" steps="75"/></proof>
  </goal>
 </transf>
 </goal>
 <goal name="iterator&#39;vc" expl="VC for iterator" proved="true">
 <proof prover="1"><result status="valid" time="0.11" steps="28708"/></proof>
 </goal>
 <goal name="Iterator.create&#39;vc" expl="VC for create" proved="true">
 <transf name="split_vc" proved="true" >
  <goal name="create&#39;vc.0" expl="loop invariant init" proved="true">
  <proof prover="1"><result status="valid" time="0.05" steps="16878"/></proof>
  </goal>
  <goal name="create&#39;vc.1" expl="loop invariant init" proved="true">
  <proof prover="1"><result status="valid" time="0.04" steps="17519"/></proof>
  </goal>
  <goal name="create&#39;vc.2" expl="index in array bounds" proved="true">
  <proof prover="1"><result status="valid" time="0.04" steps="17638"/></proof>
  </goal>
  <goal name="create&#39;vc.3" expl="integer overflow" proved="true">
<<<<<<< HEAD
  <proof prover="1"><result status="valid" time="0.06" steps="20693"/></proof>
  </goal>
  <goal name="create&#39;vc.4" expl="loop variant decrease" proved="true">
  <proof prover="1"><result status="valid" time="0.05" steps="18921"/></proof>
  </goal>
  <goal name="create&#39;vc.5" expl="loop invariant preservation" proved="true">
  <proof prover="1"><result status="valid" time="0.06" steps="18954"/></proof>
  </goal>
  <goal name="create&#39;vc.6" expl="loop invariant preservation" proved="true">
  <proof prover="1"><result status="valid" time="0.08" steps="20485"/></proof>
  </goal>
  <goal name="create&#39;vc.7" expl="precondition" proved="true">
  <proof prover="1"><result status="valid" time="0.07" steps="23746"/></proof>
  </goal>
  <goal name="create&#39;vc.8" expl="precondition" proved="true">
  <proof prover="1"><result status="valid" time="0.04" steps="19562"/></proof>
  </goal>
  <goal name="create&#39;vc.9" expl="precondition" proved="true">
  <proof prover="1"><result status="valid" time="0.08" steps="22791"/></proof>
  </goal>
  <goal name="create&#39;vc.10" expl="precondition" proved="true">
  <proof prover="1"><result status="valid" time="0.08" steps="23151"/></proof>
  </goal>
  <goal name="create&#39;vc.11" expl="precondition" proved="true">
  <proof prover="1"><result status="valid" time="0.13" steps="33267"/></proof>
=======
  <proof prover="1"><result status="valid" time="0.06" steps="20790"/></proof>
  </goal>
  <goal name="create&#39;vc.4" expl="loop variant decrease" proved="true">
  <proof prover="1"><result status="valid" time="0.05" steps="19018"/></proof>
  </goal>
  <goal name="create&#39;vc.5" expl="loop invariant preservation" proved="true">
  <proof prover="1"><result status="valid" time="0.06" steps="19051"/></proof>
  </goal>
  <goal name="create&#39;vc.6" expl="loop invariant preservation" proved="true">
  <proof prover="1"><result status="valid" time="0.08" steps="20582"/></proof>
  </goal>
  <goal name="create&#39;vc.7" expl="precondition" proved="true">
  <proof prover="1"><result status="valid" time="0.07" steps="23846"/></proof>
  </goal>
  <goal name="create&#39;vc.8" expl="precondition" proved="true">
  <proof prover="1"><result status="valid" time="0.04" steps="19662"/></proof>
  </goal>
  <goal name="create&#39;vc.9" expl="precondition" proved="true">
  <proof prover="1"><result status="valid" time="0.08" steps="22891"/></proof>
  </goal>
  <goal name="create&#39;vc.10" expl="precondition" proved="true">
  <proof prover="1"><result status="valid" time="0.08" steps="23251"/></proof>
  </goal>
  <goal name="create&#39;vc.11" expl="precondition" proved="true">
  <proof prover="1"><result status="valid" time="0.13" steps="33367"/></proof>
>>>>>>> 92c89c24
  </goal>
  <goal name="create&#39;vc.12" expl="precondition" proved="true">
  <transf name="split_vc" proved="true" >
   <goal name="create&#39;vc.12.0" expl="precondition" proved="true">
<<<<<<< HEAD
   <proof prover="1"><result status="valid" time="0.04" steps="21871"/></proof>
=======
   <proof prover="1"><result status="valid" time="0.04" steps="21937"/></proof>
>>>>>>> 92c89c24
   </goal>
   <goal name="create&#39;vc.12.1" expl="precondition" proved="true">
   <transf name="split_vc" proved="true" >
    <goal name="create&#39;vc.12.1.0" expl="precondition" proved="true">
<<<<<<< HEAD
    <proof prover="1"><result status="valid" time="0.07" steps="26204"/></proof>
    </goal>
    <goal name="create&#39;vc.12.1.1" expl="precondition" proved="true">
    <proof prover="1"><result status="valid" time="0.06" steps="25337"/></proof>
=======
    <proof prover="1"><result status="valid" time="0.07" steps="26385"/></proof>
    </goal>
    <goal name="create&#39;vc.12.1.1" expl="precondition" proved="true">
    <proof prover="1"><result status="valid" time="0.06" steps="25377"/></proof>
>>>>>>> 92c89c24
    </goal>
   </transf>
   </goal>
   <goal name="create&#39;vc.12.2" expl="precondition" proved="true">
<<<<<<< HEAD
   <proof prover="1"><result status="valid" time="0.12" steps="28418"/></proof>
=======
   <proof prover="1"><result status="valid" time="0.12" steps="28518"/></proof>
>>>>>>> 92c89c24
   </goal>
  </transf>
  </goal>
  <goal name="create&#39;vc.13" expl="postcondition" proved="true">
<<<<<<< HEAD
  <proof prover="1"><result status="valid" time="0.04" steps="18199"/></proof>
  </goal>
  <goal name="create&#39;vc.14" expl="postcondition" proved="true">
  <proof prover="1"><result status="valid" time="0.03" steps="18202"/></proof>
  </goal>
  <goal name="create&#39;vc.15" expl="postcondition" proved="true">
  <proof prover="1"><result status="valid" time="0.03" steps="18205"/></proof>
=======
  <proof prover="1"><result status="valid" time="0.04" steps="18265"/></proof>
  </goal>
  <goal name="create&#39;vc.14" expl="postcondition" proved="true">
  <proof prover="1"><result status="valid" time="0.03" steps="18268"/></proof>
  </goal>
  <goal name="create&#39;vc.15" expl="postcondition" proved="true">
  <proof prover="1"><result status="valid" time="0.03" steps="18271"/></proof>
>>>>>>> 92c89c24
  </goal>
 </transf>
 </goal>
 <goal name="Iterator.is_empty&#39;vc" expl="VC for is_empty" proved="true">
 <proof prover="2"><result status="valid" time="0.17"/></proof>
 </goal>
 <goal name="Iterator.next&#39;vc" expl="VC for next" proved="true">
 <transf name="split_vc" proved="true" >
  <goal name="next&#39;vc.0" expl="assertion" proved="true">
  <proof prover="0"><result status="valid" time="0.02" steps="109"/></proof>
  </goal>
  <goal name="next&#39;vc.1" expl="index in array bounds" proved="true">
  <proof prover="1"><result status="valid" time="0.06" steps="17607"/></proof>
  </goal>
  <goal name="next&#39;vc.2" expl="integer overflow" proved="true">
  <proof prover="1"><result status="valid" time="0.06" steps="17713"/></proof>
  </goal>
  <goal name="next&#39;vc.3" expl="loop invariant init" proved="true">
  <proof prover="1"><result status="valid" time="0.05" steps="15915"/></proof>
  </goal>
  <goal name="next&#39;vc.4" expl="loop invariant init" proved="true">
  <proof prover="1"><result status="valid" time="0.06" steps="18751"/></proof>
  </goal>
  <goal name="next&#39;vc.5" expl="index in array bounds" proved="true">
  <proof prover="1"><result status="valid" time="0.08" steps="21076"/></proof>
  </goal>
  <goal name="next&#39;vc.6" expl="integer overflow" proved="true">
<<<<<<< HEAD
  <proof prover="1"><result status="valid" time="0.06" steps="21655"/></proof>
  </goal>
  <goal name="next&#39;vc.7" expl="loop variant decrease" proved="true">
  <proof prover="1"><result status="valid" time="0.05" steps="19150"/></proof>
  </goal>
  <goal name="next&#39;vc.8" expl="loop invariant preservation" proved="true">
  <proof prover="1"><result status="valid" time="0.05" steps="19217"/></proof>
  </goal>
  <goal name="next&#39;vc.9" expl="loop invariant preservation" proved="true">
  <proof prover="1"><result status="valid" time="0.08" steps="21340"/></proof>
  </goal>
  <goal name="next&#39;vc.10" expl="assertion" proved="true">
  <proof prover="1"><result status="valid" time="0.08" steps="21826"/></proof>
  </goal>
  <goal name="next&#39;vc.11" expl="type invariant" proved="true">
  <proof prover="1"><result status="valid" time="0.12" steps="33334"/></proof>
  </goal>
  <goal name="next&#39;vc.12" expl="type invariant" proved="true">
  <proof prover="1"><result status="valid" time="0.07" steps="23366"/></proof>
  </goal>
  <goal name="next&#39;vc.13" expl="type invariant" proved="true">
  <proof prover="1"><result status="valid" time="0.08" steps="24542"/></proof>
  </goal>
  <goal name="next&#39;vc.14" expl="type invariant" proved="true">
  <proof prover="1"><result status="valid" time="0.09" steps="25007"/></proof>
  </goal>
  <goal name="next&#39;vc.15" expl="type invariant" proved="true">
  <proof prover="1"><result status="valid" time="0.23" steps="46323"/></proof>
  </goal>
  <goal name="next&#39;vc.16" expl="type invariant" proved="true">
  <proof prover="1"><result status="valid" time="0.13" steps="32397"/></proof>
  </goal>
  <goal name="next&#39;vc.17" expl="postcondition" proved="true">
  <proof prover="1"><result status="valid" time="0.12" steps="28163"/></proof>
  </goal>
  <goal name="next&#39;vc.18" expl="postcondition" proved="true">
  <proof prover="1"><result status="valid" time="0.04" steps="20679"/></proof>
  </goal>
  <goal name="next&#39;vc.19" expl="postcondition" proved="true">
  <proof prover="1"><result status="valid" time="0.04" steps="20690"/></proof>
=======
  <proof prover="1"><result status="valid" time="0.06" steps="22009"/></proof>
  </goal>
  <goal name="next&#39;vc.7" expl="loop variant decrease" proved="true">
  <proof prover="1"><result status="valid" time="0.05" steps="19490"/></proof>
  </goal>
  <goal name="next&#39;vc.8" expl="loop invariant preservation" proved="true">
  <proof prover="1"><result status="valid" time="0.05" steps="19557"/></proof>
  </goal>
  <goal name="next&#39;vc.9" expl="loop invariant preservation" proved="true">
  <proof prover="1"><result status="valid" time="0.08" steps="21694"/></proof>
  </goal>
  <goal name="next&#39;vc.10" expl="assertion" proved="true">
  <proof prover="1"><result status="valid" time="0.08" steps="22182"/></proof>
  </goal>
  <goal name="next&#39;vc.11" expl="type invariant" proved="true">
  <proof prover="1"><result status="valid" time="0.12" steps="33718"/></proof>
  </goal>
  <goal name="next&#39;vc.12" expl="type invariant" proved="true">
  <proof prover="1"><result status="valid" time="0.07" steps="23722"/></proof>
  </goal>
  <goal name="next&#39;vc.13" expl="type invariant" proved="true">
  <proof prover="1"><result status="valid" time="0.08" steps="24898"/></proof>
  </goal>
  <goal name="next&#39;vc.14" expl="type invariant" proved="true">
  <proof prover="1"><result status="valid" time="0.09" steps="25363"/></proof>
  </goal>
  <goal name="next&#39;vc.15" expl="type invariant" proved="true">
  <proof prover="1"><result status="valid" time="0.23" steps="47008"/></proof>
  </goal>
  <goal name="next&#39;vc.16" expl="type invariant" proved="true">
  <proof prover="1"><result status="valid" time="0.13" steps="32799"/></proof>
  </goal>
  <goal name="next&#39;vc.17" expl="postcondition" proved="true">
  <proof prover="1"><result status="valid" time="0.12" steps="28629"/></proof>
  </goal>
  <goal name="next&#39;vc.18" expl="postcondition" proved="true">
  <proof prover="1"><result status="valid" time="0.04" steps="20990"/></proof>
  </goal>
  <goal name="next&#39;vc.19" expl="postcondition" proved="true">
  <proof prover="1"><result status="valid" time="0.04" steps="21001"/></proof>
>>>>>>> 92c89c24
  </goal>
 </transf>
 </goal>
</theory>
</file>
</why3session><|MERGE_RESOLUTION|>--- conflicted
+++ resolved
@@ -226,33 +226,6 @@
   <proof prover="1"><result status="valid" time="0.04" steps="17638"/></proof>
   </goal>
   <goal name="create&#39;vc.3" expl="integer overflow" proved="true">
-<<<<<<< HEAD
-  <proof prover="1"><result status="valid" time="0.06" steps="20693"/></proof>
-  </goal>
-  <goal name="create&#39;vc.4" expl="loop variant decrease" proved="true">
-  <proof prover="1"><result status="valid" time="0.05" steps="18921"/></proof>
-  </goal>
-  <goal name="create&#39;vc.5" expl="loop invariant preservation" proved="true">
-  <proof prover="1"><result status="valid" time="0.06" steps="18954"/></proof>
-  </goal>
-  <goal name="create&#39;vc.6" expl="loop invariant preservation" proved="true">
-  <proof prover="1"><result status="valid" time="0.08" steps="20485"/></proof>
-  </goal>
-  <goal name="create&#39;vc.7" expl="precondition" proved="true">
-  <proof prover="1"><result status="valid" time="0.07" steps="23746"/></proof>
-  </goal>
-  <goal name="create&#39;vc.8" expl="precondition" proved="true">
-  <proof prover="1"><result status="valid" time="0.04" steps="19562"/></proof>
-  </goal>
-  <goal name="create&#39;vc.9" expl="precondition" proved="true">
-  <proof prover="1"><result status="valid" time="0.08" steps="22791"/></proof>
-  </goal>
-  <goal name="create&#39;vc.10" expl="precondition" proved="true">
-  <proof prover="1"><result status="valid" time="0.08" steps="23151"/></proof>
-  </goal>
-  <goal name="create&#39;vc.11" expl="precondition" proved="true">
-  <proof prover="1"><result status="valid" time="0.13" steps="33267"/></proof>
-=======
   <proof prover="1"><result status="valid" time="0.06" steps="20790"/></proof>
   </goal>
   <goal name="create&#39;vc.4" expl="loop variant decrease" proved="true">
@@ -278,53 +251,28 @@
   </goal>
   <goal name="create&#39;vc.11" expl="precondition" proved="true">
   <proof prover="1"><result status="valid" time="0.13" steps="33367"/></proof>
->>>>>>> 92c89c24
   </goal>
   <goal name="create&#39;vc.12" expl="precondition" proved="true">
   <transf name="split_vc" proved="true" >
    <goal name="create&#39;vc.12.0" expl="precondition" proved="true">
-<<<<<<< HEAD
-   <proof prover="1"><result status="valid" time="0.04" steps="21871"/></proof>
-=======
    <proof prover="1"><result status="valid" time="0.04" steps="21937"/></proof>
->>>>>>> 92c89c24
    </goal>
    <goal name="create&#39;vc.12.1" expl="precondition" proved="true">
    <transf name="split_vc" proved="true" >
     <goal name="create&#39;vc.12.1.0" expl="precondition" proved="true">
-<<<<<<< HEAD
-    <proof prover="1"><result status="valid" time="0.07" steps="26204"/></proof>
-    </goal>
-    <goal name="create&#39;vc.12.1.1" expl="precondition" proved="true">
-    <proof prover="1"><result status="valid" time="0.06" steps="25337"/></proof>
-=======
     <proof prover="1"><result status="valid" time="0.07" steps="26385"/></proof>
     </goal>
     <goal name="create&#39;vc.12.1.1" expl="precondition" proved="true">
     <proof prover="1"><result status="valid" time="0.06" steps="25377"/></proof>
->>>>>>> 92c89c24
     </goal>
    </transf>
    </goal>
    <goal name="create&#39;vc.12.2" expl="precondition" proved="true">
-<<<<<<< HEAD
-   <proof prover="1"><result status="valid" time="0.12" steps="28418"/></proof>
-=======
    <proof prover="1"><result status="valid" time="0.12" steps="28518"/></proof>
->>>>>>> 92c89c24
    </goal>
   </transf>
   </goal>
   <goal name="create&#39;vc.13" expl="postcondition" proved="true">
-<<<<<<< HEAD
-  <proof prover="1"><result status="valid" time="0.04" steps="18199"/></proof>
-  </goal>
-  <goal name="create&#39;vc.14" expl="postcondition" proved="true">
-  <proof prover="1"><result status="valid" time="0.03" steps="18202"/></proof>
-  </goal>
-  <goal name="create&#39;vc.15" expl="postcondition" proved="true">
-  <proof prover="1"><result status="valid" time="0.03" steps="18205"/></proof>
-=======
   <proof prover="1"><result status="valid" time="0.04" steps="18265"/></proof>
   </goal>
   <goal name="create&#39;vc.14" expl="postcondition" proved="true">
@@ -332,7 +280,6 @@
   </goal>
   <goal name="create&#39;vc.15" expl="postcondition" proved="true">
   <proof prover="1"><result status="valid" time="0.03" steps="18271"/></proof>
->>>>>>> 92c89c24
   </goal>
  </transf>
  </goal>
@@ -360,48 +307,6 @@
   <proof prover="1"><result status="valid" time="0.08" steps="21076"/></proof>
   </goal>
   <goal name="next&#39;vc.6" expl="integer overflow" proved="true">
-<<<<<<< HEAD
-  <proof prover="1"><result status="valid" time="0.06" steps="21655"/></proof>
-  </goal>
-  <goal name="next&#39;vc.7" expl="loop variant decrease" proved="true">
-  <proof prover="1"><result status="valid" time="0.05" steps="19150"/></proof>
-  </goal>
-  <goal name="next&#39;vc.8" expl="loop invariant preservation" proved="true">
-  <proof prover="1"><result status="valid" time="0.05" steps="19217"/></proof>
-  </goal>
-  <goal name="next&#39;vc.9" expl="loop invariant preservation" proved="true">
-  <proof prover="1"><result status="valid" time="0.08" steps="21340"/></proof>
-  </goal>
-  <goal name="next&#39;vc.10" expl="assertion" proved="true">
-  <proof prover="1"><result status="valid" time="0.08" steps="21826"/></proof>
-  </goal>
-  <goal name="next&#39;vc.11" expl="type invariant" proved="true">
-  <proof prover="1"><result status="valid" time="0.12" steps="33334"/></proof>
-  </goal>
-  <goal name="next&#39;vc.12" expl="type invariant" proved="true">
-  <proof prover="1"><result status="valid" time="0.07" steps="23366"/></proof>
-  </goal>
-  <goal name="next&#39;vc.13" expl="type invariant" proved="true">
-  <proof prover="1"><result status="valid" time="0.08" steps="24542"/></proof>
-  </goal>
-  <goal name="next&#39;vc.14" expl="type invariant" proved="true">
-  <proof prover="1"><result status="valid" time="0.09" steps="25007"/></proof>
-  </goal>
-  <goal name="next&#39;vc.15" expl="type invariant" proved="true">
-  <proof prover="1"><result status="valid" time="0.23" steps="46323"/></proof>
-  </goal>
-  <goal name="next&#39;vc.16" expl="type invariant" proved="true">
-  <proof prover="1"><result status="valid" time="0.13" steps="32397"/></proof>
-  </goal>
-  <goal name="next&#39;vc.17" expl="postcondition" proved="true">
-  <proof prover="1"><result status="valid" time="0.12" steps="28163"/></proof>
-  </goal>
-  <goal name="next&#39;vc.18" expl="postcondition" proved="true">
-  <proof prover="1"><result status="valid" time="0.04" steps="20679"/></proof>
-  </goal>
-  <goal name="next&#39;vc.19" expl="postcondition" proved="true">
-  <proof prover="1"><result status="valid" time="0.04" steps="20690"/></proof>
-=======
   <proof prover="1"><result status="valid" time="0.06" steps="22009"/></proof>
   </goal>
   <goal name="next&#39;vc.7" expl="loop variant decrease" proved="true">
@@ -442,7 +347,6 @@
   </goal>
   <goal name="next&#39;vc.19" expl="postcondition" proved="true">
   <proof prover="1"><result status="valid" time="0.04" steps="21001"/></proof>
->>>>>>> 92c89c24
   </goal>
  </transf>
  </goal>
