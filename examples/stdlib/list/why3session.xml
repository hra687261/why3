--- conflicted
+++ resolved
@@ -24,15 +24,9 @@
   </goal>
  </transf>
  </goal>
-<<<<<<< HEAD
  <goal name="Length_nil" proved="true">
- <transf name="split_goal_wp" proved="true" >
+ <transf name="split_goal_right" proved="true" >
   <goal name="Length_nil.0" proved="true">
-=======
- <goal name="Length_nil" expl="">
- <transf name="split_goal_right">
-  <goal name="Length_nil.1" expl="">
->>>>>>> 8e560e42
   <proof prover="3"><result status="valid" time="0.03"/></proof>
   <proof prover="4"><result status="valid" time="0.01"/></proof>
   </goal>
@@ -112,7 +106,6 @@
  <proof prover="4"><result status="valid" time="0.01"/></proof>
  </goal>
 </theory>
-<<<<<<< HEAD
 <theory name="Append" proved="true" sum="8b0fff794e6413ab8a5089b3e2554084">
  <goal name="VC infix ++" expl="VC for infix ++" proved="true">
  <proof prover="6"><result status="valid" time="0.00" steps="1"/></proof>
@@ -120,18 +113,9 @@
  <goal name="Append_assoc" proved="true">
  <transf name="induction_ty_lex" proved="true" >
   <goal name="Append_assoc.0" proved="true">
-  <transf name="split_goal_wp" proved="true" >
+  <transf name="split_goal_right" proved="true" >
    <goal name="Append_assoc.0.0" proved="true">
    <proof prover="6"><result status="valid" time="0.00" steps="3"/></proof>
-=======
-<theory name="Append">
- <goal name="Append_assoc" expl="">
- <transf name="induction_ty_lex">
-  <goal name="Append_assoc.1" expl="">
-  <transf name="split_goal_right">
-   <goal name="Append_assoc.1.1" expl="">
-   <proof prover="0"><result status="valid" time="0.01" steps="3"/></proof>
->>>>>>> 8e560e42
    </goal>
    <goal name="Append_assoc.0.1" proved="true">
    <proof prover="6"><result status="valid" time="0.00" steps="5"/></proof>
@@ -161,21 +145,12 @@
   </goal>
  </transf>
  </goal>
-<<<<<<< HEAD
  <goal name="mem_decomp" proved="true">
  <transf name="induction_ty_lex" proved="true" >
   <goal name="mem_decomp.0" proved="true">
-  <transf name="split_goal_wp" proved="true" >
+  <transf name="split_goal_right" proved="true" >
    <goal name="mem_decomp.0.0" proved="true">
    <proof prover="6"><result status="valid" time="0.00" steps="3"/></proof>
-=======
- <goal name="mem_decomp" expl="">
- <transf name="induction_ty_lex">
-  <goal name="mem_decomp.1" expl="">
-  <transf name="split_goal_right">
-   <goal name="mem_decomp.1.1" expl="">
-   <proof prover="0"><result status="valid" time="0.01" steps="2"/></proof>
->>>>>>> 8e560e42
    </goal>
    <goal name="mem_decomp.0.1" proved="true">
    <proof prover="3"><result status="valid" time="0.42"/></proof>
@@ -278,19 +253,11 @@
  <proof prover="6"><result status="valid" time="0.00" steps="1"/></proof>
  </goal>
 </theory>
-<<<<<<< HEAD
 <theory name="Sorted" proved="true" sum="80571a008a6734ad8ebd9e35ecb9c0f3">
  <goal name="sorted_mem" proved="true">
- <transf name="split_goal_wp" proved="true" >
+ <transf name="split_goal_right" proved="true" >
   <goal name="sorted_mem.0" proved="true">
   <proof prover="6"><result status="valid" time="0.01" steps="51"/></proof>
-=======
-<theory name="Sorted">
- <goal name="sorted_mem" expl="">
- <transf name="split_goal_right">
-  <goal name="sorted_mem.1" expl="">
-  <proof prover="0"><result status="valid" time="0.07" steps="41"/></proof>
->>>>>>> 8e560e42
   </goal>
   <goal name="sorted_mem.1" proved="true">
   <transf name="induction_pr" proved="true" >
@@ -310,21 +277,12 @@
   </goal>
  </transf>
  </goal>
-<<<<<<< HEAD
  <goal name="sorted_append" proved="true">
  <transf name="induction_ty_lex" proved="true" >
   <goal name="sorted_append.0" proved="true">
-  <transf name="split_goal_wp" proved="true" >
+  <transf name="split_goal_right" proved="true" >
    <goal name="sorted_append.0.0" proved="true">
    <proof prover="6"><result status="valid" time="0.01" steps="6"/></proof>
-=======
- <goal name="sorted_append" expl="">
- <transf name="induction_ty_lex">
-  <goal name="sorted_append.1" expl="">
-  <transf name="split_goal_right">
-   <goal name="sorted_append.1.1" expl="">
-   <proof prover="0"><result status="valid" time="0.01" steps="6"/></proof>
->>>>>>> 8e560e42
    </goal>
    <goal name="sorted_append.0.1" proved="true">
    <proof prover="6"><result status="valid" time="0.00" steps="4"/></proof>
@@ -364,21 +322,12 @@
  <goal name="Decr.Transitive.Trans" proved="true">
  <proof prover="6"><result status="valid" time="0.00" steps="5"/></proof>
  </goal>
-<<<<<<< HEAD
  <goal name="rev_append_sorted_incr" proved="true">
  <transf name="induction_ty_lex" proved="true" >
   <goal name="rev_append_sorted_incr.0" proved="true">
-  <transf name="split_goal_wp" proved="true" >
+  <transf name="split_goal_right" proved="true" >
    <goal name="rev_append_sorted_incr.0.0" proved="true">
    <proof prover="6"><result status="valid" time="0.01" steps="5"/></proof>
-=======
- <goal name="rev_append_sorted_incr" expl="">
- <transf name="induction_ty_lex">
-  <goal name="rev_append_sorted_incr.1" expl="">
-  <transf name="split_goal_right">
-   <goal name="rev_append_sorted_incr.1.1" expl="">
-   <proof prover="0"><result status="valid" time="0.02" steps="4"/></proof>
->>>>>>> 8e560e42
    </goal>
    <goal name="rev_append_sorted_incr.0.1" proved="true">
    <proof prover="6"><result status="valid" time="0.01" steps="6"/></proof>
@@ -405,22 +354,12 @@
   </goal>
  </transf>
  </goal>
-<<<<<<< HEAD
  <goal name="rev_append_sorted_decr" proved="true">
  <transf name="induction_ty_lex" proved="true" >
   <goal name="rev_append_sorted_decr.0" proved="true">
-  <transf name="split_goal_wp" proved="true" >
+  <transf name="split_goal_right" proved="true" >
    <goal name="rev_append_sorted_decr.0.0" proved="true">
    <proof prover="6"><result status="valid" time="0.01" steps="5"/></proof>
-=======
- <goal name="rev_append_sorted_decr" expl="">
- <transf name="induction_ty_lex">
-  <goal name="rev_append_sorted_decr.1" expl="">
-  <transf name="split_goal_right">
-   <goal name="rev_append_sorted_decr.1.1" expl="">
-   <proof prover="0"><result status="valid" time="0.01" steps="4"/></proof>
-   <proof prover="2"><result status="valid" time="0.00"/></proof>
->>>>>>> 8e560e42
    </goal>
    <goal name="rev_append_sorted_decr.0.1" proved="true">
    <proof prover="6"><result status="valid" time="0.01" steps="6"/></proof>
@@ -456,21 +395,12 @@
   </goal>
  </transf>
  </goal>
-<<<<<<< HEAD
  <goal name="Mem_Num_Occ" proved="true">
  <transf name="induction_ty_lex" proved="true" >
   <goal name="Mem_Num_Occ.0" proved="true">
-  <transf name="split_goal_wp" proved="true" >
+  <transf name="split_goal_right" proved="true" >
    <goal name="Mem_Num_Occ.0.0" proved="true">
    <proof prover="6"><result status="valid" time="0.00" steps="6"/></proof>
-=======
- <goal name="Mem_Num_Occ" expl="">
- <transf name="induction_ty_lex">
-  <goal name="Mem_Num_Occ.1" expl="">
-  <transf name="split_goal_right">
-   <goal name="Mem_Num_Occ.1.1" expl="">
-   <proof prover="0"><result status="valid" time="0.01" steps="6"/></proof>
->>>>>>> 8e560e42
    </goal>
    <goal name="Mem_Num_Occ.0.1" proved="true">
    <proof prover="6"><result status="valid" time="0.00" steps="5"/></proof>
@@ -535,23 +465,13 @@
  <proof prover="1" edited="list_Permut_Permut_length_2.v"><result status="valid" time="1.48"/></proof>
  </goal>
 </theory>
-<<<<<<< HEAD
 <theory name="Distinct" proved="true" sum="2d43c8315958770c1d8477e3b5e70cae">
  <goal name="distinct_append" proved="true">
  <transf name="induction_ty_lex" proved="true" >
   <goal name="distinct_append.0" proved="true">
-  <transf name="split_goal_wp" proved="true" >
+  <transf name="split_goal_right" proved="true" >
    <goal name="distinct_append.0.0" proved="true">
    <proof prover="6"><result status="valid" time="0.00" steps="5"/></proof>
-=======
-<theory name="Distinct">
- <goal name="distinct_append" expl="">
- <transf name="induction_ty_lex">
-  <goal name="distinct_append.1" expl="">
-  <transf name="split_goal_right">
-   <goal name="distinct_append.1.1" expl="">
-   <proof prover="0"><result status="valid" time="0.01" steps="5"/></proof>
->>>>>>> 8e560e42
    </goal>
    <goal name="distinct_append.0.1" proved="true">
    <proof prover="6"><result status="valid" time="0.17" steps="1067"/></proof>
