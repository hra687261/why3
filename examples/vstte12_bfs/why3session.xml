--- conflicted
+++ resolved
@@ -42,10 +42,9 @@
  </transf>
  </goal>
 </theory>
-<<<<<<< HEAD
 <theory name="BFS" proved="true">
  <goal name="VC fill_next" expl="VC for fill_next" proved="true">
- <transf name="split_goal_wp" proved="true" >
+ <transf name="split_goal_right" proved="true" >
   <goal name="VC fill_next.0" expl="loop invariant init" proved="true">
   <proof prover="2"><result status="valid" time="0.02" steps="40"/></proof>
   </goal>
@@ -60,7 +59,7 @@
    <goal name="VC fill_next.3.0" expl="loop invariant preservation" proved="true">
    <transf name="inline_goal" proved="true" >
     <goal name="VC fill_next.3.0.0" expl="loop invariant preservation" proved="true">
-    <transf name="split_goal_wp" proved="true" >
+    <transf name="split_goal_right" proved="true" >
      <goal name="VC fill_next.3.0.0.0" expl="VC for fill_next" proved="true">
      <proof prover="2"><result status="valid" time="0.03" steps="116"/></proof>
      </goal>
@@ -95,52 +94,6 @@
      <proof prover="3"><result status="valid" time="0.33"/></proof>
      </goal>
     </transf>
-=======
-<theory name="BFS">
- <goal name="WP_parameter fill_next" expl="VC for fill_next">
- <transf name="split_goal_right">
-  <goal name="WP_parameter fill_next.1" expl="loop invariant init">
-  <proof prover="3"><result status="valid" time="0.02"/></proof>
-  </goal>
-  <goal name="WP_parameter fill_next.2" expl="precondition">
-  <proof prover="9"><result status="valid" time="0.01" steps="8"/></proof>
-  </goal>
-  <goal name="WP_parameter fill_next.3" expl="loop invariant preservation">
-  <transf name="split_goal_right">
-   <goal name="WP_parameter fill_next.3.1" expl="VC for fill_next">
-   <proof prover="3" timelimit="20"><result status="valid" time="4.37"/></proof>
-   </goal>
-   <goal name="WP_parameter fill_next.3.2" expl="VC for fill_next">
-   <proof prover="9"><result status="valid" time="0.02" steps="23"/></proof>
-   </goal>
-   <goal name="WP_parameter fill_next.3.3" expl="VC for fill_next">
-   <proof prover="9"><result status="valid" time="0.04" steps="148"/></proof>
-   </goal>
-   <goal name="WP_parameter fill_next.3.4" expl="VC for fill_next">
-   <proof prover="6"><result status="valid" time="0.01"/></proof>
-   <proof prover="7"><result status="valid" time="0.02"/></proof>
-   </goal>
-  </transf>
-  </goal>
-  <goal name="WP_parameter fill_next.4" expl="loop variant decrease">
-  <proof prover="8" timelimit="5" memlimit="4000"><result status="valid" time="0.01" steps="22"/></proof>
-  </goal>
-  <goal name="WP_parameter fill_next.5" expl="loop invariant preservation">
-  <transf name="split_goal_right">
-   <goal name="WP_parameter fill_next.5.1" expl="VC for fill_next">
-   <proof prover="9"><result status="valid" time="0.01" steps="11"/></proof>
-   </goal>
-   <goal name="WP_parameter fill_next.5.2" expl="VC for fill_next">
-   <proof prover="9" timelimit="5" memlimit="1000"><result status="valid" time="0.01" steps="21"/></proof>
-   </goal>
-   <goal name="WP_parameter fill_next.5.3" expl="VC for fill_next">
-   <proof prover="9"><result status="valid" time="0.03" steps="87"/></proof>
-   </goal>
-   <goal name="WP_parameter fill_next.5.4" expl="VC for fill_next">
-   <transf name="inline_goal">
-    <goal name="WP_parameter fill_next.5.4.1" expl="VC for fill_next">
-    <proof prover="9"><result status="valid" time="0.06" steps="111"/></proof>
->>>>>>> 8e560e42
     </goal>
    </transf>
    </goal>
@@ -149,7 +102,6 @@
   <goal name="VC fill_next.4" expl="loop variant decrease" proved="true">
   <proof prover="2"><result status="valid" time="0.01" steps="48"/></proof>
   </goal>
-<<<<<<< HEAD
   <goal name="VC fill_next.5" expl="loop invariant preservation" proved="true">
   <proof prover="2"><result status="valid" time="0.36" steps="694"/></proof>
   </goal>
@@ -159,7 +111,7 @@
  </transf>
  </goal>
  <goal name="VC bfs" expl="VC for bfs" proved="true">
- <transf name="split_goal_wp" proved="true" >
+ <transf name="split_goal_right" proved="true" >
   <goal name="VC bfs.0" expl="loop invariant init" proved="true">
   <proof prover="2"><result status="valid" time="0.19" steps="971"/></proof>
   </goal>
@@ -170,7 +122,7 @@
   <proof prover="2"><result status="valid" time="0.01" steps="22"/></proof>
   </goal>
   <goal name="VC bfs.3" expl="precondition" proved="true">
-  <transf name="split_goal_wp" proved="true" >
+  <transf name="split_goal_right" proved="true" >
    <goal name="VC bfs.3.0" expl="VC for bfs" proved="true">
    <proof prover="2"><result status="valid" time="0.02" steps="98"/></proof>
    </goal>
@@ -185,51 +137,19 @@
      <proof prover="3"><result status="valid" time="0.26"/></proof>
      </goal>
     </transf>
-=======
-  <goal name="WP_parameter fill_next.7" expl="postcondition">
-  <transf name="split_goal_right">
-   <goal name="WP_parameter fill_next.7.1" expl="VC for fill_next">
-   <proof prover="9"><result status="valid" time="0.01" steps="8"/></proof>
-   </goal>
-   <goal name="WP_parameter fill_next.7.2" expl="VC for fill_next">
-   <proof prover="9"><result status="valid" time="0.07" steps="257"/></proof>
-   </goal>
-   <goal name="WP_parameter fill_next.7.3" expl="VC for fill_next">
-   <proof prover="9"><result status="valid" time="0.06" steps="82"/></proof>
+    </goal>
+   </transf>
    </goal>
   </transf>
   </goal>
- </transf>
- </goal>
- <goal name="WP_parameter bfs" expl="VC for bfs">
- <transf name="split_goal_right">
-  <goal name="WP_parameter bfs.1" expl="loop invariant init">
-  <transf name="split_goal_right">
-   <goal name="WP_parameter bfs.1.1" expl="VC for bfs">
-   <proof prover="3"><result status="valid" time="0.18"/></proof>
-   </goal>
-   <goal name="WP_parameter bfs.1.2" expl="VC for bfs">
-   <proof prover="9"><result status="valid" time="0.02" steps="4"/></proof>
-   </goal>
-   <goal name="WP_parameter bfs.1.3" expl="VC for bfs">
-   <transf name="inline_goal">
-    <goal name="WP_parameter bfs.1.3.1" expl="VC for bfs">
-    <proof prover="9"><result status="valid" time="0.01" steps="4"/></proof>
->>>>>>> 8e560e42
-    </goal>
-   </transf>
-   </goal>
-  </transf>
-  </goal>
-<<<<<<< HEAD
   <goal name="VC bfs.4" expl="loop invariant preservation" proved="true">
-  <transf name="split_goal_wp" proved="true" >
+  <transf name="split_goal_right" proved="true" >
    <goal name="VC bfs.4.0" expl="VC for bfs" proved="true">
    <transf name="introduce_premises" proved="true" >
     <goal name="VC bfs.4.0.0" expl="VC for bfs" proved="true">
     <transf name="inline_goal" proved="true" >
      <goal name="VC bfs.4.0.0.0" expl="VC for bfs" proved="true">
-     <transf name="split_goal_wp" proved="true" >
+     <transf name="split_goal_right" proved="true" >
       <goal name="VC bfs.4.0.0.0.0" expl="VC for bfs" proved="true">
       <proof prover="2"><result status="valid" time="0.01" steps="23"/></proof>
       </goal>
@@ -280,60 +200,6 @@
      <goal name="VC bfs.4.2.0.0" expl="VC for bfs" proved="true">
      <proof prover="1"><result status="valid" time="0.05"/></proof>
      <proof prover="3"><result status="valid" time="0.29"/></proof>
-=======
-  <goal name="WP_parameter bfs.2" expl="precondition">
-  <proof prover="9"><result status="valid" time="0.02" steps="5"/></proof>
-  </goal>
-  <goal name="WP_parameter bfs.3" expl="exceptional postcondition">
-  <proof prover="9"><result status="valid" time="0.01" steps="12"/></proof>
-  </goal>
-  <goal name="WP_parameter bfs.4" expl="precondition">
-  <transf name="split_goal_right">
-   <goal name="WP_parameter bfs.4.1" expl="VC for bfs">
-   <proof prover="9"><result status="valid" time="0.05" steps="202"/></proof>
-   </goal>
-   <goal name="WP_parameter bfs.4.2" expl="VC for bfs">
-   <proof prover="9"><result status="valid" time="0.01" steps="12"/></proof>
-   </goal>
-   <goal name="WP_parameter bfs.4.3" expl="VC for bfs">
-   <transf name="inline_goal">
-    <goal name="WP_parameter bfs.4.3.1" expl="VC for bfs">
-    <proof prover="9"><result status="valid" time="0.02" steps="61"/></proof>
-    </goal>
-   </transf>
-   </goal>
-  </transf>
-  </goal>
-  <goal name="WP_parameter bfs.5" expl="loop invariant preservation">
-  <transf name="split_goal_right">
-   <goal name="WP_parameter bfs.5.1" expl="VC for bfs">
-   <transf name="inline_goal">
-    <goal name="WP_parameter bfs.5.1.1" expl="VC for bfs">
-    <transf name="split_goal_right">
-     <goal name="WP_parameter bfs.5.1.1.1" expl="VC for bfs">
-     <proof prover="9"><result status="valid" time="0.02" steps="17"/></proof>
-     </goal>
-     <goal name="WP_parameter bfs.5.1.1.2" expl="VC for bfs">
-     <proof prover="9"><result status="valid" time="0.02" steps="19"/></proof>
-     </goal>
-     <goal name="WP_parameter bfs.5.1.1.3" expl="VC for bfs">
-     <proof prover="3"><result status="valid" time="0.06"/></proof>
-     </goal>
-     <goal name="WP_parameter bfs.5.1.1.4" expl="VC for bfs">
-     <proof prover="3"><result status="valid" time="0.04"/></proof>
-     </goal>
-     <goal name="WP_parameter bfs.5.1.1.5" expl="VC for bfs">
-     <proof prover="4" timelimit="5"><result status="valid" time="2.24"/></proof>
-     </goal>
-     <goal name="WP_parameter bfs.5.1.1.6" expl="VC for bfs">
-     <proof prover="9"><result status="valid" time="0.17" steps="426"/></proof>
-     </goal>
-     <goal name="WP_parameter bfs.5.1.1.7" expl="VC for bfs">
-     <proof prover="9"><result status="valid" time="0.05" steps="45"/></proof>
-     </goal>
-     <goal name="WP_parameter bfs.5.1.1.8" expl="VC for bfs">
-     <proof prover="9"><result status="valid" time="0.08" steps="28"/></proof>
->>>>>>> 8e560e42
      </goal>
     </transf>
     </goal>
@@ -344,26 +210,8 @@
    </goal>
   </transf>
   </goal>
-<<<<<<< HEAD
   <goal name="VC bfs.5" expl="loop invariant preservation" proved="true">
   <proof prover="2"><result status="valid" time="0.01" steps="34"/></proof>
-=======
-  <goal name="WP_parameter bfs.6" expl="loop invariant preservation">
-  <transf name="split_goal_right">
-   <goal name="WP_parameter bfs.6.1" expl="VC for bfs">
-   <proof prover="9"><result status="valid" time="0.00" steps="14"/></proof>
-   </goal>
-   <goal name="WP_parameter bfs.6.2" expl="VC for bfs">
-   <proof prover="9"><result status="valid" time="0.01" steps="14"/></proof>
-   </goal>
-   <goal name="WP_parameter bfs.6.3" expl="VC for bfs">
-   <proof prover="9"><result status="valid" time="0.02" steps="28"/></proof>
-   </goal>
-   <goal name="WP_parameter bfs.6.4" expl="VC for bfs">
-   <proof prover="9"><result status="valid" time="0.01" steps="14"/></proof>
-   </goal>
-  </transf>
->>>>>>> 8e560e42
   </goal>
   <goal name="VC bfs.6" expl="assertion" proved="true">
   <proof prover="2"><result status="valid" time="0.02" steps="83"/></proof>
