module Bitwalker
  use import int.Int
  use import int.EuclideanDivision
  use import array.Array
  use import ref.Ref
  (* use bv.BV32 *)
  (* use bv.BV8 *)
  (* use bv.BV64 *)
  use mach.bv.BVCheck8  as BV8
  use mach.bv.BVCheck32 as BV32
  use mach.bv.BVCheck64 as BV64
  use bv.BVConverter_32_64 as C32_64
  use bv.BVConverter_8_32 as C8_32

(* file missing in repository
  use import mach.bv.BV
*)

  function nth8_stream (stream : array BV8.t) (pos : int) : bool =
    BV8.nth stream[div pos 8] (7 - mod pos 8)

  lemma nth64:
    forall value:BV64.t, i:int. 0 <= i < 64 ->
      BV64.nth value i = BV64.nth_bv value (C32_64.toBig (BV32.of_int i))

  lemma nth8:
    forall value:BV8.t, i:int. 0 <= i < 8 ->
      BV8.nth value i = BV8.nth_bv value (C8_32.toSmall (BV32.of_int i))

  (*  *)
  let function maxvalue (len : BV32.t) : BV64.t =
    BV64.lsl_bv (BV64.of_int 1) (C32_64.toBig len)

  let lemma nth_ultpre0 (x:BV64.t) (len:BV32.t)
    requires { BV32.t'int len < 64}
    ensures { BV64.eq_sub x BV64.zeros (BV32.t'int len) (64 - BV32.t'int len)
          <-> BV64.t'int x < BV64.t'int (maxvalue len) }
  =
    assert { BV32.ult len (BV32.of_int 64) };
    assert { BV64.eq_sub_bv x BV64.zeros (C32_64.toBig len) (BV64.sub (BV64.of_int 64) (C32_64.toBig len))
         <-> BV64.ult x (maxvalue len) }

 (** return [value] with the bit of index [left] from the left set to [flag] *)
  let poke_64bit_bv (value : BV64.t) (left : BV32.t) (flag : bool) : BV64.t
    requires { BV32.t'int left < 64 }
    ensures  { forall i. 0 <= i < 64 /\ i <> 63 - BV32.t'int left ->
                 BV64.nth result i = BV64.nth value i }
    ensures  { flag = BV64.nth result (63 - BV32.t'int left) }
  =
    assert { BV32.ult left (BV32.of_int 64) };
    begin
    ensures { forall i:BV32.t. i <> BV32.sub (BV32.of_int 63) left ->
               BV64.nth_bv result (C32_64.toBig i) =
                 BV64.nth_bv value (C32_64.toBig i) }
    ensures { flag = BV64.nth_bv result
                       (C32_64.toBig (BV32.sub (BV32.of_int 63) left)) }
      let mask =
        BV64.lsl_bv (BV64.int_check 1)
          (C32_64.toBig (BV32.sub_check (BV32.int_check 63) left))
      in
      match flag with
      | True -> BV64.bw_or value mask
      | False -> BV64.bw_and value (BV64.bw_not mask)
      end
    end

 (** return [value] with the bit of index [left] from the left set to [flag] *)
(* version where [left] is an int and not a bitvector, which
  is closer to the result of the SPARK translation from signed
  integers *)
  let poke_64bit (value : BV64.t) (left : int) (flag : bool) : BV64.t
    requires { 0 <= left < 64 }
    ensures  { forall i. 0 <= i < 64 /\ i <> 63 - left ->
                 BV64.nth result i = BV64.nth value i }
    ensures  { flag = BV64.nth result (63 - left) }
  =
    let ghost left_bv = BV64.of_int left in
    assert { BV64.ult left_bv (BV64.of_int 64) };
    assert { (BV64.sub (BV64.of_int 63) left_bv) = BV64.of_int (63 - left) };
    begin
    ensures { forall i:BV64.t. BV64.ule i (BV64.of_int 63) ->
               i <> BV64.sub (BV64.of_int 63) left_bv ->
               BV64.nth_bv result i = BV64.nth_bv value i }
    ensures { flag = BV64.nth_bv result (BV64.sub (BV64.of_int 63) left_bv) }
      let mask =
        BV64.lsl_bv (BV64.int_check 1) (BV64.of_int (63 - left))
      in
      match flag with
      | True -> BV64.bw_or value mask
      | False -> BV64.bw_and value (BV64.bw_not mask)
      end
    end


  (* return the bit of [byte] at position [left] starting from the
  left *)

  let peek_8bit_bv (byte : BV8.t) (left : BV32.t) : bool
    requires { 0 <= BV32.t'int left < 8 }
    ensures  { result = BV8.nth byte (7 - BV32.t'int left) }
  =
    assert {BV32.ult left (BV32.of_int 8)};
    begin
      ensures {
        result = BV8.nth_bv
                   byte (BV8.sub (BV8.of_int 7) (C8_32.toSmall left))}
    let mask =
      BV32.lsl_bv (BV32.int_check 1) (BV32.sub_check (BV32.int_check 7) left)
    in
    not (BV32.eq (BV32.bw_and (C8_32.toBig byte) mask) BV32.zeros)
    end

  (* return the bit of the [left]/8 element of [addr] at position mod [left] 8 starting from the left *)
  let peek_8bit_array (addr : array BV8.t) (left : BV32.t) : bool
    requires { 8 * (length addr) < BV32.two_power_size }
    requires { BV32.t'int left < 8 * length addr }
    ensures  { result = nth8_stream addr (BV32.t'int left) }
  =
    peek_8bit_bv (addr[ BV32.t'int (BV32.udiv_check left (BV32.int_check 8)) ]) (BV32.urem_check left (BV32.int_check 8))

  (* return a bitvector of 64 bits with its [len] bits of the right
    set to the bits between [start] and [start] + [len] of [addr] *)
  let peek (start : BV32.t) (len : BV32.t) (addr : array BV8.t) : BV64.t
    requires { BV32.t'int len <= 64 }
    requires { BV32.t'int start + BV32.t'int len < BV32.two_power_size }
    requires { 8 * length addr < BV32.two_power_size }
    ensures  { BV32.t'int start + BV32.t'int len > (8 * length addr) ->
      result = BV64.zeros }
    ensures  { BV32.t'int start + BV32.t'int len <= (8 * length addr) ->
      (forall i:int. 0 <= i < BV32.t'int len ->
         BV64.nth result i
         = nth8_stream addr (BV32.t'int start + BV32.t'int len - i - 1))
      /\
      (forall i:int. BV32.t'int len <= i < 64 -> BV64.nth result i = False) }
  =
    if (BV32.t'int (BV32.add_check start len) > ( 8 *length addr ))
    then
      BV64.zeros
    else

    let retval = ref BV64.zeros in
    let i = ref BV32.zeros in
    let lstart = BV32.sub_check (BV32.of_int 64) len in

    while BV32.ult !i len do variant{ !i with BV32.ugt }
    invariant {0 <= BV32.t'int !i <= BV32.t'int len}
    invariant {forall j:int. BV32.t'int len - BV32.t'int !i <= j < BV32.t'int len ->
                 BV64.nth !retval j
               = nth8_stream addr (BV32.t'int start + BV32.t'int len - j - 1)}
    invariant {forall j:int. 0 <= j < BV32.t'int len - BV32.t'int !i ->
                 BV64.nth !retval j
               = False}
    invariant {forall j:int. BV32.t'int len <= j < 64 ->
                 BV64.nth !retval j
               = False}

      let flag = peek_8bit_array addr (BV32.add_check start !i) in
      retval := poke_64bit_bv !retval (BV32.add_check lstart !i) flag;

      i := BV32.add_check !i (BV32.int_check 1);

    done;

    !retval

  let peek_64bit (value : BV64.t) (left : BV32.t) : bool
    requires {BV32.t'int left < 64}
    ensures {result = BV64.nth value (63 - BV32.t'int left)}
  =
     assert {BV32.ult left (BV32.of_int 64)};
     begin
     ensures {result = BV64.nth_bv value
                       (BV64.sub (BV64.of_int 63) (C32_64.toBig left))}
       let mask = BV64.lsl_bv (BV64.int_check 1)
                  (C32_64.toBig (BV32.sub_check (BV32.int_check 63) left)) in
       not (BV64.eq (BV64.bw_and value mask) BV64.zeros)
     end

(*
  static inline uint8_t PokeBit8(uint8_t byte, uint32_t left, int flag)
  {
    uint8_t mask = ((uint8_t) 1) << (7u - left);

    return (flag == 0) ? (byte & ~mask) : (byte | mask);
  }
*)

  (* return [byte] with the bit at index [left] from the left set to [flag] *)
  let poke_8bit (byte : BV8.t) (left : BV32.t) (flag : bool) : BV8.t
    requires { BV32.t'int left < 8 }
    ensures  { forall i:int. 0 <= i < 8 -> i <> 7 - BV32.t'int left ->
               BV8.nth result i = BV8.nth byte i }
    ensures  { BV8.nth result (7 - BV32.t'int left) = flag }
  =
    assert { BV32.ult left (BV32.of_int 8) };
    begin
    ensures { forall i:BV32.t. BV32.ult i (BV32.of_int 8) ->
               i <> BV32.sub (BV32.of_int 7) left ->
               BV8.nth_bv result (C8_32.toSmall i)
             = BV8.nth_bv byte (C8_32.toSmall i) }
    ensures { BV8.nth_bv result (BV8.sub (BV8.of_int 7) (C8_32.toSmall left))
            = flag }
      let mask = BV8.lsl_bv (BV8.int_check 1) (BV8.sub_check (BV8.int_check 7) (C8_32.toSmall left)) in
      match flag with
      | True -> BV8.bw_or byte mask
      | False -> BV8.bw_and byte (BV8.bw_not mask)
      end
    end

  let poke_8bit_array (addr : array BV8.t) (left : BV32.t) (flag : bool)
    writes {addr}
    requires { 8 * (length addr) < BV32.two_power_size }
    requires { BV32.t'int left < 8 * length addr }
    ensures  { forall i:int. 0 <= i < 8 * length addr -> i <> BV32.t'int left ->
               nth8_stream addr i = nth8_stream (old addr) i}
    ensures  { nth8_stream addr (BV32.t'int left) = flag }
  =
    let i = BV32.udiv_check left (BV32.int_check 8) in
    let k = BV32.urem_check left (BV32.int_check 8) in
    addr[BV32.t'int i] <- poke_8bit addr[BV32.t'int i] k flag

  let poke (start : BV32.t) (len : BV32.t) (addr : array BV8.t) (value : BV64.t)
    writes  { addr }
    requires{ BV32.t'int len < 64 } (* could be lower or equal if maxvalue and the condition to return -2 is corrected *)
    requires{ BV32.t'int start + BV32.t'int len < BV32.two_power_size }
    requires{ 8 * length addr < BV32.two_power_size }
    ensures { -2 <= result <= 0 }
    ensures { result = -1 <-> BV32.t'int start + BV32.t'int len > 8 * length addr }
    ensures { result = -2 <-> BV64.t'int (maxvalue len) <= BV64.t'int value /\ BV32.t'int start + BV32.t'int len <= 8 * length addr }
    ensures { result =  0 <-> BV64.t'int (maxvalue len) > BV64.t'int value /\ BV32.t'int start + BV32.t'int len <= 8 * length addr }
    ensures { result =  0 ->
              (forall i:int. 0 <= i < BV32.t'int start ->
                nth8_stream (old addr) i
              = nth8_stream addr i)
           /\
              (forall i:int. BV32.t'int start <= i < BV32.t'int start + BV32.t'int len ->
                nth8_stream addr i
              = BV64.nth value (BV32.t'int len - i - 1 + BV32.t'int start))
           /\
              (forall i:int. BV32.t'int start + BV32.t'int len <= i < 8 * length addr ->
                nth8_stream addr i
              = nth8_stream (old addr) i) }
  =
    if BV32.t'int (BV32.add_check start len) > 8 * length addr
    then
      -1                        (*error: invalid_bit_sequence*)
    else

    if BV64.uge value (maxvalue len) (* should be len <> 64 && _..._ *)
    then
      -2                        (*error: value_too_big*)
    else

    let lstart = BV32.sub_check (BV32.of_int 64) len in
    let i = ref BV32.zeros in

    label Init in
    while BV32.ult !i len do variant { !i with BV32.ugt }
<<<<<<< HEAD
    invariant {0 <= BV32.to_uint !i <= BV32.to_uint len}
    invariant {forall j:int. 0 <= j < BV32.to_uint start ->
                 nth8_stream (addr at Init) j
=======
    invariant {0 <= BV32.t'int !i <= BV32.t'int len}
    invariant {forall j:int. 0 <= j < BV32.t'int start ->
                 nth8_stream (at addr 'Init) j
>>>>>>> 7129b259
               = nth8_stream addr j}
    invariant {forall j:int. BV32.t'int start <= j < BV32.t'int start + BV32.t'int !i ->
                 nth8_stream addr j
               = BV64.nth value (BV32.t'int len - j - 1 + BV32.t'int start) }
    invariant {forall j:int. BV32.t'int start + BV32.t'int !i <= j < 8 * length addr ->
                 nth8_stream addr j
               = nth8_stream (addr at Init) j }

      let flag = peek_64bit value (BV32.add_check lstart !i) in

      poke_8bit_array addr (BV32.add_check start !i) flag;

      assert {nth8_stream addr (BV32.t'int start + BV32.t'int !i)
            = BV64.nth value ((BV32.t'int len - BV32.t'int !i - 1))};
      assert { forall k. BV32.t'int start <= k < BV32.t'int start + BV32.t'int !i ->
               k <> BV32.t'int start + BV32.t'int !i &&
               0 <= k < 8 * length addr &&
                   nth8_stream addr k
                 = BV64.nth value (BV32.t'int start + BV32.t'int len - k - 1)};

      i := BV32.add_check !i (BV32.int_check 1);
    done;

    0

  let peekthenpoke (start len : BV32.t) (addr : array BV8.t)
    requires {8 * length addr < BV32.two_power_size}
    requires {0 <= BV32.t'int len < 64}
    requires {BV32.t'int start + BV32.t'int len <= 8 * length addr}
    ensures {result = 0}
    ensures {forall i. 0 <= i < 8 * length addr ->
               nth8_stream addr i = nth8_stream (old addr) i}
  =
    label Init in
    let value = peek start len addr in
    let res = poke start len addr value in

    assert {res = 0};

    assert {forall i. BV32.t'int start <= i < BV32.t'int start + BV32.t'int len ->
         nth8_stream addr i
       = nth8_stream (addr at Init) i};

    res

  let pokethenpeek (start len : BV32.t) (addr : array BV8.t) (value : BV64.t)
    writes   {addr}
    requires {8 * length addr < BV32.two_power_size}
    requires {0 <= BV32.t'int len < 64}
    requires {BV32.t'int start + BV32.t'int len <= 8 * length addr}
    requires {BV64.t'int value < BV64.t'int (maxvalue len)}
    ensures  {result = value}
  =
<<<<<<< HEAD
    assert { forall i:int. BV32.to_uint len <= i < 64 ->
               BV64.nth value i = False };
=======
    assert { forall i:int. BV32.t'int len <= i < 64 -> BV64.nth value i = False };
>>>>>>> 7129b259
    let poke_result = poke start len addr value in
    assert { poke_result = 0 };
    let peek_result = peek start len addr in
    assert { BV64.(==) peek_result value };
    peek_result

end<|MERGE_RESOLUTION|>--- conflicted
+++ resolved
@@ -256,15 +256,9 @@
 
     label Init in
     while BV32.ult !i len do variant { !i with BV32.ugt }
-<<<<<<< HEAD
-    invariant {0 <= BV32.to_uint !i <= BV32.to_uint len}
-    invariant {forall j:int. 0 <= j < BV32.to_uint start ->
-                 nth8_stream (addr at Init) j
-=======
     invariant {0 <= BV32.t'int !i <= BV32.t'int len}
     invariant {forall j:int. 0 <= j < BV32.t'int start ->
-                 nth8_stream (at addr 'Init) j
->>>>>>> 7129b259
+                 nth8_stream (addr at Init) j
                = nth8_stream addr j}
     invariant {forall j:int. BV32.t'int start <= j < BV32.t'int start + BV32.t'int !i ->
                  nth8_stream addr j
@@ -318,12 +312,8 @@
     requires {BV64.t'int value < BV64.t'int (maxvalue len)}
     ensures  {result = value}
   =
-<<<<<<< HEAD
-    assert { forall i:int. BV32.to_uint len <= i < 64 ->
+    assert { forall i:int. BV32.t'int len <= i < 64 ->
                BV64.nth value i = False };
-=======
-    assert { forall i:int. BV32.t'int len <= i < 64 -> BV64.nth value i = False };
->>>>>>> 7129b259
     let poke_result = poke start len addr value in
     assert { poke_result = 0 };
     let peek_result = peek start len addr in
