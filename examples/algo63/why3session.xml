<?xml version="1.0" encoding="UTF-8"?>
<!DOCTYPE why3session PUBLIC "-//Why3//proof session v5//EN"
"http://why3.lri.fr/why3session.dtd">
<why3session shape_version="4">
<prover id="2" name="Alt-Ergo" version="1.30" timelimit="10" steplimit="0" memlimit="1000"/>
<file name="../algo63.mlw" proved="true">
<theory name="Algo63" proved="true">
 <goal name="VC exchange" expl="VC for exchange" proved="true">
 <proof prover="2"><result status="valid" time="0.03" steps="62"/></proof>
 </goal>
<<<<<<< HEAD
 <goal name="VC partition_" expl="VC for partition_" proved="true">
 <transf name="split_goal_wp" proved="true" >
  <goal name="VC partition_.0" expl="index in array bounds" proved="true">
  <proof prover="2"><result status="valid" time="0.00" steps="6"/></proof>
=======
 <goal name="WP_parameter partition_" expl="VC for partition_" proved="true">
 <transf name="split_goal_right" proved="true" >
  <goal name="WP_parameter partition_.0" expl="index in array bounds" proved="true">
  <proof prover="4"><result status="valid" time="0.01" steps="6"/></proof>
>>>>>>> 8e560e42
  </goal>
  <goal name="VC partition_.1" expl="loop invariant init" proved="true">
  <proof prover="2"><result status="valid" time="0.01" steps="16"/></proof>
  </goal>
  <goal name="VC partition_.2" expl="loop invariant init" proved="true">
  <proof prover="2"><result status="valid" time="0.01" steps="23"/></proof>
  </goal>
  <goal name="VC partition_.3" expl="index in array bounds" proved="true">
  <proof prover="2"><result status="valid" time="0.01" steps="19"/></proof>
  </goal>
  <goal name="VC partition_.4" expl="loop variant decrease" proved="true">
  <proof prover="2"><result status="valid" time="0.01" steps="21"/></proof>
  </goal>
  <goal name="VC partition_.5" expl="loop invariant preservation" proved="true">
  <proof prover="2"><result status="valid" time="0.01" steps="21"/></proof>
  </goal>
  <goal name="VC partition_.6" expl="loop invariant preservation" proved="true">
  <proof prover="2"><result status="valid" time="0.01" steps="30"/></proof>
  </goal>
  <goal name="VC partition_.7" expl="loop invariant init" proved="true">
  <proof prover="2"><result status="valid" time="0.01" steps="18"/></proof>
  </goal>
  <goal name="VC partition_.8" expl="loop invariant init" proved="true">
  <proof prover="2"><result status="valid" time="0.01" steps="25"/></proof>
  </goal>
  <goal name="VC partition_.9" expl="index in array bounds" proved="true">
  <proof prover="2"><result status="valid" time="0.01" steps="21"/></proof>
  </goal>
  <goal name="VC partition_.10" expl="loop variant decrease" proved="true">
  <proof prover="2"><result status="valid" time="0.01" steps="23"/></proof>
  </goal>
  <goal name="VC partition_.11" expl="loop invariant preservation" proved="true">
  <proof prover="2"><result status="valid" time="0.01" steps="23"/></proof>
  </goal>
  <goal name="VC partition_.12" expl="loop invariant preservation" proved="true">
  <proof prover="2"><result status="valid" time="0.01" steps="32"/></proof>
  </goal>
  <goal name="VC partition_.13" expl="precondition" proved="true">
  <proof prover="2"><result status="valid" time="0.01" steps="21"/></proof>
  </goal>
  <goal name="VC partition_.14" expl="variant decrease" proved="true">
  <proof prover="2"><result status="valid" time="0.03" steps="100"/></proof>
  </goal>
  <goal name="VC partition_.15" expl="precondition" proved="true">
  <proof prover="2"><result status="valid" time="0.01" steps="33"/></proof>
  </goal>
  <goal name="VC partition_.16" expl="precondition" proved="true">
  <proof prover="2"><result status="valid" time="0.04" steps="156"/></proof>
  </goal>
  <goal name="VC partition_.17" expl="precondition" proved="true">
  <proof prover="2"><result status="valid" time="0.08" steps="215"/></proof>
  </goal>
  <goal name="VC partition_.18" expl="precondition" proved="true">
  <proof prover="2"><result status="valid" time="0.08" steps="217"/></proof>
  </goal>
  <goal name="VC partition_.19" expl="precondition" proved="true">
  <proof prover="2"><result status="valid" time="0.02" steps="146"/></proof>
  </goal>
  <goal name="VC partition_.20" expl="postcondition" proved="true">
  <proof prover="2"><result status="valid" time="0.01" steps="32"/></proof>
  </goal>
  <goal name="VC partition_.21" expl="postcondition" proved="true">
  <proof prover="2"><result status="valid" time="0.05" steps="192"/></proof>
  </goal>
  <goal name="VC partition_.22" expl="postcondition" proved="true">
  <proof prover="2"><result status="valid" time="0.01" steps="33"/></proof>
  </goal>
  <goal name="VC partition_.23" expl="postcondition" proved="true">
  <proof prover="2"><result status="valid" time="0.01" steps="33"/></proof>
  </goal>
  <goal name="VC partition_.24" expl="postcondition" proved="true">
  <proof prover="2"><result status="valid" time="0.01" steps="33"/></proof>
  </goal>
  <goal name="VC partition_.25" expl="postcondition" proved="true">
  <proof prover="2"><result status="valid" time="0.02" steps="50"/></proof>
  </goal>
  <goal name="VC partition_.26" expl="postcondition" proved="true">
  <proof prover="2"><result status="valid" time="0.01" steps="50"/></proof>
  </goal>
  <goal name="VC partition_.27" expl="postcondition" proved="true">
  <proof prover="2"><result status="valid" time="0.01" steps="21"/></proof>
  </goal>
  <goal name="VC partition_.28" expl="postcondition" proved="true">
  <proof prover="2"><result status="valid" time="0.02" steps="105"/></proof>
  </goal>
  <goal name="VC partition_.29" expl="postcondition" proved="true">
  <proof prover="2"><result status="valid" time="0.01" steps="25"/></proof>
  </goal>
  <goal name="VC partition_.30" expl="postcondition" proved="true">
  <proof prover="2"><result status="valid" time="0.01" steps="25"/></proof>
  </goal>
  <goal name="VC partition_.31" expl="postcondition" proved="true">
  <proof prover="2"><result status="valid" time="0.01" steps="23"/></proof>
  </goal>
  <goal name="VC partition_.32" expl="postcondition" proved="true">
  <proof prover="2"><result status="valid" time="0.01" steps="33"/></proof>
  </goal>
  <goal name="VC partition_.33" expl="postcondition" proved="true">
  <proof prover="2"><result status="valid" time="0.01" steps="33"/></proof>
  </goal>
  <goal name="VC partition_.34" expl="precondition" proved="true">
  <proof prover="2"><result status="valid" time="0.00" steps="9"/></proof>
  </goal>
  <goal name="VC partition_.35" expl="precondition" proved="true">
  <proof prover="2"><result status="valid" time="0.01" steps="25"/></proof>
  </goal>
  <goal name="VC partition_.36" expl="precondition" proved="true">
  <proof prover="2"><result status="valid" time="0.00" steps="14"/></proof>
  </goal>
  <goal name="VC partition_.37" expl="precondition" proved="true">
  <proof prover="2"><result status="valid" time="0.01" steps="14"/></proof>
  </goal>
  <goal name="VC partition_.38" expl="precondition" proved="true">
  <proof prover="2"><result status="valid" time="0.00" steps="1"/></proof>
  </goal>
  <goal name="VC partition_.39" expl="assertion" proved="true">
  <proof prover="2"><result status="valid" time="0.01" steps="18"/></proof>
  </goal>
  <goal name="VC partition_.40" expl="precondition" proved="true">
  <proof prover="2"><result status="valid" time="0.01" steps="19"/></proof>
  </goal>
  <goal name="VC partition_.41" expl="postcondition" proved="true">
  <proof prover="2"><result status="valid" time="0.01" steps="20"/></proof>
  </goal>
  <goal name="VC partition_.42" expl="postcondition" proved="true">
  <proof prover="2"><result status="valid" time="0.04" steps="147"/></proof>
  </goal>
  <goal name="VC partition_.43" expl="postcondition" proved="true">
  <proof prover="2"><result status="valid" time="0.11" steps="384"/></proof>
  </goal>
  <goal name="VC partition_.44" expl="postcondition" proved="true">
  <proof prover="2"><result status="valid" time="0.31" steps="609"/></proof>
  </goal>
  <goal name="VC partition_.45" expl="postcondition" proved="true">
  <proof prover="2"><result status="valid" time="0.11" steps="373"/></proof>
  </goal>
  <goal name="VC partition_.46" expl="precondition" proved="true">
  <proof prover="2"><result status="valid" time="0.01" steps="20"/></proof>
  </goal>
  <goal name="VC partition_.47" expl="postcondition" proved="true">
  <proof prover="2"><result status="valid" time="0.01" steps="28"/></proof>
  </goal>
  <goal name="VC partition_.48" expl="postcondition" proved="true">
  <proof prover="2"><result status="valid" time="0.03" steps="148"/></proof>
  </goal>
  <goal name="VC partition_.49" expl="postcondition" proved="true">
  <proof prover="2"><result status="valid" time="0.15" steps="538"/></proof>
  </goal>
  <goal name="VC partition_.50" expl="postcondition" proved="true">
  <proof prover="2"><result status="valid" time="0.30" steps="610"/></proof>
  </goal>
  <goal name="VC partition_.51" expl="postcondition" proved="true">
  <proof prover="2"><result status="valid" time="0.12" steps="386"/></proof>
  </goal>
  <goal name="VC partition_.52" expl="postcondition" proved="true">
  <proof prover="2"><result status="valid" time="0.01" steps="18"/></proof>
  </goal>
  <goal name="VC partition_.53" expl="postcondition" proved="true">
  <proof prover="2"><result status="valid" time="0.01" steps="18"/></proof>
  </goal>
  <goal name="VC partition_.54" expl="postcondition" proved="true">
  <proof prover="2"><result status="valid" time="0.01" steps="25"/></proof>
  </goal>
  <goal name="VC partition_.55" expl="postcondition" proved="true">
  <proof prover="2"><result status="valid" time="0.01" steps="26"/></proof>
  </goal>
  <goal name="VC partition_.56" expl="postcondition" proved="true">
  <proof prover="2"><result status="valid" time="0.01" steps="25"/></proof>
  </goal>
 </transf>
 </goal>
<<<<<<< HEAD
 <goal name="VC partition" expl="VC for partition" proved="true">
 <proof prover="2"><result status="valid" time="3.54" steps="545"/></proof>
=======
 <goal name="WP_parameter partition" expl="VC for partition" proved="true">
 <transf name="split_goal_right" proved="true" >
  <goal name="WP_parameter partition.0" expl="precondition" proved="true">
  <proof prover="4"><result status="valid" time="0.01" steps="4"/></proof>
  </goal>
  <goal name="WP_parameter partition.1" expl="postcondition" proved="true">
  <proof prover="4"><result status="valid" time="0.00" steps="8"/></proof>
  </goal>
  <goal name="WP_parameter partition.2" expl="postcondition" proved="true">
  <proof prover="4"><result status="valid" time="0.02" steps="8"/></proof>
  </goal>
  <goal name="WP_parameter partition.3" expl="postcondition" proved="true">
  <proof prover="1"><result status="valid" time="1.39"/></proof>
  </goal>
 </transf>
>>>>>>> 8e560e42
 </goal>
</theory>
</file>
</why3session><|MERGE_RESOLUTION|>--- conflicted
+++ resolved
@@ -8,17 +8,10 @@
  <goal name="VC exchange" expl="VC for exchange" proved="true">
  <proof prover="2"><result status="valid" time="0.03" steps="62"/></proof>
  </goal>
-<<<<<<< HEAD
  <goal name="VC partition_" expl="VC for partition_" proved="true">
- <transf name="split_goal_wp" proved="true" >
+ <transf name="split_goal_right" proved="true" >
   <goal name="VC partition_.0" expl="index in array bounds" proved="true">
   <proof prover="2"><result status="valid" time="0.00" steps="6"/></proof>
-=======
- <goal name="WP_parameter partition_" expl="VC for partition_" proved="true">
- <transf name="split_goal_right" proved="true" >
-  <goal name="WP_parameter partition_.0" expl="index in array bounds" proved="true">
-  <proof prover="4"><result status="valid" time="0.01" steps="6"/></proof>
->>>>>>> 8e560e42
   </goal>
   <goal name="VC partition_.1" expl="loop invariant init" proved="true">
   <proof prover="2"><result status="valid" time="0.01" steps="16"/></proof>
@@ -190,26 +183,8 @@
   </goal>
  </transf>
  </goal>
-<<<<<<< HEAD
  <goal name="VC partition" expl="VC for partition" proved="true">
  <proof prover="2"><result status="valid" time="3.54" steps="545"/></proof>
-=======
- <goal name="WP_parameter partition" expl="VC for partition" proved="true">
- <transf name="split_goal_right" proved="true" >
-  <goal name="WP_parameter partition.0" expl="precondition" proved="true">
-  <proof prover="4"><result status="valid" time="0.01" steps="4"/></proof>
-  </goal>
-  <goal name="WP_parameter partition.1" expl="postcondition" proved="true">
-  <proof prover="4"><result status="valid" time="0.00" steps="8"/></proof>
-  </goal>
-  <goal name="WP_parameter partition.2" expl="postcondition" proved="true">
-  <proof prover="4"><result status="valid" time="0.02" steps="8"/></proof>
-  </goal>
-  <goal name="WP_parameter partition.3" expl="postcondition" proved="true">
-  <proof prover="1"><result status="valid" time="1.39"/></proof>
-  </goal>
- </transf>
->>>>>>> 8e560e42
  </goal>
 </theory>
 </file>
