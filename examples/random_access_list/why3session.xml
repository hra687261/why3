--- conflicted
+++ resolved
@@ -2,34 +2,12 @@
 <!DOCTYPE why3session PUBLIC "-//Why3//proof session v5//EN"
 "http://why3.lri.fr/why3session.dtd">
 <why3session shape_version="4">
-<<<<<<< HEAD
 <prover id="3" name="Alt-Ergo" version="2.0.0" timelimit="1" steplimit="0" memlimit="1000"/>
 <prover id="4" name="CVC4" version="1.5" timelimit="1" steplimit="0" memlimit="1000"/>
 <file name="../random_access_list.mlw" proved="true">
 <theory name="RandomAccessList" proved="true">
  <goal name="VC length_flatten" expl="VC for length_flatten" proved="true">
  <proof prover="4"><result status="valid" time="0.06"/></proof>
-=======
-<prover id="0" name="Alt-Ergo" version="0.99.1" timelimit="5" steplimit="0" memlimit="1000"/>
-<prover id="1" name="CVC4" version="1.4" timelimit="6" steplimit="0" memlimit="1000"/>
-<prover id="4" name="Z3" version="4.3.1" timelimit="5" steplimit="0" memlimit="1000"/>
-<prover id="6" name="CVC4" version="1.3" timelimit="1" steplimit="0" memlimit="1000"/>
-<prover id="8" name="Alt-Ergo" version="0.95.2" timelimit="15" steplimit="0" memlimit="1000"/>
-<file name="../random_access_list.mlw">
-<theory name="RandomAccessList">
- <goal name="WP_parameter length_flatten" expl="VC for length_flatten">
- <transf name="split_goal_right">
-  <goal name="WP_parameter length_flatten.1" expl="variant decrease">
-  <proof prover="0"><result status="valid" time="0.02" steps="25"/></proof>
-  </goal>
-  <goal name="WP_parameter length_flatten.2" expl="postcondition">
-  <proof prover="1" timelimit="5"><result status="valid" time="0.02"/></proof>
-  </goal>
-  <goal name="WP_parameter length_flatten.3" expl="postcondition">
-  <proof prover="0"><result status="valid" time="0.02" steps="6"/></proof>
-  </goal>
- </transf>
->>>>>>> 8e560e42
  </goal>
  <goal name="VC size" expl="VC for size" proved="true">
  <proof prover="3"><result status="valid" time="0.02" steps="132"/></proof>
@@ -37,20 +15,10 @@
  <goal name="VC cons" expl="VC for cons" proved="true">
  <proof prover="4"><result status="valid" time="0.10"/></proof>
  </goal>
-<<<<<<< HEAD
  <goal name="VC nth_flatten" expl="VC for nth_flatten" proved="true">
- <transf name="split_goal_wp" proved="true" >
+ <transf name="split_goal_right" proved="true" >
   <goal name="VC nth_flatten.0" expl="variant decrease" proved="true">
   <proof prover="3"><result status="valid" time="0.01" steps="11"/></proof>
-=======
- <goal name="WP_parameter nth_flatten" expl="VC for nth_flatten">
- <transf name="split_goal_right">
-  <goal name="WP_parameter nth_flatten.1" expl="postcondition">
-  <proof prover="0" timelimit="6"><result status="valid" time="0.02" steps="11"/></proof>
-  </goal>
-  <goal name="WP_parameter nth_flatten.2" expl="variant decrease">
-  <proof prover="0" timelimit="6"><result status="valid" time="0.02" steps="21"/></proof>
->>>>>>> 8e560e42
   </goal>
   <goal name="VC nth_flatten.1" expl="precondition" proved="true">
   <proof prover="3"><result status="valid" time="0.01" steps="9"/></proof>
@@ -63,51 +31,13 @@
  <goal name="VC lookup" expl="VC for lookup" proved="true">
  <proof prover="3"><result status="valid" time="0.13" steps="511"/></proof>
  </goal>
-<<<<<<< HEAD
  <goal name="VC tail" expl="VC for tail" proved="true">
  <proof prover="4"><result status="valid" time="0.08"/></proof>
  </goal>
  <goal name="VC update" expl="VC for update" proved="true">
- <transf name="split_goal_wp" proved="true" >
+ <transf name="split_goal_right" proved="true" >
   <goal name="VC update.0" expl="unreachable point" proved="true">
   <proof prover="3"><result status="valid" time="0.01" steps="6"/></proof>
-=======
- <goal name="WP_parameter tail" expl="VC for tail">
- <transf name="split_goal_right">
-  <goal name="WP_parameter tail.1" expl="unreachable point">
-  <proof prover="0" timelimit="6"><result status="valid" time="0.01" steps="2"/></proof>
-  </goal>
-  <goal name="WP_parameter tail.2" expl="postcondition">
-  <proof prover="0" timelimit="6"><result status="valid" time="0.02" steps="34"/></proof>
-  </goal>
-  <goal name="WP_parameter tail.3" expl="precondition">
-  <proof prover="0" timelimit="6"><result status="valid" time="0.01" steps="8"/></proof>
-  </goal>
-  <goal name="WP_parameter tail.4" expl="variant decrease">
-  <proof prover="0" timelimit="6"><result status="valid" time="0.01" steps="22"/></proof>
-  </goal>
-  <goal name="WP_parameter tail.5" expl="precondition">
-  <proof prover="0" timelimit="6"><result status="valid" time="0.02" steps="7"/></proof>
-  </goal>
-  <goal name="WP_parameter tail.6" expl="postcondition">
-  <proof prover="1"><result status="valid" time="0.07"/></proof>
-  </goal>
- </transf>
- </goal>
- <goal name="WP_parameter update" expl="VC for update">
- <transf name="split_goal_right">
-  <goal name="WP_parameter update.1" expl="unreachable point">
-  <proof prover="0"><result status="valid" time="0.02" steps="5"/></proof>
-  </goal>
-  <goal name="WP_parameter update.2" expl="postcondition">
-  <proof prover="0"><result status="valid" time="0.01" steps="22"/></proof>
-  </goal>
-  <goal name="WP_parameter update.3" expl="postcondition">
-  <proof prover="0"><result status="valid" time="0.02" steps="37"/></proof>
-  </goal>
-  <goal name="WP_parameter update.4" expl="postcondition">
-  <proof prover="0"><result status="valid" time="0.02" steps="33"/></proof>
->>>>>>> 8e560e42
   </goal>
   <goal name="VC update.1" expl="variant decrease" proved="true">
   <proof prover="3"><result status="valid" time="0.01" steps="5"/></proof>
@@ -139,23 +69,10 @@
   <goal name="VC update.10" expl="precondition" proved="true">
   <proof prover="3"><result status="valid" time="0.05" steps="101"/></proof>
   </goal>
-<<<<<<< HEAD
   <goal name="VC update.11" expl="assertion" proved="true">
-  <transf name="split_goal_wp" proved="true" >
+  <transf name="split_goal_right" proved="true" >
    <goal name="VC update.11.0" expl="assertion" proved="true">
    <proof prover="3"><result status="valid" time="0.05" steps="58"/></proof>
-=======
-  <goal name="WP_parameter update.15" expl="variant decrease">
-  <proof prover="0"><result status="valid" time="0.02" steps="43"/></proof>
-  </goal>
-  <goal name="WP_parameter update.16" expl="precondition">
-  <proof prover="0"><result status="valid" time="0.02" steps="6"/></proof>
-  </goal>
-  <goal name="WP_parameter update.17" expl="assertion">
-  <transf name="split_goal_right">
-   <goal name="WP_parameter update.17.1" expl="assertion">
-   <proof prover="0"><result status="valid" time="1.21" steps="370"/></proof>
->>>>>>> 8e560e42
    </goal>
    <goal name="VC update.11.1" expl="assertion" proved="true">
    <proof prover="3"><result status="valid" time="0.31" steps="473"/></proof>
@@ -197,19 +114,11 @@
  <proof prover="4"><result status="valid" time="0.03"/></proof>
  </goal>
 </theory>
-<<<<<<< HEAD
 <theory name="RandomAccessListWithSeq" proved="true">
  <goal name="cons_flatten" proved="true">
- <transf name="split_goal_wp" proved="true" >
+ <transf name="split_goal_right" proved="true" >
   <goal name="cons_flatten.0" proved="true">
   <proof prover="3"><result status="valid" time="0.00" steps="3"/></proof>
-=======
-<theory name="RandomAccessListWithSeq">
- <goal name="WP_parameter size" expl="VC for size">
- <transf name="split_goal_right">
-  <goal name="WP_parameter size.1" expl="postcondition">
-  <proof prover="8"><result status="valid" time="0.01" steps="5"/></proof>
->>>>>>> 8e560e42
   </goal>
   <goal name="cons_flatten.1" proved="true">
   <proof prover="3"><result status="valid" time="0.03" steps="25"/></proof>
@@ -223,26 +132,8 @@
   <goal name="cons_flatten.4" proved="true">
   <proof prover="3"><result status="valid" time="0.01" steps="32"/></proof>
   </goal>
-<<<<<<< HEAD
   <goal name="cons_flatten.5" proved="true">
   <proof prover="3"><result status="valid" time="0.01" steps="14"/></proof>
-=======
- </transf>
- </goal>
- <goal name="WP_parameter cons" expl="VC for cons">
- <transf name="split_goal_right">
-  <goal name="WP_parameter cons.1" expl="postcondition">
-  <proof prover="0"><result status="valid" time="0.03" steps="43"/></proof>
-  </goal>
-  <goal name="WP_parameter cons.2" expl="postcondition">
-  <proof prover="0"><result status="valid" time="0.01" steps="8"/></proof>
-  </goal>
-  <goal name="WP_parameter cons.3" expl="variant decrease">
-  <proof prover="0"><result status="valid" time="0.01" steps="22"/></proof>
-  </goal>
-  <goal name="WP_parameter cons.4" expl="postcondition">
-  <proof prover="0"><result status="valid" time="1.27" steps="280"/></proof>
->>>>>>> 8e560e42
   </goal>
  </transf>
  </goal>
@@ -252,7 +143,6 @@
  <goal name="VC cons" expl="VC for cons" proved="true">
  <proof prover="3"><result status="valid" time="0.03" steps="171"/></proof>
  </goal>
-<<<<<<< HEAD
  <goal name="VC lookup" expl="VC for lookup" proved="true">
  <proof prover="3"><result status="valid" time="0.25" steps="418"/></proof>
  </goal>
@@ -264,18 +154,12 @@
  <proof prover="4"><result status="valid" time="0.02"/></proof>
  </goal>
  <goal name="VC fupdate" expl="VC for fupdate" proved="true">
- <transf name="split_goal_wp" proved="true" >
+ <transf name="split_goal_right" proved="true" >
   <goal name="VC fupdate.0" expl="unreachable point" proved="true">
   <proof prover="3"><result status="valid" time="0.00" steps="6"/></proof>
   </goal>
   <goal name="VC fupdate.1" expl="variant decrease" proved="true">
   <proof prover="3"><result status="valid" time="0.01" steps="5"/></proof>
-=======
- <goal name="WP_parameter tail" expl="VC for tail">
- <transf name="split_goal_right">
-  <goal name="WP_parameter tail.1" expl="unreachable point">
-  <proof prover="8"><result status="valid" time="0.03" steps="4"/></proof>
->>>>>>> 8e560e42
   </goal>
   <goal name="VC fupdate.2" expl="precondition" proved="true">
   <proof prover="3"><result status="valid" time="0.02" steps="17"/></proof>
@@ -290,7 +174,7 @@
   <proof prover="3"><result status="valid" time="0.04" steps="32"/></proof>
   </goal>
   <goal name="VC fupdate.6" expl="assertion" proved="true">
-  <transf name="split_goal_wp" proved="true" >
+  <transf name="split_goal_right" proved="true" >
    <goal name="VC fupdate.6.0" expl="assertion" proved="true">
    <proof prover="3"><result status="valid" time="0.16" steps="235"/></proof>
    </goal>
@@ -300,7 +184,7 @@
   </transf>
   </goal>
   <goal name="VC fupdate.7" expl="postcondition" proved="true">
-  <transf name="split_goal_wp" proved="true" >
+  <transf name="split_goal_right" proved="true" >
    <goal name="VC fupdate.7.0" expl="postcondition" proved="true">
    <proof prover="3"><result status="valid" time="0.03" steps="86"/></proof>
    </goal>
