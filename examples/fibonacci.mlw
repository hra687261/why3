--- conflicted
+++ resolved
@@ -272,14 +272,9 @@
     }
 
   clone export
-<<<<<<< HEAD
     int.Exponentiation with
       type t = t, function one = id, function (*) = mult,
-      goal Assoc, goal Comm, goal Unit_def_l, goal Unit_def_r
-=======
-    int.Exponentiation with type t = t, function one = id, function (*) = mult,
-    goal Monoid.Assoc, goal Monoid.Unit_def_l, goal Monoid.Unit_def_r
->>>>>>> 3e625c03
+      goal Assoc, goal Unit_def_l, goal Unit_def_r
 
 end
 
