--- conflicted
+++ resolved
@@ -2,56 +2,11 @@
 <!DOCTYPE why3session PUBLIC "-//Why3//proof session v5//EN"
 "http://why3.lri.fr/why3session.dtd">
 <why3session shape_version="4">
-<<<<<<< HEAD
-<prover id="1" name="Alt-Ergo" version="1.01" timelimit="5" memlimit="1000"/>
-<file name="../binary_multiplication.mlw" expanded="true">
-<theory name="BinaryMultiplication" sum="782bbe968e92df7214b9a29b499aca45" expanded="true">
- <goal name="VC binary_mult" expl="VC for binary_mult" expanded="true">
- <transf name="split_goal_wp" expanded="true">
-  <goal name="VC binary_mult.1" expl="1. loop invariant init">
-  <proof prover="1"><result status="valid" time="0.00" steps="1"/></proof>
-  </goal>
-  <goal name="VC binary_mult.2" expl="2. loop invariant init">
-  <proof prover="1"><result status="valid" time="0.00" steps="1"/></proof>
-  </goal>
-  <goal name="VC binary_mult.3" expl="3. precondition">
-  <proof prover="1"><result status="valid" time="0.00" steps="4"/></proof>
-  </goal>
-  <goal name="VC binary_mult.4" expl="4. precondition">
-  <proof prover="1"><result status="valid" time="0.01" steps="7"/></proof>
-  </goal>
-  <goal name="VC binary_mult.5" expl="5. loop invariant preservation">
-  <proof prover="1"><result status="valid" time="0.01" steps="13"/></proof>
-  </goal>
-  <goal name="VC binary_mult.6" expl="6. loop invariant preservation">
-  <proof prover="1"><result status="valid" time="0.07" steps="16"/></proof>
-  </goal>
-  <goal name="VC binary_mult.7" expl="7. loop variant decrease">
-  <proof prover="1"><result status="valid" time="0.02" steps="13"/></proof>
-  </goal>
-  <goal name="VC binary_mult.8" expl="8. precondition">
-  <proof prover="1"><result status="valid" time="0.00" steps="6"/></proof>
-  </goal>
-  <goal name="VC binary_mult.9" expl="9. loop invariant preservation">
-  <proof prover="1"><result status="valid" time="0.01" steps="8"/></proof>
-  </goal>
-  <goal name="VC binary_mult.10" expl="10. loop invariant preservation">
-  <proof prover="1"><result status="valid" time="0.01" steps="8"/></proof>
-  </goal>
-  <goal name="VC binary_mult.11" expl="11. loop variant decrease">
-  <proof prover="1"><result status="valid" time="0.01" steps="8"/></proof>
-  </goal>
-  <goal name="VC binary_mult.12" expl="12. postcondition">
-  <proof prover="1"><result status="valid" time="0.00" steps="4"/></proof>
-  </goal>
- </transf>
-=======
 <prover id="0" name="Alt-Ergo" version="0.99.1" timelimit="11" steplimit="0" memlimit="1000"/>
 <file name="../binary_multiplication.mlw" expanded="true">
 <theory name="BinaryMultiplication" sum="94846d4b1de94154d88628a5fe380629" expanded="true">
  <goal name="WP_parameter binary_mult" expl="VC for binary_mult" expanded="true">
  <proof prover="0"><result status="valid" time="0.74" steps="47"/></proof>
->>>>>>> b48938dc
  </goal>
 </theory>
 </file>
