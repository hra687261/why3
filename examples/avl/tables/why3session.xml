<?xml version="1.0" encoding="UTF-8"?>
<!DOCTYPE why3session PUBLIC "-//Why3//proof session v5//EN"
"http://why3.lri.fr/why3session.dtd">
<why3session shape_version="4">
<prover id="0" name="CVC4" version="1.4" timelimit="5" steplimit="0" memlimit="1000"/>
<prover id="1" name="Alt-Ergo" version="1.30" timelimit="1" steplimit="0" memlimit="1000"/>
<prover id="2" name="Eprover" version="1.8-001" timelimit="5" steplimit="0" memlimit="1000"/>
<<<<<<< HEAD
<prover id="3" name="Z3" version="4.4.1" timelimit="5" steplimit="0" memlimit="1000"/>
<prover id="4" name="CVC4" version="1.5" timelimit="1" steplimit="0" memlimit="1000"/>
<file name="../tables.mlw" proved="true">
<theory name="MapBase" proved="true" sum="b2a48d9862363ad3f57fc8a837de2daa">
 <goal name="VC balancing" expl="VC for balancing" proved="true">
 <proof prover="1" timelimit="5"><result status="valid" time="0.01" steps="3"/></proof>
 </goal>
 <goal name="D.VC measure" expl="VC for measure" proved="true">
 <proof prover="1"><result status="valid" time="0.01" steps="4"/></proof>
 </goal>
 <goal name="M.VC neutral_" expl="VC for neutral_" proved="true">
 <proof prover="1"><result status="valid" time="0.01" steps="4"/></proof>
 </goal>
 <goal name="M.assoc" proved="true">
 <proof prover="1"><result status="valid" time="0.02" steps="4"/></proof>
=======
<prover id="3" name="CVC4" version="1.5" timelimit="1" steplimit="0" memlimit="1000"/>
<prover id="4" name="Z3" version="4.4.1" timelimit="5" steplimit="0" memlimit="1000"/>
<file name="../tables.mlw">
<theory name="MapBase" sum="d2b69268650ea51dccc4e95658b3231b">
 <goal name="VC balancing" expl="VC for balancing">
 <proof prover="0"><result status="valid" time="0.01" steps="3"/></proof>
 </goal>
 <goal name="D.VC measure" expl="VC for measure">
 <proof prover="0"><result status="valid" time="0.01" steps="4"/></proof>
 </goal>
 <goal name="M.VC neutral_" expl="VC for neutral_">
 <proof prover="0"><result status="valid" time="0.01" steps="4"/></proof>
 </goal>
 <goal name="M.assoc" expl="">
 <proof prover="0"><result status="valid" time="0.01" steps="4"/></proof>
>>>>>>> 4a591f6f
 </goal>
 <goal name="M.neutral" proved="true">
 <proof prover="3"><result status="valid" time="0.01"/></proof>
 </goal>
<<<<<<< HEAD
 <goal name="M.M.assoc" proved="true">
 <proof prover="1"><result status="valid" time="0.01" steps="4"/></proof>
=======
 <goal name="M.M.assoc" expl="">
 <proof prover="0"><result status="valid" time="0.01" steps="4"/></proof>
>>>>>>> 4a591f6f
 </goal>
 <goal name="M.M.neutral" proved="true">
 <proof prover="3"><result status="valid" time="0.03"/></proof>
 </goal>
<<<<<<< HEAD
 <goal name="M.VC zero" expl="VC for zero" proved="true">
 <proof prover="1"><result status="valid" time="0.01" steps="4"/></proof>
 </goal>
 <goal name="M.VC op" expl="VC for op" proved="true">
 <proof prover="1"><result status="valid" time="0.01" steps="4"/></proof>
 </goal>
 <goal name="VC selected_part" expl="VC for selected_part" proved="true">
 <transf name="split_goal_wp" proved="true" >
  <goal name="VC selected_part.0" expl="assertion" proved="true">
  <proof prover="4"><result status="valid" time="0.13"/></proof>
  </goal>
  <goal name="VC selected_part.1" expl="assertion" proved="true">
  <proof prover="4"><result status="valid" time="0.10"/></proof>
  </goal>
  <goal name="VC selected_part.2" expl="postcondition" proved="true">
  <transf name="split_goal_wp" proved="true" >
   <goal name="VC selected_part.2.0" expl="VC for selected_part" proved="true">
   <proof prover="1"><result status="valid" time="0.12" steps="490"/></proof>
   </goal>
   <goal name="VC selected_part.2.1" expl="VC for selected_part" proved="true">
   <proof prover="1"><result status="valid" time="0.02" steps="44"/></proof>
   </goal>
   <goal name="VC selected_part.2.2" expl="VC for selected_part" proved="true">
   <transf name="split_goal_wp" proved="true" >
    <goal name="VC selected_part.2.2.0" expl="VC for selected_part" proved="true">
    <proof prover="1" timelimit="10" memlimit="4000"><result status="valid" time="1.74" steps="2859"/></proof>
    </goal>
    <goal name="VC selected_part.2.2.1" expl="VC for selected_part" proved="true">
    <proof prover="4"><result status="valid" time="0.14"/></proof>
    </goal>
    <goal name="VC selected_part.2.2.2" expl="VC for selected_part" proved="true">
    <proof prover="4"><result status="valid" time="0.06"/></proof>
    </goal>
   </transf>
   </goal>
   <goal name="VC selected_part.2.3" expl="VC for selected_part" proved="true">
   <proof prover="4"><result status="valid" time="0.28"/></proof>
   </goal>
   <goal name="VC selected_part.2.4" expl="VC for selected_part" proved="true">
   <proof prover="1"><result status="valid" time="0.51" steps="1544"/></proof>
=======
 <goal name="M.VC zero" expl="VC for zero">
 <proof prover="0"><result status="valid" time="0.01" steps="4"/></proof>
 </goal>
 <goal name="M.VC op" expl="VC for op">
 <proof prover="0"><result status="valid" time="0.01" steps="4"/></proof>
 </goal>
 <goal name="VC selected_part" expl="VC for selected_part">
 <transf name="split_goal_wp">
  <goal name="VC selected_part.1" expl="assertion">
  <proof prover="0"><result status="valid" time="0.02" steps="25"/></proof>
  </goal>
  <goal name="VC selected_part.2" expl="assertion">
  <proof prover="0"><result status="valid" time="0.01" steps="10"/></proof>
  </goal>
  <goal name="VC selected_part.3" expl="postcondition">
  <transf name="split_goal_wp">
   <goal name="VC selected_part.3.1" expl="VC for selected_part">
   <proof prover="0"><result status="valid" time="0.12" steps="490"/></proof>
   </goal>
   <goal name="VC selected_part.3.2" expl="VC for selected_part">
   <proof prover="0"><result status="valid" time="0.02" steps="44"/></proof>
   </goal>
   <goal name="VC selected_part.3.3" expl="VC for selected_part">
   <transf name="split_goal_wp">
    <goal name="VC selected_part.3.3.1" expl="VC for selected_part">
    <proof prover="0" timelimit="5"><result status="valid" time="1.86" steps="2859"/></proof>
    </goal>
    <goal name="VC selected_part.3.3.2" expl="VC for selected_part">
    <proof prover="0"><result status="valid" time="0.03" steps="27"/></proof>
    </goal>
    <goal name="VC selected_part.3.3.3" expl="VC for selected_part">
    <proof prover="0"><result status="valid" time="0.02" steps="26"/></proof>
    </goal>
   </transf>
   </goal>
   <goal name="VC selected_part.3.4" expl="VC for selected_part">
   <proof prover="0"><result status="valid" time="0.02" steps="44"/></proof>
   </goal>
   <goal name="VC selected_part.3.5" expl="VC for selected_part">
   <proof prover="0"><result status="valid" time="0.52" steps="1544"/></proof>
>>>>>>> 4a591f6f
   </goal>
  </transf>
  </goal>
 </transf>
 </goal>
<<<<<<< HEAD
 <goal name="Sel.M.assoc" proved="true">
 <proof prover="1"><result status="valid" time="0.01" steps="4"/></proof>
=======
 <goal name="Sel.M.assoc" expl="">
 <proof prover="0"><result status="valid" time="0.02" steps="4"/></proof>
>>>>>>> 4a591f6f
 </goal>
 <goal name="Sel.M.neutral" proved="true">
 <proof prover="3"><result status="valid" time="0.02"/></proof>
 </goal>
<<<<<<< HEAD
 <goal name="Sel.M.VC zero" expl="VC for zero" proved="true">
 <proof prover="1"><result status="valid" time="0.00" steps="4"/></proof>
 </goal>
 <goal name="Sel.M.VC op" expl="VC for op" proved="true">
 <proof prover="1"><result status="valid" time="0.01" steps="4"/></proof>
 </goal>
 <goal name="Sel.M.agg_empty" proved="true">
 <proof prover="1"><result status="valid" time="0.02" steps="4"/></proof>
=======
 <goal name="Sel.M.VC zero" expl="VC for zero">
 <proof prover="0"><result status="valid" time="0.00" steps="4"/></proof>
 </goal>
 <goal name="Sel.M.VC op" expl="VC for op">
 <proof prover="0"><result status="valid" time="0.01" steps="4"/></proof>
 </goal>
 <goal name="Sel.M.agg_empty" expl="">
 <proof prover="0"><result status="valid" time="0.02" steps="4"/></proof>
>>>>>>> 4a591f6f
 </goal>
 <goal name="Sel.M.agg_sing" proved="true">
 <proof prover="2"><result status="valid" time="0.02"/></proof>
 </goal>
<<<<<<< HEAD
 <goal name="Sel.M.agg_cat" proved="true">
 <proof prover="1"><result status="valid" time="0.01" steps="4"/></proof>
 </goal>
 <goal name="Sel.D.VC measure" expl="VC for measure" proved="true">
 <proof prover="1"><result status="valid" time="0.01" steps="4"/></proof>
 </goal>
 <goal name="Sel.VC balancing" expl="VC for balancing" proved="true">
 <proof prover="1" timelimit="5"><result status="valid" time="0.01" steps="4"/></proof>
 </goal>
 <goal name="Sel.selection_empty" proved="true">
 <proof prover="1"><result status="valid" time="0.02" steps="23"/></proof>
 </goal>
 <goal name="Sel.VC selected_part" expl="VC for selected_part" proved="true">
 <proof prover="4"><result status="valid" time="0.10"/></proof>
 </goal>
 <goal name="VC t" expl="VC for t" proved="true">
 <proof prover="1"><result status="valid" time="0.01" steps="13"/></proof>
 </goal>
 <goal name="VC make_func" expl="VC for make_func" proved="true">
 <proof prover="1"><result status="valid" time="0.27" steps="1034"/></proof>
 </goal>
 <goal name="VC correction" expl="VC for correction" proved="true">
 <proof prover="1"><result status="valid" time="0.03" steps="167"/></proof>
 </goal>
 <goal name="VC selected_model" expl="VC for selected_model" proved="true">
 <transf name="split_goal_wp" proved="true" >
  <goal name="VC selected_model.0" expl="postcondition" proved="true">
  <transf name="split_goal_wp" proved="true" >
   <goal name="VC selected_model.0.0" expl="postcondition" proved="true">
   <proof prover="1"><result status="valid" time="0.22" steps="553"/></proof>
   </goal>
   <goal name="VC selected_model.0.1" expl="postcondition" proved="true">
   <proof prover="1"><result status="valid" time="0.02" steps="69"/></proof>
   </goal>
   <goal name="VC selected_model.0.2" expl="postcondition" proved="true">
   <proof prover="1"><result status="valid" time="0.05" steps="144"/></proof>
   </goal>
   <goal name="VC selected_model.0.3" expl="postcondition" proved="true">
   <proof prover="1"><result status="valid" time="0.05" steps="91"/></proof>
   </goal>
   <goal name="VC selected_model.0.4" expl="postcondition" proved="true">
   <proof prover="1" timelimit="5"><result status="valid" time="3.50" steps="6051"/></proof>
   </goal>
   <goal name="VC selected_model.0.5" expl="postcondition" proved="true">
   <proof prover="1"><result status="valid" time="0.15" steps="353"/></proof>
   </goal>
   <goal name="VC selected_model.0.6" expl="postcondition" proved="true">
   <proof prover="1" timelimit="5"><result status="valid" time="2.09" steps="3394"/></proof>
   </goal>
   <goal name="VC selected_model.0.7" expl="postcondition" proved="true">
   <proof prover="1"><result status="valid" time="0.17" steps="349"/></proof>
   </goal>
   <goal name="VC selected_model.0.8" expl="postcondition" proved="true">
   <proof prover="1" timelimit="20"><result status="valid" time="9.92" steps="16489"/></proof>
   </goal>
   <goal name="VC selected_model.0.9" expl="postcondition" proved="true">
   <proof prover="1" timelimit="20"><result status="valid" time="6.15" steps="9532"/></proof>
   </goal>
   <goal name="VC selected_model.0.10" expl="postcondition" proved="true">
   <proof prover="1"><result status="valid" time="0.02" steps="28"/></proof>
   </goal>
   <goal name="VC selected_model.0.11" expl="postcondition" proved="true">
   <proof prover="1"><result status="valid" time="0.03" steps="47"/></proof>
   </goal>
   <goal name="VC selected_model.0.12" expl="postcondition" proved="true">
   <proof prover="1"><result status="valid" time="0.05" steps="222"/></proof>
=======
 <goal name="Sel.M.agg_cat" expl="">
 <proof prover="0"><result status="valid" time="0.01" steps="4"/></proof>
 </goal>
 <goal name="Sel.D.VC measure" expl="VC for measure">
 <proof prover="0"><result status="valid" time="0.01" steps="4"/></proof>
 </goal>
 <goal name="Sel.VC balancing" expl="VC for balancing">
 <proof prover="0"><result status="valid" time="0.01" steps="4"/></proof>
 </goal>
 <goal name="Sel.selection_empty" expl="">
 <proof prover="0"><result status="valid" time="0.02" steps="23"/></proof>
 </goal>
 <goal name="Sel.VC selected_part" expl="VC for selected_part">
 <proof prover="0"><result status="valid" time="0.07" steps="432"/></proof>
 </goal>
 <goal name="VC t" expl="VC for t">
 <proof prover="0"><result status="valid" time="0.01" steps="13"/></proof>
 </goal>
 <goal name="VC make_func" expl="VC for make_func">
 <proof prover="0"><result status="valid" time="0.29" steps="1034"/></proof>
 </goal>
 <goal name="VC correction" expl="VC for correction">
 <proof prover="0"><result status="valid" time="0.03" steps="167"/></proof>
 </goal>
 <goal name="VC selected_model" expl="VC for selected_model">
 <transf name="split_goal_wp">
  <goal name="VC selected_model.1" expl="postcondition">
  <transf name="split_goal_wp">
   <goal name="VC selected_model.1.1" expl="postcondition">
   <proof prover="0"><result status="valid" time="0.22" steps="553"/></proof>
   </goal>
   <goal name="VC selected_model.1.2" expl="postcondition">
   <proof prover="0"><result status="valid" time="0.02" steps="69"/></proof>
   </goal>
   <goal name="VC selected_model.1.3" expl="postcondition">
   <proof prover="0"><result status="valid" time="0.05" steps="144"/></proof>
   </goal>
   <goal name="VC selected_model.1.4" expl="postcondition">
   <proof prover="0"><result status="valid" time="0.05" steps="91"/></proof>
   </goal>
   <goal name="VC selected_model.1.5" expl="postcondition">
   <proof prover="0" timelimit="5"><result status="valid" time="3.16" steps="6051"/></proof>
   </goal>
   <goal name="VC selected_model.1.6" expl="postcondition">
   <proof prover="0"><result status="valid" time="0.15" steps="353"/></proof>
   </goal>
   <goal name="VC selected_model.1.7" expl="postcondition">
   <proof prover="0" timelimit="5"><result status="valid" time="1.86" steps="3394"/></proof>
   </goal>
   <goal name="VC selected_model.1.8" expl="postcondition">
   <proof prover="0"><result status="valid" time="0.17" steps="349"/></proof>
   </goal>
   <goal name="VC selected_model.1.9" expl="postcondition">
   <proof prover="0" timelimit="20"><result status="valid" time="8.76" steps="16489"/></proof>
   </goal>
   <goal name="VC selected_model.1.10" expl="postcondition">
   <proof prover="0" timelimit="20"><result status="valid" time="5.74" steps="9532"/></proof>
   </goal>
   <goal name="VC selected_model.1.11" expl="postcondition">
   <proof prover="0"><result status="valid" time="0.02" steps="28"/></proof>
   </goal>
   <goal name="VC selected_model.1.12" expl="postcondition">
   <proof prover="0"><result status="valid" time="0.03" steps="47"/></proof>
   </goal>
   <goal name="VC selected_model.1.13" expl="postcondition">
   <proof prover="0"><result status="valid" time="0.05" steps="222"/></proof>
>>>>>>> 4a591f6f
   </goal>
  </transf>
  </goal>
 </transf>
 </goal>
<<<<<<< HEAD
 <goal name="VC selected_sorted" expl="VC for selected_sorted" proved="true">
 <transf name="split_goal_wp" proved="true" >
  <goal name="VC selected_sorted.0" expl="postcondition" proved="true">
  <transf name="split_goal_wp" proved="true" >
   <goal name="VC selected_sorted.0.0" expl="VC for selected_sorted" proved="true">
   <proof prover="1"><result status="valid" time="0.92" steps="1828"/></proof>
   </goal>
   <goal name="VC selected_sorted.0.1" expl="VC for selected_sorted" proved="true">
   <proof prover="1"><result status="valid" time="1.10" steps="1376"/></proof>
   </goal>
   <goal name="VC selected_sorted.0.2" expl="VC for selected_sorted" proved="true">
   <proof prover="1"><result status="valid" time="0.43" steps="847"/></proof>
=======
 <goal name="VC selected_sorted" expl="VC for selected_sorted">
 <transf name="split_goal_wp">
  <goal name="VC selected_sorted.1" expl="postcondition">
  <transf name="split_goal_wp">
   <goal name="VC selected_sorted.1.1" expl="VC for selected_sorted">
   <proof prover="0"><result status="valid" time="1.06" steps="1828"/></proof>
   </goal>
   <goal name="VC selected_sorted.1.2" expl="VC for selected_sorted">
   <proof prover="0"><result status="valid" time="0.79" steps="1376"/></proof>
   </goal>
   <goal name="VC selected_sorted.1.3" expl="VC for selected_sorted">
   <proof prover="0"><result status="valid" time="0.46" steps="847"/></proof>
>>>>>>> 4a591f6f
   </goal>
  </transf>
  </goal>
 </transf>
 </goal>
<<<<<<< HEAD
 <goal name="VC empty" expl="VC for empty" proved="true">
 <proof prover="1"><result status="valid" time="0.02" steps="42"/></proof>
 </goal>
 <goal name="VC singleton" expl="VC for singleton" proved="true">
 <proof prover="1"><result status="valid" time="0.03" steps="123"/></proof>
 </goal>
 <goal name="VC is_empty" expl="VC for is_empty" proved="true">
 <proof prover="1"><result status="valid" time="0.04" steps="65"/></proof>
 </goal>
 <goal name="VC min" expl="VC for min" proved="true">
 <proof prover="1"><result status="valid" time="0.06" steps="240"/></proof>
 </goal>
 <goal name="VC max" expl="VC for max" proved="true">
 <proof prover="1"><result status="valid" time="0.05" steps="112"/></proof>
 </goal>
 <goal name="VC decompose_min" expl="VC for decompose_min" proved="true">
 <proof prover="1"><result status="valid" time="0.78" steps="1892"/></proof>
 </goal>
 <goal name="VC decompose_max" expl="VC for decompose_max" proved="true">
 <proof prover="1"><result status="valid" time="1.03" steps="2561"/></proof>
 </goal>
 <goal name="VC add_min" expl="VC for add_min" proved="true">
 <proof prover="1"><result status="valid" time="0.54" steps="1180"/></proof>
 </goal>
 <goal name="VC add_max" expl="VC for add_max" proved="true">
 <proof prover="1"><result status="valid" time="0.58" steps="1183"/></proof>
 </goal>
 <goal name="VC ordered_union" expl="VC for ordered_union" proved="true">
 <proof prover="1"><result status="valid" time="0.43" steps="1028"/></proof>
 </goal>
 <goal name="VC get" expl="VC for get" proved="true">
 <proof prover="1"><result status="valid" time="0.24" steps="521"/></proof>
 </goal>
 <goal name="VC insert" expl="VC for insert" proved="true">
 <transf name="split_goal_wp" proved="true" >
  <goal name="VC insert.0" expl="precondition" proved="true">
  <proof prover="1"><result status="valid" time="0.02" steps="16"/></proof>
  </goal>
  <goal name="VC insert.1" expl="precondition" proved="true">
  <proof prover="1"><result status="valid" time="0.06" steps="62"/></proof>
  </goal>
  <goal name="VC insert.2" expl="precondition" proved="true">
  <proof prover="1"><result status="valid" time="0.03" steps="10"/></proof>
  </goal>
  <goal name="VC insert.3" expl="assertion" proved="true">
  <proof prover="1"><result status="valid" time="0.03" steps="42"/></proof>
  </goal>
  <goal name="VC insert.4" expl="precondition" proved="true">
  <proof prover="1"><result status="valid" time="0.36" steps="668"/></proof>
  </goal>
  <goal name="VC insert.5" expl="precondition" proved="true">
  <proof prover="1"><result status="valid" time="0.05" steps="51"/></proof>
  </goal>
  <goal name="VC insert.6" expl="precondition" proved="true">
  <proof prover="1"><result status="valid" time="0.88" steps="1801"/></proof>
  </goal>
  <goal name="VC insert.7" expl="postcondition" proved="true">
  <proof prover="1"><result status="valid" time="0.39" steps="870"/></proof>
  </goal>
  <goal name="VC insert.8" expl="postcondition" proved="true">
  <proof prover="1" timelimit="5"><result status="valid" time="0.10" steps="201"/></proof>
  </goal>
  <goal name="VC insert.9" expl="postcondition" proved="true">
  <proof prover="1"><result status="valid" time="0.05" steps="20"/></proof>
  </goal>
  <goal name="VC insert.10" expl="postcondition" proved="true">
  <transf name="split_goal_wp" proved="true" >
   <goal name="VC insert.10.0" expl="postcondition" proved="true">
   <proof prover="1"><result status="valid" time="0.48" steps="1457"/></proof>
   </goal>
   <goal name="VC insert.10.1" expl="postcondition" proved="true">
   <proof prover="1"><result status="valid" time="0.56" steps="1729"/></proof>
   </goal>
  </transf>
  </goal>
  <goal name="VC insert.11" expl="postcondition" proved="true">
  <proof prover="1"><result status="valid" time="0.84" steps="2205"/></proof>
  </goal>
 </transf>
 </goal>
 <goal name="VC remove" expl="VC for remove" proved="true">
 <transf name="split_goal_wp" proved="true" >
  <goal name="VC remove.0" expl="precondition" proved="true">
  <proof prover="1"><result status="valid" time="0.02" steps="16"/></proof>
  </goal>
  <goal name="VC remove.1" expl="precondition" proved="true">
  <proof prover="1"><result status="valid" time="0.22" steps="377"/></proof>
  </goal>
  <goal name="VC remove.2" expl="postcondition" proved="true">
  <proof prover="1"><result status="valid" time="0.22" steps="441"/></proof>
  </goal>
  <goal name="VC remove.3" expl="postcondition" proved="true">
  <proof prover="1" timelimit="5"><result status="valid" time="0.63" steps="1208"/></proof>
  </goal>
  <goal name="VC remove.4" expl="postcondition" proved="true">
  <proof prover="1"><result status="valid" time="0.08" steps="18"/></proof>
  </goal>
  <goal name="VC remove.5" expl="postcondition" proved="true">
  <proof prover="1" timelimit="20"><result status="valid" time="5.71" steps="6624"/></proof>
  </goal>
  <goal name="VC remove.6" expl="postcondition" proved="true">
  <proof prover="1" timelimit="5"><result status="valid" time="4.86" steps="5656"/></proof>
  </goal>
 </transf>
 </goal>
 <goal name="VC split" expl="VC for split" proved="true">
 <transf name="split_goal_wp" proved="true" >
  <goal name="VC split.0" expl="precondition" proved="true">
  <proof prover="1"><result status="valid" time="0.02" steps="16"/></proof>
  </goal>
  <goal name="VC split.1" expl="precondition" proved="true">
  <proof prover="1"><result status="valid" time="0.08" steps="145"/></proof>
  </goal>
  <goal name="VC split.2" expl="precondition" proved="true">
  <proof prover="1"><result status="valid" time="0.07" steps="157"/></proof>
  </goal>
  <goal name="VC split.3" expl="postcondition" proved="true">
  <transf name="split_goal_wp" proved="true" >
   <goal name="VC split.3.0" expl="VC for split" proved="true">
   <proof prover="1"><result status="valid" time="0.06" steps="134"/></proof>
   </goal>
   <goal name="VC split.3.1" expl="VC for split" proved="true">
   <proof prover="1"><result status="valid" time="0.06" steps="129"/></proof>
   </goal>
   <goal name="VC split.3.2" expl="VC for split" proved="true">
   <proof prover="1" timelimit="5"><result status="valid" time="0.07" steps="137"/></proof>
   </goal>
   <goal name="VC split.3.3" expl="VC for split" proved="true">
   <proof prover="1"><result status="valid" time="0.12" steps="130"/></proof>
   </goal>
   <goal name="VC split.3.4" expl="VC for split" proved="true">
   <proof prover="1"><result status="valid" time="0.06" steps="134"/></proof>
   </goal>
   <goal name="VC split.3.5" expl="VC for split" proved="true">
   <proof prover="1" timelimit="5"><result status="valid" time="0.06" steps="129"/></proof>
   </goal>
   <goal name="VC split.3.6" expl="VC for split" proved="true">
   <proof prover="1" timelimit="5"><result status="valid" time="0.08" steps="137"/></proof>
   </goal>
   <goal name="VC split.3.7" expl="VC for split" proved="true">
   <proof prover="1"><result status="valid" time="0.03" steps="130"/></proof>
   </goal>
   <goal name="VC split.3.8" expl="VC for split" proved="true">
   <proof prover="1"><result status="valid" time="0.04" steps="153"/></proof>
   </goal>
   <goal name="VC split.3.9" expl="VC for split" proved="true">
   <proof prover="1"><result status="valid" time="0.04" steps="144"/></proof>
   </goal>
   <goal name="VC split.3.10" expl="VC for split" proved="true">
   <proof prover="1"><result status="valid" time="0.09" steps="154"/></proof>
   </goal>
   <goal name="VC split.3.11" expl="VC for split" proved="true">
   <proof prover="1"><result status="valid" time="0.04" steps="161"/></proof>
   </goal>
   <goal name="VC split.3.12" expl="VC for split" proved="true">
   <proof prover="1"><result status="valid" time="0.02" steps="20"/></proof>
   </goal>
   <goal name="VC split.3.13" expl="VC for split" proved="true">
   <proof prover="1"><result status="valid" time="0.08" steps="164"/></proof>
   </goal>
   <goal name="VC split.3.14" expl="VC for split" proved="true">
   <proof prover="1"><result status="valid" time="0.09" steps="185"/></proof>
   </goal>
   <goal name="VC split.3.15" expl="VC for split" proved="true">
   <proof prover="1"><result status="valid" time="0.07" steps="163"/></proof>
   </goal>
   <goal name="VC split.3.16" expl="VC for split" proved="true">
   <proof prover="1"><result status="valid" time="0.06" steps="165"/></proof>
=======
 <goal name="VC empty" expl="VC for empty">
 <proof prover="0"><result status="valid" time="0.02" steps="42"/></proof>
 </goal>
 <goal name="VC singleton" expl="VC for singleton">
 <proof prover="0"><result status="valid" time="0.03" steps="123"/></proof>
 </goal>
 <goal name="VC is_empty" expl="VC for is_empty">
 <proof prover="0"><result status="valid" time="0.04" steps="65"/></proof>
 </goal>
 <goal name="VC min" expl="VC for min">
 <proof prover="0"><result status="valid" time="0.06" steps="240"/></proof>
 </goal>
 <goal name="VC max" expl="VC for max">
 <proof prover="0"><result status="valid" time="0.05" steps="112"/></proof>
 </goal>
 <goal name="VC decompose_min" expl="VC for decompose_min">
 <proof prover="0"><result status="valid" time="0.79" steps="1892"/></proof>
 </goal>
 <goal name="VC decompose_max" expl="VC for decompose_max">
 <proof prover="0"><result status="valid" time="1.06" steps="2561"/></proof>
 </goal>
 <goal name="VC add_min" expl="VC for add_min">
 <proof prover="0"><result status="valid" time="0.52" steps="1180"/></proof>
 </goal>
 <goal name="VC add_max" expl="VC for add_max">
 <proof prover="0"><result status="valid" time="0.54" steps="1183"/></proof>
 </goal>
 <goal name="VC ordered_union" expl="VC for ordered_union">
 <proof prover="0"><result status="valid" time="0.40" steps="1028"/></proof>
 </goal>
 <goal name="VC get" expl="VC for get">
 <proof prover="0"><result status="valid" time="0.24" steps="521"/></proof>
 </goal>
 <goal name="VC insert" expl="VC for insert">
 <transf name="split_goal_wp">
  <goal name="VC insert.1" expl="precondition">
  <proof prover="0"><result status="valid" time="0.02" steps="16"/></proof>
  </goal>
  <goal name="VC insert.2" expl="precondition">
  <proof prover="0"><result status="valid" time="0.06" steps="62"/></proof>
  </goal>
  <goal name="VC insert.3" expl="precondition">
  <proof prover="0"><result status="valid" time="0.03" steps="10"/></proof>
  </goal>
  <goal name="VC insert.4" expl="assertion">
  <proof prover="0"><result status="valid" time="0.03" steps="42"/></proof>
  </goal>
  <goal name="VC insert.5" expl="precondition">
  <proof prover="0"><result status="valid" time="0.36" steps="668"/></proof>
  </goal>
  <goal name="VC insert.6" expl="precondition">
  <proof prover="0"><result status="valid" time="0.05" steps="51"/></proof>
  </goal>
  <goal name="VC insert.7" expl="precondition">
  <proof prover="0"><result status="valid" time="0.88" steps="1801"/></proof>
  </goal>
  <goal name="VC insert.8" expl="postcondition">
  <proof prover="0"><result status="valid" time="0.39" steps="870"/></proof>
  </goal>
  <goal name="VC insert.9" expl="postcondition">
  <proof prover="0" timelimit="5"><result status="valid" time="0.10" steps="201"/></proof>
  </goal>
  <goal name="VC insert.10" expl="postcondition">
  <proof prover="0"><result status="valid" time="0.05" steps="20"/></proof>
  </goal>
  <goal name="VC insert.11" expl="postcondition">
  <transf name="split_goal_wp">
   <goal name="VC insert.11.1" expl="postcondition">
   <proof prover="0"><result status="valid" time="0.47" steps="1457"/></proof>
   </goal>
   <goal name="VC insert.11.2" expl="postcondition">
   <proof prover="0"><result status="valid" time="0.52" steps="1729"/></proof>
   </goal>
  </transf>
  </goal>
  <goal name="VC insert.12" expl="postcondition">
  <proof prover="0"><result status="valid" time="0.77" steps="2205"/></proof>
  </goal>
 </transf>
 </goal>
 <goal name="VC remove" expl="VC for remove">
 <transf name="split_goal_wp">
  <goal name="VC remove.1" expl="precondition">
  <proof prover="0"><result status="valid" time="0.02" steps="16"/></proof>
  </goal>
  <goal name="VC remove.2" expl="precondition">
  <proof prover="0"><result status="valid" time="0.22" steps="377"/></proof>
  </goal>
  <goal name="VC remove.3" expl="postcondition">
  <proof prover="0"><result status="valid" time="0.22" steps="441"/></proof>
  </goal>
  <goal name="VC remove.4" expl="postcondition">
  <proof prover="0" timelimit="5"><result status="valid" time="0.58" steps="1208"/></proof>
  </goal>
  <goal name="VC remove.5" expl="postcondition">
  <proof prover="0"><result status="valid" time="0.08" steps="18"/></proof>
  </goal>
  <goal name="VC remove.6" expl="postcondition">
  <proof prover="0" timelimit="20"><result status="valid" time="5.16" steps="6624"/></proof>
  </goal>
  <goal name="VC remove.7" expl="postcondition">
  <proof prover="0" timelimit="5"><result status="valid" time="4.39" steps="5656"/></proof>
  </goal>
 </transf>
 </goal>
 <goal name="VC split" expl="VC for split">
 <transf name="split_goal_wp">
  <goal name="VC split.1" expl="precondition">
  <proof prover="0"><result status="valid" time="0.02" steps="16"/></proof>
  </goal>
  <goal name="VC split.2" expl="precondition">
  <proof prover="0"><result status="valid" time="0.08" steps="145"/></proof>
  </goal>
  <goal name="VC split.3" expl="precondition">
  <proof prover="0"><result status="valid" time="0.07" steps="157"/></proof>
  </goal>
  <goal name="VC split.4" expl="postcondition">
  <transf name="split_goal_wp">
   <goal name="VC split.4.1" expl="VC for split">
   <proof prover="0"><result status="valid" time="0.06" steps="134"/></proof>
   </goal>
   <goal name="VC split.4.2" expl="VC for split">
   <proof prover="0"><result status="valid" time="0.06" steps="129"/></proof>
   </goal>
   <goal name="VC split.4.3" expl="VC for split">
   <proof prover="0" timelimit="5"><result status="valid" time="0.07" steps="137"/></proof>
   </goal>
   <goal name="VC split.4.4" expl="VC for split">
   <proof prover="0"><result status="valid" time="0.12" steps="130"/></proof>
   </goal>
   <goal name="VC split.4.5" expl="VC for split">
   <proof prover="0"><result status="valid" time="0.06" steps="134"/></proof>
   </goal>
   <goal name="VC split.4.6" expl="VC for split">
   <proof prover="0" timelimit="5"><result status="valid" time="0.06" steps="129"/></proof>
   </goal>
   <goal name="VC split.4.7" expl="VC for split">
   <proof prover="0" timelimit="5"><result status="valid" time="0.08" steps="137"/></proof>
   </goal>
   <goal name="VC split.4.8" expl="VC for split">
   <proof prover="0"><result status="valid" time="0.03" steps="130"/></proof>
   </goal>
   <goal name="VC split.4.9" expl="VC for split">
   <proof prover="0"><result status="valid" time="0.04" steps="153"/></proof>
   </goal>
   <goal name="VC split.4.10" expl="VC for split">
   <proof prover="0"><result status="valid" time="0.04" steps="144"/></proof>
   </goal>
   <goal name="VC split.4.11" expl="VC for split">
   <proof prover="0"><result status="valid" time="0.09" steps="154"/></proof>
   </goal>
   <goal name="VC split.4.12" expl="VC for split">
   <proof prover="0"><result status="valid" time="0.04" steps="161"/></proof>
   </goal>
   <goal name="VC split.4.13" expl="VC for split">
   <proof prover="0"><result status="valid" time="0.02" steps="20"/></proof>
   </goal>
   <goal name="VC split.4.14" expl="VC for split">
   <proof prover="0"><result status="valid" time="0.08" steps="164"/></proof>
   </goal>
   <goal name="VC split.4.15" expl="VC for split">
   <proof prover="0"><result status="valid" time="0.09" steps="185"/></proof>
   </goal>
   <goal name="VC split.4.16" expl="VC for split">
   <proof prover="0"><result status="valid" time="0.07" steps="163"/></proof>
   </goal>
   <goal name="VC split.4.17" expl="VC for split">
   <proof prover="0"><result status="valid" time="0.06" steps="165"/></proof>
>>>>>>> 4a591f6f
   </goal>
  </transf>
  </goal>
 </transf>
 </goal>
<<<<<<< HEAD
 <goal name="VC view" expl="VC for view" proved="true">
 <transf name="split_goal_wp" proved="true" >
  <goal name="VC view.0" expl="precondition" proved="true">
  <proof prover="1" timelimit="5"><result status="valid" time="1.34" steps="1398"/></proof>
  </goal>
  <goal name="VC view.1" expl="precondition" proved="true">
  <proof prover="1" timelimit="5"><result status="valid" time="0.61" steps="916"/></proof>
  </goal>
  <goal name="VC view.2" expl="postcondition" proved="true">
  <transf name="split_goal_wp" proved="true" >
   <goal name="VC view.2.0" expl="VC for view" proved="true">
   <proof prover="1" timelimit="5"><result status="valid" time="0.03" steps="61"/></proof>
   </goal>
   <goal name="VC view.2.1" expl="VC for view" proved="true">
   <proof prover="1" timelimit="5"><result status="valid" time="0.05" steps="63"/></proof>
   </goal>
   <goal name="VC view.2.2" expl="VC for view" proved="true">
   <proof prover="1" timelimit="5"><result status="valid" time="0.06" steps="142"/></proof>
   </goal>
   <goal name="VC view.2.3" expl="VC for view" proved="true">
   <proof prover="1" timelimit="5"><result status="valid" time="0.04" steps="62"/></proof>
   </goal>
   <goal name="VC view.2.4" expl="VC for view" proved="true">
   <proof prover="1" timelimit="5"><result status="valid" time="0.70" steps="1120"/></proof>
   </goal>
   <goal name="VC view.2.5" expl="VC for view" proved="true">
   <proof prover="1" timelimit="5"><result status="valid" time="2.32" steps="2212"/></proof>
   </goal>
   <goal name="VC view.2.6" expl="VC for view" proved="true">
   <proof prover="1" timelimit="5"><result status="valid" time="1.37" steps="1983"/></proof>
   </goal>
   <goal name="VC view.2.7" expl="VC for view" proved="true">
   <proof prover="1" timelimit="5"><result status="valid" time="1.24" steps="2026"/></proof>
   </goal>
   <goal name="VC view.2.8" expl="VC for view" proved="true">
   <proof prover="1" timelimit="5"><result status="valid" time="1.43" steps="1996"/></proof>
   </goal>
   <goal name="VC view.2.9" expl="VC for view" proved="true">
   <proof prover="1" timelimit="5"><result status="valid" time="3.05" steps="3224"/></proof>
   </goal>
   <goal name="VC view.2.10" expl="VC for view" proved="true">
   <proof prover="1" timelimit="5"><result status="valid" time="4.12" steps="3795"/></proof>
   </goal>
   <goal name="VC view.2.11" expl="VC for view" proved="true">
   <proof prover="1" timelimit="5"><result status="valid" time="2.02" steps="2912"/></proof>
   </goal>
   <goal name="VC view.2.12" expl="VC for view" proved="true">
   <proof prover="1" timelimit="5"><result status="valid" time="0.68" steps="651"/></proof>
   </goal>
   <goal name="VC view.2.13" expl="VC for view" proved="true">
   <proof prover="1" timelimit="5"><result status="valid" time="2.10" steps="2150"/></proof>
   </goal>
   <goal name="VC view.2.14" expl="VC for view" proved="true">
   <proof prover="1" timelimit="5"><result status="valid" time="2.26" steps="1272"/></proof>
   </goal>
   <goal name="VC view.2.15" expl="VC for view" proved="true">
   <proof prover="1" timelimit="5"><result status="valid" time="2.69" steps="2175"/></proof>
=======
 <goal name="VC view" expl="VC for view">
 <transf name="split_goal_wp">
  <goal name="VC view.1" expl="precondition">
  <proof prover="0" timelimit="5"><result status="valid" time="1.34" steps="1398"/></proof>
  </goal>
  <goal name="VC view.2" expl="precondition">
  <proof prover="0" timelimit="5"><result status="valid" time="0.55" steps="916"/></proof>
  </goal>
  <goal name="VC view.3" expl="postcondition">
  <transf name="split_goal_wp">
   <goal name="VC view.3.1" expl="VC for view">
   <proof prover="0" timelimit="5"><result status="valid" time="0.03" steps="61"/></proof>
   </goal>
   <goal name="VC view.3.2" expl="VC for view">
   <proof prover="0" timelimit="5"><result status="valid" time="0.05" steps="63"/></proof>
   </goal>
   <goal name="VC view.3.3" expl="VC for view">
   <proof prover="0" timelimit="5"><result status="valid" time="0.06" steps="142"/></proof>
   </goal>
   <goal name="VC view.3.4" expl="VC for view">
   <proof prover="0" timelimit="5"><result status="valid" time="0.04" steps="62"/></proof>
   </goal>
   <goal name="VC view.3.5" expl="VC for view">
   <proof prover="0" timelimit="5"><result status="valid" time="0.63" steps="1120"/></proof>
   </goal>
   <goal name="VC view.3.6" expl="VC for view">
   <proof prover="0" timelimit="5"><result status="valid" time="2.82" steps="2212"/></proof>
   </goal>
   <goal name="VC view.3.7" expl="VC for view">
   <proof prover="0" timelimit="5"><result status="valid" time="1.72" steps="1983"/></proof>
   </goal>
   <goal name="VC view.3.8" expl="VC for view">
   <proof prover="0" timelimit="5"><result status="valid" time="1.13" steps="2026"/></proof>
   </goal>
   <goal name="VC view.3.9" expl="VC for view">
   <proof prover="0" timelimit="5"><result status="valid" time="1.29" steps="1996"/></proof>
   </goal>
   <goal name="VC view.3.10" expl="VC for view">
   <proof prover="0" timelimit="5"><result status="valid" time="2.48" steps="3224"/></proof>
   </goal>
   <goal name="VC view.3.11" expl="VC for view">
   <proof prover="0" timelimit="5"><result status="valid" time="2.76" steps="3795"/></proof>
   </goal>
   <goal name="VC view.3.12" expl="VC for view">
   <proof prover="0" timelimit="5"><result status="valid" time="1.95" steps="2912"/></proof>
   </goal>
   <goal name="VC view.3.13" expl="VC for view">
   <proof prover="0" timelimit="5"><result status="valid" time="0.49" steps="651"/></proof>
   </goal>
   <goal name="VC view.3.14" expl="VC for view">
   <proof prover="0" timelimit="5"><result status="valid" time="1.46" steps="2150"/></proof>
   </goal>
   <goal name="VC view.3.15" expl="VC for view">
   <proof prover="0" timelimit="5"><result status="valid" time="1.56" steps="1272"/></proof>
   </goal>
   <goal name="VC view.3.16" expl="VC for view">
   <proof prover="0" timelimit="5"><result status="valid" time="2.09" steps="2175"/></proof>
>>>>>>> 4a591f6f
   </goal>
  </transf>
  </goal>
 </transf>
 </goal>
<<<<<<< HEAD
 <goal name="VC join" expl="VC for join" proved="true">
 <transf name="split_goal_wp" proved="true" >
  <goal name="VC join.0" expl="assertion" proved="true">
  <proof prover="1"><result status="valid" time="0.44" steps="567"/></proof>
  </goal>
  <goal name="VC join.1" expl="precondition" proved="true">
  <proof prover="1" timelimit="5"><result status="valid" time="2.58" steps="2539"/></proof>
  </goal>
  <goal name="VC join.2" expl="postcondition" proved="true">
  <proof prover="1"><result status="valid" time="0.84" steps="871"/></proof>
  </goal>
  <goal name="VC join.3" expl="postcondition" proved="true">
  <proof prover="1"><result status="valid" time="1.35" steps="951"/></proof>
  </goal>
  <goal name="VC join.4" expl="postcondition" proved="true">
  <proof prover="1"><result status="valid" time="1.00" steps="1057"/></proof>
  </goal>
  <goal name="VC join.5" expl="postcondition" proved="true">
  <proof prover="1"><result status="valid" time="1.31" steps="1110"/></proof>
  </goal>
  <goal name="VC join.6" expl="postcondition" proved="true">
  <proof prover="1"><result status="valid" time="1.01" steps="1161"/></proof>
  </goal>
  <goal name="VC join.7" expl="postcondition" proved="true">
  <proof prover="1"><result status="valid" time="0.04" steps="49"/></proof>
  </goal>
 </transf>
 </goal>
 <goal name="VC add_all" expl="VC for add_all" proved="true">
 <transf name="split_goal_wp" proved="true" >
  <goal name="VC add_all.0" expl="variant decrease" proved="true">
  <proof prover="1"><result status="valid" time="0.10" steps="235"/></proof>
  </goal>
  <goal name="VC add_all.1" expl="variant decrease" proved="true">
  <proof prover="1"><result status="valid" time="0.12" steps="138"/></proof>
  </goal>
  <goal name="VC add_all.2" expl="precondition" proved="true">
  <proof prover="1" timelimit="5"><result status="valid" time="1.46" steps="2592"/></proof>
  </goal>
  <goal name="VC add_all.3" expl="precondition" proved="true">
  <proof prover="1"><result status="valid" time="0.52" steps="1535"/></proof>
  </goal>
  <goal name="VC add_all.4" expl="variant decrease" proved="true">
  <proof prover="1"><result status="valid" time="0.13" steps="233"/></proof>
  </goal>
  <goal name="VC add_all.5" expl="variant decrease" proved="true">
  <proof prover="1"><result status="valid" time="0.16" steps="268"/></proof>
  </goal>
  <goal name="VC add_all.6" expl="precondition" proved="true">
  <proof prover="1"><result status="valid" time="0.12" steps="242"/></proof>
  </goal>
  <goal name="VC add_all.7" expl="precondition" proved="true">
  <proof prover="1"><result status="valid" time="0.15" steps="239"/></proof>
  </goal>
  <goal name="VC add_all.8" expl="postcondition" proved="true">
  <transf name="split_goal_wp" proved="true" >
   <goal name="VC add_all.8.0" expl="postcondition" proved="true">
   <transf name="split_goal_wp" proved="true" >
    <goal name="VC add_all.8.0.0" expl="postcondition" proved="true">
    <proof prover="1" timelimit="5"><result status="valid" time="0.02" steps="7"/></proof>
    </goal>
    <goal name="VC add_all.8.0.1" expl="postcondition" proved="true">
    <proof prover="1" timelimit="5"><result status="valid" time="3.52" steps="5901"/></proof>
    </goal>
   </transf>
   </goal>
   <goal name="VC add_all.8.1" expl="postcondition" proved="true">
   <transf name="split_goal_wp" proved="true" >
    <goal name="VC add_all.8.1.0" expl="postcondition" proved="true">
    <proof prover="1" timelimit="5"><result status="valid" time="0.03" steps="28"/></proof>
    </goal>
    <goal name="VC add_all.8.1.1" expl="postcondition" proved="true">
    <transf name="split_goal_wp" proved="true" >
     <goal name="VC add_all.8.1.1.0" expl="postcondition" proved="true">
     <proof prover="1" timelimit="5"><result status="valid" time="0.04" steps="76"/></proof>
     </goal>
     <goal name="VC add_all.8.1.1.1" expl="postcondition" proved="true">
     <transf name="split_goal_wp" proved="true" >
      <goal name="VC add_all.8.1.1.1.0" expl="postcondition" proved="true">
      <proof prover="1" timelimit="5"><result status="valid" time="0.34" steps="780"/></proof>
      </goal>
      <goal name="VC add_all.8.1.1.1.1" expl="postcondition" proved="true">
      <proof prover="1" timelimit="5"><result status="valid" time="2.23" steps="4785"/></proof>
      </goal>
     </transf>
     </goal>
     <goal name="VC add_all.8.1.1.2" expl="postcondition" proved="true">
     <proof prover="1" timelimit="5"><result status="valid" time="0.24" steps="780"/></proof>
=======
 <goal name="VC join" expl="VC for join">
 <transf name="split_goal_wp">
  <goal name="VC join.1" expl="assertion">
  <proof prover="0"><result status="valid" time="0.29" steps="567"/></proof>
  </goal>
  <goal name="VC join.2" expl="precondition">
  <proof prover="0" timelimit="5"><result status="valid" time="1.86" steps="2539"/></proof>
  </goal>
  <goal name="VC join.3" expl="postcondition">
  <proof prover="0"><result status="valid" time="0.63" steps="871"/></proof>
  </goal>
  <goal name="VC join.4" expl="postcondition">
  <proof prover="0"><result status="valid" time="0.86" steps="951"/></proof>
  </goal>
  <goal name="VC join.5" expl="postcondition">
  <proof prover="0"><result status="valid" time="0.71" steps="1057"/></proof>
  </goal>
  <goal name="VC join.6" expl="postcondition">
  <proof prover="0"><result status="valid" time="0.99" steps="1110"/></proof>
  </goal>
  <goal name="VC join.7" expl="postcondition">
  <proof prover="0"><result status="valid" time="0.76" steps="1161"/></proof>
  </goal>
  <goal name="VC join.8" expl="postcondition">
  <proof prover="0"><result status="valid" time="0.04" steps="49"/></proof>
  </goal>
 </transf>
 </goal>
 <goal name="VC add_all" expl="VC for add_all">
 <transf name="split_goal_wp">
  <goal name="VC add_all.1" expl="variant decrease">
  <proof prover="0"><result status="valid" time="0.10" steps="235"/></proof>
  </goal>
  <goal name="VC add_all.2" expl="variant decrease">
  <proof prover="0"><result status="valid" time="0.12" steps="138"/></proof>
  </goal>
  <goal name="VC add_all.3" expl="precondition">
  <proof prover="0" timelimit="5"><result status="valid" time="1.08" steps="2592"/></proof>
  </goal>
  <goal name="VC add_all.4" expl="precondition">
  <proof prover="0"><result status="valid" time="0.52" steps="1535"/></proof>
  </goal>
  <goal name="VC add_all.5" expl="variant decrease">
  <proof prover="0"><result status="valid" time="0.13" steps="233"/></proof>
  </goal>
  <goal name="VC add_all.6" expl="variant decrease">
  <proof prover="0"><result status="valid" time="0.16" steps="268"/></proof>
  </goal>
  <goal name="VC add_all.7" expl="precondition">
  <proof prover="0"><result status="valid" time="0.12" steps="242"/></proof>
  </goal>
  <goal name="VC add_all.8" expl="precondition">
  <proof prover="0"><result status="valid" time="0.15" steps="239"/></proof>
  </goal>
  <goal name="VC add_all.9" expl="postcondition">
  <transf name="split_goal_wp">
   <goal name="VC add_all.9.1" expl="postcondition">
   <transf name="split_goal_wp">
    <goal name="VC add_all.9.1.1" expl="postcondition">
    <proof prover="0" timelimit="5"><result status="valid" time="0.02" steps="7"/></proof>
    </goal>
    <goal name="VC add_all.9.1.2" expl="postcondition">
    <proof prover="0" timelimit="5"><result status="valid" time="2.41" steps="5901"/></proof>
    </goal>
   </transf>
   </goal>
   <goal name="VC add_all.9.2" expl="postcondition">
   <transf name="split_goal_wp">
    <goal name="VC add_all.9.2.1" expl="postcondition">
    <proof prover="0" timelimit="5"><result status="valid" time="0.03" steps="28"/></proof>
    </goal>
    <goal name="VC add_all.9.2.2" expl="postcondition">
    <transf name="split_goal_wp">
     <goal name="VC add_all.9.2.2.1" expl="postcondition">
     <proof prover="0" timelimit="5"><result status="valid" time="0.04" steps="76"/></proof>
     </goal>
     <goal name="VC add_all.9.2.2.2" expl="postcondition">
     <transf name="split_goal_wp">
      <goal name="VC add_all.9.2.2.2.1" expl="postcondition">
      <proof prover="0" timelimit="5"><result status="valid" time="0.34" steps="780"/></proof>
      </goal>
      <goal name="VC add_all.9.2.2.2.2" expl="postcondition">
      <proof prover="0" timelimit="5"><result status="valid" time="1.61" steps="4785"/></proof>
      </goal>
     </transf>
     </goal>
     <goal name="VC add_all.9.2.2.3" expl="postcondition">
     <proof prover="0" timelimit="5"><result status="valid" time="0.23" steps="780"/></proof>
>>>>>>> 4a591f6f
     </goal>
    </transf>
    </goal>
   </transf>
   </goal>
  </transf>
  </goal>
<<<<<<< HEAD
  <goal name="VC add_all.9" expl="postcondition" proved="true">
  <transf name="split_goal_wp" proved="true" >
   <goal name="VC add_all.9.0" expl="postcondition" proved="true">
   <proof prover="1"><result status="valid" time="0.05" steps="28"/></proof>
   </goal>
   <goal name="VC add_all.9.1" expl="postcondition" proved="true">
   <transf name="split_goal_wp" proved="true" >
    <goal name="VC add_all.9.1.0" expl="postcondition" proved="true">
    <proof prover="1" timelimit="5"><result status="valid" time="0.03" steps="8"/></proof>
    </goal>
    <goal name="VC add_all.9.1.1" expl="postcondition" proved="true">
    <proof prover="1" timelimit="5"><result status="valid" time="2.02" steps="4207"/></proof>
    </goal>
    <goal name="VC add_all.9.1.2" expl="postcondition" proved="true">
    <transf name="split_goal_wp" proved="true" >
     <goal name="VC add_all.9.1.2.0" expl="postcondition" proved="true">
     <proof prover="1" timelimit="5"><result status="valid" time="0.44" steps="962"/></proof>
=======
  <goal name="VC add_all.10" expl="postcondition">
  <transf name="split_goal_wp">
   <goal name="VC add_all.10.1" expl="postcondition">
   <proof prover="0"><result status="valid" time="0.05" steps="28"/></proof>
   </goal>
   <goal name="VC add_all.10.2" expl="postcondition">
   <transf name="split_goal_wp">
    <goal name="VC add_all.10.2.1" expl="postcondition">
    <proof prover="0" timelimit="5"><result status="valid" time="0.03" steps="8"/></proof>
    </goal>
    <goal name="VC add_all.10.2.2" expl="postcondition">
    <proof prover="0" timelimit="5"><result status="valid" time="1.43" steps="4207"/></proof>
    </goal>
    <goal name="VC add_all.10.2.3" expl="postcondition">
    <transf name="split_goal_wp">
     <goal name="VC add_all.10.2.3.1" expl="postcondition">
     <proof prover="0" timelimit="5"><result status="valid" time="0.21" steps="711"/></proof>
>>>>>>> 4a591f6f
     </goal>
    </transf>
    </goal>
   </transf>
   </goal>
  </transf>
  </goal>
<<<<<<< HEAD
  <goal name="VC add_all.10" expl="postcondition" proved="true">
  <proof prover="1" timelimit="5"><result status="valid" time="5.44" steps="12351"/></proof>
  </goal>
  <goal name="VC add_all.11" expl="postcondition" proved="true">
  <proof prover="1"><result status="valid" time="0.15" steps="265"/></proof>
  </goal>
  <goal name="VC add_all.12" expl="postcondition" proved="true">
  <proof prover="1"><result status="valid" time="0.28" steps="416"/></proof>
  </goal>
 </transf>
 </goal>
 <goal name="VC filter" expl="VC for filter" proved="true">
 <transf name="split_goal_wp" proved="true" >
  <goal name="VC filter.0" expl="variant decrease" proved="true">
  <proof prover="1"><result status="valid" time="0.10" steps="239"/></proof>
  </goal>
  <goal name="VC filter.1" expl="variant decrease" proved="true">
  <proof prover="1"><result status="valid" time="0.09" steps="135"/></proof>
  </goal>
  <goal name="VC filter.2" expl="precondition" proved="true">
  <proof prover="1"><result status="valid" time="0.36" steps="696"/></proof>
  </goal>
  <goal name="VC filter.3" expl="precondition" proved="true">
  <proof prover="1" timelimit="5"><result status="valid" time="0.93" steps="1780"/></proof>
  </goal>
  <goal name="VC filter.4" expl="precondition" proved="true">
  <proof prover="1"><result status="valid" time="0.35" steps="1003"/></proof>
  </goal>
  <goal name="VC filter.5" expl="variant decrease" proved="true">
  <proof prover="1"><result status="valid" time="0.10" steps="237"/></proof>
  </goal>
  <goal name="VC filter.6" expl="variant decrease" proved="true">
  <proof prover="1"><result status="valid" time="0.12" steps="271"/></proof>
  </goal>
  <goal name="VC filter.7" expl="precondition" proved="true">
  <proof prover="1"><result status="valid" time="0.32" steps="696"/></proof>
  </goal>
  <goal name="VC filter.8" expl="precondition" proved="true">
  <proof prover="1"><result status="valid" time="0.06" steps="53"/></proof>
  </goal>
  <goal name="VC filter.9" expl="precondition" proved="true">
  <proof prover="1"><result status="valid" time="0.04" steps="53"/></proof>
  </goal>
  <goal name="VC filter.10" expl="postcondition" proved="true">
  <transf name="split_goal_wp" proved="true" >
   <goal name="VC filter.10.0" expl="postcondition" proved="true">
   <proof prover="1" timelimit="5"><result status="valid" time="4.99" steps="9835"/></proof>
   </goal>
   <goal name="VC filter.10.1" expl="postcondition" proved="true">
   <proof prover="1" timelimit="5"><result status="valid" time="4.28" steps="8470"/></proof>
   </goal>
   <goal name="VC filter.10.2" expl="postcondition" proved="true">
   <proof prover="1" timelimit="5"><result status="valid" time="6.50" steps="13681"/></proof>
   </goal>
  </transf>
  </goal>
  <goal name="VC filter.11" expl="postcondition" proved="true">
  <transf name="split_goal_wp" proved="true" >
   <goal name="VC filter.11.0" expl="postcondition" proved="true">
   <proof prover="1"><result status="valid" time="0.02" steps="7"/></proof>
   </goal>
   <goal name="VC filter.11.1" expl="postcondition" proved="true">
   <transf name="split_goal_wp" proved="true" >
    <goal name="VC filter.11.1.0" expl="postcondition" proved="true">
    <proof prover="1" timelimit="5"><result status="valid" time="0.03" steps="14"/></proof>
    </goal>
    <goal name="VC filter.11.1.1" expl="postcondition" proved="true">
    <transf name="split_goal_wp" proved="true" >
     <goal name="VC filter.11.1.1.0" expl="postcondition" proved="true">
     <proof prover="1" timelimit="5"><result status="valid" time="1.02" steps="2200"/></proof>
     </goal>
     <goal name="VC filter.11.1.1.1" expl="postcondition" proved="true">
     <proof prover="1" timelimit="5"><result status="valid" time="1.43" steps="2554"/></proof>
     </goal>
    </transf>
    </goal>
    <goal name="VC filter.11.1.2" expl="postcondition" proved="true">
    <transf name="split_goal_wp" proved="true" >
     <goal name="VC filter.11.1.2.0" expl="postcondition" proved="true">
     <proof prover="1" timelimit="5"><result status="valid" time="0.32" steps="718"/></proof>
     </goal>
     <goal name="VC filter.11.1.2.1" expl="postcondition" proved="true">
     <proof prover="1" timelimit="5"><result status="valid" time="1.14" steps="2111"/></proof>
=======
  <goal name="VC add_all.11" expl="postcondition">
  <proof prover="0" timelimit="5"><result status="valid" time="4.20" steps="12351"/></proof>
  </goal>
  <goal name="VC add_all.12" expl="postcondition">
  <proof prover="0"><result status="valid" time="0.15" steps="265"/></proof>
  </goal>
  <goal name="VC add_all.13" expl="postcondition">
  <proof prover="0"><result status="valid" time="0.28" steps="416"/></proof>
  </goal>
 </transf>
 </goal>
 <goal name="VC filter" expl="VC for filter">
 <transf name="split_goal_wp">
  <goal name="VC filter.1" expl="variant decrease">
  <proof prover="0"><result status="valid" time="0.10" steps="239"/></proof>
  </goal>
  <goal name="VC filter.2" expl="variant decrease">
  <proof prover="0"><result status="valid" time="0.09" steps="135"/></proof>
  </goal>
  <goal name="VC filter.3" expl="precondition">
  <proof prover="0"><result status="valid" time="0.20" steps="696"/></proof>
  </goal>
  <goal name="VC filter.4" expl="precondition">
  <proof prover="0" timelimit="5"><result status="valid" time="0.64" steps="1780"/></proof>
  </goal>
  <goal name="VC filter.5" expl="precondition">
  <proof prover="0"><result status="valid" time="0.36" steps="1003"/></proof>
  </goal>
  <goal name="VC filter.6" expl="variant decrease">
  <proof prover="0"><result status="valid" time="0.10" steps="237"/></proof>
  </goal>
  <goal name="VC filter.7" expl="variant decrease">
  <proof prover="0"><result status="valid" time="0.12" steps="271"/></proof>
  </goal>
  <goal name="VC filter.8" expl="precondition">
  <proof prover="0"><result status="valid" time="0.32" steps="696"/></proof>
  </goal>
  <goal name="VC filter.9" expl="precondition">
  <proof prover="0"><result status="valid" time="0.06" steps="53"/></proof>
  </goal>
  <goal name="VC filter.10" expl="precondition">
  <proof prover="0"><result status="valid" time="0.04" steps="53"/></proof>
  </goal>
  <goal name="VC filter.11" expl="postcondition">
  <transf name="split_goal_wp">
   <goal name="VC filter.11.1" expl="postcondition">
   <proof prover="0" timelimit="5"><result status="valid" time="3.16" steps="9835"/></proof>
   </goal>
   <goal name="VC filter.11.2" expl="postcondition">
   <proof prover="0" timelimit="5"><result status="valid" time="2.83" steps="8470"/></proof>
   </goal>
   <goal name="VC filter.11.3" expl="postcondition">
   <proof prover="0" timelimit="5"><result status="valid" time="3.98" steps="13681"/></proof>
   </goal>
  </transf>
  </goal>
  <goal name="VC filter.12" expl="postcondition">
  <transf name="split_goal_wp">
   <goal name="VC filter.12.1" expl="postcondition">
   <proof prover="0"><result status="valid" time="0.02" steps="7"/></proof>
   </goal>
   <goal name="VC filter.12.2" expl="postcondition">
   <transf name="split_goal_wp">
    <goal name="VC filter.12.2.1" expl="postcondition">
    <proof prover="0" timelimit="5"><result status="valid" time="0.03" steps="14"/></proof>
    </goal>
    <goal name="VC filter.12.2.2" expl="postcondition">
    <transf name="split_goal_wp">
     <goal name="VC filter.12.2.2.1" expl="postcondition">
     <proof prover="0" timelimit="5"><result status="valid" time="0.62" steps="2200"/></proof>
     </goal>
     <goal name="VC filter.12.2.2.2" expl="postcondition">
     <proof prover="0" timelimit="5"><result status="valid" time="0.81" steps="2554"/></proof>
     </goal>
    </transf>
    </goal>
    <goal name="VC filter.12.2.3" expl="postcondition">
    <transf name="split_goal_wp">
     <goal name="VC filter.12.2.3.1" expl="postcondition">
     <proof prover="0" timelimit="5"><result status="valid" time="0.32" steps="718"/></proof>
     </goal>
     <goal name="VC filter.12.2.3.2" expl="postcondition">
     <proof prover="0" timelimit="5"><result status="valid" time="0.69" steps="2111"/></proof>
>>>>>>> 4a591f6f
     </goal>
    </transf>
    </goal>
   </transf>
   </goal>
  </transf>
  </goal>
<<<<<<< HEAD
  <goal name="VC filter.12" expl="postcondition" proved="true">
  <proof prover="1"><result status="valid" time="0.54" steps="1085"/></proof>
  </goal>
 </transf>
 </goal>
 <goal name="VC remove_all" expl="VC for remove_all" proved="true">
 <transf name="split_goal_wp" proved="true" >
  <goal name="VC remove_all.0" expl="variant decrease" proved="true">
  <proof prover="1"><result status="valid" time="0.11" steps="239"/></proof>
  </goal>
  <goal name="VC remove_all.1" expl="variant decrease" proved="true">
  <proof prover="1"><result status="valid" time="0.09" steps="130"/></proof>
  </goal>
  <goal name="VC remove_all.2" expl="precondition" proved="true">
  <proof prover="1"><result status="valid" time="0.32" steps="663"/></proof>
  </goal>
  <goal name="VC remove_all.3" expl="variant decrease" proved="true">
  <proof prover="1"><result status="valid" time="0.13" steps="237"/></proof>
  </goal>
  <goal name="VC remove_all.4" expl="variant decrease" proved="true">
  <proof prover="1"><result status="valid" time="0.15" steps="270"/></proof>
  </goal>
  <goal name="VC remove_all.5" expl="precondition" proved="true">
  <proof prover="1"><result status="valid" time="0.15" steps="238"/></proof>
  </goal>
  <goal name="VC remove_all.6" expl="precondition" proved="true">
  <proof prover="1"><result status="valid" time="0.15" steps="240"/></proof>
  </goal>
  <goal name="VC remove_all.7" expl="precondition" proved="true">
  <proof prover="1"><result status="valid" time="0.34" steps="759"/></proof>
  </goal>
  <goal name="VC remove_all.8" expl="postcondition" proved="true">
  <transf name="split_goal_wp" proved="true" >
   <goal name="VC remove_all.8.0" expl="postcondition" proved="true">
   <proof prover="1" timelimit="5"><result status="valid" time="3.14" steps="5877"/></proof>
   </goal>
   <goal name="VC remove_all.8.1" expl="postcondition" proved="true">
   <proof prover="1" timelimit="5"><result status="valid" time="5.20" steps="7882"/></proof>
   </goal>
   <goal name="VC remove_all.8.2" expl="postcondition" proved="true">
   <proof prover="1" timelimit="5"><result status="valid" time="2.24" steps="5899"/></proof>
   </goal>
  </transf>
  </goal>
  <goal name="VC remove_all.9" expl="postcondition" proved="true">
  <proof prover="1" timelimit="5"><result status="valid" time="3.38" steps="8954"/></proof>
  </goal>
  <goal name="VC remove_all.10" expl="postcondition" proved="true">
  <proof prover="1"><result status="valid" time="0.25" steps="380"/></proof>
  </goal>
 </transf>
 </goal>
 <goal name="VC symdiff" expl="VC for symdiff" proved="true">
 <transf name="split_goal_wp" proved="true" >
  <goal name="VC symdiff.0" expl="variant decrease" proved="true">
  <proof prover="1"><result status="valid" time="0.09" steps="235"/></proof>
  </goal>
  <goal name="VC symdiff.1" expl="variant decrease" proved="true">
  <proof prover="1"><result status="valid" time="0.10" steps="132"/></proof>
  </goal>
  <goal name="VC symdiff.2" expl="precondition" proved="true">
  <proof prover="1"><result status="valid" time="0.15" steps="233"/></proof>
  </goal>
  <goal name="VC symdiff.3" expl="precondition" proved="true">
  <proof prover="1"><result status="valid" time="0.14" steps="235"/></proof>
  </goal>
  <goal name="VC symdiff.4" expl="precondition" proved="true">
  <proof prover="1" timelimit="5"><result status="valid" time="0.68" steps="2088"/></proof>
  </goal>
  <goal name="VC symdiff.5" expl="variant decrease" proved="true">
  <proof prover="1"><result status="valid" time="0.13" steps="233"/></proof>
  </goal>
  <goal name="VC symdiff.6" expl="variant decrease" proved="true">
  <proof prover="1"><result status="valid" time="0.15" steps="266"/></proof>
  </goal>
  <goal name="VC symdiff.7" expl="precondition" proved="true">
  <proof prover="1"><result status="valid" time="0.25" steps="546"/></proof>
  </goal>
  <goal name="VC symdiff.8" expl="precondition" proved="true">
  <proof prover="1"><result status="valid" time="0.24" steps="552"/></proof>
  </goal>
  <goal name="VC symdiff.9" expl="precondition" proved="true">
  <proof prover="1" timelimit="5"><result status="valid" time="0.67" steps="2111"/></proof>
  </goal>
  <goal name="VC symdiff.10" expl="postcondition" proved="true">
  <transf name="split_goal_wp" proved="true" >
   <goal name="VC symdiff.10.0" expl="postcondition" proved="true">
   <transf name="split_goal_wp" proved="true" >
    <goal name="VC symdiff.10.0.0" expl="postcondition" proved="true">
    <proof prover="1"><result status="valid" time="0.03" steps="35"/></proof>
    </goal>
    <goal name="VC symdiff.10.0.1" expl="postcondition" proved="true">
    <transf name="split_goal_wp" proved="true" >
     <goal name="VC symdiff.10.0.1.0" expl="postcondition" proved="true">
     <proof prover="1" timelimit="5"><result status="valid" time="0.05" steps="45"/></proof>
     </goal>
     <goal name="VC symdiff.10.0.1.1" expl="postcondition" proved="true">
     <transf name="split_goal_wp" proved="true" >
      <goal name="VC symdiff.10.0.1.1.0" expl="postcondition" proved="true">
      <proof prover="1" timelimit="5"><result status="valid" time="0.27" steps="861"/></proof>
      </goal>
      <goal name="VC symdiff.10.0.1.1.1" expl="postcondition" proved="true">
      <proof prover="1" timelimit="5"><result status="valid" time="1.28" steps="3336"/></proof>
      </goal>
     </transf>
     </goal>
     <goal name="VC symdiff.10.0.1.2" expl="postcondition" proved="true">
     <transf name="split_goal_wp" proved="true" >
      <goal name="VC symdiff.10.0.1.2.0" expl="postcondition" proved="true">
      <proof prover="1" timelimit="5"><result status="valid" time="0.32" steps="859"/></proof>
      </goal>
      <goal name="VC symdiff.10.0.1.2.1" expl="postcondition" proved="true">
      <proof prover="1" timelimit="5"><result status="valid" time="1.43" steps="3574"/></proof>
=======
  <goal name="VC filter.13" expl="postcondition">
  <proof prover="0"><result status="valid" time="0.35" steps="1085"/></proof>
  </goal>
 </transf>
 </goal>
 <goal name="VC remove_all" expl="VC for remove_all">
 <transf name="split_goal_wp">
  <goal name="VC remove_all.1" expl="variant decrease">
  <proof prover="0"><result status="valid" time="0.11" steps="239"/></proof>
  </goal>
  <goal name="VC remove_all.2" expl="variant decrease">
  <proof prover="0"><result status="valid" time="0.09" steps="130"/></proof>
  </goal>
  <goal name="VC remove_all.3" expl="precondition">
  <proof prover="0"><result status="valid" time="0.19" steps="663"/></proof>
  </goal>
  <goal name="VC remove_all.4" expl="variant decrease">
  <proof prover="0"><result status="valid" time="0.13" steps="237"/></proof>
  </goal>
  <goal name="VC remove_all.5" expl="variant decrease">
  <proof prover="0"><result status="valid" time="0.15" steps="270"/></proof>
  </goal>
  <goal name="VC remove_all.6" expl="precondition">
  <proof prover="0"><result status="valid" time="0.15" steps="238"/></proof>
  </goal>
  <goal name="VC remove_all.7" expl="precondition">
  <proof prover="0"><result status="valid" time="0.15" steps="240"/></proof>
  </goal>
  <goal name="VC remove_all.8" expl="precondition">
  <proof prover="0"><result status="valid" time="0.34" steps="759"/></proof>
  </goal>
  <goal name="VC remove_all.9" expl="postcondition">
  <transf name="split_goal_wp">
   <goal name="VC remove_all.9.1" expl="postcondition">
   <proof prover="0" timelimit="5"><result status="valid" time="2.00" steps="5877"/></proof>
   </goal>
   <goal name="VC remove_all.9.2" expl="postcondition">
   <proof prover="0" timelimit="5"><result status="valid" time="3.24" steps="7882"/></proof>
   </goal>
   <goal name="VC remove_all.9.3" expl="postcondition">
   <proof prover="0" timelimit="5"><result status="valid" time="2.06" steps="5899"/></proof>
   </goal>
  </transf>
  </goal>
  <goal name="VC remove_all.10" expl="postcondition">
  <proof prover="0" timelimit="5"><result status="valid" time="3.38" steps="8954"/></proof>
  </goal>
  <goal name="VC remove_all.11" expl="postcondition">
  <proof prover="0"><result status="valid" time="0.25" steps="380"/></proof>
  </goal>
 </transf>
 </goal>
 <goal name="VC symdiff" expl="VC for symdiff">
 <transf name="split_goal_wp">
  <goal name="VC symdiff.1" expl="variant decrease">
  <proof prover="0"><result status="valid" time="0.09" steps="235"/></proof>
  </goal>
  <goal name="VC symdiff.2" expl="variant decrease">
  <proof prover="0"><result status="valid" time="0.10" steps="132"/></proof>
  </goal>
  <goal name="VC symdiff.3" expl="precondition">
  <proof prover="0"><result status="valid" time="0.15" steps="233"/></proof>
  </goal>
  <goal name="VC symdiff.4" expl="precondition">
  <proof prover="0"><result status="valid" time="0.14" steps="235"/></proof>
  </goal>
  <goal name="VC symdiff.5" expl="precondition">
  <proof prover="0" timelimit="5"><result status="valid" time="0.69" steps="2088"/></proof>
  </goal>
  <goal name="VC symdiff.6" expl="variant decrease">
  <proof prover="0"><result status="valid" time="0.13" steps="233"/></proof>
  </goal>
  <goal name="VC symdiff.7" expl="variant decrease">
  <proof prover="0"><result status="valid" time="0.15" steps="266"/></proof>
  </goal>
  <goal name="VC symdiff.8" expl="precondition">
  <proof prover="0"><result status="valid" time="0.25" steps="546"/></proof>
  </goal>
  <goal name="VC symdiff.9" expl="precondition">
  <proof prover="0"><result status="valid" time="0.24" steps="552"/></proof>
  </goal>
  <goal name="VC symdiff.10" expl="precondition">
  <proof prover="0" timelimit="5"><result status="valid" time="0.63" steps="2111"/></proof>
  </goal>
  <goal name="VC symdiff.11" expl="postcondition">
  <transf name="split_goal_wp">
   <goal name="VC symdiff.11.1" expl="postcondition">
   <transf name="split_goal_wp">
    <goal name="VC symdiff.11.1.1" expl="postcondition">
    <proof prover="0"><result status="valid" time="0.03" steps="35"/></proof>
    </goal>
    <goal name="VC symdiff.11.1.2" expl="postcondition">
    <transf name="split_goal_wp">
     <goal name="VC symdiff.11.1.2.1" expl="postcondition">
     <proof prover="0" timelimit="5"><result status="valid" time="0.05" steps="45"/></proof>
     </goal>
     <goal name="VC symdiff.11.1.2.2" expl="postcondition">
     <transf name="split_goal_wp">
      <goal name="VC symdiff.11.1.2.2.1" expl="postcondition">
      <proof prover="0" timelimit="5"><result status="valid" time="0.27" steps="861"/></proof>
      </goal>
      <goal name="VC symdiff.11.1.2.2.2" expl="postcondition">
      <proof prover="0" timelimit="5"><result status="valid" time="1.26" steps="3336"/></proof>
      </goal>
     </transf>
     </goal>
     <goal name="VC symdiff.11.1.2.3" expl="postcondition">
     <transf name="split_goal_wp">
      <goal name="VC symdiff.11.1.2.3.1" expl="postcondition">
      <proof prover="0" timelimit="5"><result status="valid" time="0.32" steps="859"/></proof>
      </goal>
      <goal name="VC symdiff.11.1.2.3.2" expl="postcondition">
      <proof prover="0" timelimit="5"><result status="valid" time="1.43" steps="3574"/></proof>
>>>>>>> 4a591f6f
      </goal>
     </transf>
     </goal>
    </transf>
    </goal>
   </transf>
   </goal>
<<<<<<< HEAD
   <goal name="VC symdiff.10.1" expl="postcondition" proved="true">
   <transf name="split_goal_wp" proved="true" >
    <goal name="VC symdiff.10.1.0" expl="postcondition" proved="true">
    <proof prover="1"><result status="valid" time="0.03" steps="7"/></proof>
    </goal>
    <goal name="VC symdiff.10.1.1" expl="postcondition" proved="true">
    <transf name="split_goal_wp" proved="true" >
     <goal name="VC symdiff.10.1.1.0" expl="postcondition" proved="true">
     <proof prover="1" timelimit="5"><result status="valid" time="0.03" steps="8"/></proof>
     </goal>
     <goal name="VC symdiff.10.1.1.1" expl="postcondition" proved="true">
     <transf name="split_goal_wp" proved="true" >
      <goal name="VC symdiff.10.1.1.1.0" expl="postcondition" proved="true">
      <proof prover="1" timelimit="5"><result status="valid" time="0.28" steps="787"/></proof>
      </goal>
      <goal name="VC symdiff.10.1.1.1.1" expl="postcondition" proved="true">
      <proof prover="1" timelimit="5"><result status="valid" time="1.04" steps="2776"/></proof>
      </goal>
     </transf>
     </goal>
     <goal name="VC symdiff.10.1.1.2" expl="postcondition" proved="true">
     <transf name="split_goal_wp" proved="true" >
      <goal name="VC symdiff.10.1.1.2.0" expl="postcondition" proved="true">
      <proof prover="1" timelimit="5"><result status="valid" time="0.27" steps="790"/></proof>
      </goal>
      <goal name="VC symdiff.10.1.1.2.1" expl="postcondition" proved="true">
      <proof prover="1" timelimit="5"><result status="valid" time="1.35" steps="3653"/></proof>
=======
   <goal name="VC symdiff.11.2" expl="postcondition">
   <transf name="split_goal_wp">
    <goal name="VC symdiff.11.2.1" expl="postcondition">
    <proof prover="0"><result status="valid" time="0.03" steps="7"/></proof>
    </goal>
    <goal name="VC symdiff.11.2.2" expl="postcondition">
    <transf name="split_goal_wp">
     <goal name="VC symdiff.11.2.2.1" expl="postcondition">
     <proof prover="0" timelimit="5"><result status="valid" time="0.03" steps="8"/></proof>
     </goal>
     <goal name="VC symdiff.11.2.2.2" expl="postcondition">
     <transf name="split_goal_wp">
      <goal name="VC symdiff.11.2.2.2.1" expl="postcondition">
      <proof prover="0" timelimit="5"><result status="valid" time="0.26" steps="787"/></proof>
      </goal>
      <goal name="VC symdiff.11.2.2.2.2" expl="postcondition">
      <proof prover="0" timelimit="5"><result status="valid" time="0.99" steps="2776"/></proof>
      </goal>
     </transf>
     </goal>
     <goal name="VC symdiff.11.2.2.3" expl="postcondition">
     <transf name="split_goal_wp">
      <goal name="VC symdiff.11.2.2.3.1" expl="postcondition">
      <proof prover="0" timelimit="5"><result status="valid" time="0.26" steps="790"/></proof>
      </goal>
      <goal name="VC symdiff.11.2.2.3.2" expl="postcondition">
      <proof prover="0" timelimit="5"><result status="valid" time="1.26" steps="3653"/></proof>
>>>>>>> 4a591f6f
      </goal>
     </transf>
     </goal>
    </transf>
    </goal>
   </transf>
   </goal>
<<<<<<< HEAD
   <goal name="VC symdiff.10.2" expl="postcondition" proved="true">
   <proof prover="1" timelimit="5"><result status="valid" time="4.45" steps="13882"/></proof>
   </goal>
  </transf>
  </goal>
  <goal name="VC symdiff.11" expl="postcondition" proved="true">
  <transf name="split_goal_wp" proved="true" >
   <goal name="VC symdiff.11.0" expl="postcondition" proved="true">
   <proof prover="1"><result status="valid" time="0.03" steps="21"/></proof>
   </goal>
   <goal name="VC symdiff.11.1" expl="postcondition" proved="true">
   <transf name="split_goal_wp" proved="true" >
    <goal name="VC symdiff.11.1.0" expl="postcondition" proved="true">
    <proof prover="1" timelimit="5"><result status="valid" time="0.04" steps="9"/></proof>
    </goal>
    <goal name="VC symdiff.11.1.1" expl="postcondition" proved="true">
    <transf name="split_goal_wp" proved="true" >
     <goal name="VC symdiff.11.1.1.0" expl="postcondition" proved="true">
     <proof prover="1" timelimit="5"><result status="valid" time="0.35" steps="694"/></proof>
     </goal>
     <goal name="VC symdiff.11.1.1.1" expl="postcondition" proved="true">
     <proof prover="1" timelimit="5"><result status="valid" time="1.86" steps="4076"/></proof>
     </goal>
    </transf>
    </goal>
    <goal name="VC symdiff.11.1.2" expl="postcondition" proved="true">
    <transf name="split_goal_wp" proved="true" >
     <goal name="VC symdiff.11.1.2.0" expl="postcondition" proved="true">
     <proof prover="1" timelimit="5"><result status="valid" time="0.24" steps="731"/></proof>
     </goal>
     <goal name="VC symdiff.11.1.2.1" expl="postcondition" proved="true">
     <proof prover="1" timelimit="5"><result status="valid" time="1.02" steps="2456"/></proof>
=======
   <goal name="VC symdiff.11.3" expl="postcondition">
   <proof prover="0" timelimit="5"><result status="valid" time="4.42" steps="13882"/></proof>
   </goal>
  </transf>
  </goal>
  <goal name="VC symdiff.12" expl="postcondition">
  <transf name="split_goal_wp">
   <goal name="VC symdiff.12.1" expl="postcondition">
   <proof prover="0"><result status="valid" time="0.03" steps="21"/></proof>
   </goal>
   <goal name="VC symdiff.12.2" expl="postcondition">
   <transf name="split_goal_wp">
    <goal name="VC symdiff.12.2.1" expl="postcondition">
    <proof prover="0" timelimit="5"><result status="valid" time="0.04" steps="9"/></proof>
    </goal>
    <goal name="VC symdiff.12.2.2" expl="postcondition">
    <transf name="split_goal_wp">
     <goal name="VC symdiff.12.2.2.1" expl="postcondition">
     <proof prover="0" timelimit="5"><result status="valid" time="0.35" steps="694"/></proof>
     </goal>
     <goal name="VC symdiff.12.2.2.2" expl="postcondition">
     <proof prover="0" timelimit="5"><result status="valid" time="2.06" steps="4076"/></proof>
     </goal>
    </transf>
    </goal>
    <goal name="VC symdiff.12.2.3" expl="postcondition">
    <transf name="split_goal_wp">
     <goal name="VC symdiff.12.2.3.1" expl="postcondition">
     <proof prover="0" timelimit="5"><result status="valid" time="0.42" steps="731"/></proof>
     </goal>
     <goal name="VC symdiff.12.2.3.2" expl="postcondition">
     <proof prover="0" timelimit="5"><result status="valid" time="1.43" steps="2456"/></proof>
>>>>>>> 4a591f6f
     </goal>
    </transf>
    </goal>
   </transf>
   </goal>
  </transf>
  </goal>
<<<<<<< HEAD
  <goal name="VC symdiff.12" expl="postcondition" proved="true">
  <proof prover="4"><result status="valid" time="0.87"/></proof>
  </goal>
  <goal name="VC symdiff.13" expl="postcondition" proved="true">
  <proof prover="1"><result status="valid" time="0.25" steps="662"/></proof>
=======
  <goal name="VC symdiff.13" expl="postcondition">
  <proof prover="3"><result status="valid" time="0.63"/></proof>
  </goal>
  <goal name="VC symdiff.14" expl="postcondition">
  <proof prover="0"><result status="valid" time="0.44" steps="662"/></proof>
>>>>>>> 4a591f6f
  </goal>
 </transf>
 </goal>
</theory>
<<<<<<< HEAD
<theory name="Map" proved="true" sum="8160333b506b37804bf56f9e9848a46f">
 <goal name="VC balancing" expl="VC for balancing" proved="true">
 <proof prover="1"><result status="valid" time="0.01" steps="3"/></proof>
 </goal>
 <goal name="D.VC key" expl="VC for key" proved="true">
 <proof prover="1"><result status="valid" time="0.01" steps="4"/></proof>
 </goal>
 <goal name="MB.VC balancing" expl="VC for balancing" proved="true">
 <proof prover="1"><result status="valid" time="0.00" steps="4"/></proof>
 </goal>
 <goal name="MB.VC key" expl="VC for key" proved="true">
 <proof prover="1"><result status="valid" time="0.01" steps="4"/></proof>
 </goal>
 <goal name="MB.CO.Refl" proved="true">
 <proof prover="1"><result status="valid" time="0.01" steps="5"/></proof>
 </goal>
 <goal name="MB.CO.Trans" proved="true">
 <proof prover="1"><result status="valid" time="0.01" steps="12"/></proof>
 </goal>
 <goal name="MB.CO.eq_def" proved="true">
 <proof prover="1"><result status="valid" time="0.01" steps="8"/></proof>
 </goal>
 <goal name="MB.CO.lt_def" proved="true">
 <proof prover="1"><result status="valid" time="0.01" steps="8"/></proof>
 </goal>
 <goal name="MB.CO.Total" proved="true">
 <proof prover="1"><result status="valid" time="0.01" steps="6"/></proof>
 </goal>
 <goal name="MB.CO.VC compare" expl="VC for compare" proved="true">
 <proof prover="1"><result status="valid" time="0.01" steps="4"/></proof>
 </goal>
 <goal name="VC correction" expl="VC for correction" proved="true">
 <transf name="split_goal_wp" proved="true" >
  <goal name="VC correction.0" expl="postcondition" proved="true">
  <proof prover="1"><result status="valid" time="0.03" steps="25"/></proof>
=======
<theory name="Map" sum="aae32aeb0f9fb96d5b8e6be8a62f9fa9">
 <goal name="VC balancing" expl="VC for balancing">
 <proof prover="0"><result status="valid" time="0.00" steps="3"/></proof>
 </goal>
 <goal name="D.VC key" expl="VC for key">
 <proof prover="0"><result status="valid" time="0.01" steps="4"/></proof>
 </goal>
 <goal name="MB.VC balancing" expl="VC for balancing">
 <proof prover="0"><result status="valid" time="0.01" steps="4"/></proof>
 </goal>
 <goal name="MB.VC key" expl="VC for key">
 <proof prover="0"><result status="valid" time="0.01" steps="4"/></proof>
 </goal>
 <goal name="MB.CO.Refl" expl="">
 <proof prover="0"><result status="valid" time="0.01" steps="5"/></proof>
 </goal>
 <goal name="MB.CO.Trans" expl="">
 <proof prover="0"><result status="valid" time="0.01" steps="12"/></proof>
 </goal>
 <goal name="MB.CO.eq_def" expl="">
 <proof prover="0"><result status="valid" time="0.01" steps="8"/></proof>
 </goal>
 <goal name="MB.CO.lt_def" expl="">
 <proof prover="0"><result status="valid" time="0.01" steps="8"/></proof>
 </goal>
 <goal name="MB.CO.Total" expl="">
 <proof prover="0"><result status="valid" time="0.01" steps="6"/></proof>
 </goal>
 <goal name="MB.CO.VC compare" expl="VC for compare">
 <proof prover="0"><result status="valid" time="0.01" steps="4"/></proof>
 </goal>
 <goal name="VC correction" expl="VC for correction">
 <transf name="split_goal_wp">
  <goal name="VC correction.1" expl="postcondition">
  <proof prover="0"><result status="valid" time="0.03" steps="25"/></proof>
>>>>>>> 4a591f6f
  </goal>
  <goal name="VC correction.1" expl="postcondition" proved="true">
  <proof prover="0"><result status="valid" time="0.07"/></proof>
  </goal>
 </transf>
 </goal>
<<<<<<< HEAD
 <goal name="VC empty" expl="VC for empty" proved="true">
 <proof prover="1"><result status="valid" time="0.03" steps="7"/></proof>
 </goal>
 <goal name="VC singleton" expl="VC for singleton" proved="true">
 <proof prover="1"><result status="valid" time="0.04" steps="58"/></proof>
 </goal>
 <goal name="VC is_empty" expl="VC for is_empty" proved="true">
 <proof prover="1"><result status="valid" time="0.02" steps="16"/></proof>
 </goal>
 <goal name="VC min_binding" expl="VC for min_binding" proved="true">
 <proof prover="1"><result status="valid" time="0.03" steps="51"/></proof>
 </goal>
 <goal name="VC max_binding" expl="VC for max_binding" proved="true">
 <proof prover="1"><result status="valid" time="0.04" steps="51"/></proof>
 </goal>
 <goal name="VC decompose_min" expl="VC for decompose_min" proved="true">
 <proof prover="1"><result status="valid" time="0.38" steps="660"/></proof>
 </goal>
 <goal name="VC decompose_max" expl="VC for decompose_max" proved="true">
 <proof prover="1"><result status="valid" time="0.38" steps="643"/></proof>
 </goal>
 <goal name="VC add_min_binding" expl="VC for add_min_binding" proved="true">
 <proof prover="1"><result status="valid" time="0.16" steps="402"/></proof>
 </goal>
 <goal name="VC add_max_binding" expl="VC for add_max_binding" proved="true">
 <proof prover="1"><result status="valid" time="0.18" steps="370"/></proof>
 </goal>
 <goal name="VC ordered_join" expl="VC for ordered_join" proved="true">
 <proof prover="1"><result status="valid" time="0.24" steps="340"/></proof>
 </goal>
 <goal name="VC get" expl="VC for get" proved="true">
 <proof prover="1"><result status="valid" time="0.03" steps="108"/></proof>
 </goal>
 <goal name="VC insert" expl="VC for insert" proved="true">
 <proof prover="1"><result status="valid" time="0.37" steps="777"/></proof>
 </goal>
 <goal name="VC remove" expl="VC for remove" proved="true">
 <proof prover="1"><result status="valid" time="0.20" steps="376"/></proof>
 </goal>
 <goal name="VC split" expl="VC for split" proved="true">
 <proof prover="1"><result status="valid" time="0.53" steps="1064"/></proof>
 </goal>
</theory>
<theory name="Set" proved="true" sum="6688ecbfc8f4f3215020e42e617a3adb">
 <goal name="VC balancing" expl="VC for balancing" proved="true">
 <proof prover="1"><result status="valid" time="0.00" steps="3"/></proof>
 </goal>
 <goal name="D.VC key" expl="VC for key" proved="true">
 <proof prover="1"><result status="valid" time="0.01" steps="4"/></proof>
 </goal>
 <goal name="MB.VC balancing" expl="VC for balancing" proved="true">
 <proof prover="1"><result status="valid" time="0.01" steps="4"/></proof>
 </goal>
 <goal name="MB.VC key" expl="VC for key" proved="true">
 <proof prover="1"><result status="valid" time="0.01" steps="4"/></proof>
 </goal>
 <goal name="MB.CO.Refl" proved="true">
 <proof prover="1"><result status="valid" time="0.01" steps="5"/></proof>
 </goal>
 <goal name="MB.CO.Trans" proved="true">
 <proof prover="1"><result status="valid" time="0.01" steps="12"/></proof>
 </goal>
 <goal name="MB.CO.eq_def" proved="true">
 <proof prover="1"><result status="valid" time="0.01" steps="8"/></proof>
 </goal>
 <goal name="MB.CO.lt_def" proved="true">
 <proof prover="1"><result status="valid" time="0.01" steps="8"/></proof>
 </goal>
 <goal name="MB.CO.Total" proved="true">
 <proof prover="1"><result status="valid" time="0.01" steps="6"/></proof>
 </goal>
 <goal name="MB.CO.VC compare" expl="VC for compare" proved="true">
 <proof prover="1"><result status="valid" time="0.01" steps="4"/></proof>
 </goal>
 <goal name="VC correction" expl="VC for correction" proved="true">
 <proof prover="1"><result status="valid" time="0.02" steps="29"/></proof>
 </goal>
 <goal name="VC empty" expl="VC for empty" proved="true">
 <proof prover="1"><result status="valid" time="0.01" steps="6"/></proof>
 </goal>
 <goal name="VC singleton" expl="VC for singleton" proved="true">
 <proof prover="1"><result status="valid" time="0.03" steps="17"/></proof>
 </goal>
 <goal name="VC is_empty" expl="VC for is_empty" proved="true">
 <proof prover="1"><result status="valid" time="0.02" steps="4"/></proof>
 </goal>
 <goal name="VC min_elt" expl="VC for min_elt" proved="true">
 <proof prover="1"><result status="valid" time="0.03" steps="9"/></proof>
 </goal>
 <goal name="VC max_elt" expl="VC for max_elt" proved="true">
 <proof prover="1"><result status="valid" time="0.02" steps="9"/></proof>
 </goal>
 <goal name="VC decompose_min" expl="VC for decompose_min" proved="true">
 <proof prover="1"><result status="valid" time="0.10" steps="339"/></proof>
 </goal>
 <goal name="VC decompose_max" expl="VC for decompose_max" proved="true">
 <proof prover="1"><result status="valid" time="0.08" steps="316"/></proof>
 </goal>
 <goal name="VC add_min_elt" expl="VC for add_min_elt" proved="true">
 <proof prover="1"><result status="valid" time="0.03" steps="26"/></proof>
 </goal>
 <goal name="VC add_max_elt" expl="VC for add_max_elt" proved="true">
 <proof prover="1"><result status="valid" time="0.03" steps="26"/></proof>
 </goal>
 <goal name="VC ordered_union" expl="VC for ordered_union" proved="true">
 <proof prover="1"><result status="valid" time="0.02" steps="25"/></proof>
 </goal>
 <goal name="VC mem" expl="VC for mem" proved="true">
 <proof prover="1"><result status="valid" time="0.03" steps="98"/></proof>
 </goal>
 <goal name="VC add" expl="VC for add" proved="true">
 <proof prover="1"><result status="valid" time="0.02" steps="40"/></proof>
 </goal>
 <goal name="VC remove" expl="VC for remove" proved="true">
 <proof prover="1"><result status="valid" time="0.03" steps="30"/></proof>
 </goal>
 <goal name="VC split" expl="VC for split" proved="true">
 <proof prover="1"><result status="valid" time="0.24" steps="505"/></proof>
 </goal>
 <goal name="VC union" expl="VC for union" proved="true">
 <proof prover="1"><result status="valid" time="0.02" steps="10"/></proof>
 </goal>
 <goal name="VC inter" expl="VC for inter" proved="true">
 <proof prover="1"><result status="valid" time="0.03" steps="8"/></proof>
 </goal>
 <goal name="VC diff" expl="VC for diff" proved="true">
 <proof prover="1"><result status="valid" time="0.02" steps="9"/></proof>
 </goal>
 <goal name="VC symdiff" expl="VC for symdiff" proved="true">
 <proof prover="1"><result status="valid" time="0.03" steps="8"/></proof>
 </goal>
</theory>
<theory name="IMapAndSet" proved="true" sum="a161a4c8460444ceca2c80118032775f">
 <goal name="VC balancing" expl="VC for balancing" proved="true">
 <proof prover="1"><result status="valid" time="0.00" steps="3"/></proof>
 </goal>
 <goal name="VC compare" expl="VC for compare" proved="true">
 <proof prover="1"><result status="valid" time="0.00" steps="4"/></proof>
 </goal>
 <goal name="M.VC balancing" expl="VC for balancing" proved="true">
 <proof prover="1"><result status="valid" time="0.02" steps="4"/></proof>
 </goal>
 <goal name="M.CO.Refl" proved="true">
 <proof prover="1"><result status="valid" time="0.02" steps="4"/></proof>
 </goal>
 <goal name="M.CO.Trans" proved="true">
 <proof prover="1"><result status="valid" time="0.02" steps="6"/></proof>
 </goal>
 <goal name="M.CO.eq_def" proved="true">
 <proof prover="1"><result status="valid" time="0.02" steps="5"/></proof>
 </goal>
 <goal name="M.CO.lt_def" proved="true">
 <proof prover="1"><result status="valid" time="0.00" steps="5"/></proof>
 </goal>
 <goal name="M.CO.Total" proved="true">
 <proof prover="1"><result status="valid" time="0.03" steps="4"/></proof>
 </goal>
 <goal name="M.CO.VC compare" expl="VC for compare" proved="true">
 <proof prover="1"><result status="valid" time="0.01" steps="8"/></proof>
 </goal>
 <goal name="S.VC balancing" expl="VC for balancing" proved="true">
 <proof prover="1"><result status="valid" time="0.00" steps="4"/></proof>
 </goal>
 <goal name="S.CO.Refl" proved="true">
 <proof prover="1"><result status="valid" time="0.01" steps="4"/></proof>
 </goal>
 <goal name="S.CO.Trans" proved="true">
 <proof prover="1"><result status="valid" time="0.00" steps="6"/></proof>
 </goal>
 <goal name="S.CO.eq_def" proved="true">
 <proof prover="1"><result status="valid" time="0.00" steps="5"/></proof>
 </goal>
 <goal name="S.CO.lt_def" proved="true">
 <proof prover="1"><result status="valid" time="0.02" steps="5"/></proof>
 </goal>
 <goal name="S.CO.Total" proved="true">
 <proof prover="1"><result status="valid" time="0.00" steps="4"/></proof>
 </goal>
 <goal name="S.CO.VC compare" expl="VC for compare" proved="true">
 <proof prover="1"><result status="valid" time="0.01" steps="8"/></proof>
=======
 <goal name="VC empty" expl="VC for empty">
 <proof prover="0"><result status="valid" time="0.03" steps="7"/></proof>
 </goal>
 <goal name="VC singleton" expl="VC for singleton">
 <proof prover="0"><result status="valid" time="0.04" steps="58"/></proof>
 </goal>
 <goal name="VC is_empty" expl="VC for is_empty">
 <proof prover="0"><result status="valid" time="0.02" steps="16"/></proof>
 </goal>
 <goal name="VC min_binding" expl="VC for min_binding">
 <proof prover="0"><result status="valid" time="0.03" steps="51"/></proof>
 </goal>
 <goal name="VC max_binding" expl="VC for max_binding">
 <proof prover="0"><result status="valid" time="0.04" steps="51"/></proof>
 </goal>
 <goal name="VC decompose_min" expl="VC for decompose_min">
 <proof prover="0"><result status="valid" time="0.57" steps="660"/></proof>
 </goal>
 <goal name="VC decompose_max" expl="VC for decompose_max">
 <proof prover="0"><result status="valid" time="0.40" steps="643"/></proof>
 </goal>
 <goal name="VC add_min_binding" expl="VC for add_min_binding">
 <proof prover="0"><result status="valid" time="0.31" steps="402"/></proof>
 </goal>
 <goal name="VC add_max_binding" expl="VC for add_max_binding">
 <proof prover="0"><result status="valid" time="0.18" steps="370"/></proof>
 </goal>
 <goal name="VC ordered_join" expl="VC for ordered_join">
 <proof prover="0"><result status="valid" time="0.24" steps="340"/></proof>
 </goal>
 <goal name="VC get" expl="VC for get">
 <proof prover="0"><result status="valid" time="0.03" steps="108"/></proof>
 </goal>
 <goal name="VC insert" expl="VC for insert">
 <proof prover="0"><result status="valid" time="0.38" steps="777"/></proof>
 </goal>
 <goal name="VC remove" expl="VC for remove">
 <proof prover="0"><result status="valid" time="0.20" steps="376"/></proof>
 </goal>
 <goal name="VC split" expl="VC for split">
 <proof prover="0"><result status="valid" time="0.53" steps="1064"/></proof>
 </goal>
</theory>
<theory name="Set" sum="6688ecbfc8f4f3215020e42e617a3adb">
 <goal name="VC balancing" expl="VC for balancing">
 <proof prover="0"><result status="valid" time="0.01" steps="3"/></proof>
 </goal>
 <goal name="D.VC key" expl="VC for key">
 <proof prover="0"><result status="valid" time="0.01" steps="4"/></proof>
 </goal>
 <goal name="MB.VC balancing" expl="VC for balancing">
 <proof prover="0"><result status="valid" time="0.00" steps="4"/></proof>
 </goal>
 <goal name="MB.VC key" expl="VC for key">
 <proof prover="0"><result status="valid" time="0.01" steps="4"/></proof>
 </goal>
 <goal name="MB.CO.Refl" expl="">
 <proof prover="0"><result status="valid" time="0.01" steps="5"/></proof>
 </goal>
 <goal name="MB.CO.Trans" expl="">
 <proof prover="0"><result status="valid" time="0.01" steps="12"/></proof>
 </goal>
 <goal name="MB.CO.eq_def" expl="">
 <proof prover="0"><result status="valid" time="0.01" steps="8"/></proof>
 </goal>
 <goal name="MB.CO.lt_def" expl="">
 <proof prover="0"><result status="valid" time="0.01" steps="8"/></proof>
 </goal>
 <goal name="MB.CO.Total" expl="">
 <proof prover="0"><result status="valid" time="0.01" steps="6"/></proof>
 </goal>
 <goal name="MB.CO.VC compare" expl="VC for compare">
 <proof prover="0"><result status="valid" time="0.01" steps="4"/></proof>
 </goal>
 <goal name="VC correction" expl="VC for correction">
 <proof prover="0"><result status="valid" time="0.02" steps="29"/></proof>
 </goal>
 <goal name="VC empty" expl="VC for empty">
 <proof prover="0"><result status="valid" time="0.01" steps="6"/></proof>
 </goal>
 <goal name="VC singleton" expl="VC for singleton">
 <proof prover="0"><result status="valid" time="0.03" steps="17"/></proof>
 </goal>
 <goal name="VC is_empty" expl="VC for is_empty">
 <proof prover="0"><result status="valid" time="0.02" steps="4"/></proof>
 </goal>
 <goal name="VC min_elt" expl="VC for min_elt">
 <proof prover="0"><result status="valid" time="0.03" steps="9"/></proof>
 </goal>
 <goal name="VC max_elt" expl="VC for max_elt">
 <proof prover="0"><result status="valid" time="0.02" steps="9"/></proof>
 </goal>
 <goal name="VC decompose_min" expl="VC for decompose_min">
 <proof prover="0"><result status="valid" time="0.10" steps="339"/></proof>
 </goal>
 <goal name="VC decompose_max" expl="VC for decompose_max">
 <proof prover="0"><result status="valid" time="0.08" steps="316"/></proof>
 </goal>
 <goal name="VC add_min_elt" expl="VC for add_min_elt">
 <proof prover="0"><result status="valid" time="0.03" steps="26"/></proof>
 </goal>
 <goal name="VC add_max_elt" expl="VC for add_max_elt">
 <proof prover="0"><result status="valid" time="0.03" steps="26"/></proof>
 </goal>
 <goal name="VC ordered_union" expl="VC for ordered_union">
 <proof prover="0"><result status="valid" time="0.02" steps="25"/></proof>
 </goal>
 <goal name="VC mem" expl="VC for mem">
 <proof prover="0"><result status="valid" time="0.03" steps="98"/></proof>
 </goal>
 <goal name="VC add" expl="VC for add">
 <proof prover="0"><result status="valid" time="0.02" steps="40"/></proof>
 </goal>
 <goal name="VC remove" expl="VC for remove">
 <proof prover="0"><result status="valid" time="0.03" steps="30"/></proof>
 </goal>
 <goal name="VC split" expl="VC for split">
 <proof prover="0"><result status="valid" time="0.11" steps="505"/></proof>
 </goal>
 <goal name="VC union" expl="VC for union">
 <proof prover="0"><result status="valid" time="0.02" steps="10"/></proof>
 </goal>
 <goal name="VC inter" expl="VC for inter">
 <proof prover="0"><result status="valid" time="0.03" steps="8"/></proof>
 </goal>
 <goal name="VC diff" expl="VC for diff">
 <proof prover="0"><result status="valid" time="0.02" steps="9"/></proof>
 </goal>
 <goal name="VC symdiff" expl="VC for symdiff">
 <proof prover="0"><result status="valid" time="0.03" steps="8"/></proof>
 </goal>
</theory>
<theory name="IMapAndSet" sum="a161a4c8460444ceca2c80118032775f">
 <goal name="VC balancing" expl="VC for balancing">
 <proof prover="0"><result status="valid" time="0.00" steps="3"/></proof>
 </goal>
 <goal name="VC compare" expl="VC for compare">
 <proof prover="0"><result status="valid" time="0.01" steps="4"/></proof>
 </goal>
 <goal name="M.VC balancing" expl="VC for balancing">
 <proof prover="0"><result status="valid" time="0.00" steps="4"/></proof>
 </goal>
 <goal name="M.CO.Refl" expl="">
 <proof prover="0"><result status="valid" time="0.01" steps="4"/></proof>
 </goal>
 <goal name="M.CO.Trans" expl="">
 <proof prover="0"><result status="valid" time="0.00" steps="6"/></proof>
 </goal>
 <goal name="M.CO.eq_def" expl="">
 <proof prover="0"><result status="valid" time="0.00" steps="5"/></proof>
 </goal>
 <goal name="M.CO.lt_def" expl="">
 <proof prover="0"><result status="valid" time="0.00" steps="5"/></proof>
 </goal>
 <goal name="M.CO.Total" expl="">
 <proof prover="0"><result status="valid" time="0.00" steps="4"/></proof>
 </goal>
 <goal name="M.CO.VC compare" expl="VC for compare">
 <proof prover="0"><result status="valid" time="0.00" steps="8"/></proof>
 </goal>
 <goal name="S.VC balancing" expl="VC for balancing">
 <proof prover="0"><result status="valid" time="0.02" steps="4"/></proof>
 </goal>
 <goal name="S.CO.Refl" expl="">
 <proof prover="0"><result status="valid" time="0.02" steps="4"/></proof>
 </goal>
 <goal name="S.CO.Trans" expl="">
 <proof prover="0"><result status="valid" time="0.02" steps="6"/></proof>
 </goal>
 <goal name="S.CO.eq_def" expl="">
 <proof prover="0"><result status="valid" time="0.02" steps="5"/></proof>
 </goal>
 <goal name="S.CO.lt_def" expl="">
 <proof prover="0"><result status="valid" time="0.02" steps="5"/></proof>
 </goal>
 <goal name="S.CO.Total" expl="">
 <proof prover="0"><result status="valid" time="0.03" steps="4"/></proof>
 </goal>
 <goal name="S.CO.VC compare" expl="VC for compare">
 <proof prover="0"><result status="valid" time="0.01" steps="8"/></proof>
>>>>>>> 4a591f6f
 </goal>
</theory>
</file>
</why3session><|MERGE_RESOLUTION|>--- conflicted
+++ resolved
@@ -2,26 +2,9 @@
 <!DOCTYPE why3session PUBLIC "-//Why3//proof session v5//EN"
 "http://why3.lri.fr/why3session.dtd">
 <why3session shape_version="4">
-<prover id="0" name="CVC4" version="1.4" timelimit="5" steplimit="0" memlimit="1000"/>
-<prover id="1" name="Alt-Ergo" version="1.30" timelimit="1" steplimit="0" memlimit="1000"/>
+<prover id="0" name="Alt-Ergo" version="1.30" timelimit="1" steplimit="0" memlimit="1000"/>
+<prover id="1" name="CVC4" version="1.4" timelimit="5" steplimit="0" memlimit="1000"/>
 <prover id="2" name="Eprover" version="1.8-001" timelimit="5" steplimit="0" memlimit="1000"/>
-<<<<<<< HEAD
-<prover id="3" name="Z3" version="4.4.1" timelimit="5" steplimit="0" memlimit="1000"/>
-<prover id="4" name="CVC4" version="1.5" timelimit="1" steplimit="0" memlimit="1000"/>
-<file name="../tables.mlw" proved="true">
-<theory name="MapBase" proved="true" sum="b2a48d9862363ad3f57fc8a837de2daa">
- <goal name="VC balancing" expl="VC for balancing" proved="true">
- <proof prover="1" timelimit="5"><result status="valid" time="0.01" steps="3"/></proof>
- </goal>
- <goal name="D.VC measure" expl="VC for measure" proved="true">
- <proof prover="1"><result status="valid" time="0.01" steps="4"/></proof>
- </goal>
- <goal name="M.VC neutral_" expl="VC for neutral_" proved="true">
- <proof prover="1"><result status="valid" time="0.01" steps="4"/></proof>
- </goal>
- <goal name="M.assoc" proved="true">
- <proof prover="1"><result status="valid" time="0.02" steps="4"/></proof>
-=======
 <prover id="3" name="CVC4" version="1.5" timelimit="1" steplimit="0" memlimit="1000"/>
 <prover id="4" name="Z3" version="4.4.1" timelimit="5" steplimit="0" memlimit="1000"/>
 <file name="../tables.mlw">
@@ -37,64 +20,16 @@
  </goal>
  <goal name="M.assoc" expl="">
  <proof prover="0"><result status="valid" time="0.01" steps="4"/></proof>
->>>>>>> 4a591f6f
- </goal>
- <goal name="M.neutral" proved="true">
- <proof prover="3"><result status="valid" time="0.01"/></proof>
- </goal>
-<<<<<<< HEAD
- <goal name="M.M.assoc" proved="true">
- <proof prover="1"><result status="valid" time="0.01" steps="4"/></proof>
-=======
+ </goal>
+ <goal name="M.neutral" expl="">
+ <proof prover="4"><result status="valid" time="0.03"/></proof>
+ </goal>
  <goal name="M.M.assoc" expl="">
  <proof prover="0"><result status="valid" time="0.01" steps="4"/></proof>
->>>>>>> 4a591f6f
- </goal>
- <goal name="M.M.neutral" proved="true">
- <proof prover="3"><result status="valid" time="0.03"/></proof>
- </goal>
-<<<<<<< HEAD
- <goal name="M.VC zero" expl="VC for zero" proved="true">
- <proof prover="1"><result status="valid" time="0.01" steps="4"/></proof>
- </goal>
- <goal name="M.VC op" expl="VC for op" proved="true">
- <proof prover="1"><result status="valid" time="0.01" steps="4"/></proof>
- </goal>
- <goal name="VC selected_part" expl="VC for selected_part" proved="true">
- <transf name="split_goal_wp" proved="true" >
-  <goal name="VC selected_part.0" expl="assertion" proved="true">
-  <proof prover="4"><result status="valid" time="0.13"/></proof>
-  </goal>
-  <goal name="VC selected_part.1" expl="assertion" proved="true">
-  <proof prover="4"><result status="valid" time="0.10"/></proof>
-  </goal>
-  <goal name="VC selected_part.2" expl="postcondition" proved="true">
-  <transf name="split_goal_wp" proved="true" >
-   <goal name="VC selected_part.2.0" expl="VC for selected_part" proved="true">
-   <proof prover="1"><result status="valid" time="0.12" steps="490"/></proof>
-   </goal>
-   <goal name="VC selected_part.2.1" expl="VC for selected_part" proved="true">
-   <proof prover="1"><result status="valid" time="0.02" steps="44"/></proof>
-   </goal>
-   <goal name="VC selected_part.2.2" expl="VC for selected_part" proved="true">
-   <transf name="split_goal_wp" proved="true" >
-    <goal name="VC selected_part.2.2.0" expl="VC for selected_part" proved="true">
-    <proof prover="1" timelimit="10" memlimit="4000"><result status="valid" time="1.74" steps="2859"/></proof>
-    </goal>
-    <goal name="VC selected_part.2.2.1" expl="VC for selected_part" proved="true">
-    <proof prover="4"><result status="valid" time="0.14"/></proof>
-    </goal>
-    <goal name="VC selected_part.2.2.2" expl="VC for selected_part" proved="true">
-    <proof prover="4"><result status="valid" time="0.06"/></proof>
-    </goal>
-   </transf>
-   </goal>
-   <goal name="VC selected_part.2.3" expl="VC for selected_part" proved="true">
-   <proof prover="4"><result status="valid" time="0.28"/></proof>
-   </goal>
-   <goal name="VC selected_part.2.4" expl="VC for selected_part" proved="true">
-   <proof prover="1"><result status="valid" time="0.51" steps="1544"/></proof>
-=======
+ </goal>
+ <goal name="M.M.neutral" expl="">
+ <proof prover="4"><result status="valid" time="0.02"/></proof>
+ </goal>
  <goal name="M.VC zero" expl="VC for zero">
  <proof prover="0"><result status="valid" time="0.01" steps="4"/></proof>
  </goal>
@@ -135,33 +70,17 @@
    </goal>
    <goal name="VC selected_part.3.5" expl="VC for selected_part">
    <proof prover="0"><result status="valid" time="0.52" steps="1544"/></proof>
->>>>>>> 4a591f6f
-   </goal>
-  </transf>
-  </goal>
- </transf>
- </goal>
-<<<<<<< HEAD
- <goal name="Sel.M.assoc" proved="true">
- <proof prover="1"><result status="valid" time="0.01" steps="4"/></proof>
-=======
+   </goal>
+  </transf>
+  </goal>
+ </transf>
+ </goal>
  <goal name="Sel.M.assoc" expl="">
  <proof prover="0"><result status="valid" time="0.02" steps="4"/></proof>
->>>>>>> 4a591f6f
- </goal>
- <goal name="Sel.M.neutral" proved="true">
- <proof prover="3"><result status="valid" time="0.02"/></proof>
- </goal>
-<<<<<<< HEAD
- <goal name="Sel.M.VC zero" expl="VC for zero" proved="true">
- <proof prover="1"><result status="valid" time="0.00" steps="4"/></proof>
- </goal>
- <goal name="Sel.M.VC op" expl="VC for op" proved="true">
- <proof prover="1"><result status="valid" time="0.01" steps="4"/></proof>
- </goal>
- <goal name="Sel.M.agg_empty" proved="true">
- <proof prover="1"><result status="valid" time="0.02" steps="4"/></proof>
-=======
+ </goal>
+ <goal name="Sel.M.neutral" expl="">
+ <proof prover="4"><result status="valid" time="0.01"/></proof>
+ </goal>
  <goal name="Sel.M.VC zero" expl="VC for zero">
  <proof prover="0"><result status="valid" time="0.00" steps="4"/></proof>
  </goal>
@@ -170,79 +89,10 @@
  </goal>
  <goal name="Sel.M.agg_empty" expl="">
  <proof prover="0"><result status="valid" time="0.02" steps="4"/></proof>
->>>>>>> 4a591f6f
- </goal>
- <goal name="Sel.M.agg_sing" proved="true">
+ </goal>
+ <goal name="Sel.M.agg_sing" expl="">
  <proof prover="2"><result status="valid" time="0.02"/></proof>
  </goal>
-<<<<<<< HEAD
- <goal name="Sel.M.agg_cat" proved="true">
- <proof prover="1"><result status="valid" time="0.01" steps="4"/></proof>
- </goal>
- <goal name="Sel.D.VC measure" expl="VC for measure" proved="true">
- <proof prover="1"><result status="valid" time="0.01" steps="4"/></proof>
- </goal>
- <goal name="Sel.VC balancing" expl="VC for balancing" proved="true">
- <proof prover="1" timelimit="5"><result status="valid" time="0.01" steps="4"/></proof>
- </goal>
- <goal name="Sel.selection_empty" proved="true">
- <proof prover="1"><result status="valid" time="0.02" steps="23"/></proof>
- </goal>
- <goal name="Sel.VC selected_part" expl="VC for selected_part" proved="true">
- <proof prover="4"><result status="valid" time="0.10"/></proof>
- </goal>
- <goal name="VC t" expl="VC for t" proved="true">
- <proof prover="1"><result status="valid" time="0.01" steps="13"/></proof>
- </goal>
- <goal name="VC make_func" expl="VC for make_func" proved="true">
- <proof prover="1"><result status="valid" time="0.27" steps="1034"/></proof>
- </goal>
- <goal name="VC correction" expl="VC for correction" proved="true">
- <proof prover="1"><result status="valid" time="0.03" steps="167"/></proof>
- </goal>
- <goal name="VC selected_model" expl="VC for selected_model" proved="true">
- <transf name="split_goal_wp" proved="true" >
-  <goal name="VC selected_model.0" expl="postcondition" proved="true">
-  <transf name="split_goal_wp" proved="true" >
-   <goal name="VC selected_model.0.0" expl="postcondition" proved="true">
-   <proof prover="1"><result status="valid" time="0.22" steps="553"/></proof>
-   </goal>
-   <goal name="VC selected_model.0.1" expl="postcondition" proved="true">
-   <proof prover="1"><result status="valid" time="0.02" steps="69"/></proof>
-   </goal>
-   <goal name="VC selected_model.0.2" expl="postcondition" proved="true">
-   <proof prover="1"><result status="valid" time="0.05" steps="144"/></proof>
-   </goal>
-   <goal name="VC selected_model.0.3" expl="postcondition" proved="true">
-   <proof prover="1"><result status="valid" time="0.05" steps="91"/></proof>
-   </goal>
-   <goal name="VC selected_model.0.4" expl="postcondition" proved="true">
-   <proof prover="1" timelimit="5"><result status="valid" time="3.50" steps="6051"/></proof>
-   </goal>
-   <goal name="VC selected_model.0.5" expl="postcondition" proved="true">
-   <proof prover="1"><result status="valid" time="0.15" steps="353"/></proof>
-   </goal>
-   <goal name="VC selected_model.0.6" expl="postcondition" proved="true">
-   <proof prover="1" timelimit="5"><result status="valid" time="2.09" steps="3394"/></proof>
-   </goal>
-   <goal name="VC selected_model.0.7" expl="postcondition" proved="true">
-   <proof prover="1"><result status="valid" time="0.17" steps="349"/></proof>
-   </goal>
-   <goal name="VC selected_model.0.8" expl="postcondition" proved="true">
-   <proof prover="1" timelimit="20"><result status="valid" time="9.92" steps="16489"/></proof>
-   </goal>
-   <goal name="VC selected_model.0.9" expl="postcondition" proved="true">
-   <proof prover="1" timelimit="20"><result status="valid" time="6.15" steps="9532"/></proof>
-   </goal>
-   <goal name="VC selected_model.0.10" expl="postcondition" proved="true">
-   <proof prover="1"><result status="valid" time="0.02" steps="28"/></proof>
-   </goal>
-   <goal name="VC selected_model.0.11" expl="postcondition" proved="true">
-   <proof prover="1"><result status="valid" time="0.03" steps="47"/></proof>
-   </goal>
-   <goal name="VC selected_model.0.12" expl="postcondition" proved="true">
-   <proof prover="1"><result status="valid" time="0.05" steps="222"/></proof>
-=======
  <goal name="Sel.M.agg_cat" expl="">
  <proof prover="0"><result status="valid" time="0.01" steps="4"/></proof>
  </goal>
@@ -309,26 +159,11 @@
    </goal>
    <goal name="VC selected_model.1.13" expl="postcondition">
    <proof prover="0"><result status="valid" time="0.05" steps="222"/></proof>
->>>>>>> 4a591f6f
-   </goal>
-  </transf>
-  </goal>
- </transf>
- </goal>
-<<<<<<< HEAD
- <goal name="VC selected_sorted" expl="VC for selected_sorted" proved="true">
- <transf name="split_goal_wp" proved="true" >
-  <goal name="VC selected_sorted.0" expl="postcondition" proved="true">
-  <transf name="split_goal_wp" proved="true" >
-   <goal name="VC selected_sorted.0.0" expl="VC for selected_sorted" proved="true">
-   <proof prover="1"><result status="valid" time="0.92" steps="1828"/></proof>
-   </goal>
-   <goal name="VC selected_sorted.0.1" expl="VC for selected_sorted" proved="true">
-   <proof prover="1"><result status="valid" time="1.10" steps="1376"/></proof>
-   </goal>
-   <goal name="VC selected_sorted.0.2" expl="VC for selected_sorted" proved="true">
-   <proof prover="1"><result status="valid" time="0.43" steps="847"/></proof>
-=======
+   </goal>
+  </transf>
+  </goal>
+ </transf>
+ </goal>
  <goal name="VC selected_sorted" expl="VC for selected_sorted">
  <transf name="split_goal_wp">
   <goal name="VC selected_sorted.1" expl="postcondition">
@@ -341,182 +176,11 @@
    </goal>
    <goal name="VC selected_sorted.1.3" expl="VC for selected_sorted">
    <proof prover="0"><result status="valid" time="0.46" steps="847"/></proof>
->>>>>>> 4a591f6f
-   </goal>
-  </transf>
-  </goal>
- </transf>
- </goal>
-<<<<<<< HEAD
- <goal name="VC empty" expl="VC for empty" proved="true">
- <proof prover="1"><result status="valid" time="0.02" steps="42"/></proof>
- </goal>
- <goal name="VC singleton" expl="VC for singleton" proved="true">
- <proof prover="1"><result status="valid" time="0.03" steps="123"/></proof>
- </goal>
- <goal name="VC is_empty" expl="VC for is_empty" proved="true">
- <proof prover="1"><result status="valid" time="0.04" steps="65"/></proof>
- </goal>
- <goal name="VC min" expl="VC for min" proved="true">
- <proof prover="1"><result status="valid" time="0.06" steps="240"/></proof>
- </goal>
- <goal name="VC max" expl="VC for max" proved="true">
- <proof prover="1"><result status="valid" time="0.05" steps="112"/></proof>
- </goal>
- <goal name="VC decompose_min" expl="VC for decompose_min" proved="true">
- <proof prover="1"><result status="valid" time="0.78" steps="1892"/></proof>
- </goal>
- <goal name="VC decompose_max" expl="VC for decompose_max" proved="true">
- <proof prover="1"><result status="valid" time="1.03" steps="2561"/></proof>
- </goal>
- <goal name="VC add_min" expl="VC for add_min" proved="true">
- <proof prover="1"><result status="valid" time="0.54" steps="1180"/></proof>
- </goal>
- <goal name="VC add_max" expl="VC for add_max" proved="true">
- <proof prover="1"><result status="valid" time="0.58" steps="1183"/></proof>
- </goal>
- <goal name="VC ordered_union" expl="VC for ordered_union" proved="true">
- <proof prover="1"><result status="valid" time="0.43" steps="1028"/></proof>
- </goal>
- <goal name="VC get" expl="VC for get" proved="true">
- <proof prover="1"><result status="valid" time="0.24" steps="521"/></proof>
- </goal>
- <goal name="VC insert" expl="VC for insert" proved="true">
- <transf name="split_goal_wp" proved="true" >
-  <goal name="VC insert.0" expl="precondition" proved="true">
-  <proof prover="1"><result status="valid" time="0.02" steps="16"/></proof>
-  </goal>
-  <goal name="VC insert.1" expl="precondition" proved="true">
-  <proof prover="1"><result status="valid" time="0.06" steps="62"/></proof>
-  </goal>
-  <goal name="VC insert.2" expl="precondition" proved="true">
-  <proof prover="1"><result status="valid" time="0.03" steps="10"/></proof>
-  </goal>
-  <goal name="VC insert.3" expl="assertion" proved="true">
-  <proof prover="1"><result status="valid" time="0.03" steps="42"/></proof>
-  </goal>
-  <goal name="VC insert.4" expl="precondition" proved="true">
-  <proof prover="1"><result status="valid" time="0.36" steps="668"/></proof>
-  </goal>
-  <goal name="VC insert.5" expl="precondition" proved="true">
-  <proof prover="1"><result status="valid" time="0.05" steps="51"/></proof>
-  </goal>
-  <goal name="VC insert.6" expl="precondition" proved="true">
-  <proof prover="1"><result status="valid" time="0.88" steps="1801"/></proof>
-  </goal>
-  <goal name="VC insert.7" expl="postcondition" proved="true">
-  <proof prover="1"><result status="valid" time="0.39" steps="870"/></proof>
-  </goal>
-  <goal name="VC insert.8" expl="postcondition" proved="true">
-  <proof prover="1" timelimit="5"><result status="valid" time="0.10" steps="201"/></proof>
-  </goal>
-  <goal name="VC insert.9" expl="postcondition" proved="true">
-  <proof prover="1"><result status="valid" time="0.05" steps="20"/></proof>
-  </goal>
-  <goal name="VC insert.10" expl="postcondition" proved="true">
-  <transf name="split_goal_wp" proved="true" >
-   <goal name="VC insert.10.0" expl="postcondition" proved="true">
-   <proof prover="1"><result status="valid" time="0.48" steps="1457"/></proof>
-   </goal>
-   <goal name="VC insert.10.1" expl="postcondition" proved="true">
-   <proof prover="1"><result status="valid" time="0.56" steps="1729"/></proof>
-   </goal>
-  </transf>
-  </goal>
-  <goal name="VC insert.11" expl="postcondition" proved="true">
-  <proof prover="1"><result status="valid" time="0.84" steps="2205"/></proof>
-  </goal>
- </transf>
- </goal>
- <goal name="VC remove" expl="VC for remove" proved="true">
- <transf name="split_goal_wp" proved="true" >
-  <goal name="VC remove.0" expl="precondition" proved="true">
-  <proof prover="1"><result status="valid" time="0.02" steps="16"/></proof>
-  </goal>
-  <goal name="VC remove.1" expl="precondition" proved="true">
-  <proof prover="1"><result status="valid" time="0.22" steps="377"/></proof>
-  </goal>
-  <goal name="VC remove.2" expl="postcondition" proved="true">
-  <proof prover="1"><result status="valid" time="0.22" steps="441"/></proof>
-  </goal>
-  <goal name="VC remove.3" expl="postcondition" proved="true">
-  <proof prover="1" timelimit="5"><result status="valid" time="0.63" steps="1208"/></proof>
-  </goal>
-  <goal name="VC remove.4" expl="postcondition" proved="true">
-  <proof prover="1"><result status="valid" time="0.08" steps="18"/></proof>
-  </goal>
-  <goal name="VC remove.5" expl="postcondition" proved="true">
-  <proof prover="1" timelimit="20"><result status="valid" time="5.71" steps="6624"/></proof>
-  </goal>
-  <goal name="VC remove.6" expl="postcondition" proved="true">
-  <proof prover="1" timelimit="5"><result status="valid" time="4.86" steps="5656"/></proof>
-  </goal>
- </transf>
- </goal>
- <goal name="VC split" expl="VC for split" proved="true">
- <transf name="split_goal_wp" proved="true" >
-  <goal name="VC split.0" expl="precondition" proved="true">
-  <proof prover="1"><result status="valid" time="0.02" steps="16"/></proof>
-  </goal>
-  <goal name="VC split.1" expl="precondition" proved="true">
-  <proof prover="1"><result status="valid" time="0.08" steps="145"/></proof>
-  </goal>
-  <goal name="VC split.2" expl="precondition" proved="true">
-  <proof prover="1"><result status="valid" time="0.07" steps="157"/></proof>
-  </goal>
-  <goal name="VC split.3" expl="postcondition" proved="true">
-  <transf name="split_goal_wp" proved="true" >
-   <goal name="VC split.3.0" expl="VC for split" proved="true">
-   <proof prover="1"><result status="valid" time="0.06" steps="134"/></proof>
-   </goal>
-   <goal name="VC split.3.1" expl="VC for split" proved="true">
-   <proof prover="1"><result status="valid" time="0.06" steps="129"/></proof>
-   </goal>
-   <goal name="VC split.3.2" expl="VC for split" proved="true">
-   <proof prover="1" timelimit="5"><result status="valid" time="0.07" steps="137"/></proof>
-   </goal>
-   <goal name="VC split.3.3" expl="VC for split" proved="true">
-   <proof prover="1"><result status="valid" time="0.12" steps="130"/></proof>
-   </goal>
-   <goal name="VC split.3.4" expl="VC for split" proved="true">
-   <proof prover="1"><result status="valid" time="0.06" steps="134"/></proof>
-   </goal>
-   <goal name="VC split.3.5" expl="VC for split" proved="true">
-   <proof prover="1" timelimit="5"><result status="valid" time="0.06" steps="129"/></proof>
-   </goal>
-   <goal name="VC split.3.6" expl="VC for split" proved="true">
-   <proof prover="1" timelimit="5"><result status="valid" time="0.08" steps="137"/></proof>
-   </goal>
-   <goal name="VC split.3.7" expl="VC for split" proved="true">
-   <proof prover="1"><result status="valid" time="0.03" steps="130"/></proof>
-   </goal>
-   <goal name="VC split.3.8" expl="VC for split" proved="true">
-   <proof prover="1"><result status="valid" time="0.04" steps="153"/></proof>
-   </goal>
-   <goal name="VC split.3.9" expl="VC for split" proved="true">
-   <proof prover="1"><result status="valid" time="0.04" steps="144"/></proof>
-   </goal>
-   <goal name="VC split.3.10" expl="VC for split" proved="true">
-   <proof prover="1"><result status="valid" time="0.09" steps="154"/></proof>
-   </goal>
-   <goal name="VC split.3.11" expl="VC for split" proved="true">
-   <proof prover="1"><result status="valid" time="0.04" steps="161"/></proof>
-   </goal>
-   <goal name="VC split.3.12" expl="VC for split" proved="true">
-   <proof prover="1"><result status="valid" time="0.02" steps="20"/></proof>
-   </goal>
-   <goal name="VC split.3.13" expl="VC for split" proved="true">
-   <proof prover="1"><result status="valid" time="0.08" steps="164"/></proof>
-   </goal>
-   <goal name="VC split.3.14" expl="VC for split" proved="true">
-   <proof prover="1"><result status="valid" time="0.09" steps="185"/></proof>
-   </goal>
-   <goal name="VC split.3.15" expl="VC for split" proved="true">
-   <proof prover="1"><result status="valid" time="0.07" steps="163"/></proof>
-   </goal>
-   <goal name="VC split.3.16" expl="VC for split" proved="true">
-   <proof prover="1"><result status="valid" time="0.06" steps="165"/></proof>
-=======
+   </goal>
+  </transf>
+  </goal>
+ </transf>
+ </goal>
  <goal name="VC empty" expl="VC for empty">
  <proof prover="0"><result status="valid" time="0.02" steps="42"/></proof>
  </goal>
@@ -685,71 +349,11 @@
    </goal>
    <goal name="VC split.4.17" expl="VC for split">
    <proof prover="0"><result status="valid" time="0.06" steps="165"/></proof>
->>>>>>> 4a591f6f
-   </goal>
-  </transf>
-  </goal>
- </transf>
- </goal>
-<<<<<<< HEAD
- <goal name="VC view" expl="VC for view" proved="true">
- <transf name="split_goal_wp" proved="true" >
-  <goal name="VC view.0" expl="precondition" proved="true">
-  <proof prover="1" timelimit="5"><result status="valid" time="1.34" steps="1398"/></proof>
-  </goal>
-  <goal name="VC view.1" expl="precondition" proved="true">
-  <proof prover="1" timelimit="5"><result status="valid" time="0.61" steps="916"/></proof>
-  </goal>
-  <goal name="VC view.2" expl="postcondition" proved="true">
-  <transf name="split_goal_wp" proved="true" >
-   <goal name="VC view.2.0" expl="VC for view" proved="true">
-   <proof prover="1" timelimit="5"><result status="valid" time="0.03" steps="61"/></proof>
-   </goal>
-   <goal name="VC view.2.1" expl="VC for view" proved="true">
-   <proof prover="1" timelimit="5"><result status="valid" time="0.05" steps="63"/></proof>
-   </goal>
-   <goal name="VC view.2.2" expl="VC for view" proved="true">
-   <proof prover="1" timelimit="5"><result status="valid" time="0.06" steps="142"/></proof>
-   </goal>
-   <goal name="VC view.2.3" expl="VC for view" proved="true">
-   <proof prover="1" timelimit="5"><result status="valid" time="0.04" steps="62"/></proof>
-   </goal>
-   <goal name="VC view.2.4" expl="VC for view" proved="true">
-   <proof prover="1" timelimit="5"><result status="valid" time="0.70" steps="1120"/></proof>
-   </goal>
-   <goal name="VC view.2.5" expl="VC for view" proved="true">
-   <proof prover="1" timelimit="5"><result status="valid" time="2.32" steps="2212"/></proof>
-   </goal>
-   <goal name="VC view.2.6" expl="VC for view" proved="true">
-   <proof prover="1" timelimit="5"><result status="valid" time="1.37" steps="1983"/></proof>
-   </goal>
-   <goal name="VC view.2.7" expl="VC for view" proved="true">
-   <proof prover="1" timelimit="5"><result status="valid" time="1.24" steps="2026"/></proof>
-   </goal>
-   <goal name="VC view.2.8" expl="VC for view" proved="true">
-   <proof prover="1" timelimit="5"><result status="valid" time="1.43" steps="1996"/></proof>
-   </goal>
-   <goal name="VC view.2.9" expl="VC for view" proved="true">
-   <proof prover="1" timelimit="5"><result status="valid" time="3.05" steps="3224"/></proof>
-   </goal>
-   <goal name="VC view.2.10" expl="VC for view" proved="true">
-   <proof prover="1" timelimit="5"><result status="valid" time="4.12" steps="3795"/></proof>
-   </goal>
-   <goal name="VC view.2.11" expl="VC for view" proved="true">
-   <proof prover="1" timelimit="5"><result status="valid" time="2.02" steps="2912"/></proof>
-   </goal>
-   <goal name="VC view.2.12" expl="VC for view" proved="true">
-   <proof prover="1" timelimit="5"><result status="valid" time="0.68" steps="651"/></proof>
-   </goal>
-   <goal name="VC view.2.13" expl="VC for view" proved="true">
-   <proof prover="1" timelimit="5"><result status="valid" time="2.10" steps="2150"/></proof>
-   </goal>
-   <goal name="VC view.2.14" expl="VC for view" proved="true">
-   <proof prover="1" timelimit="5"><result status="valid" time="2.26" steps="1272"/></proof>
-   </goal>
-   <goal name="VC view.2.15" expl="VC for view" proved="true">
-   <proof prover="1" timelimit="5"><result status="valid" time="2.69" steps="2175"/></proof>
-=======
+   </goal>
+  </transf>
+  </goal>
+ </transf>
+ </goal>
  <goal name="VC view" expl="VC for view">
  <transf name="split_goal_wp">
   <goal name="VC view.1" expl="precondition">
@@ -807,102 +411,11 @@
    </goal>
    <goal name="VC view.3.16" expl="VC for view">
    <proof prover="0" timelimit="5"><result status="valid" time="2.09" steps="2175"/></proof>
->>>>>>> 4a591f6f
-   </goal>
-  </transf>
-  </goal>
- </transf>
- </goal>
-<<<<<<< HEAD
- <goal name="VC join" expl="VC for join" proved="true">
- <transf name="split_goal_wp" proved="true" >
-  <goal name="VC join.0" expl="assertion" proved="true">
-  <proof prover="1"><result status="valid" time="0.44" steps="567"/></proof>
-  </goal>
-  <goal name="VC join.1" expl="precondition" proved="true">
-  <proof prover="1" timelimit="5"><result status="valid" time="2.58" steps="2539"/></proof>
-  </goal>
-  <goal name="VC join.2" expl="postcondition" proved="true">
-  <proof prover="1"><result status="valid" time="0.84" steps="871"/></proof>
-  </goal>
-  <goal name="VC join.3" expl="postcondition" proved="true">
-  <proof prover="1"><result status="valid" time="1.35" steps="951"/></proof>
-  </goal>
-  <goal name="VC join.4" expl="postcondition" proved="true">
-  <proof prover="1"><result status="valid" time="1.00" steps="1057"/></proof>
-  </goal>
-  <goal name="VC join.5" expl="postcondition" proved="true">
-  <proof prover="1"><result status="valid" time="1.31" steps="1110"/></proof>
-  </goal>
-  <goal name="VC join.6" expl="postcondition" proved="true">
-  <proof prover="1"><result status="valid" time="1.01" steps="1161"/></proof>
-  </goal>
-  <goal name="VC join.7" expl="postcondition" proved="true">
-  <proof prover="1"><result status="valid" time="0.04" steps="49"/></proof>
-  </goal>
- </transf>
- </goal>
- <goal name="VC add_all" expl="VC for add_all" proved="true">
- <transf name="split_goal_wp" proved="true" >
-  <goal name="VC add_all.0" expl="variant decrease" proved="true">
-  <proof prover="1"><result status="valid" time="0.10" steps="235"/></proof>
-  </goal>
-  <goal name="VC add_all.1" expl="variant decrease" proved="true">
-  <proof prover="1"><result status="valid" time="0.12" steps="138"/></proof>
-  </goal>
-  <goal name="VC add_all.2" expl="precondition" proved="true">
-  <proof prover="1" timelimit="5"><result status="valid" time="1.46" steps="2592"/></proof>
-  </goal>
-  <goal name="VC add_all.3" expl="precondition" proved="true">
-  <proof prover="1"><result status="valid" time="0.52" steps="1535"/></proof>
-  </goal>
-  <goal name="VC add_all.4" expl="variant decrease" proved="true">
-  <proof prover="1"><result status="valid" time="0.13" steps="233"/></proof>
-  </goal>
-  <goal name="VC add_all.5" expl="variant decrease" proved="true">
-  <proof prover="1"><result status="valid" time="0.16" steps="268"/></proof>
-  </goal>
-  <goal name="VC add_all.6" expl="precondition" proved="true">
-  <proof prover="1"><result status="valid" time="0.12" steps="242"/></proof>
-  </goal>
-  <goal name="VC add_all.7" expl="precondition" proved="true">
-  <proof prover="1"><result status="valid" time="0.15" steps="239"/></proof>
-  </goal>
-  <goal name="VC add_all.8" expl="postcondition" proved="true">
-  <transf name="split_goal_wp" proved="true" >
-   <goal name="VC add_all.8.0" expl="postcondition" proved="true">
-   <transf name="split_goal_wp" proved="true" >
-    <goal name="VC add_all.8.0.0" expl="postcondition" proved="true">
-    <proof prover="1" timelimit="5"><result status="valid" time="0.02" steps="7"/></proof>
-    </goal>
-    <goal name="VC add_all.8.0.1" expl="postcondition" proved="true">
-    <proof prover="1" timelimit="5"><result status="valid" time="3.52" steps="5901"/></proof>
-    </goal>
-   </transf>
-   </goal>
-   <goal name="VC add_all.8.1" expl="postcondition" proved="true">
-   <transf name="split_goal_wp" proved="true" >
-    <goal name="VC add_all.8.1.0" expl="postcondition" proved="true">
-    <proof prover="1" timelimit="5"><result status="valid" time="0.03" steps="28"/></proof>
-    </goal>
-    <goal name="VC add_all.8.1.1" expl="postcondition" proved="true">
-    <transf name="split_goal_wp" proved="true" >
-     <goal name="VC add_all.8.1.1.0" expl="postcondition" proved="true">
-     <proof prover="1" timelimit="5"><result status="valid" time="0.04" steps="76"/></proof>
-     </goal>
-     <goal name="VC add_all.8.1.1.1" expl="postcondition" proved="true">
-     <transf name="split_goal_wp" proved="true" >
-      <goal name="VC add_all.8.1.1.1.0" expl="postcondition" proved="true">
-      <proof prover="1" timelimit="5"><result status="valid" time="0.34" steps="780"/></proof>
-      </goal>
-      <goal name="VC add_all.8.1.1.1.1" expl="postcondition" proved="true">
-      <proof prover="1" timelimit="5"><result status="valid" time="2.23" steps="4785"/></proof>
-      </goal>
-     </transf>
-     </goal>
-     <goal name="VC add_all.8.1.1.2" expl="postcondition" proved="true">
-     <proof prover="1" timelimit="5"><result status="valid" time="0.24" steps="780"/></proof>
-=======
+   </goal>
+  </transf>
+  </goal>
+ </transf>
+ </goal>
  <goal name="VC join" expl="VC for join">
  <transf name="split_goal_wp">
   <goal name="VC join.1" expl="assertion">
@@ -991,7 +504,6 @@
      </goal>
      <goal name="VC add_all.9.2.2.3" expl="postcondition">
      <proof prover="0" timelimit="5"><result status="valid" time="0.23" steps="780"/></proof>
->>>>>>> 4a591f6f
      </goal>
     </transf>
     </goal>
@@ -999,25 +511,6 @@
    </goal>
   </transf>
   </goal>
-<<<<<<< HEAD
-  <goal name="VC add_all.9" expl="postcondition" proved="true">
-  <transf name="split_goal_wp" proved="true" >
-   <goal name="VC add_all.9.0" expl="postcondition" proved="true">
-   <proof prover="1"><result status="valid" time="0.05" steps="28"/></proof>
-   </goal>
-   <goal name="VC add_all.9.1" expl="postcondition" proved="true">
-   <transf name="split_goal_wp" proved="true" >
-    <goal name="VC add_all.9.1.0" expl="postcondition" proved="true">
-    <proof prover="1" timelimit="5"><result status="valid" time="0.03" steps="8"/></proof>
-    </goal>
-    <goal name="VC add_all.9.1.1" expl="postcondition" proved="true">
-    <proof prover="1" timelimit="5"><result status="valid" time="2.02" steps="4207"/></proof>
-    </goal>
-    <goal name="VC add_all.9.1.2" expl="postcondition" proved="true">
-    <transf name="split_goal_wp" proved="true" >
-     <goal name="VC add_all.9.1.2.0" expl="postcondition" proved="true">
-     <proof prover="1" timelimit="5"><result status="valid" time="0.44" steps="962"/></proof>
-=======
   <goal name="VC add_all.10" expl="postcondition">
   <transf name="split_goal_wp">
    <goal name="VC add_all.10.1" expl="postcondition">
@@ -1035,7 +528,6 @@
     <transf name="split_goal_wp">
      <goal name="VC add_all.10.2.3.1" expl="postcondition">
      <proof prover="0" timelimit="5"><result status="valid" time="0.21" steps="711"/></proof>
->>>>>>> 4a591f6f
      </goal>
     </transf>
     </goal>
@@ -1043,91 +535,6 @@
    </goal>
   </transf>
   </goal>
-<<<<<<< HEAD
-  <goal name="VC add_all.10" expl="postcondition" proved="true">
-  <proof prover="1" timelimit="5"><result status="valid" time="5.44" steps="12351"/></proof>
-  </goal>
-  <goal name="VC add_all.11" expl="postcondition" proved="true">
-  <proof prover="1"><result status="valid" time="0.15" steps="265"/></proof>
-  </goal>
-  <goal name="VC add_all.12" expl="postcondition" proved="true">
-  <proof prover="1"><result status="valid" time="0.28" steps="416"/></proof>
-  </goal>
- </transf>
- </goal>
- <goal name="VC filter" expl="VC for filter" proved="true">
- <transf name="split_goal_wp" proved="true" >
-  <goal name="VC filter.0" expl="variant decrease" proved="true">
-  <proof prover="1"><result status="valid" time="0.10" steps="239"/></proof>
-  </goal>
-  <goal name="VC filter.1" expl="variant decrease" proved="true">
-  <proof prover="1"><result status="valid" time="0.09" steps="135"/></proof>
-  </goal>
-  <goal name="VC filter.2" expl="precondition" proved="true">
-  <proof prover="1"><result status="valid" time="0.36" steps="696"/></proof>
-  </goal>
-  <goal name="VC filter.3" expl="precondition" proved="true">
-  <proof prover="1" timelimit="5"><result status="valid" time="0.93" steps="1780"/></proof>
-  </goal>
-  <goal name="VC filter.4" expl="precondition" proved="true">
-  <proof prover="1"><result status="valid" time="0.35" steps="1003"/></proof>
-  </goal>
-  <goal name="VC filter.5" expl="variant decrease" proved="true">
-  <proof prover="1"><result status="valid" time="0.10" steps="237"/></proof>
-  </goal>
-  <goal name="VC filter.6" expl="variant decrease" proved="true">
-  <proof prover="1"><result status="valid" time="0.12" steps="271"/></proof>
-  </goal>
-  <goal name="VC filter.7" expl="precondition" proved="true">
-  <proof prover="1"><result status="valid" time="0.32" steps="696"/></proof>
-  </goal>
-  <goal name="VC filter.8" expl="precondition" proved="true">
-  <proof prover="1"><result status="valid" time="0.06" steps="53"/></proof>
-  </goal>
-  <goal name="VC filter.9" expl="precondition" proved="true">
-  <proof prover="1"><result status="valid" time="0.04" steps="53"/></proof>
-  </goal>
-  <goal name="VC filter.10" expl="postcondition" proved="true">
-  <transf name="split_goal_wp" proved="true" >
-   <goal name="VC filter.10.0" expl="postcondition" proved="true">
-   <proof prover="1" timelimit="5"><result status="valid" time="4.99" steps="9835"/></proof>
-   </goal>
-   <goal name="VC filter.10.1" expl="postcondition" proved="true">
-   <proof prover="1" timelimit="5"><result status="valid" time="4.28" steps="8470"/></proof>
-   </goal>
-   <goal name="VC filter.10.2" expl="postcondition" proved="true">
-   <proof prover="1" timelimit="5"><result status="valid" time="6.50" steps="13681"/></proof>
-   </goal>
-  </transf>
-  </goal>
-  <goal name="VC filter.11" expl="postcondition" proved="true">
-  <transf name="split_goal_wp" proved="true" >
-   <goal name="VC filter.11.0" expl="postcondition" proved="true">
-   <proof prover="1"><result status="valid" time="0.02" steps="7"/></proof>
-   </goal>
-   <goal name="VC filter.11.1" expl="postcondition" proved="true">
-   <transf name="split_goal_wp" proved="true" >
-    <goal name="VC filter.11.1.0" expl="postcondition" proved="true">
-    <proof prover="1" timelimit="5"><result status="valid" time="0.03" steps="14"/></proof>
-    </goal>
-    <goal name="VC filter.11.1.1" expl="postcondition" proved="true">
-    <transf name="split_goal_wp" proved="true" >
-     <goal name="VC filter.11.1.1.0" expl="postcondition" proved="true">
-     <proof prover="1" timelimit="5"><result status="valid" time="1.02" steps="2200"/></proof>
-     </goal>
-     <goal name="VC filter.11.1.1.1" expl="postcondition" proved="true">
-     <proof prover="1" timelimit="5"><result status="valid" time="1.43" steps="2554"/></proof>
-     </goal>
-    </transf>
-    </goal>
-    <goal name="VC filter.11.1.2" expl="postcondition" proved="true">
-    <transf name="split_goal_wp" proved="true" >
-     <goal name="VC filter.11.1.2.0" expl="postcondition" proved="true">
-     <proof prover="1" timelimit="5"><result status="valid" time="0.32" steps="718"/></proof>
-     </goal>
-     <goal name="VC filter.11.1.2.1" expl="postcondition" proved="true">
-     <proof prover="1" timelimit="5"><result status="valid" time="1.14" steps="2111"/></proof>
-=======
   <goal name="VC add_all.11" expl="postcondition">
   <proof prover="0" timelimit="5"><result status="valid" time="4.20" steps="12351"/></proof>
   </goal>
@@ -1211,7 +618,6 @@
      </goal>
      <goal name="VC filter.12.2.3.2" expl="postcondition">
      <proof prover="0" timelimit="5"><result status="valid" time="0.69" steps="2111"/></proof>
->>>>>>> 4a591f6f
      </goal>
     </transf>
     </goal>
@@ -1219,121 +625,6 @@
    </goal>
   </transf>
   </goal>
-<<<<<<< HEAD
-  <goal name="VC filter.12" expl="postcondition" proved="true">
-  <proof prover="1"><result status="valid" time="0.54" steps="1085"/></proof>
-  </goal>
- </transf>
- </goal>
- <goal name="VC remove_all" expl="VC for remove_all" proved="true">
- <transf name="split_goal_wp" proved="true" >
-  <goal name="VC remove_all.0" expl="variant decrease" proved="true">
-  <proof prover="1"><result status="valid" time="0.11" steps="239"/></proof>
-  </goal>
-  <goal name="VC remove_all.1" expl="variant decrease" proved="true">
-  <proof prover="1"><result status="valid" time="0.09" steps="130"/></proof>
-  </goal>
-  <goal name="VC remove_all.2" expl="precondition" proved="true">
-  <proof prover="1"><result status="valid" time="0.32" steps="663"/></proof>
-  </goal>
-  <goal name="VC remove_all.3" expl="variant decrease" proved="true">
-  <proof prover="1"><result status="valid" time="0.13" steps="237"/></proof>
-  </goal>
-  <goal name="VC remove_all.4" expl="variant decrease" proved="true">
-  <proof prover="1"><result status="valid" time="0.15" steps="270"/></proof>
-  </goal>
-  <goal name="VC remove_all.5" expl="precondition" proved="true">
-  <proof prover="1"><result status="valid" time="0.15" steps="238"/></proof>
-  </goal>
-  <goal name="VC remove_all.6" expl="precondition" proved="true">
-  <proof prover="1"><result status="valid" time="0.15" steps="240"/></proof>
-  </goal>
-  <goal name="VC remove_all.7" expl="precondition" proved="true">
-  <proof prover="1"><result status="valid" time="0.34" steps="759"/></proof>
-  </goal>
-  <goal name="VC remove_all.8" expl="postcondition" proved="true">
-  <transf name="split_goal_wp" proved="true" >
-   <goal name="VC remove_all.8.0" expl="postcondition" proved="true">
-   <proof prover="1" timelimit="5"><result status="valid" time="3.14" steps="5877"/></proof>
-   </goal>
-   <goal name="VC remove_all.8.1" expl="postcondition" proved="true">
-   <proof prover="1" timelimit="5"><result status="valid" time="5.20" steps="7882"/></proof>
-   </goal>
-   <goal name="VC remove_all.8.2" expl="postcondition" proved="true">
-   <proof prover="1" timelimit="5"><result status="valid" time="2.24" steps="5899"/></proof>
-   </goal>
-  </transf>
-  </goal>
-  <goal name="VC remove_all.9" expl="postcondition" proved="true">
-  <proof prover="1" timelimit="5"><result status="valid" time="3.38" steps="8954"/></proof>
-  </goal>
-  <goal name="VC remove_all.10" expl="postcondition" proved="true">
-  <proof prover="1"><result status="valid" time="0.25" steps="380"/></proof>
-  </goal>
- </transf>
- </goal>
- <goal name="VC symdiff" expl="VC for symdiff" proved="true">
- <transf name="split_goal_wp" proved="true" >
-  <goal name="VC symdiff.0" expl="variant decrease" proved="true">
-  <proof prover="1"><result status="valid" time="0.09" steps="235"/></proof>
-  </goal>
-  <goal name="VC symdiff.1" expl="variant decrease" proved="true">
-  <proof prover="1"><result status="valid" time="0.10" steps="132"/></proof>
-  </goal>
-  <goal name="VC symdiff.2" expl="precondition" proved="true">
-  <proof prover="1"><result status="valid" time="0.15" steps="233"/></proof>
-  </goal>
-  <goal name="VC symdiff.3" expl="precondition" proved="true">
-  <proof prover="1"><result status="valid" time="0.14" steps="235"/></proof>
-  </goal>
-  <goal name="VC symdiff.4" expl="precondition" proved="true">
-  <proof prover="1" timelimit="5"><result status="valid" time="0.68" steps="2088"/></proof>
-  </goal>
-  <goal name="VC symdiff.5" expl="variant decrease" proved="true">
-  <proof prover="1"><result status="valid" time="0.13" steps="233"/></proof>
-  </goal>
-  <goal name="VC symdiff.6" expl="variant decrease" proved="true">
-  <proof prover="1"><result status="valid" time="0.15" steps="266"/></proof>
-  </goal>
-  <goal name="VC symdiff.7" expl="precondition" proved="true">
-  <proof prover="1"><result status="valid" time="0.25" steps="546"/></proof>
-  </goal>
-  <goal name="VC symdiff.8" expl="precondition" proved="true">
-  <proof prover="1"><result status="valid" time="0.24" steps="552"/></proof>
-  </goal>
-  <goal name="VC symdiff.9" expl="precondition" proved="true">
-  <proof prover="1" timelimit="5"><result status="valid" time="0.67" steps="2111"/></proof>
-  </goal>
-  <goal name="VC symdiff.10" expl="postcondition" proved="true">
-  <transf name="split_goal_wp" proved="true" >
-   <goal name="VC symdiff.10.0" expl="postcondition" proved="true">
-   <transf name="split_goal_wp" proved="true" >
-    <goal name="VC symdiff.10.0.0" expl="postcondition" proved="true">
-    <proof prover="1"><result status="valid" time="0.03" steps="35"/></proof>
-    </goal>
-    <goal name="VC symdiff.10.0.1" expl="postcondition" proved="true">
-    <transf name="split_goal_wp" proved="true" >
-     <goal name="VC symdiff.10.0.1.0" expl="postcondition" proved="true">
-     <proof prover="1" timelimit="5"><result status="valid" time="0.05" steps="45"/></proof>
-     </goal>
-     <goal name="VC symdiff.10.0.1.1" expl="postcondition" proved="true">
-     <transf name="split_goal_wp" proved="true" >
-      <goal name="VC symdiff.10.0.1.1.0" expl="postcondition" proved="true">
-      <proof prover="1" timelimit="5"><result status="valid" time="0.27" steps="861"/></proof>
-      </goal>
-      <goal name="VC symdiff.10.0.1.1.1" expl="postcondition" proved="true">
-      <proof prover="1" timelimit="5"><result status="valid" time="1.28" steps="3336"/></proof>
-      </goal>
-     </transf>
-     </goal>
-     <goal name="VC symdiff.10.0.1.2" expl="postcondition" proved="true">
-     <transf name="split_goal_wp" proved="true" >
-      <goal name="VC symdiff.10.0.1.2.0" expl="postcondition" proved="true">
-      <proof prover="1" timelimit="5"><result status="valid" time="0.32" steps="859"/></proof>
-      </goal>
-      <goal name="VC symdiff.10.0.1.2.1" expl="postcondition" proved="true">
-      <proof prover="1" timelimit="5"><result status="valid" time="1.43" steps="3574"/></proof>
-=======
   <goal name="VC filter.13" expl="postcondition">
   <proof prover="0"><result status="valid" time="0.35" steps="1085"/></proof>
   </goal>
@@ -1447,7 +738,6 @@
       </goal>
       <goal name="VC symdiff.11.1.2.3.2" expl="postcondition">
       <proof prover="0" timelimit="5"><result status="valid" time="1.43" steps="3574"/></proof>
->>>>>>> 4a591f6f
       </goal>
      </transf>
      </goal>
@@ -1455,35 +745,6 @@
     </goal>
    </transf>
    </goal>
-<<<<<<< HEAD
-   <goal name="VC symdiff.10.1" expl="postcondition" proved="true">
-   <transf name="split_goal_wp" proved="true" >
-    <goal name="VC symdiff.10.1.0" expl="postcondition" proved="true">
-    <proof prover="1"><result status="valid" time="0.03" steps="7"/></proof>
-    </goal>
-    <goal name="VC symdiff.10.1.1" expl="postcondition" proved="true">
-    <transf name="split_goal_wp" proved="true" >
-     <goal name="VC symdiff.10.1.1.0" expl="postcondition" proved="true">
-     <proof prover="1" timelimit="5"><result status="valid" time="0.03" steps="8"/></proof>
-     </goal>
-     <goal name="VC symdiff.10.1.1.1" expl="postcondition" proved="true">
-     <transf name="split_goal_wp" proved="true" >
-      <goal name="VC symdiff.10.1.1.1.0" expl="postcondition" proved="true">
-      <proof prover="1" timelimit="5"><result status="valid" time="0.28" steps="787"/></proof>
-      </goal>
-      <goal name="VC symdiff.10.1.1.1.1" expl="postcondition" proved="true">
-      <proof prover="1" timelimit="5"><result status="valid" time="1.04" steps="2776"/></proof>
-      </goal>
-     </transf>
-     </goal>
-     <goal name="VC symdiff.10.1.1.2" expl="postcondition" proved="true">
-     <transf name="split_goal_wp" proved="true" >
-      <goal name="VC symdiff.10.1.1.2.0" expl="postcondition" proved="true">
-      <proof prover="1" timelimit="5"><result status="valid" time="0.27" steps="790"/></proof>
-      </goal>
-      <goal name="VC symdiff.10.1.1.2.1" expl="postcondition" proved="true">
-      <proof prover="1" timelimit="5"><result status="valid" time="1.35" steps="3653"/></proof>
-=======
    <goal name="VC symdiff.11.2" expl="postcondition">
    <transf name="split_goal_wp">
     <goal name="VC symdiff.11.2.1" expl="postcondition">
@@ -1511,7 +772,6 @@
       </goal>
       <goal name="VC symdiff.11.2.2.3.2" expl="postcondition">
       <proof prover="0" timelimit="5"><result status="valid" time="1.26" steps="3653"/></proof>
->>>>>>> 4a591f6f
       </goal>
      </transf>
      </goal>
@@ -1519,40 +779,6 @@
     </goal>
    </transf>
    </goal>
-<<<<<<< HEAD
-   <goal name="VC symdiff.10.2" expl="postcondition" proved="true">
-   <proof prover="1" timelimit="5"><result status="valid" time="4.45" steps="13882"/></proof>
-   </goal>
-  </transf>
-  </goal>
-  <goal name="VC symdiff.11" expl="postcondition" proved="true">
-  <transf name="split_goal_wp" proved="true" >
-   <goal name="VC symdiff.11.0" expl="postcondition" proved="true">
-   <proof prover="1"><result status="valid" time="0.03" steps="21"/></proof>
-   </goal>
-   <goal name="VC symdiff.11.1" expl="postcondition" proved="true">
-   <transf name="split_goal_wp" proved="true" >
-    <goal name="VC symdiff.11.1.0" expl="postcondition" proved="true">
-    <proof prover="1" timelimit="5"><result status="valid" time="0.04" steps="9"/></proof>
-    </goal>
-    <goal name="VC symdiff.11.1.1" expl="postcondition" proved="true">
-    <transf name="split_goal_wp" proved="true" >
-     <goal name="VC symdiff.11.1.1.0" expl="postcondition" proved="true">
-     <proof prover="1" timelimit="5"><result status="valid" time="0.35" steps="694"/></proof>
-     </goal>
-     <goal name="VC symdiff.11.1.1.1" expl="postcondition" proved="true">
-     <proof prover="1" timelimit="5"><result status="valid" time="1.86" steps="4076"/></proof>
-     </goal>
-    </transf>
-    </goal>
-    <goal name="VC symdiff.11.1.2" expl="postcondition" proved="true">
-    <transf name="split_goal_wp" proved="true" >
-     <goal name="VC symdiff.11.1.2.0" expl="postcondition" proved="true">
-     <proof prover="1" timelimit="5"><result status="valid" time="0.24" steps="731"/></proof>
-     </goal>
-     <goal name="VC symdiff.11.1.2.1" expl="postcondition" proved="true">
-     <proof prover="1" timelimit="5"><result status="valid" time="1.02" steps="2456"/></proof>
-=======
    <goal name="VC symdiff.11.3" expl="postcondition">
    <proof prover="0" timelimit="5"><result status="valid" time="4.42" steps="13882"/></proof>
    </goal>
@@ -1585,7 +811,6 @@
      </goal>
      <goal name="VC symdiff.12.2.3.2" expl="postcondition">
      <proof prover="0" timelimit="5"><result status="valid" time="1.43" steps="2456"/></proof>
->>>>>>> 4a591f6f
      </goal>
     </transf>
     </goal>
@@ -1593,60 +818,15 @@
    </goal>
   </transf>
   </goal>
-<<<<<<< HEAD
-  <goal name="VC symdiff.12" expl="postcondition" proved="true">
-  <proof prover="4"><result status="valid" time="0.87"/></proof>
-  </goal>
-  <goal name="VC symdiff.13" expl="postcondition" proved="true">
-  <proof prover="1"><result status="valid" time="0.25" steps="662"/></proof>
-=======
   <goal name="VC symdiff.13" expl="postcondition">
   <proof prover="3"><result status="valid" time="0.63"/></proof>
   </goal>
   <goal name="VC symdiff.14" expl="postcondition">
   <proof prover="0"><result status="valid" time="0.44" steps="662"/></proof>
->>>>>>> 4a591f6f
   </goal>
  </transf>
  </goal>
 </theory>
-<<<<<<< HEAD
-<theory name="Map" proved="true" sum="8160333b506b37804bf56f9e9848a46f">
- <goal name="VC balancing" expl="VC for balancing" proved="true">
- <proof prover="1"><result status="valid" time="0.01" steps="3"/></proof>
- </goal>
- <goal name="D.VC key" expl="VC for key" proved="true">
- <proof prover="1"><result status="valid" time="0.01" steps="4"/></proof>
- </goal>
- <goal name="MB.VC balancing" expl="VC for balancing" proved="true">
- <proof prover="1"><result status="valid" time="0.00" steps="4"/></proof>
- </goal>
- <goal name="MB.VC key" expl="VC for key" proved="true">
- <proof prover="1"><result status="valid" time="0.01" steps="4"/></proof>
- </goal>
- <goal name="MB.CO.Refl" proved="true">
- <proof prover="1"><result status="valid" time="0.01" steps="5"/></proof>
- </goal>
- <goal name="MB.CO.Trans" proved="true">
- <proof prover="1"><result status="valid" time="0.01" steps="12"/></proof>
- </goal>
- <goal name="MB.CO.eq_def" proved="true">
- <proof prover="1"><result status="valid" time="0.01" steps="8"/></proof>
- </goal>
- <goal name="MB.CO.lt_def" proved="true">
- <proof prover="1"><result status="valid" time="0.01" steps="8"/></proof>
- </goal>
- <goal name="MB.CO.Total" proved="true">
- <proof prover="1"><result status="valid" time="0.01" steps="6"/></proof>
- </goal>
- <goal name="MB.CO.VC compare" expl="VC for compare" proved="true">
- <proof prover="1"><result status="valid" time="0.01" steps="4"/></proof>
- </goal>
- <goal name="VC correction" expl="VC for correction" proved="true">
- <transf name="split_goal_wp" proved="true" >
-  <goal name="VC correction.0" expl="postcondition" proved="true">
-  <proof prover="1"><result status="valid" time="0.03" steps="25"/></proof>
-=======
 <theory name="Map" sum="aae32aeb0f9fb96d5b8e6be8a62f9fa9">
  <goal name="VC balancing" expl="VC for balancing">
  <proof prover="0"><result status="valid" time="0.00" steps="3"/></proof>
@@ -1682,195 +862,12 @@
  <transf name="split_goal_wp">
   <goal name="VC correction.1" expl="postcondition">
   <proof prover="0"><result status="valid" time="0.03" steps="25"/></proof>
->>>>>>> 4a591f6f
-  </goal>
-  <goal name="VC correction.1" expl="postcondition" proved="true">
-  <proof prover="0"><result status="valid" time="0.07"/></proof>
-  </goal>
- </transf>
- </goal>
-<<<<<<< HEAD
- <goal name="VC empty" expl="VC for empty" proved="true">
- <proof prover="1"><result status="valid" time="0.03" steps="7"/></proof>
- </goal>
- <goal name="VC singleton" expl="VC for singleton" proved="true">
- <proof prover="1"><result status="valid" time="0.04" steps="58"/></proof>
- </goal>
- <goal name="VC is_empty" expl="VC for is_empty" proved="true">
- <proof prover="1"><result status="valid" time="0.02" steps="16"/></proof>
- </goal>
- <goal name="VC min_binding" expl="VC for min_binding" proved="true">
- <proof prover="1"><result status="valid" time="0.03" steps="51"/></proof>
- </goal>
- <goal name="VC max_binding" expl="VC for max_binding" proved="true">
- <proof prover="1"><result status="valid" time="0.04" steps="51"/></proof>
- </goal>
- <goal name="VC decompose_min" expl="VC for decompose_min" proved="true">
- <proof prover="1"><result status="valid" time="0.38" steps="660"/></proof>
- </goal>
- <goal name="VC decompose_max" expl="VC for decompose_max" proved="true">
- <proof prover="1"><result status="valid" time="0.38" steps="643"/></proof>
- </goal>
- <goal name="VC add_min_binding" expl="VC for add_min_binding" proved="true">
- <proof prover="1"><result status="valid" time="0.16" steps="402"/></proof>
- </goal>
- <goal name="VC add_max_binding" expl="VC for add_max_binding" proved="true">
- <proof prover="1"><result status="valid" time="0.18" steps="370"/></proof>
- </goal>
- <goal name="VC ordered_join" expl="VC for ordered_join" proved="true">
- <proof prover="1"><result status="valid" time="0.24" steps="340"/></proof>
- </goal>
- <goal name="VC get" expl="VC for get" proved="true">
- <proof prover="1"><result status="valid" time="0.03" steps="108"/></proof>
- </goal>
- <goal name="VC insert" expl="VC for insert" proved="true">
- <proof prover="1"><result status="valid" time="0.37" steps="777"/></proof>
- </goal>
- <goal name="VC remove" expl="VC for remove" proved="true">
- <proof prover="1"><result status="valid" time="0.20" steps="376"/></proof>
- </goal>
- <goal name="VC split" expl="VC for split" proved="true">
- <proof prover="1"><result status="valid" time="0.53" steps="1064"/></proof>
- </goal>
-</theory>
-<theory name="Set" proved="true" sum="6688ecbfc8f4f3215020e42e617a3adb">
- <goal name="VC balancing" expl="VC for balancing" proved="true">
- <proof prover="1"><result status="valid" time="0.00" steps="3"/></proof>
- </goal>
- <goal name="D.VC key" expl="VC for key" proved="true">
- <proof prover="1"><result status="valid" time="0.01" steps="4"/></proof>
- </goal>
- <goal name="MB.VC balancing" expl="VC for balancing" proved="true">
- <proof prover="1"><result status="valid" time="0.01" steps="4"/></proof>
- </goal>
- <goal name="MB.VC key" expl="VC for key" proved="true">
- <proof prover="1"><result status="valid" time="0.01" steps="4"/></proof>
- </goal>
- <goal name="MB.CO.Refl" proved="true">
- <proof prover="1"><result status="valid" time="0.01" steps="5"/></proof>
- </goal>
- <goal name="MB.CO.Trans" proved="true">
- <proof prover="1"><result status="valid" time="0.01" steps="12"/></proof>
- </goal>
- <goal name="MB.CO.eq_def" proved="true">
- <proof prover="1"><result status="valid" time="0.01" steps="8"/></proof>
- </goal>
- <goal name="MB.CO.lt_def" proved="true">
- <proof prover="1"><result status="valid" time="0.01" steps="8"/></proof>
- </goal>
- <goal name="MB.CO.Total" proved="true">
- <proof prover="1"><result status="valid" time="0.01" steps="6"/></proof>
- </goal>
- <goal name="MB.CO.VC compare" expl="VC for compare" proved="true">
- <proof prover="1"><result status="valid" time="0.01" steps="4"/></proof>
- </goal>
- <goal name="VC correction" expl="VC for correction" proved="true">
- <proof prover="1"><result status="valid" time="0.02" steps="29"/></proof>
- </goal>
- <goal name="VC empty" expl="VC for empty" proved="true">
- <proof prover="1"><result status="valid" time="0.01" steps="6"/></proof>
- </goal>
- <goal name="VC singleton" expl="VC for singleton" proved="true">
- <proof prover="1"><result status="valid" time="0.03" steps="17"/></proof>
- </goal>
- <goal name="VC is_empty" expl="VC for is_empty" proved="true">
- <proof prover="1"><result status="valid" time="0.02" steps="4"/></proof>
- </goal>
- <goal name="VC min_elt" expl="VC for min_elt" proved="true">
- <proof prover="1"><result status="valid" time="0.03" steps="9"/></proof>
- </goal>
- <goal name="VC max_elt" expl="VC for max_elt" proved="true">
- <proof prover="1"><result status="valid" time="0.02" steps="9"/></proof>
- </goal>
- <goal name="VC decompose_min" expl="VC for decompose_min" proved="true">
- <proof prover="1"><result status="valid" time="0.10" steps="339"/></proof>
- </goal>
- <goal name="VC decompose_max" expl="VC for decompose_max" proved="true">
- <proof prover="1"><result status="valid" time="0.08" steps="316"/></proof>
- </goal>
- <goal name="VC add_min_elt" expl="VC for add_min_elt" proved="true">
- <proof prover="1"><result status="valid" time="0.03" steps="26"/></proof>
- </goal>
- <goal name="VC add_max_elt" expl="VC for add_max_elt" proved="true">
- <proof prover="1"><result status="valid" time="0.03" steps="26"/></proof>
- </goal>
- <goal name="VC ordered_union" expl="VC for ordered_union" proved="true">
- <proof prover="1"><result status="valid" time="0.02" steps="25"/></proof>
- </goal>
- <goal name="VC mem" expl="VC for mem" proved="true">
- <proof prover="1"><result status="valid" time="0.03" steps="98"/></proof>
- </goal>
- <goal name="VC add" expl="VC for add" proved="true">
- <proof prover="1"><result status="valid" time="0.02" steps="40"/></proof>
- </goal>
- <goal name="VC remove" expl="VC for remove" proved="true">
- <proof prover="1"><result status="valid" time="0.03" steps="30"/></proof>
- </goal>
- <goal name="VC split" expl="VC for split" proved="true">
- <proof prover="1"><result status="valid" time="0.24" steps="505"/></proof>
- </goal>
- <goal name="VC union" expl="VC for union" proved="true">
- <proof prover="1"><result status="valid" time="0.02" steps="10"/></proof>
- </goal>
- <goal name="VC inter" expl="VC for inter" proved="true">
- <proof prover="1"><result status="valid" time="0.03" steps="8"/></proof>
- </goal>
- <goal name="VC diff" expl="VC for diff" proved="true">
- <proof prover="1"><result status="valid" time="0.02" steps="9"/></proof>
- </goal>
- <goal name="VC symdiff" expl="VC for symdiff" proved="true">
- <proof prover="1"><result status="valid" time="0.03" steps="8"/></proof>
- </goal>
-</theory>
-<theory name="IMapAndSet" proved="true" sum="a161a4c8460444ceca2c80118032775f">
- <goal name="VC balancing" expl="VC for balancing" proved="true">
- <proof prover="1"><result status="valid" time="0.00" steps="3"/></proof>
- </goal>
- <goal name="VC compare" expl="VC for compare" proved="true">
- <proof prover="1"><result status="valid" time="0.00" steps="4"/></proof>
- </goal>
- <goal name="M.VC balancing" expl="VC for balancing" proved="true">
- <proof prover="1"><result status="valid" time="0.02" steps="4"/></proof>
- </goal>
- <goal name="M.CO.Refl" proved="true">
- <proof prover="1"><result status="valid" time="0.02" steps="4"/></proof>
- </goal>
- <goal name="M.CO.Trans" proved="true">
- <proof prover="1"><result status="valid" time="0.02" steps="6"/></proof>
- </goal>
- <goal name="M.CO.eq_def" proved="true">
- <proof prover="1"><result status="valid" time="0.02" steps="5"/></proof>
- </goal>
- <goal name="M.CO.lt_def" proved="true">
- <proof prover="1"><result status="valid" time="0.00" steps="5"/></proof>
- </goal>
- <goal name="M.CO.Total" proved="true">
- <proof prover="1"><result status="valid" time="0.03" steps="4"/></proof>
- </goal>
- <goal name="M.CO.VC compare" expl="VC for compare" proved="true">
- <proof prover="1"><result status="valid" time="0.01" steps="8"/></proof>
- </goal>
- <goal name="S.VC balancing" expl="VC for balancing" proved="true">
- <proof prover="1"><result status="valid" time="0.00" steps="4"/></proof>
- </goal>
- <goal name="S.CO.Refl" proved="true">
- <proof prover="1"><result status="valid" time="0.01" steps="4"/></proof>
- </goal>
- <goal name="S.CO.Trans" proved="true">
- <proof prover="1"><result status="valid" time="0.00" steps="6"/></proof>
- </goal>
- <goal name="S.CO.eq_def" proved="true">
- <proof prover="1"><result status="valid" time="0.00" steps="5"/></proof>
- </goal>
- <goal name="S.CO.lt_def" proved="true">
- <proof prover="1"><result status="valid" time="0.02" steps="5"/></proof>
- </goal>
- <goal name="S.CO.Total" proved="true">
- <proof prover="1"><result status="valid" time="0.00" steps="4"/></proof>
- </goal>
- <goal name="S.CO.VC compare" expl="VC for compare" proved="true">
- <proof prover="1"><result status="valid" time="0.01" steps="8"/></proof>
-=======
+  </goal>
+  <goal name="VC correction.2" expl="postcondition">
+  <proof prover="1"><result status="valid" time="0.07"/></proof>
+  </goal>
+ </transf>
+ </goal>
  <goal name="VC empty" expl="VC for empty">
  <proof prover="0"><result status="valid" time="0.03" steps="7"/></proof>
  </goal>
@@ -2051,7 +1048,6 @@
  </goal>
  <goal name="S.CO.VC compare" expl="VC for compare">
  <proof prover="0"><result status="valid" time="0.01" steps="8"/></proof>
->>>>>>> 4a591f6f
  </goal>
 </theory>
 </file>
