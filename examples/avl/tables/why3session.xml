<?xml version="1.0" encoding="UTF-8"?>
<!DOCTYPE why3session PUBLIC "-//Why3//proof session v5//EN"
"http://why3.lri.fr/why3session.dtd">
<why3session shape_version="4">
<prover id="0" name="CVC4" version="1.4" timelimit="5" steplimit="0" memlimit="1000"/>
<prover id="1" name="Alt-Ergo" version="1.30" timelimit="1" steplimit="0" memlimit="1000"/>
<prover id="2" name="Eprover" version="1.8-001" timelimit="5" steplimit="0" memlimit="1000"/>
<prover id="3" name="Z3" version="4.4.1" timelimit="5" steplimit="0" memlimit="1000"/>
<prover id="4" name="CVC4" version="1.5" timelimit="1" steplimit="0" memlimit="1000"/>
<file name="../tables.mlw" proved="true">
<theory name="MapBase" proved="true">
 <goal name="VC balancing" expl="VC for balancing" proved="true">
 <proof prover="1"><result status="valid" time="0.01" steps="3"/></proof>
 </goal>
 <goal name="D.VC measure" expl="VC for measure" proved="true">
 <proof prover="1"><result status="valid" time="0.01" steps="4"/></proof>
 </goal>
 <goal name="M.VC neutral_" expl="VC for neutral_" proved="true">
 <proof prover="1"><result status="valid" time="0.01" steps="4"/></proof>
 </goal>
 <goal name="M.assoc" proved="true">
 <proof prover="1"><result status="valid" time="0.01" steps="4"/></proof>
 </goal>
 <goal name="M.neutral" proved="true">
 <proof prover="3"><result status="valid" time="0.03"/></proof>
 </goal>
 <goal name="M.M.assoc" proved="true">
 <proof prover="1"><result status="valid" time="0.01" steps="4"/></proof>
 </goal>
 <goal name="M.M.neutral" proved="true">
 <proof prover="3"><result status="valid" time="0.02"/></proof>
 </goal>
 <goal name="M.VC zero" expl="VC for zero" proved="true">
 <proof prover="1"><result status="valid" time="0.01" steps="4"/></proof>
 </goal>
 <goal name="M.VC op" expl="VC for op" proved="true">
 <proof prover="1"><result status="valid" time="0.01" steps="4"/></proof>
 </goal>
<<<<<<< HEAD
 <goal name="VC selected_part" expl="VC for selected_part" proved="true">
 <transf name="split_goal_wp" proved="true" >
  <goal name="VC selected_part.0" expl="assertion" proved="true">
  <proof prover="1"><result status="valid" time="0.02" steps="25"/></proof>
=======
 <goal name="neutral" proved="true">
 <proof prover="2"><result status="valid" time="0.02"/></proof>
 </goal>
 <goal name="WP_parameter zero" expl="VC for zero" proved="true">
 <proof prover="1" timelimit="3"><result status="valid" time="0.04" steps="2"/></proof>
 </goal>
 <goal name="WP_parameter op" expl="VC for op" proved="true">
 <proof prover="1" timelimit="3"><result status="valid" time="0.03" steps="2"/></proof>
 </goal>
 <goal name="WP_parameter selected_sem" expl="VC for selected_sem" proved="true">
 <transf name="split_goal_right" proved="true" >
  <goal name="WP_parameter selected_sem.0" expl="precondition" proved="true">
  <proof prover="1"><result status="valid" time="0.01" steps="5"/></proof>
  </goal>
  <goal name="WP_parameter selected_sem.1" expl="precondition" proved="true">
  <proof prover="1"><result status="valid" time="0.01" steps="5"/></proof>
  </goal>
  <goal name="WP_parameter selected_sem.2" expl="precondition" proved="true">
  <proof prover="1"><result status="valid" time="0.01" steps="5"/></proof>
  </goal>
  <goal name="WP_parameter selected_sem.3" expl="precondition" proved="true">
  <proof prover="1"><result status="valid" time="0.01" steps="5"/></proof>
  </goal>
  <goal name="WP_parameter selected_sem.4" expl="postcondition" proved="true">
  <proof prover="1"><result status="valid" time="0.04" steps="126"/></proof>
  </goal>
  <goal name="WP_parameter selected_sem.5" expl="precondition" proved="true">
  <proof prover="1"><result status="valid" time="0.01" steps="5"/></proof>
  </goal>
  <goal name="WP_parameter selected_sem.6" expl="precondition" proved="true">
  <proof prover="1"><result status="valid" time="0.01" steps="5"/></proof>
  </goal>
  <goal name="WP_parameter selected_sem.7" expl="precondition" proved="true">
  <proof prover="1"><result status="valid" time="0.02" steps="81"/></proof>
  </goal>
  <goal name="WP_parameter selected_sem.8" expl="precondition" proved="true">
  <proof prover="1"><result status="valid" time="0.02" steps="85"/></proof>
>>>>>>> 8e560e42
  </goal>
  <goal name="VC selected_part.1" expl="assertion" proved="true">
  <proof prover="1"><result status="valid" time="0.01" steps="10"/></proof>
  </goal>
<<<<<<< HEAD
  <goal name="VC selected_part.2" expl="postcondition" proved="true">
  <transf name="split_goal_wp" proved="true" >
   <goal name="VC selected_part.2.0" expl="VC for selected_part" proved="true">
   <proof prover="1"><result status="valid" time="0.12" steps="490"/></proof>
   </goal>
   <goal name="VC selected_part.2.1" expl="VC for selected_part" proved="true">
   <proof prover="1"><result status="valid" time="0.02" steps="44"/></proof>
   </goal>
   <goal name="VC selected_part.2.2" expl="VC for selected_part" proved="true">
   <transf name="split_goal_wp" proved="true" >
    <goal name="VC selected_part.2.2.0" expl="VC for selected_part" proved="true">
    <proof prover="1" timelimit="5"><result status="valid" time="1.86" steps="2859"/></proof>
    </goal>
    <goal name="VC selected_part.2.2.1" expl="VC for selected_part" proved="true">
    <proof prover="1"><result status="valid" time="0.03" steps="27"/></proof>
    </goal>
    <goal name="VC selected_part.2.2.2" expl="VC for selected_part" proved="true">
    <proof prover="1"><result status="valid" time="0.02" steps="26"/></proof>
=======
 </transf>
 </goal>
 <goal name="WP_parameter selected_part" expl="VC for selected_part" proved="true">
 <transf name="split_goal_right" proved="true" >
  <goal name="WP_parameter selected_part.0" expl="postcondition" proved="true">
  <transf name="introduce_premises" proved="true" >
   <goal name="WP_parameter selected_part.0.0" expl="postcondition" proved="true">
   <transf name="inline_goal" proved="true" >
    <goal name="WP_parameter selected_part.0.0.0" expl="postcondition" proved="true">
    <transf name="split_goal_right" proved="true" >
     <goal name="WP_parameter selected_part.0.0.0.0" expl="VC for selected_part" proved="true">
     <proof prover="1"><result status="valid" time="0.01" steps="15"/></proof>
     </goal>
     <goal name="WP_parameter selected_part.0.0.0.1" expl="VC for selected_part" proved="true">
     <proof prover="1"><result status="valid" time="0.01" steps="13"/></proof>
     </goal>
     <goal name="WP_parameter selected_part.0.0.0.2" expl="VC for selected_part" proved="true">
     <proof prover="1"><result status="valid" time="1.22" steps="1436"/></proof>
     </goal>
     <goal name="WP_parameter selected_part.0.0.0.3" expl="VC for selected_part" proved="true">
     <proof prover="1"><result status="valid" time="0.03" steps="24"/></proof>
     </goal>
     <goal name="WP_parameter selected_part.0.0.0.4" expl="VC for selected_part" proved="true">
     <proof prover="1"><result status="valid" time="0.02" steps="13"/></proof>
     </goal>
     <goal name="WP_parameter selected_part.0.0.0.5" expl="VC for selected_part" proved="true">
     <proof prover="0"><result status="valid" time="2.30"/></proof>
     </goal>
     <goal name="WP_parameter selected_part.0.0.0.6" expl="VC for selected_part" proved="true">
     <proof prover="1"><result status="valid" time="0.14" steps="111"/></proof>
     </goal>
    </transf>
    </goal>
   </transf>
   </goal>
  </transf>
  </goal>
  <goal name="WP_parameter selected_part.1" expl="postcondition" proved="true">
  <transf name="introduce_premises" proved="true" >
   <goal name="WP_parameter selected_part.1.0" expl="postcondition" proved="true">
   <transf name="inline_goal" proved="true" >
    <goal name="WP_parameter selected_part.1.0.0" expl="postcondition" proved="true">
    <transf name="split_goal_right" proved="true" >
     <goal name="WP_parameter selected_part.1.0.0.0" expl="VC for selected_part" proved="true">
     <proof prover="1"><result status="valid" time="0.02" steps="16"/></proof>
     </goal>
     <goal name="WP_parameter selected_part.1.0.0.1" expl="VC for selected_part" proved="true">
     <proof prover="1"><result status="valid" time="0.08" steps="264"/></proof>
     </goal>
     <goal name="WP_parameter selected_part.1.0.0.2" expl="VC for selected_part" proved="true">
     <proof prover="1"><result status="valid" time="0.01" steps="14"/></proof>
     </goal>
     <goal name="WP_parameter selected_part.1.0.0.3" expl="VC for selected_part" proved="true">
     <proof prover="1"><result status="valid" time="0.02" steps="25"/></proof>
     </goal>
     <goal name="WP_parameter selected_part.1.0.0.4" expl="VC for selected_part" proved="true">
     <proof prover="1"><result status="valid" time="3.62" steps="6398"/></proof>
     </goal>
     <goal name="WP_parameter selected_part.1.0.0.5" expl="VC for selected_part" proved="true">
     <proof prover="1"><result status="valid" time="0.02" steps="14"/></proof>
     </goal>
     <goal name="WP_parameter selected_part.1.0.0.6" expl="VC for selected_part" proved="true">
     <proof prover="1"><result status="valid" time="0.19" steps="235"/></proof>
     </goal>
     <goal name="WP_parameter selected_part.1.0.0.7" expl="VC for selected_part" proved="true">
     <proof prover="1"><result status="valid" time="0.16" steps="292"/></proof>
     </goal>
     <goal name="WP_parameter selected_part.1.0.0.8" expl="VC for selected_part" proved="true">
     <proof prover="1"><result status="valid" time="0.56" steps="1365"/></proof>
     </goal>
     <goal name="WP_parameter selected_part.1.0.0.9" expl="VC for selected_part" proved="true">
     <proof prover="1"><result status="valid" time="0.03" steps="14"/></proof>
     </goal>
     <goal name="WP_parameter selected_part.1.0.0.10" expl="VC for selected_part" proved="true">
     <proof prover="1"><result status="valid" time="0.03" steps="17"/></proof>
     </goal>
     <goal name="WP_parameter selected_part.1.0.0.11" expl="VC for selected_part" proved="true">
     <proof prover="1"><result status="valid" time="0.03" steps="17"/></proof>
     </goal>
     <goal name="WP_parameter selected_part.1.0.0.12" expl="VC for selected_part" proved="true">
     <proof prover="1"><result status="valid" time="0.03" steps="13"/></proof>
     </goal>
    </transf>
>>>>>>> 8e560e42
    </goal>
   </transf>
   </goal>
   <goal name="VC selected_part.2.3" expl="VC for selected_part" proved="true">
   <proof prover="1"><result status="valid" time="0.02" steps="44"/></proof>
   </goal>
   <goal name="VC selected_part.2.4" expl="VC for selected_part" proved="true">
   <proof prover="1"><result status="valid" time="0.52" steps="1544"/></proof>
   </goal>
  </transf>
  </goal>
 </transf>
 </goal>
 <goal name="Sel.M.assoc" proved="true">
 <proof prover="1"><result status="valid" time="0.02" steps="4"/></proof>
 </goal>
 <goal name="Sel.M.neutral" proved="true">
 <proof prover="3"><result status="valid" time="0.01"/></proof>
 </goal>
 <goal name="Sel.M.VC zero" expl="VC for zero" proved="true">
 <proof prover="1"><result status="valid" time="0.00" steps="4"/></proof>
 </goal>
 <goal name="Sel.M.VC op" expl="VC for op" proved="true">
 <proof prover="1"><result status="valid" time="0.01" steps="4"/></proof>
 </goal>
 <goal name="Sel.M.agg_empty" proved="true">
 <proof prover="1"><result status="valid" time="0.02" steps="4"/></proof>
 </goal>
 <goal name="Sel.M.agg_sing" proved="true">
 <proof prover="2"><result status="valid" time="0.02"/></proof>
 </goal>
 <goal name="Sel.M.agg_cat" proved="true">
 <proof prover="1"><result status="valid" time="0.01" steps="4"/></proof>
 </goal>
 <goal name="Sel.D.VC measure" expl="VC for measure" proved="true">
 <proof prover="1"><result status="valid" time="0.01" steps="4"/></proof>
 </goal>
 <goal name="Sel.VC balancing" expl="VC for balancing" proved="true">
 <proof prover="1"><result status="valid" time="0.01" steps="4"/></proof>
 </goal>
 <goal name="Sel.selection_empty" proved="true">
 <proof prover="1"><result status="valid" time="0.02" steps="23"/></proof>
 </goal>
 <goal name="Sel.VC selected_part" expl="VC for selected_part" proved="true">
 <proof prover="1"><result status="valid" time="0.07" steps="432"/></proof>
 </goal>
<<<<<<< HEAD
 <goal name="VC t" expl="VC for t" proved="true">
 <proof prover="1"><result status="valid" time="0.01" steps="13"/></proof>
=======
 <goal name="WP_parameter add_max" expl="VC for add_max" proved="true">
 <transf name="split_goal_right" proved="true" >
  <goal name="WP_parameter add_max.0" expl="precondition" proved="true">
  <proof prover="1"><result status="valid" time="0.02" steps="4"/></proof>
  </goal>
  <goal name="WP_parameter add_max.1" expl="postcondition" proved="true">
  <proof prover="1"><result status="valid" time="0.60" steps="990"/></proof>
  </goal>
  <goal name="WP_parameter add_max.2" expl="postcondition" proved="true">
  <proof prover="1"><result status="valid" time="0.11" steps="151"/></proof>
  </goal>
 </transf>
>>>>>>> 8e560e42
 </goal>
 <goal name="VC make_func" expl="VC for make_func" proved="true">
 <proof prover="1"><result status="valid" time="0.29" steps="885"/></proof>
 </goal>
 <goal name="VC correction" expl="VC for correction" proved="true">
 <proof prover="1"><result status="valid" time="0.03" steps="167"/></proof>
 </goal>
<<<<<<< HEAD
 <goal name="VC selected_model" expl="VC for selected_model" proved="true">
 <transf name="split_goal_wp" proved="true" >
  <goal name="VC selected_model.0" expl="postcondition" proved="true">
  <transf name="split_goal_wp" proved="true" >
   <goal name="VC selected_model.0.0" expl="postcondition" proved="true">
   <proof prover="1"><result status="valid" time="0.22" steps="553"/></proof>
=======
 <goal name="WP_parameter insert" expl="VC for insert" proved="true">
 <transf name="split_goal_right" proved="true" >
  <goal name="WP_parameter insert.0" expl="precondition" proved="true">
  <proof prover="1"><result status="valid" time="0.02" steps="6"/></proof>
  </goal>
  <goal name="WP_parameter insert.1" expl="postcondition" proved="true">
  <transf name="split_goal_right" proved="true" >
   <goal name="WP_parameter insert.1.0" expl="VC for insert" proved="true">
   <proof prover="1"><result status="valid" time="0.36" steps="411"/></proof>
>>>>>>> 8e560e42
   </goal>
   <goal name="VC selected_model.0.1" expl="postcondition" proved="true">
   <proof prover="1"><result status="valid" time="0.02" steps="69"/></proof>
   </goal>
   <goal name="VC selected_model.0.2" expl="postcondition" proved="true">
   <proof prover="1"><result status="valid" time="0.05" steps="144"/></proof>
   </goal>
   <goal name="VC selected_model.0.3" expl="postcondition" proved="true">
   <proof prover="1"><result status="valid" time="0.05" steps="91"/></proof>
   </goal>
   <goal name="VC selected_model.0.4" expl="postcondition" proved="true">
   <proof prover="1" timelimit="5"><result status="valid" time="3.16" steps="6051"/></proof>
   </goal>
   <goal name="VC selected_model.0.5" expl="postcondition" proved="true">
   <proof prover="1"><result status="valid" time="0.15" steps="353"/></proof>
   </goal>
<<<<<<< HEAD
   <goal name="VC selected_model.0.6" expl="postcondition" proved="true">
   <proof prover="1" timelimit="5"><result status="valid" time="1.86" steps="3394"/></proof>
=======
   <goal name="WP_parameter insert.1.6" expl="VC for insert" proved="true">
   <proof prover="1"><result status="valid" time="0.03" steps="26"/></proof>
   </goal>
  </transf>
  </goal>
 </transf>
 </goal>
 <goal name="WP_parameter remove" expl="VC for remove" proved="true">
 <transf name="split_goal_right" proved="true" >
  <goal name="WP_parameter remove.0" expl="precondition" proved="true">
  <proof prover="1"><result status="valid" time="0.02" steps="5"/></proof>
  </goal>
  <goal name="WP_parameter remove.1" expl="postcondition" proved="true">
  <transf name="split_goal_right" proved="true" >
   <goal name="WP_parameter remove.1.0" expl="VC for remove" proved="true">
   <proof prover="1"><result status="valid" time="0.74" steps="660"/></proof>
>>>>>>> 8e560e42
   </goal>
   <goal name="VC selected_model.0.7" expl="postcondition" proved="true">
   <proof prover="1"><result status="valid" time="0.17" steps="349"/></proof>
   </goal>
   <goal name="VC selected_model.0.8" expl="postcondition" proved="true">
   <proof prover="1" timelimit="20"><result status="valid" time="8.76" steps="16489"/></proof>
   </goal>
   <goal name="VC selected_model.0.9" expl="postcondition" proved="true">
   <proof prover="1" timelimit="20"><result status="valid" time="5.74" steps="9531"/></proof>
   </goal>
   <goal name="VC selected_model.0.10" expl="postcondition" proved="true">
   <proof prover="1"><result status="valid" time="0.02" steps="28"/></proof>
   </goal>
   <goal name="VC selected_model.0.11" expl="postcondition" proved="true">
   <proof prover="1"><result status="valid" time="0.03" steps="47"/></proof>
   </goal>
   <goal name="VC selected_model.0.12" expl="postcondition" proved="true">
   <proof prover="1"><result status="valid" time="0.05" steps="222"/></proof>
   </goal>
  </transf>
  </goal>
 </transf>
 </goal>
<<<<<<< HEAD
 <goal name="VC selected_sorted" expl="VC for selected_sorted" proved="true">
 <transf name="split_goal_wp" proved="true" >
  <goal name="VC selected_sorted.0" expl="postcondition" proved="true">
  <transf name="split_goal_wp" proved="true" >
   <goal name="VC selected_sorted.0.0" expl="VC for selected_sorted" proved="true">
   <proof prover="1"><result status="valid" time="1.06" steps="1512"/></proof>
=======
 <goal name="WP_parameter split" expl="VC for split" proved="true">
 <transf name="split_goal_right" proved="true" >
  <goal name="WP_parameter split.0" expl="precondition" proved="true">
  <proof prover="1"><result status="valid" time="0.02" steps="5"/></proof>
  </goal>
  <goal name="WP_parameter split.1" expl="postcondition" proved="true">
  <proof prover="1"><result status="valid" time="0.55" steps="1582"/></proof>
  </goal>
 </transf>
 </goal>
 <goal name="WP_parameter view" expl="VC for view" proved="true">
 <transf name="split_goal_right" proved="true" >
  <goal name="WP_parameter view.0" expl="precondition" proved="true">
  <proof prover="1"><result status="valid" time="0.02" steps="4"/></proof>
  </goal>
  <goal name="WP_parameter view.1" expl="postcondition" proved="true">
  <proof prover="1"><result status="valid" time="0.70" steps="2278"/></proof>
  </goal>
 </transf>
 </goal>
 <goal name="WP_parameter join" expl="VC for join" proved="true">
 <transf name="split_goal_right" proved="true" >
  <goal name="WP_parameter join.0" expl="precondition" proved="true">
  <proof prover="1"><result status="valid" time="0.02" steps="8"/></proof>
  </goal>
  <goal name="WP_parameter join.1" expl="postcondition" proved="true">
  <transf name="split_goal_right" proved="true" >
   <goal name="WP_parameter join.1.0" expl="postcondition" proved="true">
   <proof prover="1"><result status="valid" time="2.28" steps="3106"/></proof>
>>>>>>> 8e560e42
   </goal>
   <goal name="VC selected_sorted.0.1" expl="VC for selected_sorted" proved="true">
   <proof prover="1"><result status="valid" time="0.79" steps="1376"/></proof>
   </goal>
<<<<<<< HEAD
   <goal name="VC selected_sorted.0.2" expl="VC for selected_sorted" proved="true">
   <proof prover="1"><result status="valid" time="0.46" steps="847"/></proof>
=======
   <goal name="WP_parameter join.1.2" expl="postcondition" proved="true">
   <proof prover="1" timelimit="30"><result status="valid" time="5.45" steps="5546"/></proof>
   </goal>
  </transf>
  </goal>
  <goal name="WP_parameter join.2" expl="postcondition" proved="true">
  <transf name="split_goal_right" proved="true" >
   <goal name="WP_parameter join.2.0" expl="VC for join" proved="true">
   <proof prover="1"><result status="valid" time="0.05" steps="33"/></proof>
   </goal>
   <goal name="WP_parameter join.2.1" expl="VC for join" proved="true">
   <transf name="introduce_premises" proved="true" >
    <goal name="WP_parameter join.2.1.0" expl="VC for join" proved="true">
    <transf name="inline_goal" proved="true" >
     <goal name="WP_parameter join.2.1.0.0" expl="VC for join" proved="true">
     <transf name="split_goal_right" proved="true" >
      <goal name="WP_parameter join.2.1.0.0.0" expl="VC for join" proved="true">
      <proof prover="1"><result status="valid" time="0.02" steps="8"/></proof>
      </goal>
      <goal name="WP_parameter join.2.1.0.0.1" expl="VC for join" proved="true">
      <proof prover="1"><result status="valid" time="4.73" steps="4332"/></proof>
      </goal>
     </transf>
     </goal>
    </transf>
    </goal>
   </transf>
>>>>>>> 8e560e42
   </goal>
  </transf>
  </goal>
 </transf>
 </goal>
<<<<<<< HEAD
 <goal name="VC empty" expl="VC for empty" proved="true">
 <proof prover="1"><result status="valid" time="0.02" steps="42"/></proof>
 </goal>
 <goal name="VC singleton" expl="VC for singleton" proved="true">
 <proof prover="1"><result status="valid" time="0.03" steps="123"/></proof>
 </goal>
 <goal name="VC is_empty" expl="VC for is_empty" proved="true">
 <proof prover="1"><result status="valid" time="0.04" steps="65"/></proof>
 </goal>
 <goal name="VC min" expl="VC for min" proved="true">
 <proof prover="1"><result status="valid" time="0.06" steps="240"/></proof>
 </goal>
 <goal name="VC max" expl="VC for max" proved="true">
 <proof prover="1"><result status="valid" time="0.05" steps="112"/></proof>
 </goal>
 <goal name="VC decompose_min" expl="VC for decompose_min" proved="true">
 <proof prover="1"><result status="valid" time="0.79" steps="1892"/></proof>
 </goal>
 <goal name="VC decompose_max" expl="VC for decompose_max" proved="true">
 <proof prover="1"><result status="valid" time="1.06" steps="2558"/></proof>
 </goal>
 <goal name="VC add_min" expl="VC for add_min" proved="true">
 <proof prover="1"><result status="valid" time="0.52" steps="1180"/></proof>
 </goal>
 <goal name="VC add_max" expl="VC for add_max" proved="true">
 <proof prover="1"><result status="valid" time="0.54" steps="1183"/></proof>
 </goal>
 <goal name="VC ordered_union" expl="VC for ordered_union" proved="true">
 <proof prover="1"><result status="valid" time="0.40" steps="1028"/></proof>
 </goal>
 <goal name="VC get" expl="VC for get" proved="true">
 <proof prover="1"><result status="valid" time="0.24" steps="518"/></proof>
 </goal>
 <goal name="VC insert" expl="VC for insert" proved="true">
 <transf name="split_goal_wp" proved="true" >
  <goal name="VC insert.0" expl="precondition" proved="true">
  <proof prover="1"><result status="valid" time="0.02" steps="16"/></proof>
=======
 <goal name="WP_parameter add_all" expl="VC for add_all" proved="true">
 <transf name="split_goal_right" proved="true" >
  <goal name="WP_parameter add_all.0" expl="precondition" proved="true">
  <proof prover="1"><result status="valid" time="0.03" steps="4"/></proof>
  </goal>
  <goal name="WP_parameter add_all.1" expl="postcondition" proved="true">
  <proof prover="1"><result status="valid" time="0.04" steps="35"/></proof>
  </goal>
  <goal name="WP_parameter add_all.2" expl="postcondition" proved="true">
  <proof prover="1"><result status="valid" time="0.04" steps="31"/></proof>
  </goal>
  <goal name="WP_parameter add_all.3" expl="postcondition" proved="true">
  <proof prover="1"><result status="valid" time="0.03" steps="5"/></proof>
  </goal>
  <goal name="WP_parameter add_all.4" expl="precondition" proved="true">
  <proof prover="1"><result status="valid" time="0.03" steps="5"/></proof>
  </goal>
  <goal name="WP_parameter add_all.5" expl="postcondition" proved="true">
  <proof prover="1"><result status="valid" time="0.04" steps="40"/></proof>
  </goal>
  <goal name="WP_parameter add_all.6" expl="postcondition" proved="true">
  <proof prover="1"><result status="valid" time="0.04" steps="34"/></proof>
  </goal>
  <goal name="WP_parameter add_all.7" expl="postcondition" proved="true">
  <proof prover="1"><result status="valid" time="0.03" steps="6"/></proof>
  </goal>
  <goal name="WP_parameter add_all.8" expl="precondition" proved="true">
  <proof prover="1"><result status="valid" time="0.03" steps="8"/></proof>
>>>>>>> 8e560e42
  </goal>
  <goal name="VC insert.1" expl="precondition" proved="true">
  <proof prover="1"><result status="valid" time="0.06" steps="62"/></proof>
  </goal>
  <goal name="VC insert.2" expl="precondition" proved="true">
  <proof prover="1"><result status="valid" time="0.03" steps="10"/></proof>
  </goal>
  <goal name="VC insert.3" expl="assertion" proved="true">
  <proof prover="1"><result status="valid" time="0.03" steps="42"/></proof>
  </goal>
  <goal name="VC insert.4" expl="precondition" proved="true">
  <proof prover="1"><result status="valid" time="0.36" steps="668"/></proof>
  </goal>
  <goal name="VC insert.5" expl="precondition" proved="true">
  <proof prover="1"><result status="valid" time="0.05" steps="51"/></proof>
  </goal>
  <goal name="VC insert.6" expl="precondition" proved="true">
  <proof prover="1"><result status="valid" time="0.88" steps="1801"/></proof>
  </goal>
  <goal name="VC insert.7" expl="postcondition" proved="true">
  <proof prover="1"><result status="valid" time="0.39" steps="870"/></proof>
  </goal>
  <goal name="VC insert.8" expl="postcondition" proved="true">
  <proof prover="1" timelimit="5"><result status="valid" time="0.10" steps="201"/></proof>
  </goal>
  <goal name="VC insert.9" expl="postcondition" proved="true">
  <proof prover="1"><result status="valid" time="0.05" steps="20"/></proof>
  </goal>
  <goal name="VC insert.10" expl="postcondition" proved="true">
  <transf name="split_goal_wp" proved="true" >
   <goal name="VC insert.10.0" expl="postcondition" proved="true">
   <proof prover="1"><result status="valid" time="0.47" steps="1457"/></proof>
   </goal>
   <goal name="VC insert.10.1" expl="postcondition" proved="true">
   <proof prover="1"><result status="valid" time="0.52" steps="1729"/></proof>
   </goal>
  </transf>
  </goal>
  <goal name="VC insert.11" expl="postcondition" proved="true">
  <proof prover="1"><result status="valid" time="0.77" steps="2205"/></proof>
  </goal>
 </transf>
 </goal>
<<<<<<< HEAD
 <goal name="VC remove" expl="VC for remove" proved="true">
 <transf name="split_goal_wp" proved="true" >
  <goal name="VC remove.0" expl="precondition" proved="true">
  <proof prover="1"><result status="valid" time="0.02" steps="16"/></proof>
=======
 <goal name="WP_parameter filter" expl="VC for filter" proved="true">
 <transf name="split_goal_right" proved="true" >
  <goal name="WP_parameter filter.0" expl="precondition" proved="true">
  <proof prover="1"><result status="valid" time="0.02" steps="4"/></proof>
  </goal>
  <goal name="WP_parameter filter.1" expl="postcondition" proved="true">
  <proof prover="1"><result status="valid" time="0.03" steps="36"/></proof>
  </goal>
  <goal name="WP_parameter filter.2" expl="postcondition" proved="true">
  <proof prover="1"><result status="valid" time="0.03" steps="31"/></proof>
  </goal>
  <goal name="WP_parameter filter.3" expl="postcondition" proved="true">
  <proof prover="1"><result status="valid" time="0.02" steps="5"/></proof>
  </goal>
  <goal name="WP_parameter filter.4" expl="precondition" proved="true">
  <proof prover="1"><result status="valid" time="0.03" steps="5"/></proof>
  </goal>
  <goal name="WP_parameter filter.5" expl="postcondition" proved="true">
  <proof prover="1"><result status="valid" time="0.03" steps="60"/></proof>
  </goal>
  <goal name="WP_parameter filter.6" expl="postcondition" proved="true">
  <proof prover="1"><result status="valid" time="0.03" steps="83"/></proof>
  </goal>
  <goal name="WP_parameter filter.7" expl="postcondition" proved="true">
  <proof prover="1"><result status="valid" time="0.02" steps="8"/></proof>
  </goal>
  <goal name="WP_parameter filter.8" expl="precondition" proved="true">
  <proof prover="1"><result status="valid" time="0.02" steps="8"/></proof>
  </goal>
  <goal name="WP_parameter filter.9" expl="variant decrease" proved="true">
  <proof prover="1"><result status="valid" time="0.14" steps="473"/></proof>
  </goal>
  <goal name="WP_parameter filter.10" expl="precondition" proved="true">
  <proof prover="1"><result status="valid" time="0.04" steps="63"/></proof>
  </goal>
  <goal name="WP_parameter filter.11" expl="variant decrease" proved="true">
  <proof prover="1"><result status="valid" time="0.20" steps="663"/></proof>
  </goal>
  <goal name="WP_parameter filter.12" expl="precondition" proved="true">
  <proof prover="1"><result status="valid" time="0.05" steps="83"/></proof>
  </goal>
  <goal name="WP_parameter filter.13" expl="precondition" proved="true">
  <proof prover="1"><result status="valid" time="0.02" steps="20"/></proof>
  </goal>
  <goal name="WP_parameter filter.14" expl="precondition" proved="true">
  <proof prover="1"><result status="valid" time="1.98" steps="2613"/></proof>
>>>>>>> 8e560e42
  </goal>
  <goal name="VC remove.1" expl="precondition" proved="true">
  <proof prover="1"><result status="valid" time="0.22" steps="377"/></proof>
  </goal>
  <goal name="VC remove.2" expl="postcondition" proved="true">
  <proof prover="1"><result status="valid" time="0.22" steps="441"/></proof>
  </goal>
  <goal name="VC remove.3" expl="postcondition" proved="true">
  <proof prover="1" timelimit="5"><result status="valid" time="0.58" steps="1208"/></proof>
  </goal>
  <goal name="VC remove.4" expl="postcondition" proved="true">
  <proof prover="1"><result status="valid" time="0.08" steps="18"/></proof>
  </goal>
  <goal name="VC remove.5" expl="postcondition" proved="true">
  <proof prover="1" timelimit="20"><result status="valid" time="5.16" steps="6636"/></proof>
  </goal>
  <goal name="VC remove.6" expl="postcondition" proved="true">
  <proof prover="1" timelimit="5"><result status="valid" time="4.39" steps="5656"/></proof>
  </goal>
 </transf>
 </goal>
 <goal name="VC split" expl="VC for split" proved="true">
 <transf name="split_goal_wp" proved="true" >
  <goal name="VC split.0" expl="precondition" proved="true">
  <proof prover="1"><result status="valid" time="0.02" steps="16"/></proof>
  </goal>
  <goal name="VC split.1" expl="precondition" proved="true">
  <proof prover="1"><result status="valid" time="0.08" steps="145"/></proof>
  </goal>
  <goal name="VC split.2" expl="precondition" proved="true">
  <proof prover="1"><result status="valid" time="0.07" steps="157"/></proof>
  </goal>
  <goal name="VC split.3" expl="postcondition" proved="true">
  <transf name="split_goal_wp" proved="true" >
   <goal name="VC split.3.0" expl="VC for split" proved="true">
   <proof prover="1"><result status="valid" time="0.06" steps="134"/></proof>
   </goal>
   <goal name="VC split.3.1" expl="VC for split" proved="true">
   <proof prover="1"><result status="valid" time="0.06" steps="129"/></proof>
   </goal>
   <goal name="VC split.3.2" expl="VC for split" proved="true">
   <proof prover="1" timelimit="5"><result status="valid" time="0.07" steps="137"/></proof>
   </goal>
   <goal name="VC split.3.3" expl="VC for split" proved="true">
   <proof prover="1"><result status="valid" time="0.12" steps="130"/></proof>
   </goal>
   <goal name="VC split.3.4" expl="VC for split" proved="true">
   <proof prover="1"><result status="valid" time="0.06" steps="134"/></proof>
   </goal>
   <goal name="VC split.3.5" expl="VC for split" proved="true">
   <proof prover="1" timelimit="5"><result status="valid" time="0.06" steps="129"/></proof>
   </goal>
   <goal name="VC split.3.6" expl="VC for split" proved="true">
   <proof prover="1" timelimit="5"><result status="valid" time="0.08" steps="137"/></proof>
   </goal>
   <goal name="VC split.3.7" expl="VC for split" proved="true">
   <proof prover="1"><result status="valid" time="0.03" steps="130"/></proof>
   </goal>
   <goal name="VC split.3.8" expl="VC for split" proved="true">
   <proof prover="1"><result status="valid" time="0.04" steps="153"/></proof>
   </goal>
   <goal name="VC split.3.9" expl="VC for split" proved="true">
   <proof prover="1"><result status="valid" time="0.04" steps="144"/></proof>
   </goal>
   <goal name="VC split.3.10" expl="VC for split" proved="true">
   <proof prover="1"><result status="valid" time="0.09" steps="154"/></proof>
   </goal>
   <goal name="VC split.3.11" expl="VC for split" proved="true">
   <proof prover="1"><result status="valid" time="0.04" steps="161"/></proof>
   </goal>
   <goal name="VC split.3.12" expl="VC for split" proved="true">
   <proof prover="1"><result status="valid" time="0.02" steps="20"/></proof>
   </goal>
   <goal name="VC split.3.13" expl="VC for split" proved="true">
   <proof prover="1"><result status="valid" time="0.08" steps="164"/></proof>
   </goal>
   <goal name="VC split.3.14" expl="VC for split" proved="true">
   <proof prover="1"><result status="valid" time="0.09" steps="185"/></proof>
   </goal>
   <goal name="VC split.3.15" expl="VC for split" proved="true">
   <proof prover="1"><result status="valid" time="0.07" steps="163"/></proof>
   </goal>
   <goal name="VC split.3.16" expl="VC for split" proved="true">
   <proof prover="1"><result status="valid" time="0.06" steps="165"/></proof>
   </goal>
  </transf>
  </goal>
 </transf>
 </goal>
 <goal name="VC view" expl="VC for view" proved="true">
 <transf name="split_goal_wp" proved="true" >
  <goal name="VC view.0" expl="precondition" proved="true">
  <proof prover="1" timelimit="5"><result status="valid" time="1.34" steps="1398"/></proof>
  </goal>
  <goal name="VC view.1" expl="precondition" proved="true">
  <proof prover="1" timelimit="5"><result status="valid" time="0.55" steps="916"/></proof>
  </goal>
  <goal name="VC view.2" expl="postcondition" proved="true">
  <transf name="split_goal_wp" proved="true" >
   <goal name="VC view.2.0" expl="VC for view" proved="true">
   <proof prover="1" timelimit="5"><result status="valid" time="0.03" steps="61"/></proof>
   </goal>
   <goal name="VC view.2.1" expl="VC for view" proved="true">
   <proof prover="1" timelimit="5"><result status="valid" time="0.05" steps="63"/></proof>
   </goal>
   <goal name="VC view.2.2" expl="VC for view" proved="true">
   <proof prover="1" timelimit="5"><result status="valid" time="0.06" steps="142"/></proof>
   </goal>
   <goal name="VC view.2.3" expl="VC for view" proved="true">
   <proof prover="1" timelimit="5"><result status="valid" time="0.04" steps="62"/></proof>
   </goal>
   <goal name="VC view.2.4" expl="VC for view" proved="true">
   <proof prover="1" timelimit="5"><result status="valid" time="0.63" steps="1120"/></proof>
   </goal>
   <goal name="VC view.2.5" expl="VC for view" proved="true">
   <proof prover="1" timelimit="5"><result status="valid" time="2.27" steps="2212"/></proof>
   </goal>
   <goal name="VC view.2.6" expl="VC for view" proved="true">
   <proof prover="1" timelimit="5"><result status="valid" time="1.26" steps="1983"/></proof>
   </goal>
   <goal name="VC view.2.7" expl="VC for view" proved="true">
   <proof prover="1" timelimit="5"><result status="valid" time="1.13" steps="2026"/></proof>
   </goal>
   <goal name="VC view.2.8" expl="VC for view" proved="true">
   <proof prover="1" timelimit="5"><result status="valid" time="1.29" steps="1996"/></proof>
   </goal>
   <goal name="VC view.2.9" expl="VC for view" proved="true">
   <proof prover="1" timelimit="5"><result status="valid" time="2.48" steps="3224"/></proof>
   </goal>
   <goal name="VC view.2.10" expl="VC for view" proved="true">
   <proof prover="1" timelimit="5"><result status="valid" time="2.76" steps="3795"/></proof>
   </goal>
   <goal name="VC view.2.11" expl="VC for view" proved="true">
   <proof prover="1" timelimit="5"><result status="valid" time="1.95" steps="2912"/></proof>
   </goal>
   <goal name="VC view.2.12" expl="VC for view" proved="true">
   <proof prover="1" timelimit="5"><result status="valid" time="0.49" steps="651"/></proof>
   </goal>
   <goal name="VC view.2.13" expl="VC for view" proved="true">
   <proof prover="1" timelimit="5"><result status="valid" time="1.46" steps="2150"/></proof>
   </goal>
   <goal name="VC view.2.14" expl="VC for view" proved="true">
   <proof prover="1" timelimit="5"><result status="valid" time="1.56" steps="1272"/></proof>
   </goal>
   <goal name="VC view.2.15" expl="VC for view" proved="true">
   <proof prover="1" timelimit="5"><result status="valid" time="2.09" steps="2176"/></proof>
   </goal>
  </transf>
  </goal>
 </transf>
 </goal>
 <goal name="VC join" expl="VC for join" proved="true">
 <transf name="split_goal_wp" proved="true" >
  <goal name="VC join.0" expl="assertion" proved="true">
  <proof prover="1"><result status="valid" time="0.29" steps="567"/></proof>
  </goal>
  <goal name="VC join.1" expl="precondition" proved="true">
  <proof prover="1" timelimit="5"><result status="valid" time="1.86" steps="2539"/></proof>
  </goal>
  <goal name="VC join.2" expl="postcondition" proved="true">
  <proof prover="1"><result status="valid" time="0.63" steps="871"/></proof>
  </goal>
  <goal name="VC join.3" expl="postcondition" proved="true">
  <proof prover="1"><result status="valid" time="0.86" steps="951"/></proof>
  </goal>
  <goal name="VC join.4" expl="postcondition" proved="true">
  <proof prover="1"><result status="valid" time="0.71" steps="1057"/></proof>
  </goal>
  <goal name="VC join.5" expl="postcondition" proved="true">
  <proof prover="1"><result status="valid" time="0.99" steps="1110"/></proof>
  </goal>
  <goal name="VC join.6" expl="postcondition" proved="true">
  <proof prover="1"><result status="valid" time="0.76" steps="1161"/></proof>
  </goal>
  <goal name="VC join.7" expl="postcondition" proved="true">
  <proof prover="1"><result status="valid" time="0.04" steps="49"/></proof>
  </goal>
 </transf>
 </goal>
<<<<<<< HEAD
 <goal name="VC add_all" expl="VC for add_all" proved="true">
 <transf name="split_goal_wp" proved="true" >
  <goal name="VC add_all.0" expl="variant decrease" proved="true">
  <proof prover="1"><result status="valid" time="0.10" steps="235"/></proof>
=======
 <goal name="WP_parameter remove_all" expl="VC for remove_all" proved="true">
 <transf name="split_goal_right" proved="true" >
  <goal name="WP_parameter remove_all.0" expl="precondition" proved="true">
  <proof prover="1"><result status="valid" time="0.02" steps="4"/></proof>
  </goal>
  <goal name="WP_parameter remove_all.1" expl="postcondition" proved="true">
  <proof prover="1"><result status="valid" time="0.03" steps="36"/></proof>
  </goal>
  <goal name="WP_parameter remove_all.2" expl="postcondition" proved="true">
  <proof prover="1"><result status="valid" time="0.02" steps="5"/></proof>
>>>>>>> 8e560e42
  </goal>
  <goal name="VC add_all.1" expl="variant decrease" proved="true">
  <proof prover="1"><result status="valid" time="0.12" steps="138"/></proof>
  </goal>
  <goal name="VC add_all.2" expl="precondition" proved="true">
  <proof prover="1" timelimit="5"><result status="valid" time="0.54" steps="1550"/></proof>
  </goal>
  <goal name="VC add_all.3" expl="precondition" proved="true">
  <proof prover="1"><result status="valid" time="0.52" steps="1532"/></proof>
  </goal>
  <goal name="VC add_all.4" expl="variant decrease" proved="true">
  <proof prover="1"><result status="valid" time="0.13" steps="233"/></proof>
  </goal>
  <goal name="VC add_all.5" expl="variant decrease" proved="true">
  <proof prover="1"><result status="valid" time="0.16" steps="268"/></proof>
  </goal>
  <goal name="VC add_all.6" expl="precondition" proved="true">
  <proof prover="1"><result status="valid" time="0.12" steps="242"/></proof>
  </goal>
  <goal name="VC add_all.7" expl="precondition" proved="true">
  <proof prover="1"><result status="valid" time="0.15" steps="239"/></proof>
  </goal>
  <goal name="VC add_all.8" expl="postcondition" proved="true">
  <transf name="split_goal_wp" proved="true" >
   <goal name="VC add_all.8.0" expl="postcondition" proved="true">
   <transf name="split_goal_wp" proved="true" >
    <goal name="VC add_all.8.0.0" expl="postcondition" proved="true">
    <proof prover="1" timelimit="5"><result status="valid" time="0.02" steps="7"/></proof>
    </goal>
    <goal name="VC add_all.8.0.1" expl="postcondition" proved="true">
    <proof prover="1" timelimit="5"><result status="valid" time="2.81" steps="5901"/></proof>
    </goal>
   </transf>
   </goal>
   <goal name="VC add_all.8.1" expl="postcondition" proved="true">
   <transf name="split_goal_wp" proved="true" >
    <goal name="VC add_all.8.1.0" expl="postcondition" proved="true">
    <proof prover="1" timelimit="5"><result status="valid" time="0.03" steps="28"/></proof>
    </goal>
    <goal name="VC add_all.8.1.1" expl="postcondition" proved="true">
    <transf name="split_goal_wp" proved="true" >
     <goal name="VC add_all.8.1.1.0" expl="postcondition" proved="true">
     <proof prover="1" timelimit="5"><result status="valid" time="0.04" steps="76"/></proof>
     </goal>
     <goal name="VC add_all.8.1.1.1" expl="postcondition" proved="true">
     <transf name="split_goal_wp" proved="true" >
      <goal name="VC add_all.8.1.1.1.0" expl="postcondition" proved="true">
      <proof prover="1" timelimit="5"><result status="valid" time="0.34" steps="780"/></proof>
      </goal>
      <goal name="VC add_all.8.1.1.1.1" expl="postcondition" proved="true">
      <proof prover="1" timelimit="5"><result status="valid" time="1.98" steps="4878"/></proof>
      </goal>
     </transf>
     </goal>
     <goal name="VC add_all.8.1.1.2" expl="postcondition" proved="true">
     <proof prover="1" timelimit="5"><result status="valid" time="0.23" steps="780"/></proof>
     </goal>
    </transf>
    </goal>
   </transf>
   </goal>
  </transf>
  </goal>
  <goal name="VC add_all.9" expl="postcondition" proved="true">
  <transf name="split_goal_wp" proved="true" >
   <goal name="VC add_all.9.0" expl="postcondition" proved="true">
   <proof prover="1"><result status="valid" time="0.05" steps="28"/></proof>
   </goal>
   <goal name="VC add_all.9.1" expl="postcondition" proved="true">
   <transf name="split_goal_wp" proved="true" >
    <goal name="VC add_all.9.1.0" expl="postcondition" proved="true">
    <proof prover="1" timelimit="5"><result status="valid" time="0.03" steps="8"/></proof>
    </goal>
    <goal name="VC add_all.9.1.1" expl="postcondition" proved="true">
    <proof prover="1" timelimit="5"><result status="valid" time="1.43" steps="4423"/></proof>
    </goal>
    <goal name="VC add_all.9.1.2" expl="postcondition" proved="true">
    <transf name="split_goal_wp" proved="true" >
     <goal name="VC add_all.9.1.2.0" expl="postcondition" proved="true">
     <proof prover="1" timelimit="5"><result status="valid" time="0.21" steps="711"/></proof>
     </goal>
    </transf>
    </goal>
   </transf>
   </goal>
  </transf>
  </goal>
  <goal name="VC add_all.10" expl="postcondition" proved="true">
  <proof prover="1" timelimit="5"><result status="valid" time="4.72" steps="12633"/></proof>
  </goal>
  <goal name="VC add_all.11" expl="postcondition" proved="true">
  <proof prover="1"><result status="valid" time="0.15" steps="265"/></proof>
  </goal>
  <goal name="VC add_all.12" expl="postcondition" proved="true">
  <proof prover="1"><result status="valid" time="0.28" steps="416"/></proof>
  </goal>
 </transf>
 </goal>
 <goal name="VC filter" expl="VC for filter" proved="true">
 <transf name="split_goal_wp" proved="true" >
  <goal name="VC filter.0" expl="variant decrease" proved="true">
  <proof prover="1"><result status="valid" time="0.10" steps="239"/></proof>
  </goal>
  <goal name="VC filter.1" expl="variant decrease" proved="true">
  <proof prover="1"><result status="valid" time="0.09" steps="135"/></proof>
  </goal>
  <goal name="VC filter.2" expl="precondition" proved="true">
  <proof prover="1"><result status="valid" time="0.20" steps="696"/></proof>
  </goal>
  <goal name="VC filter.3" expl="precondition" proved="true">
  <proof prover="1" timelimit="5"><result status="valid" time="0.64" steps="1780"/></proof>
  </goal>
  <goal name="VC filter.4" expl="precondition" proved="true">
  <proof prover="1"><result status="valid" time="0.36" steps="1003"/></proof>
  </goal>
  <goal name="VC filter.5" expl="variant decrease" proved="true">
  <proof prover="1"><result status="valid" time="0.10" steps="237"/></proof>
  </goal>
  <goal name="VC filter.6" expl="variant decrease" proved="true">
  <proof prover="1"><result status="valid" time="0.12" steps="271"/></proof>
  </goal>
  <goal name="VC filter.7" expl="precondition" proved="true">
  <proof prover="1"><result status="valid" time="0.32" steps="696"/></proof>
  </goal>
  <goal name="VC filter.8" expl="precondition" proved="true">
  <proof prover="1"><result status="valid" time="0.06" steps="53"/></proof>
  </goal>
  <goal name="VC filter.9" expl="precondition" proved="true">
  <proof prover="1"><result status="valid" time="0.04" steps="53"/></proof>
  </goal>
  <goal name="VC filter.10" expl="postcondition" proved="true">
  <transf name="split_goal_wp" proved="true" >
   <goal name="VC filter.10.0" expl="postcondition" proved="true">
   <proof prover="1" timelimit="5"><result status="valid" time="3.16" steps="9584"/></proof>
   </goal>
   <goal name="VC filter.10.1" expl="postcondition" proved="true">
   <proof prover="1" timelimit="5"><result status="valid" time="3.28" steps="8818"/></proof>
   </goal>
   <goal name="VC filter.10.2" expl="postcondition" proved="true">
   <proof prover="1" timelimit="5"><result status="valid" time="3.98" steps="13681"/></proof>
   </goal>
  </transf>
  </goal>
  <goal name="VC filter.11" expl="postcondition" proved="true">
  <transf name="split_goal_wp" proved="true" >
   <goal name="VC filter.11.0" expl="postcondition" proved="true">
   <proof prover="1"><result status="valid" time="0.02" steps="7"/></proof>
   </goal>
   <goal name="VC filter.11.1" expl="postcondition" proved="true">
   <transf name="split_goal_wp" proved="true" >
    <goal name="VC filter.11.1.0" expl="postcondition" proved="true">
    <proof prover="1" timelimit="5"><result status="valid" time="0.03" steps="14"/></proof>
    </goal>
    <goal name="VC filter.11.1.1" expl="postcondition" proved="true">
    <transf name="split_goal_wp" proved="true" >
     <goal name="VC filter.11.1.1.0" expl="postcondition" proved="true">
     <proof prover="1" timelimit="5"><result status="valid" time="0.62" steps="2200"/></proof>
     </goal>
     <goal name="VC filter.11.1.1.1" expl="postcondition" proved="true">
     <proof prover="1" timelimit="5"><result status="valid" time="0.81" steps="2556"/></proof>
     </goal>
    </transf>
    </goal>
    <goal name="VC filter.11.1.2" expl="postcondition" proved="true">
    <transf name="split_goal_wp" proved="true" >
     <goal name="VC filter.11.1.2.0" expl="postcondition" proved="true">
     <proof prover="1" timelimit="5"><result status="valid" time="0.32" steps="718"/></proof>
     </goal>
     <goal name="VC filter.11.1.2.1" expl="postcondition" proved="true">
     <proof prover="1" timelimit="5"><result status="valid" time="0.69" steps="2129"/></proof>
     </goal>
    </transf>
    </goal>
   </transf>
   </goal>
  </transf>
  </goal>
  <goal name="VC filter.12" expl="postcondition" proved="true">
  <proof prover="1"><result status="valid" time="0.35" steps="1085"/></proof>
  </goal>
 </transf>
 </goal>
<<<<<<< HEAD
 <goal name="VC remove_all" expl="VC for remove_all" proved="true">
 <transf name="split_goal_wp" proved="true" >
  <goal name="VC remove_all.0" expl="variant decrease" proved="true">
  <proof prover="1"><result status="valid" time="0.11" steps="239"/></proof>
=======
 <goal name="WP_parameter symdiff" expl="VC for symdiff" proved="true">
 <transf name="split_goal_right" proved="true" >
  <goal name="WP_parameter symdiff.0" expl="precondition" proved="true">
  <proof prover="1"><result status="valid" time="0.02" steps="4"/></proof>
>>>>>>> 8e560e42
  </goal>
  <goal name="VC remove_all.1" expl="variant decrease" proved="true">
  <proof prover="1"><result status="valid" time="0.09" steps="130"/></proof>
  </goal>
  <goal name="VC remove_all.2" expl="precondition" proved="true">
  <proof prover="1"><result status="valid" time="0.19" steps="663"/></proof>
  </goal>
  <goal name="VC remove_all.3" expl="variant decrease" proved="true">
  <proof prover="1"><result status="valid" time="0.13" steps="237"/></proof>
  </goal>
  <goal name="VC remove_all.4" expl="variant decrease" proved="true">
  <proof prover="1"><result status="valid" time="0.15" steps="270"/></proof>
  </goal>
  <goal name="VC remove_all.5" expl="precondition" proved="true">
  <proof prover="1"><result status="valid" time="0.15" steps="238"/></proof>
  </goal>
  <goal name="VC remove_all.6" expl="precondition" proved="true">
  <proof prover="1"><result status="valid" time="0.15" steps="240"/></proof>
  </goal>
  <goal name="VC remove_all.7" expl="precondition" proved="true">
  <proof prover="1"><result status="valid" time="0.20" steps="759"/></proof>
  </goal>
  <goal name="VC remove_all.8" expl="postcondition" proved="true">
  <transf name="split_goal_wp" proved="true" >
   <goal name="VC remove_all.8.0" expl="postcondition" proved="true">
   <proof prover="1" timelimit="5"><result status="valid" time="2.00" steps="5877"/></proof>
   </goal>
   <goal name="VC remove_all.8.1" expl="postcondition" proved="true">
   <proof prover="1" timelimit="5"><result status="valid" time="3.24" steps="7317"/></proof>
   </goal>
   <goal name="VC remove_all.8.2" expl="postcondition" proved="true">
   <proof prover="1" timelimit="5"><result status="valid" time="1.74" steps="5898"/></proof>
   </goal>
  </transf>
  </goal>
  <goal name="VC remove_all.9" expl="postcondition" proved="true">
  <proof prover="1" timelimit="5"><result status="valid" time="3.38" steps="8954"/></proof>
  </goal>
  <goal name="VC remove_all.10" expl="postcondition" proved="true">
  <proof prover="1"><result status="valid" time="0.25" steps="380"/></proof>
  </goal>
 </transf>
 </goal>
 <goal name="VC symdiff" expl="VC for symdiff" proved="true">
 <transf name="split_goal_wp" proved="true" >
  <goal name="VC symdiff.0" expl="variant decrease" proved="true">
  <proof prover="1"><result status="valid" time="0.09" steps="235"/></proof>
  </goal>
  <goal name="VC symdiff.1" expl="variant decrease" proved="true">
  <proof prover="1"><result status="valid" time="0.10" steps="132"/></proof>
  </goal>
  <goal name="VC symdiff.2" expl="precondition" proved="true">
  <proof prover="1"><result status="valid" time="0.15" steps="233"/></proof>
  </goal>
  <goal name="VC symdiff.3" expl="precondition" proved="true">
  <proof prover="1"><result status="valid" time="0.14" steps="235"/></proof>
  </goal>
  <goal name="VC symdiff.4" expl="precondition" proved="true">
  <proof prover="1" timelimit="5"><result status="valid" time="0.69" steps="2064"/></proof>
  </goal>
  <goal name="VC symdiff.5" expl="variant decrease" proved="true">
  <proof prover="1"><result status="valid" time="0.13" steps="233"/></proof>
  </goal>
  <goal name="VC symdiff.6" expl="variant decrease" proved="true">
  <proof prover="1"><result status="valid" time="0.15" steps="266"/></proof>
  </goal>
  <goal name="VC symdiff.7" expl="precondition" proved="true">
  <proof prover="1"><result status="valid" time="0.25" steps="546"/></proof>
  </goal>
  <goal name="VC symdiff.8" expl="precondition" proved="true">
  <proof prover="1"><result status="valid" time="0.24" steps="552"/></proof>
  </goal>
  <goal name="VC symdiff.9" expl="precondition" proved="true">
  <proof prover="1" timelimit="5"><result status="valid" time="0.63" steps="2064"/></proof>
  </goal>
  <goal name="VC symdiff.10" expl="postcondition" proved="true">
  <transf name="split_goal_wp" proved="true" >
   <goal name="VC symdiff.10.0" expl="postcondition" proved="true">
   <transf name="split_goal_wp" proved="true" >
    <goal name="VC symdiff.10.0.0" expl="postcondition" proved="true">
    <proof prover="1"><result status="valid" time="0.03" steps="35"/></proof>
    </goal>
    <goal name="VC symdiff.10.0.1" expl="postcondition" proved="true">
    <transf name="split_goal_wp" proved="true" >
     <goal name="VC symdiff.10.0.1.0" expl="postcondition" proved="true">
     <proof prover="1" timelimit="5"><result status="valid" time="0.05" steps="45"/></proof>
     </goal>
     <goal name="VC symdiff.10.0.1.1" expl="postcondition" proved="true">
     <transf name="split_goal_wp" proved="true" >
      <goal name="VC symdiff.10.0.1.1.0" expl="postcondition" proved="true">
      <proof prover="1" timelimit="5"><result status="valid" time="0.27" steps="861"/></proof>
      </goal>
      <goal name="VC symdiff.10.0.1.1.1" expl="postcondition" proved="true">
      <proof prover="1" timelimit="5"><result status="valid" time="1.54" steps="3080"/></proof>
      </goal>
     </transf>
     </goal>
     <goal name="VC symdiff.10.0.1.2" expl="postcondition" proved="true">
     <transf name="split_goal_wp" proved="true" >
      <goal name="VC symdiff.10.0.1.2.0" expl="postcondition" proved="true">
      <proof prover="1" timelimit="5"><result status="valid" time="0.32" steps="859"/></proof>
      </goal>
      <goal name="VC symdiff.10.0.1.2.1" expl="postcondition" proved="true">
      <proof prover="1" timelimit="5"><result status="valid" time="1.43" steps="3574"/></proof>
      </goal>
     </transf>
     </goal>
    </transf>
    </goal>
   </transf>
   </goal>
   <goal name="VC symdiff.10.1" expl="postcondition" proved="true">
   <transf name="split_goal_wp" proved="true" >
    <goal name="VC symdiff.10.1.0" expl="postcondition" proved="true">
    <proof prover="1"><result status="valid" time="0.03" steps="7"/></proof>
    </goal>
    <goal name="VC symdiff.10.1.1" expl="postcondition" proved="true">
    <transf name="split_goal_wp" proved="true" >
     <goal name="VC symdiff.10.1.1.0" expl="postcondition" proved="true">
     <proof prover="1" timelimit="5"><result status="valid" time="0.03" steps="8"/></proof>
     </goal>
     <goal name="VC symdiff.10.1.1.1" expl="postcondition" proved="true">
     <transf name="split_goal_wp" proved="true" >
      <goal name="VC symdiff.10.1.1.1.0" expl="postcondition" proved="true">
      <proof prover="1" timelimit="5"><result status="valid" time="0.26" steps="787"/></proof>
      </goal>
      <goal name="VC symdiff.10.1.1.1.1" expl="postcondition" proved="true">
      <proof prover="1" timelimit="5"><result status="valid" time="0.99" steps="2863"/></proof>
      </goal>
     </transf>
     </goal>
     <goal name="VC symdiff.10.1.1.2" expl="postcondition" proved="true">
     <transf name="split_goal_wp" proved="true" >
      <goal name="VC symdiff.10.1.1.2.0" expl="postcondition" proved="true">
      <proof prover="1" timelimit="5"><result status="valid" time="0.26" steps="790"/></proof>
      </goal>
      <goal name="VC symdiff.10.1.1.2.1" expl="postcondition" proved="true">
      <proof prover="1" timelimit="5"><result status="valid" time="1.26" steps="3512"/></proof>
      </goal>
     </transf>
     </goal>
    </transf>
    </goal>
   </transf>
   </goal>
   <goal name="VC symdiff.10.2" expl="postcondition" proved="true">
   <proof prover="1" timelimit="5"><result status="valid" time="3.75" steps="14165"/></proof>
   </goal>
  </transf>
  </goal>
  <goal name="VC symdiff.11" expl="postcondition" proved="true">
  <transf name="split_goal_wp" proved="true" >
   <goal name="VC symdiff.11.0" expl="postcondition" proved="true">
   <proof prover="1"><result status="valid" time="0.03" steps="21"/></proof>
   </goal>
   <goal name="VC symdiff.11.1" expl="postcondition" proved="true">
   <transf name="split_goal_wp" proved="true" >
    <goal name="VC symdiff.11.1.0" expl="postcondition" proved="true">
    <proof prover="1" timelimit="5"><result status="valid" time="0.04" steps="9"/></proof>
    </goal>
    <goal name="VC symdiff.11.1.1" expl="postcondition" proved="true">
    <transf name="split_goal_wp" proved="true" >
     <goal name="VC symdiff.11.1.1.0" expl="postcondition" proved="true">
     <proof prover="1" timelimit="5"><result status="valid" time="0.35" steps="694"/></proof>
     </goal>
     <goal name="VC symdiff.11.1.1.1" expl="postcondition" proved="true">
     <proof prover="1" timelimit="5"><result status="valid" time="1.42" steps="4079"/></proof>
     </goal>
    </transf>
    </goal>
    <goal name="VC symdiff.11.1.2" expl="postcondition" proved="true">
    <transf name="split_goal_wp" proved="true" >
     <goal name="VC symdiff.11.1.2.0" expl="postcondition" proved="true">
     <proof prover="1" timelimit="5"><result status="valid" time="0.26" steps="731"/></proof>
     </goal>
     <goal name="VC symdiff.11.1.2.1" expl="postcondition" proved="true">
     <proof prover="1" timelimit="5"><result status="valid" time="0.94" steps="2456"/></proof>
     </goal>
    </transf>
    </goal>
   </transf>
   </goal>
  </transf>
  </goal>
  <goal name="VC symdiff.12" expl="postcondition" proved="true">
  <proof prover="4"><result status="valid" time="0.63"/></proof>
  </goal>
  <goal name="VC symdiff.13" expl="postcondition" proved="true">
  <proof prover="1"><result status="valid" time="0.26" steps="662"/></proof>
  </goal>
 </transf>
 </goal>
</theory>
<theory name="Map" proved="true">
 <goal name="VC balancing" expl="VC for balancing" proved="true">
 <proof prover="1"><result status="valid" time="0.00" steps="3"/></proof>
 </goal>
 <goal name="D.VC key" expl="VC for key" proved="true">
 <proof prover="1"><result status="valid" time="0.01" steps="4"/></proof>
 </goal>
 <goal name="MB.VC balancing" expl="VC for balancing" proved="true">
 <proof prover="1"><result status="valid" time="0.01" steps="4"/></proof>
 </goal>
 <goal name="MB.VC key" expl="VC for key" proved="true">
 <proof prover="1"><result status="valid" time="0.01" steps="4"/></proof>
 </goal>
 <goal name="MB.CO.Refl" proved="true">
 <proof prover="1"><result status="valid" time="0.01" steps="5"/></proof>
 </goal>
 <goal name="MB.CO.Trans" proved="true">
 <proof prover="1"><result status="valid" time="0.01" steps="12"/></proof>
 </goal>
 <goal name="MB.CO.eq_def" proved="true">
 <proof prover="1"><result status="valid" time="0.01" steps="8"/></proof>
 </goal>
 <goal name="MB.CO.lt_def" proved="true">
 <proof prover="1"><result status="valid" time="0.01" steps="8"/></proof>
 </goal>
 <goal name="MB.CO.Total" proved="true">
 <proof prover="1"><result status="valid" time="0.01" steps="6"/></proof>
 </goal>
 <goal name="MB.CO.VC compare" expl="VC for compare" proved="true">
 <proof prover="1"><result status="valid" time="0.01" steps="4"/></proof>
 </goal>
 <goal name="VC correction" expl="VC for correction" proved="true">
 <transf name="split_goal_wp" proved="true" >
  <goal name="VC correction.0" expl="postcondition" proved="true">
  <proof prover="1"><result status="valid" time="0.03" steps="25"/></proof>
  </goal>
  <goal name="VC correction.1" expl="postcondition" proved="true">
  <proof prover="0"><result status="valid" time="0.07"/></proof>
  </goal>
 </transf>
 </goal>
 <goal name="VC empty" expl="VC for empty" proved="true">
 <proof prover="1"><result status="valid" time="0.03" steps="7"/></proof>
 </goal>
 <goal name="VC singleton" expl="VC for singleton" proved="true">
 <proof prover="1"><result status="valid" time="0.04" steps="58"/></proof>
 </goal>
 <goal name="VC is_empty" expl="VC for is_empty" proved="true">
 <proof prover="1"><result status="valid" time="0.02" steps="16"/></proof>
 </goal>
 <goal name="VC min_binding" expl="VC for min_binding" proved="true">
 <proof prover="1"><result status="valid" time="0.03" steps="51"/></proof>
 </goal>
 <goal name="VC max_binding" expl="VC for max_binding" proved="true">
 <proof prover="1"><result status="valid" time="0.04" steps="51"/></proof>
 </goal>
 <goal name="VC decompose_min" expl="VC for decompose_min" proved="true">
 <proof prover="1"><result status="valid" time="0.39" steps="660"/></proof>
 </goal>
 <goal name="VC decompose_max" expl="VC for decompose_max" proved="true">
 <proof prover="1"><result status="valid" time="0.40" steps="643"/></proof>
 </goal>
 <goal name="VC add_min_binding" expl="VC for add_min_binding" proved="true">
 <proof prover="1"><result status="valid" time="0.17" steps="402"/></proof>
 </goal>
 <goal name="VC add_max_binding" expl="VC for add_max_binding" proved="true">
 <proof prover="1"><result status="valid" time="0.18" steps="370"/></proof>
 </goal>
 <goal name="VC ordered_join" expl="VC for ordered_join" proved="true">
 <proof prover="1"><result status="valid" time="0.24" steps="340"/></proof>
 </goal>
 <goal name="VC get" expl="VC for get" proved="true">
 <proof prover="1"><result status="valid" time="0.03" steps="108"/></proof>
 </goal>
 <goal name="VC insert" expl="VC for insert" proved="true">
 <proof prover="1"><result status="valid" time="0.38" steps="777"/></proof>
 </goal>
 <goal name="VC remove" expl="VC for remove" proved="true">
 <proof prover="1"><result status="valid" time="0.20" steps="376"/></proof>
 </goal>
 <goal name="VC split" expl="VC for split" proved="true">
 <proof prover="1"><result status="valid" time="0.53" steps="1064"/></proof>
 </goal>
</theory>
<theory name="Set" proved="true">
 <goal name="VC balancing" expl="VC for balancing" proved="true">
 <proof prover="1"><result status="valid" time="0.01" steps="3"/></proof>
 </goal>
 <goal name="D.VC key" expl="VC for key" proved="true">
 <proof prover="1"><result status="valid" time="0.01" steps="4"/></proof>
 </goal>
 <goal name="MB.VC balancing" expl="VC for balancing" proved="true">
 <proof prover="1"><result status="valid" time="0.00" steps="4"/></proof>
 </goal>
 <goal name="MB.VC key" expl="VC for key" proved="true">
 <proof prover="1"><result status="valid" time="0.01" steps="4"/></proof>
 </goal>
 <goal name="MB.CO.Refl" proved="true">
 <proof prover="1"><result status="valid" time="0.01" steps="5"/></proof>
 </goal>
 <goal name="MB.CO.Trans" proved="true">
 <proof prover="1"><result status="valid" time="0.01" steps="12"/></proof>
 </goal>
 <goal name="MB.CO.eq_def" proved="true">
 <proof prover="1"><result status="valid" time="0.01" steps="8"/></proof>
 </goal>
 <goal name="MB.CO.lt_def" proved="true">
 <proof prover="1"><result status="valid" time="0.01" steps="8"/></proof>
 </goal>
 <goal name="MB.CO.Total" proved="true">
 <proof prover="1"><result status="valid" time="0.01" steps="6"/></proof>
 </goal>
<<<<<<< HEAD
 <goal name="MB.CO.VC compare" expl="VC for compare" proved="true">
 <proof prover="1"><result status="valid" time="0.01" steps="4"/></proof>
 </goal>
 <goal name="VC correction" expl="VC for correction" proved="true">
 <proof prover="1"><result status="valid" time="0.02" steps="29"/></proof>
=======
 <goal name="WP_parameter m_def" expl="VC for m_def" proved="true">
 <transf name="split_goal_right" proved="true" >
  <goal name="WP_parameter m_def.0" expl="postcondition" proved="true">
  <proof prover="0"><result status="valid" time="0.15"/></proof>
  </goal>
  <goal name="WP_parameter m_def.1" expl="postcondition" proved="true">
  <proof prover="1"><result status="valid" time="0.02" steps="25"/></proof>
  </goal>
  <goal name="WP_parameter m_def.2" expl="postcondition" proved="true">
  <proof prover="0"><result status="valid" time="0.15"/></proof>
  </goal>
  <goal name="WP_parameter m_def.3" expl="postcondition" proved="true">
  <proof prover="1"><result status="valid" time="0.03" steps="6"/></proof>
  </goal>
 </transf>
>>>>>>> 8e560e42
 </goal>
 <goal name="VC empty" expl="VC for empty" proved="true">
 <proof prover="1"><result status="valid" time="0.01" steps="6"/></proof>
 </goal>
 <goal name="VC singleton" expl="VC for singleton" proved="true">
 <proof prover="1"><result status="valid" time="0.03" steps="17"/></proof>
 </goal>
 <goal name="VC is_empty" expl="VC for is_empty" proved="true">
 <proof prover="1"><result status="valid" time="0.02" steps="4"/></proof>
 </goal>
 <goal name="VC min_elt" expl="VC for min_elt" proved="true">
 <proof prover="1"><result status="valid" time="0.03" steps="9"/></proof>
 </goal>
 <goal name="VC max_elt" expl="VC for max_elt" proved="true">
 <proof prover="1"><result status="valid" time="0.02" steps="9"/></proof>
 </goal>
 <goal name="VC decompose_min" expl="VC for decompose_min" proved="true">
 <proof prover="1"><result status="valid" time="0.10" steps="339"/></proof>
 </goal>
 <goal name="VC decompose_max" expl="VC for decompose_max" proved="true">
 <proof prover="1"><result status="valid" time="0.08" steps="316"/></proof>
 </goal>
 <goal name="VC add_min_elt" expl="VC for add_min_elt" proved="true">
 <proof prover="1"><result status="valid" time="0.03" steps="26"/></proof>
 </goal>
 <goal name="VC add_max_elt" expl="VC for add_max_elt" proved="true">
 <proof prover="1"><result status="valid" time="0.03" steps="26"/></proof>
 </goal>
 <goal name="VC ordered_union" expl="VC for ordered_union" proved="true">
 <proof prover="1"><result status="valid" time="0.02" steps="25"/></proof>
 </goal>
 <goal name="VC mem" expl="VC for mem" proved="true">
 <proof prover="1"><result status="valid" time="0.03" steps="98"/></proof>
 </goal>
 <goal name="VC add" expl="VC for add" proved="true">
 <proof prover="1"><result status="valid" time="0.02" steps="40"/></proof>
 </goal>
 <goal name="VC remove" expl="VC for remove" proved="true">
 <proof prover="1"><result status="valid" time="0.03" steps="30"/></proof>
 </goal>
 <goal name="VC split" expl="VC for split" proved="true">
 <proof prover="1"><result status="valid" time="0.11" steps="505"/></proof>
 </goal>
 <goal name="VC union" expl="VC for union" proved="true">
 <proof prover="1"><result status="valid" time="0.02" steps="10"/></proof>
 </goal>
 <goal name="VC inter" expl="VC for inter" proved="true">
 <proof prover="1"><result status="valid" time="0.03" steps="8"/></proof>
 </goal>
 <goal name="VC diff" expl="VC for diff" proved="true">
 <proof prover="1"><result status="valid" time="0.02" steps="9"/></proof>
 </goal>
 <goal name="VC symdiff" expl="VC for symdiff" proved="true">
 <proof prover="1"><result status="valid" time="0.03" steps="8"/></proof>
 </goal>
</theory>
<theory name="IMapAndSet" proved="true">
 <goal name="VC balancing" expl="VC for balancing" proved="true">
 <proof prover="1"><result status="valid" time="0.00" steps="3"/></proof>
 </goal>
 <goal name="VC compare" expl="VC for compare" proved="true">
 <proof prover="1"><result status="valid" time="0.01" steps="4"/></proof>
 </goal>
 <goal name="M.VC balancing" expl="VC for balancing" proved="true">
 <proof prover="1"><result status="valid" time="0.00" steps="4"/></proof>
 </goal>
 <goal name="M.CO.Refl" proved="true">
 <proof prover="1"><result status="valid" time="0.01" steps="4"/></proof>
 </goal>
 <goal name="M.CO.Trans" proved="true">
 <proof prover="1"><result status="valid" time="0.00" steps="6"/></proof>
 </goal>
 <goal name="M.CO.eq_def" proved="true">
 <proof prover="1"><result status="valid" time="0.00" steps="5"/></proof>
 </goal>
 <goal name="M.CO.lt_def" proved="true">
 <proof prover="1"><result status="valid" time="0.00" steps="5"/></proof>
 </goal>
 <goal name="M.CO.Total" proved="true">
 <proof prover="1"><result status="valid" time="0.00" steps="4"/></proof>
 </goal>
 <goal name="M.CO.VC compare" expl="VC for compare" proved="true">
 <proof prover="1"><result status="valid" time="0.00" steps="8"/></proof>
 </goal>
 <goal name="S.VC balancing" expl="VC for balancing" proved="true">
 <proof prover="1"><result status="valid" time="0.02" steps="4"/></proof>
 </goal>
 <goal name="S.CO.Refl" proved="true">
 <proof prover="1"><result status="valid" time="0.02" steps="4"/></proof>
 </goal>
 <goal name="S.CO.Trans" proved="true">
 <proof prover="1"><result status="valid" time="0.02" steps="6"/></proof>
 </goal>
 <goal name="S.CO.eq_def" proved="true">
 <proof prover="1"><result status="valid" time="0.02" steps="5"/></proof>
 </goal>
 <goal name="S.CO.lt_def" proved="true">
 <proof prover="1"><result status="valid" time="0.02" steps="5"/></proof>
 </goal>
 <goal name="S.CO.Total" proved="true">
 <proof prover="1"><result status="valid" time="0.03" steps="4"/></proof>
 </goal>
 <goal name="S.CO.VC compare" expl="VC for compare" proved="true">
 <proof prover="1"><result status="valid" time="0.01" steps="8"/></proof>
 </goal>
</theory>
</file>
</why3session><|MERGE_RESOLUTION|>--- conflicted
+++ resolved
@@ -36,57 +36,16 @@
  <goal name="M.VC op" expl="VC for op" proved="true">
  <proof prover="1"><result status="valid" time="0.01" steps="4"/></proof>
  </goal>
-<<<<<<< HEAD
  <goal name="VC selected_part" expl="VC for selected_part" proved="true">
- <transf name="split_goal_wp" proved="true" >
+ <transf name="split_goal_right" proved="true" >
   <goal name="VC selected_part.0" expl="assertion" proved="true">
   <proof prover="1"><result status="valid" time="0.02" steps="25"/></proof>
-=======
- <goal name="neutral" proved="true">
- <proof prover="2"><result status="valid" time="0.02"/></proof>
- </goal>
- <goal name="WP_parameter zero" expl="VC for zero" proved="true">
- <proof prover="1" timelimit="3"><result status="valid" time="0.04" steps="2"/></proof>
- </goal>
- <goal name="WP_parameter op" expl="VC for op" proved="true">
- <proof prover="1" timelimit="3"><result status="valid" time="0.03" steps="2"/></proof>
- </goal>
- <goal name="WP_parameter selected_sem" expl="VC for selected_sem" proved="true">
- <transf name="split_goal_right" proved="true" >
-  <goal name="WP_parameter selected_sem.0" expl="precondition" proved="true">
-  <proof prover="1"><result status="valid" time="0.01" steps="5"/></proof>
-  </goal>
-  <goal name="WP_parameter selected_sem.1" expl="precondition" proved="true">
-  <proof prover="1"><result status="valid" time="0.01" steps="5"/></proof>
-  </goal>
-  <goal name="WP_parameter selected_sem.2" expl="precondition" proved="true">
-  <proof prover="1"><result status="valid" time="0.01" steps="5"/></proof>
-  </goal>
-  <goal name="WP_parameter selected_sem.3" expl="precondition" proved="true">
-  <proof prover="1"><result status="valid" time="0.01" steps="5"/></proof>
-  </goal>
-  <goal name="WP_parameter selected_sem.4" expl="postcondition" proved="true">
-  <proof prover="1"><result status="valid" time="0.04" steps="126"/></proof>
-  </goal>
-  <goal name="WP_parameter selected_sem.5" expl="precondition" proved="true">
-  <proof prover="1"><result status="valid" time="0.01" steps="5"/></proof>
-  </goal>
-  <goal name="WP_parameter selected_sem.6" expl="precondition" proved="true">
-  <proof prover="1"><result status="valid" time="0.01" steps="5"/></proof>
-  </goal>
-  <goal name="WP_parameter selected_sem.7" expl="precondition" proved="true">
-  <proof prover="1"><result status="valid" time="0.02" steps="81"/></proof>
-  </goal>
-  <goal name="WP_parameter selected_sem.8" expl="precondition" proved="true">
-  <proof prover="1"><result status="valid" time="0.02" steps="85"/></proof>
->>>>>>> 8e560e42
   </goal>
   <goal name="VC selected_part.1" expl="assertion" proved="true">
   <proof prover="1"><result status="valid" time="0.01" steps="10"/></proof>
   </goal>
-<<<<<<< HEAD
   <goal name="VC selected_part.2" expl="postcondition" proved="true">
-  <transf name="split_goal_wp" proved="true" >
+  <transf name="split_goal_right" proved="true" >
    <goal name="VC selected_part.2.0" expl="VC for selected_part" proved="true">
    <proof prover="1"><result status="valid" time="0.12" steps="490"/></proof>
    </goal>
@@ -94,7 +53,7 @@
    <proof prover="1"><result status="valid" time="0.02" steps="44"/></proof>
    </goal>
    <goal name="VC selected_part.2.2" expl="VC for selected_part" proved="true">
-   <transf name="split_goal_wp" proved="true" >
+   <transf name="split_goal_right" proved="true" >
     <goal name="VC selected_part.2.2.0" expl="VC for selected_part" proved="true">
     <proof prover="1" timelimit="5"><result status="valid" time="1.86" steps="2859"/></proof>
     </goal>
@@ -103,91 +62,6 @@
     </goal>
     <goal name="VC selected_part.2.2.2" expl="VC for selected_part" proved="true">
     <proof prover="1"><result status="valid" time="0.02" steps="26"/></proof>
-=======
- </transf>
- </goal>
- <goal name="WP_parameter selected_part" expl="VC for selected_part" proved="true">
- <transf name="split_goal_right" proved="true" >
-  <goal name="WP_parameter selected_part.0" expl="postcondition" proved="true">
-  <transf name="introduce_premises" proved="true" >
-   <goal name="WP_parameter selected_part.0.0" expl="postcondition" proved="true">
-   <transf name="inline_goal" proved="true" >
-    <goal name="WP_parameter selected_part.0.0.0" expl="postcondition" proved="true">
-    <transf name="split_goal_right" proved="true" >
-     <goal name="WP_parameter selected_part.0.0.0.0" expl="VC for selected_part" proved="true">
-     <proof prover="1"><result status="valid" time="0.01" steps="15"/></proof>
-     </goal>
-     <goal name="WP_parameter selected_part.0.0.0.1" expl="VC for selected_part" proved="true">
-     <proof prover="1"><result status="valid" time="0.01" steps="13"/></proof>
-     </goal>
-     <goal name="WP_parameter selected_part.0.0.0.2" expl="VC for selected_part" proved="true">
-     <proof prover="1"><result status="valid" time="1.22" steps="1436"/></proof>
-     </goal>
-     <goal name="WP_parameter selected_part.0.0.0.3" expl="VC for selected_part" proved="true">
-     <proof prover="1"><result status="valid" time="0.03" steps="24"/></proof>
-     </goal>
-     <goal name="WP_parameter selected_part.0.0.0.4" expl="VC for selected_part" proved="true">
-     <proof prover="1"><result status="valid" time="0.02" steps="13"/></proof>
-     </goal>
-     <goal name="WP_parameter selected_part.0.0.0.5" expl="VC for selected_part" proved="true">
-     <proof prover="0"><result status="valid" time="2.30"/></proof>
-     </goal>
-     <goal name="WP_parameter selected_part.0.0.0.6" expl="VC for selected_part" proved="true">
-     <proof prover="1"><result status="valid" time="0.14" steps="111"/></proof>
-     </goal>
-    </transf>
-    </goal>
-   </transf>
-   </goal>
-  </transf>
-  </goal>
-  <goal name="WP_parameter selected_part.1" expl="postcondition" proved="true">
-  <transf name="introduce_premises" proved="true" >
-   <goal name="WP_parameter selected_part.1.0" expl="postcondition" proved="true">
-   <transf name="inline_goal" proved="true" >
-    <goal name="WP_parameter selected_part.1.0.0" expl="postcondition" proved="true">
-    <transf name="split_goal_right" proved="true" >
-     <goal name="WP_parameter selected_part.1.0.0.0" expl="VC for selected_part" proved="true">
-     <proof prover="1"><result status="valid" time="0.02" steps="16"/></proof>
-     </goal>
-     <goal name="WP_parameter selected_part.1.0.0.1" expl="VC for selected_part" proved="true">
-     <proof prover="1"><result status="valid" time="0.08" steps="264"/></proof>
-     </goal>
-     <goal name="WP_parameter selected_part.1.0.0.2" expl="VC for selected_part" proved="true">
-     <proof prover="1"><result status="valid" time="0.01" steps="14"/></proof>
-     </goal>
-     <goal name="WP_parameter selected_part.1.0.0.3" expl="VC for selected_part" proved="true">
-     <proof prover="1"><result status="valid" time="0.02" steps="25"/></proof>
-     </goal>
-     <goal name="WP_parameter selected_part.1.0.0.4" expl="VC for selected_part" proved="true">
-     <proof prover="1"><result status="valid" time="3.62" steps="6398"/></proof>
-     </goal>
-     <goal name="WP_parameter selected_part.1.0.0.5" expl="VC for selected_part" proved="true">
-     <proof prover="1"><result status="valid" time="0.02" steps="14"/></proof>
-     </goal>
-     <goal name="WP_parameter selected_part.1.0.0.6" expl="VC for selected_part" proved="true">
-     <proof prover="1"><result status="valid" time="0.19" steps="235"/></proof>
-     </goal>
-     <goal name="WP_parameter selected_part.1.0.0.7" expl="VC for selected_part" proved="true">
-     <proof prover="1"><result status="valid" time="0.16" steps="292"/></proof>
-     </goal>
-     <goal name="WP_parameter selected_part.1.0.0.8" expl="VC for selected_part" proved="true">
-     <proof prover="1"><result status="valid" time="0.56" steps="1365"/></proof>
-     </goal>
-     <goal name="WP_parameter selected_part.1.0.0.9" expl="VC for selected_part" proved="true">
-     <proof prover="1"><result status="valid" time="0.03" steps="14"/></proof>
-     </goal>
-     <goal name="WP_parameter selected_part.1.0.0.10" expl="VC for selected_part" proved="true">
-     <proof prover="1"><result status="valid" time="0.03" steps="17"/></proof>
-     </goal>
-     <goal name="WP_parameter selected_part.1.0.0.11" expl="VC for selected_part" proved="true">
-     <proof prover="1"><result status="valid" time="0.03" steps="17"/></proof>
-     </goal>
-     <goal name="WP_parameter selected_part.1.0.0.12" expl="VC for selected_part" proved="true">
-     <proof prover="1"><result status="valid" time="0.03" steps="13"/></proof>
-     </goal>
-    </transf>
->>>>>>> 8e560e42
     </goal>
    </transf>
    </goal>
@@ -234,23 +108,8 @@
  <goal name="Sel.VC selected_part" expl="VC for selected_part" proved="true">
  <proof prover="1"><result status="valid" time="0.07" steps="432"/></proof>
  </goal>
-<<<<<<< HEAD
  <goal name="VC t" expl="VC for t" proved="true">
  <proof prover="1"><result status="valid" time="0.01" steps="13"/></proof>
-=======
- <goal name="WP_parameter add_max" expl="VC for add_max" proved="true">
- <transf name="split_goal_right" proved="true" >
-  <goal name="WP_parameter add_max.0" expl="precondition" proved="true">
-  <proof prover="1"><result status="valid" time="0.02" steps="4"/></proof>
-  </goal>
-  <goal name="WP_parameter add_max.1" expl="postcondition" proved="true">
-  <proof prover="1"><result status="valid" time="0.60" steps="990"/></proof>
-  </goal>
-  <goal name="WP_parameter add_max.2" expl="postcondition" proved="true">
-  <proof prover="1"><result status="valid" time="0.11" steps="151"/></proof>
-  </goal>
- </transf>
->>>>>>> 8e560e42
  </goal>
  <goal name="VC make_func" expl="VC for make_func" proved="true">
  <proof prover="1"><result status="valid" time="0.29" steps="885"/></proof>
@@ -258,24 +117,12 @@
  <goal name="VC correction" expl="VC for correction" proved="true">
  <proof prover="1"><result status="valid" time="0.03" steps="167"/></proof>
  </goal>
-<<<<<<< HEAD
  <goal name="VC selected_model" expl="VC for selected_model" proved="true">
- <transf name="split_goal_wp" proved="true" >
+ <transf name="split_goal_right" proved="true" >
   <goal name="VC selected_model.0" expl="postcondition" proved="true">
-  <transf name="split_goal_wp" proved="true" >
+  <transf name="split_goal_right" proved="true" >
    <goal name="VC selected_model.0.0" expl="postcondition" proved="true">
    <proof prover="1"><result status="valid" time="0.22" steps="553"/></proof>
-=======
- <goal name="WP_parameter insert" expl="VC for insert" proved="true">
- <transf name="split_goal_right" proved="true" >
-  <goal name="WP_parameter insert.0" expl="precondition" proved="true">
-  <proof prover="1"><result status="valid" time="0.02" steps="6"/></proof>
-  </goal>
-  <goal name="WP_parameter insert.1" expl="postcondition" proved="true">
-  <transf name="split_goal_right" proved="true" >
-   <goal name="WP_parameter insert.1.0" expl="VC for insert" proved="true">
-   <proof prover="1"><result status="valid" time="0.36" steps="411"/></proof>
->>>>>>> 8e560e42
    </goal>
    <goal name="VC selected_model.0.1" expl="postcondition" proved="true">
    <proof prover="1"><result status="valid" time="0.02" steps="69"/></proof>
@@ -292,27 +139,8 @@
    <goal name="VC selected_model.0.5" expl="postcondition" proved="true">
    <proof prover="1"><result status="valid" time="0.15" steps="353"/></proof>
    </goal>
-<<<<<<< HEAD
    <goal name="VC selected_model.0.6" expl="postcondition" proved="true">
    <proof prover="1" timelimit="5"><result status="valid" time="1.86" steps="3394"/></proof>
-=======
-   <goal name="WP_parameter insert.1.6" expl="VC for insert" proved="true">
-   <proof prover="1"><result status="valid" time="0.03" steps="26"/></proof>
-   </goal>
-  </transf>
-  </goal>
- </transf>
- </goal>
- <goal name="WP_parameter remove" expl="VC for remove" proved="true">
- <transf name="split_goal_right" proved="true" >
-  <goal name="WP_parameter remove.0" expl="precondition" proved="true">
-  <proof prover="1"><result status="valid" time="0.02" steps="5"/></proof>
-  </goal>
-  <goal name="WP_parameter remove.1" expl="postcondition" proved="true">
-  <transf name="split_goal_right" proved="true" >
-   <goal name="WP_parameter remove.1.0" expl="VC for remove" proved="true">
-   <proof prover="1"><result status="valid" time="0.74" steps="660"/></proof>
->>>>>>> 8e560e42
    </goal>
    <goal name="VC selected_model.0.7" expl="postcondition" proved="true">
    <proof prover="1"><result status="valid" time="0.17" steps="349"/></proof>
@@ -336,86 +164,23 @@
   </goal>
  </transf>
  </goal>
-<<<<<<< HEAD
  <goal name="VC selected_sorted" expl="VC for selected_sorted" proved="true">
- <transf name="split_goal_wp" proved="true" >
+ <transf name="split_goal_right" proved="true" >
   <goal name="VC selected_sorted.0" expl="postcondition" proved="true">
-  <transf name="split_goal_wp" proved="true" >
+  <transf name="split_goal_right" proved="true" >
    <goal name="VC selected_sorted.0.0" expl="VC for selected_sorted" proved="true">
    <proof prover="1"><result status="valid" time="1.06" steps="1512"/></proof>
-=======
- <goal name="WP_parameter split" expl="VC for split" proved="true">
- <transf name="split_goal_right" proved="true" >
-  <goal name="WP_parameter split.0" expl="precondition" proved="true">
-  <proof prover="1"><result status="valid" time="0.02" steps="5"/></proof>
-  </goal>
-  <goal name="WP_parameter split.1" expl="postcondition" proved="true">
-  <proof prover="1"><result status="valid" time="0.55" steps="1582"/></proof>
-  </goal>
- </transf>
- </goal>
- <goal name="WP_parameter view" expl="VC for view" proved="true">
- <transf name="split_goal_right" proved="true" >
-  <goal name="WP_parameter view.0" expl="precondition" proved="true">
-  <proof prover="1"><result status="valid" time="0.02" steps="4"/></proof>
-  </goal>
-  <goal name="WP_parameter view.1" expl="postcondition" proved="true">
-  <proof prover="1"><result status="valid" time="0.70" steps="2278"/></proof>
-  </goal>
- </transf>
- </goal>
- <goal name="WP_parameter join" expl="VC for join" proved="true">
- <transf name="split_goal_right" proved="true" >
-  <goal name="WP_parameter join.0" expl="precondition" proved="true">
-  <proof prover="1"><result status="valid" time="0.02" steps="8"/></proof>
-  </goal>
-  <goal name="WP_parameter join.1" expl="postcondition" proved="true">
-  <transf name="split_goal_right" proved="true" >
-   <goal name="WP_parameter join.1.0" expl="postcondition" proved="true">
-   <proof prover="1"><result status="valid" time="2.28" steps="3106"/></proof>
->>>>>>> 8e560e42
    </goal>
    <goal name="VC selected_sorted.0.1" expl="VC for selected_sorted" proved="true">
    <proof prover="1"><result status="valid" time="0.79" steps="1376"/></proof>
    </goal>
-<<<<<<< HEAD
    <goal name="VC selected_sorted.0.2" expl="VC for selected_sorted" proved="true">
    <proof prover="1"><result status="valid" time="0.46" steps="847"/></proof>
-=======
-   <goal name="WP_parameter join.1.2" expl="postcondition" proved="true">
-   <proof prover="1" timelimit="30"><result status="valid" time="5.45" steps="5546"/></proof>
-   </goal>
-  </transf>
-  </goal>
-  <goal name="WP_parameter join.2" expl="postcondition" proved="true">
-  <transf name="split_goal_right" proved="true" >
-   <goal name="WP_parameter join.2.0" expl="VC for join" proved="true">
-   <proof prover="1"><result status="valid" time="0.05" steps="33"/></proof>
-   </goal>
-   <goal name="WP_parameter join.2.1" expl="VC for join" proved="true">
-   <transf name="introduce_premises" proved="true" >
-    <goal name="WP_parameter join.2.1.0" expl="VC for join" proved="true">
-    <transf name="inline_goal" proved="true" >
-     <goal name="WP_parameter join.2.1.0.0" expl="VC for join" proved="true">
-     <transf name="split_goal_right" proved="true" >
-      <goal name="WP_parameter join.2.1.0.0.0" expl="VC for join" proved="true">
-      <proof prover="1"><result status="valid" time="0.02" steps="8"/></proof>
-      </goal>
-      <goal name="WP_parameter join.2.1.0.0.1" expl="VC for join" proved="true">
-      <proof prover="1"><result status="valid" time="4.73" steps="4332"/></proof>
-      </goal>
-     </transf>
-     </goal>
-    </transf>
-    </goal>
-   </transf>
->>>>>>> 8e560e42
-   </goal>
-  </transf>
-  </goal>
- </transf>
- </goal>
-<<<<<<< HEAD
+   </goal>
+  </transf>
+  </goal>
+ </transf>
+ </goal>
  <goal name="VC empty" expl="VC for empty" proved="true">
  <proof prover="1"><result status="valid" time="0.02" steps="42"/></proof>
  </goal>
@@ -450,39 +215,9 @@
  <proof prover="1"><result status="valid" time="0.24" steps="518"/></proof>
  </goal>
  <goal name="VC insert" expl="VC for insert" proved="true">
- <transf name="split_goal_wp" proved="true" >
+ <transf name="split_goal_right" proved="true" >
   <goal name="VC insert.0" expl="precondition" proved="true">
   <proof prover="1"><result status="valid" time="0.02" steps="16"/></proof>
-=======
- <goal name="WP_parameter add_all" expl="VC for add_all" proved="true">
- <transf name="split_goal_right" proved="true" >
-  <goal name="WP_parameter add_all.0" expl="precondition" proved="true">
-  <proof prover="1"><result status="valid" time="0.03" steps="4"/></proof>
-  </goal>
-  <goal name="WP_parameter add_all.1" expl="postcondition" proved="true">
-  <proof prover="1"><result status="valid" time="0.04" steps="35"/></proof>
-  </goal>
-  <goal name="WP_parameter add_all.2" expl="postcondition" proved="true">
-  <proof prover="1"><result status="valid" time="0.04" steps="31"/></proof>
-  </goal>
-  <goal name="WP_parameter add_all.3" expl="postcondition" proved="true">
-  <proof prover="1"><result status="valid" time="0.03" steps="5"/></proof>
-  </goal>
-  <goal name="WP_parameter add_all.4" expl="precondition" proved="true">
-  <proof prover="1"><result status="valid" time="0.03" steps="5"/></proof>
-  </goal>
-  <goal name="WP_parameter add_all.5" expl="postcondition" proved="true">
-  <proof prover="1"><result status="valid" time="0.04" steps="40"/></proof>
-  </goal>
-  <goal name="WP_parameter add_all.6" expl="postcondition" proved="true">
-  <proof prover="1"><result status="valid" time="0.04" steps="34"/></proof>
-  </goal>
-  <goal name="WP_parameter add_all.7" expl="postcondition" proved="true">
-  <proof prover="1"><result status="valid" time="0.03" steps="6"/></proof>
-  </goal>
-  <goal name="WP_parameter add_all.8" expl="precondition" proved="true">
-  <proof prover="1"><result status="valid" time="0.03" steps="8"/></proof>
->>>>>>> 8e560e42
   </goal>
   <goal name="VC insert.1" expl="precondition" proved="true">
   <proof prover="1"><result status="valid" time="0.06" steps="62"/></proof>
@@ -512,7 +247,7 @@
   <proof prover="1"><result status="valid" time="0.05" steps="20"/></proof>
   </goal>
   <goal name="VC insert.10" expl="postcondition" proved="true">
-  <transf name="split_goal_wp" proved="true" >
+  <transf name="split_goal_right" proved="true" >
    <goal name="VC insert.10.0" expl="postcondition" proved="true">
    <proof prover="1"><result status="valid" time="0.47" steps="1457"/></proof>
    </goal>
@@ -526,59 +261,10 @@
   </goal>
  </transf>
  </goal>
-<<<<<<< HEAD
  <goal name="VC remove" expl="VC for remove" proved="true">
- <transf name="split_goal_wp" proved="true" >
+ <transf name="split_goal_right" proved="true" >
   <goal name="VC remove.0" expl="precondition" proved="true">
   <proof prover="1"><result status="valid" time="0.02" steps="16"/></proof>
-=======
- <goal name="WP_parameter filter" expl="VC for filter" proved="true">
- <transf name="split_goal_right" proved="true" >
-  <goal name="WP_parameter filter.0" expl="precondition" proved="true">
-  <proof prover="1"><result status="valid" time="0.02" steps="4"/></proof>
-  </goal>
-  <goal name="WP_parameter filter.1" expl="postcondition" proved="true">
-  <proof prover="1"><result status="valid" time="0.03" steps="36"/></proof>
-  </goal>
-  <goal name="WP_parameter filter.2" expl="postcondition" proved="true">
-  <proof prover="1"><result status="valid" time="0.03" steps="31"/></proof>
-  </goal>
-  <goal name="WP_parameter filter.3" expl="postcondition" proved="true">
-  <proof prover="1"><result status="valid" time="0.02" steps="5"/></proof>
-  </goal>
-  <goal name="WP_parameter filter.4" expl="precondition" proved="true">
-  <proof prover="1"><result status="valid" time="0.03" steps="5"/></proof>
-  </goal>
-  <goal name="WP_parameter filter.5" expl="postcondition" proved="true">
-  <proof prover="1"><result status="valid" time="0.03" steps="60"/></proof>
-  </goal>
-  <goal name="WP_parameter filter.6" expl="postcondition" proved="true">
-  <proof prover="1"><result status="valid" time="0.03" steps="83"/></proof>
-  </goal>
-  <goal name="WP_parameter filter.7" expl="postcondition" proved="true">
-  <proof prover="1"><result status="valid" time="0.02" steps="8"/></proof>
-  </goal>
-  <goal name="WP_parameter filter.8" expl="precondition" proved="true">
-  <proof prover="1"><result status="valid" time="0.02" steps="8"/></proof>
-  </goal>
-  <goal name="WP_parameter filter.9" expl="variant decrease" proved="true">
-  <proof prover="1"><result status="valid" time="0.14" steps="473"/></proof>
-  </goal>
-  <goal name="WP_parameter filter.10" expl="precondition" proved="true">
-  <proof prover="1"><result status="valid" time="0.04" steps="63"/></proof>
-  </goal>
-  <goal name="WP_parameter filter.11" expl="variant decrease" proved="true">
-  <proof prover="1"><result status="valid" time="0.20" steps="663"/></proof>
-  </goal>
-  <goal name="WP_parameter filter.12" expl="precondition" proved="true">
-  <proof prover="1"><result status="valid" time="0.05" steps="83"/></proof>
-  </goal>
-  <goal name="WP_parameter filter.13" expl="precondition" proved="true">
-  <proof prover="1"><result status="valid" time="0.02" steps="20"/></proof>
-  </goal>
-  <goal name="WP_parameter filter.14" expl="precondition" proved="true">
-  <proof prover="1"><result status="valid" time="1.98" steps="2613"/></proof>
->>>>>>> 8e560e42
   </goal>
   <goal name="VC remove.1" expl="precondition" proved="true">
   <proof prover="1"><result status="valid" time="0.22" steps="377"/></proof>
@@ -601,7 +287,7 @@
  </transf>
  </goal>
  <goal name="VC split" expl="VC for split" proved="true">
- <transf name="split_goal_wp" proved="true" >
+ <transf name="split_goal_right" proved="true" >
   <goal name="VC split.0" expl="precondition" proved="true">
   <proof prover="1"><result status="valid" time="0.02" steps="16"/></proof>
   </goal>
@@ -612,7 +298,7 @@
   <proof prover="1"><result status="valid" time="0.07" steps="157"/></proof>
   </goal>
   <goal name="VC split.3" expl="postcondition" proved="true">
-  <transf name="split_goal_wp" proved="true" >
+  <transf name="split_goal_right" proved="true" >
    <goal name="VC split.3.0" expl="VC for split" proved="true">
    <proof prover="1"><result status="valid" time="0.06" steps="134"/></proof>
    </goal>
@@ -669,7 +355,7 @@
  </transf>
  </goal>
  <goal name="VC view" expl="VC for view" proved="true">
- <transf name="split_goal_wp" proved="true" >
+ <transf name="split_goal_right" proved="true" >
   <goal name="VC view.0" expl="precondition" proved="true">
   <proof prover="1" timelimit="5"><result status="valid" time="1.34" steps="1398"/></proof>
   </goal>
@@ -677,7 +363,7 @@
   <proof prover="1" timelimit="5"><result status="valid" time="0.55" steps="916"/></proof>
   </goal>
   <goal name="VC view.2" expl="postcondition" proved="true">
-  <transf name="split_goal_wp" proved="true" >
+  <transf name="split_goal_right" proved="true" >
    <goal name="VC view.2.0" expl="VC for view" proved="true">
    <proof prover="1" timelimit="5"><result status="valid" time="0.03" steps="61"/></proof>
    </goal>
@@ -731,7 +417,7 @@
  </transf>
  </goal>
  <goal name="VC join" expl="VC for join" proved="true">
- <transf name="split_goal_wp" proved="true" >
+ <transf name="split_goal_right" proved="true" >
   <goal name="VC join.0" expl="assertion" proved="true">
   <proof prover="1"><result status="valid" time="0.29" steps="567"/></proof>
   </goal>
@@ -758,23 +444,10 @@
   </goal>
  </transf>
  </goal>
-<<<<<<< HEAD
  <goal name="VC add_all" expl="VC for add_all" proved="true">
- <transf name="split_goal_wp" proved="true" >
+ <transf name="split_goal_right" proved="true" >
   <goal name="VC add_all.0" expl="variant decrease" proved="true">
   <proof prover="1"><result status="valid" time="0.10" steps="235"/></proof>
-=======
- <goal name="WP_parameter remove_all" expl="VC for remove_all" proved="true">
- <transf name="split_goal_right" proved="true" >
-  <goal name="WP_parameter remove_all.0" expl="precondition" proved="true">
-  <proof prover="1"><result status="valid" time="0.02" steps="4"/></proof>
-  </goal>
-  <goal name="WP_parameter remove_all.1" expl="postcondition" proved="true">
-  <proof prover="1"><result status="valid" time="0.03" steps="36"/></proof>
-  </goal>
-  <goal name="WP_parameter remove_all.2" expl="postcondition" proved="true">
-  <proof prover="1"><result status="valid" time="0.02" steps="5"/></proof>
->>>>>>> 8e560e42
   </goal>
   <goal name="VC add_all.1" expl="variant decrease" proved="true">
   <proof prover="1"><result status="valid" time="0.12" steps="138"/></proof>
@@ -798,9 +471,9 @@
   <proof prover="1"><result status="valid" time="0.15" steps="239"/></proof>
   </goal>
   <goal name="VC add_all.8" expl="postcondition" proved="true">
-  <transf name="split_goal_wp" proved="true" >
+  <transf name="split_goal_right" proved="true" >
    <goal name="VC add_all.8.0" expl="postcondition" proved="true">
-   <transf name="split_goal_wp" proved="true" >
+   <transf name="split_goal_right" proved="true" >
     <goal name="VC add_all.8.0.0" expl="postcondition" proved="true">
     <proof prover="1" timelimit="5"><result status="valid" time="0.02" steps="7"/></proof>
     </goal>
@@ -810,17 +483,17 @@
    </transf>
    </goal>
    <goal name="VC add_all.8.1" expl="postcondition" proved="true">
-   <transf name="split_goal_wp" proved="true" >
+   <transf name="split_goal_right" proved="true" >
     <goal name="VC add_all.8.1.0" expl="postcondition" proved="true">
     <proof prover="1" timelimit="5"><result status="valid" time="0.03" steps="28"/></proof>
     </goal>
     <goal name="VC add_all.8.1.1" expl="postcondition" proved="true">
-    <transf name="split_goal_wp" proved="true" >
+    <transf name="split_goal_right" proved="true" >
      <goal name="VC add_all.8.1.1.0" expl="postcondition" proved="true">
      <proof prover="1" timelimit="5"><result status="valid" time="0.04" steps="76"/></proof>
      </goal>
      <goal name="VC add_all.8.1.1.1" expl="postcondition" proved="true">
-     <transf name="split_goal_wp" proved="true" >
+     <transf name="split_goal_right" proved="true" >
       <goal name="VC add_all.8.1.1.1.0" expl="postcondition" proved="true">
       <proof prover="1" timelimit="5"><result status="valid" time="0.34" steps="780"/></proof>
       </goal>
@@ -839,12 +512,12 @@
   </transf>
   </goal>
   <goal name="VC add_all.9" expl="postcondition" proved="true">
-  <transf name="split_goal_wp" proved="true" >
+  <transf name="split_goal_right" proved="true" >
    <goal name="VC add_all.9.0" expl="postcondition" proved="true">
    <proof prover="1"><result status="valid" time="0.05" steps="28"/></proof>
    </goal>
    <goal name="VC add_all.9.1" expl="postcondition" proved="true">
-   <transf name="split_goal_wp" proved="true" >
+   <transf name="split_goal_right" proved="true" >
     <goal name="VC add_all.9.1.0" expl="postcondition" proved="true">
     <proof prover="1" timelimit="5"><result status="valid" time="0.03" steps="8"/></proof>
     </goal>
@@ -852,7 +525,7 @@
     <proof prover="1" timelimit="5"><result status="valid" time="1.43" steps="4423"/></proof>
     </goal>
     <goal name="VC add_all.9.1.2" expl="postcondition" proved="true">
-    <transf name="split_goal_wp" proved="true" >
+    <transf name="split_goal_right" proved="true" >
      <goal name="VC add_all.9.1.2.0" expl="postcondition" proved="true">
      <proof prover="1" timelimit="5"><result status="valid" time="0.21" steps="711"/></proof>
      </goal>
@@ -874,7 +547,7 @@
  </transf>
  </goal>
  <goal name="VC filter" expl="VC for filter" proved="true">
- <transf name="split_goal_wp" proved="true" >
+ <transf name="split_goal_right" proved="true" >
   <goal name="VC filter.0" expl="variant decrease" proved="true">
   <proof prover="1"><result status="valid" time="0.10" steps="239"/></proof>
   </goal>
@@ -906,7 +579,7 @@
   <proof prover="1"><result status="valid" time="0.04" steps="53"/></proof>
   </goal>
   <goal name="VC filter.10" expl="postcondition" proved="true">
-  <transf name="split_goal_wp" proved="true" >
+  <transf name="split_goal_right" proved="true" >
    <goal name="VC filter.10.0" expl="postcondition" proved="true">
    <proof prover="1" timelimit="5"><result status="valid" time="3.16" steps="9584"/></proof>
    </goal>
@@ -919,17 +592,17 @@
   </transf>
   </goal>
   <goal name="VC filter.11" expl="postcondition" proved="true">
-  <transf name="split_goal_wp" proved="true" >
+  <transf name="split_goal_right" proved="true" >
    <goal name="VC filter.11.0" expl="postcondition" proved="true">
    <proof prover="1"><result status="valid" time="0.02" steps="7"/></proof>
    </goal>
    <goal name="VC filter.11.1" expl="postcondition" proved="true">
-   <transf name="split_goal_wp" proved="true" >
+   <transf name="split_goal_right" proved="true" >
     <goal name="VC filter.11.1.0" expl="postcondition" proved="true">
     <proof prover="1" timelimit="5"><result status="valid" time="0.03" steps="14"/></proof>
     </goal>
     <goal name="VC filter.11.1.1" expl="postcondition" proved="true">
-    <transf name="split_goal_wp" proved="true" >
+    <transf name="split_goal_right" proved="true" >
      <goal name="VC filter.11.1.1.0" expl="postcondition" proved="true">
      <proof prover="1" timelimit="5"><result status="valid" time="0.62" steps="2200"/></proof>
      </goal>
@@ -939,7 +612,7 @@
     </transf>
     </goal>
     <goal name="VC filter.11.1.2" expl="postcondition" proved="true">
-    <transf name="split_goal_wp" proved="true" >
+    <transf name="split_goal_right" proved="true" >
      <goal name="VC filter.11.1.2.0" expl="postcondition" proved="true">
      <proof prover="1" timelimit="5"><result status="valid" time="0.32" steps="718"/></proof>
      </goal>
@@ -957,17 +630,10 @@
   </goal>
  </transf>
  </goal>
-<<<<<<< HEAD
  <goal name="VC remove_all" expl="VC for remove_all" proved="true">
- <transf name="split_goal_wp" proved="true" >
+ <transf name="split_goal_right" proved="true" >
   <goal name="VC remove_all.0" expl="variant decrease" proved="true">
   <proof prover="1"><result status="valid" time="0.11" steps="239"/></proof>
-=======
- <goal name="WP_parameter symdiff" expl="VC for symdiff" proved="true">
- <transf name="split_goal_right" proved="true" >
-  <goal name="WP_parameter symdiff.0" expl="precondition" proved="true">
-  <proof prover="1"><result status="valid" time="0.02" steps="4"/></proof>
->>>>>>> 8e560e42
   </goal>
   <goal name="VC remove_all.1" expl="variant decrease" proved="true">
   <proof prover="1"><result status="valid" time="0.09" steps="130"/></proof>
@@ -991,7 +657,7 @@
   <proof prover="1"><result status="valid" time="0.20" steps="759"/></proof>
   </goal>
   <goal name="VC remove_all.8" expl="postcondition" proved="true">
-  <transf name="split_goal_wp" proved="true" >
+  <transf name="split_goal_right" proved="true" >
    <goal name="VC remove_all.8.0" expl="postcondition" proved="true">
    <proof prover="1" timelimit="5"><result status="valid" time="2.00" steps="5877"/></proof>
    </goal>
@@ -1012,7 +678,7 @@
  </transf>
  </goal>
  <goal name="VC symdiff" expl="VC for symdiff" proved="true">
- <transf name="split_goal_wp" proved="true" >
+ <transf name="split_goal_right" proved="true" >
   <goal name="VC symdiff.0" expl="variant decrease" proved="true">
   <proof prover="1"><result status="valid" time="0.09" steps="235"/></proof>
   </goal>
@@ -1044,19 +710,19 @@
   <proof prover="1" timelimit="5"><result status="valid" time="0.63" steps="2064"/></proof>
   </goal>
   <goal name="VC symdiff.10" expl="postcondition" proved="true">
-  <transf name="split_goal_wp" proved="true" >
+  <transf name="split_goal_right" proved="true" >
    <goal name="VC symdiff.10.0" expl="postcondition" proved="true">
-   <transf name="split_goal_wp" proved="true" >
+   <transf name="split_goal_right" proved="true" >
     <goal name="VC symdiff.10.0.0" expl="postcondition" proved="true">
     <proof prover="1"><result status="valid" time="0.03" steps="35"/></proof>
     </goal>
     <goal name="VC symdiff.10.0.1" expl="postcondition" proved="true">
-    <transf name="split_goal_wp" proved="true" >
+    <transf name="split_goal_right" proved="true" >
      <goal name="VC symdiff.10.0.1.0" expl="postcondition" proved="true">
      <proof prover="1" timelimit="5"><result status="valid" time="0.05" steps="45"/></proof>
      </goal>
      <goal name="VC symdiff.10.0.1.1" expl="postcondition" proved="true">
-     <transf name="split_goal_wp" proved="true" >
+     <transf name="split_goal_right" proved="true" >
       <goal name="VC symdiff.10.0.1.1.0" expl="postcondition" proved="true">
       <proof prover="1" timelimit="5"><result status="valid" time="0.27" steps="861"/></proof>
       </goal>
@@ -1066,7 +732,7 @@
      </transf>
      </goal>
      <goal name="VC symdiff.10.0.1.2" expl="postcondition" proved="true">
-     <transf name="split_goal_wp" proved="true" >
+     <transf name="split_goal_right" proved="true" >
       <goal name="VC symdiff.10.0.1.2.0" expl="postcondition" proved="true">
       <proof prover="1" timelimit="5"><result status="valid" time="0.32" steps="859"/></proof>
       </goal>
@@ -1080,17 +746,17 @@
    </transf>
    </goal>
    <goal name="VC symdiff.10.1" expl="postcondition" proved="true">
-   <transf name="split_goal_wp" proved="true" >
+   <transf name="split_goal_right" proved="true" >
     <goal name="VC symdiff.10.1.0" expl="postcondition" proved="true">
     <proof prover="1"><result status="valid" time="0.03" steps="7"/></proof>
     </goal>
     <goal name="VC symdiff.10.1.1" expl="postcondition" proved="true">
-    <transf name="split_goal_wp" proved="true" >
+    <transf name="split_goal_right" proved="true" >
      <goal name="VC symdiff.10.1.1.0" expl="postcondition" proved="true">
      <proof prover="1" timelimit="5"><result status="valid" time="0.03" steps="8"/></proof>
      </goal>
      <goal name="VC symdiff.10.1.1.1" expl="postcondition" proved="true">
-     <transf name="split_goal_wp" proved="true" >
+     <transf name="split_goal_right" proved="true" >
       <goal name="VC symdiff.10.1.1.1.0" expl="postcondition" proved="true">
       <proof prover="1" timelimit="5"><result status="valid" time="0.26" steps="787"/></proof>
       </goal>
@@ -1100,7 +766,7 @@
      </transf>
      </goal>
      <goal name="VC symdiff.10.1.1.2" expl="postcondition" proved="true">
-     <transf name="split_goal_wp" proved="true" >
+     <transf name="split_goal_right" proved="true" >
       <goal name="VC symdiff.10.1.1.2.0" expl="postcondition" proved="true">
       <proof prover="1" timelimit="5"><result status="valid" time="0.26" steps="790"/></proof>
       </goal>
@@ -1119,17 +785,17 @@
   </transf>
   </goal>
   <goal name="VC symdiff.11" expl="postcondition" proved="true">
-  <transf name="split_goal_wp" proved="true" >
+  <transf name="split_goal_right" proved="true" >
    <goal name="VC symdiff.11.0" expl="postcondition" proved="true">
    <proof prover="1"><result status="valid" time="0.03" steps="21"/></proof>
    </goal>
    <goal name="VC symdiff.11.1" expl="postcondition" proved="true">
-   <transf name="split_goal_wp" proved="true" >
+   <transf name="split_goal_right" proved="true" >
     <goal name="VC symdiff.11.1.0" expl="postcondition" proved="true">
     <proof prover="1" timelimit="5"><result status="valid" time="0.04" steps="9"/></proof>
     </goal>
     <goal name="VC symdiff.11.1.1" expl="postcondition" proved="true">
-    <transf name="split_goal_wp" proved="true" >
+    <transf name="split_goal_right" proved="true" >
      <goal name="VC symdiff.11.1.1.0" expl="postcondition" proved="true">
      <proof prover="1" timelimit="5"><result status="valid" time="0.35" steps="694"/></proof>
      </goal>
@@ -1139,7 +805,7 @@
     </transf>
     </goal>
     <goal name="VC symdiff.11.1.2" expl="postcondition" proved="true">
-    <transf name="split_goal_wp" proved="true" >
+    <transf name="split_goal_right" proved="true" >
      <goal name="VC symdiff.11.1.2.0" expl="postcondition" proved="true">
      <proof prover="1" timelimit="5"><result status="valid" time="0.26" steps="731"/></proof>
      </goal>
@@ -1193,7 +859,7 @@
  <proof prover="1"><result status="valid" time="0.01" steps="4"/></proof>
  </goal>
  <goal name="VC correction" expl="VC for correction" proved="true">
- <transf name="split_goal_wp" proved="true" >
+ <transf name="split_goal_right" proved="true" >
   <goal name="VC correction.0" expl="postcondition" proved="true">
   <proof prover="1"><result status="valid" time="0.03" steps="25"/></proof>
   </goal>
@@ -1273,29 +939,11 @@
  <goal name="MB.CO.Total" proved="true">
  <proof prover="1"><result status="valid" time="0.01" steps="6"/></proof>
  </goal>
-<<<<<<< HEAD
  <goal name="MB.CO.VC compare" expl="VC for compare" proved="true">
  <proof prover="1"><result status="valid" time="0.01" steps="4"/></proof>
  </goal>
  <goal name="VC correction" expl="VC for correction" proved="true">
  <proof prover="1"><result status="valid" time="0.02" steps="29"/></proof>
-=======
- <goal name="WP_parameter m_def" expl="VC for m_def" proved="true">
- <transf name="split_goal_right" proved="true" >
-  <goal name="WP_parameter m_def.0" expl="postcondition" proved="true">
-  <proof prover="0"><result status="valid" time="0.15"/></proof>
-  </goal>
-  <goal name="WP_parameter m_def.1" expl="postcondition" proved="true">
-  <proof prover="1"><result status="valid" time="0.02" steps="25"/></proof>
-  </goal>
-  <goal name="WP_parameter m_def.2" expl="postcondition" proved="true">
-  <proof prover="0"><result status="valid" time="0.15"/></proof>
-  </goal>
-  <goal name="WP_parameter m_def.3" expl="postcondition" proved="true">
-  <proof prover="1"><result status="valid" time="0.03" steps="6"/></proof>
-  </goal>
- </transf>
->>>>>>> 8e560e42
  </goal>
  <goal name="VC empty" expl="VC for empty" proved="true">
  <proof prover="1"><result status="valid" time="0.01" steps="6"/></proof>
