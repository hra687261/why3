<?xml version="1.0" encoding="UTF-8"?>
<!DOCTYPE why3session PUBLIC "-//Why3//proof session v5//EN"
"http://why3.lri.fr/why3session.dtd">
<why3session shape_version="4">
<prover id="0" name="Alt-Ergo" version="1.30" timelimit="1" steplimit="0" memlimit="1000"/>
<<<<<<< HEAD
<file name="../ral.mlw" proved="true">
<theory name="RAL" proved="true" sum="f3c3a4db3a459c9b60f0586cb8980518">
 <goal name="VC harness2" expl="VC for harness2" proved="true">
 <proof prover="0"><result status="valid" time="0.11" steps="216"/></proof>
 </goal>
 <goal name="VC harness" expl="VC for harness" proved="true">
 <transf name="split_goal_wp" proved="true" >
  <goal name="VC harness.0" expl="precondition" proved="true">
  <proof prover="0"><result status="valid" time="0.03" steps="6"/></proof>
  </goal>
  <goal name="VC harness.1" expl="precondition" proved="true">
  <proof prover="0"><result status="valid" time="0.03" steps="9"/></proof>
  </goal>
  <goal name="VC harness.2" expl="precondition" proved="true">
  <proof prover="0"><result status="valid" time="0.01" steps="12"/></proof>
  </goal>
  <goal name="VC harness.3" expl="precondition" proved="true">
  <proof prover="0"><result status="valid" time="0.03" steps="15"/></proof>
  </goal>
  <goal name="VC harness.4" expl="check" proved="true">
  <proof prover="0"><result status="valid" time="0.06" steps="143"/></proof>
  </goal>
  <goal name="VC harness.5" expl="check" proved="true">
  <proof prover="0"><result status="valid" time="0.07" steps="143"/></proof>
  </goal>
  <goal name="VC harness.6" expl="precondition" proved="true">
  <proof prover="0"><result status="valid" time="0.03" steps="18"/></proof>
  </goal>
  <goal name="VC harness.7" expl="precondition" proved="true">
  <proof prover="0"><result status="valid" time="0.02" steps="20"/></proof>
  </goal>
  <goal name="VC harness.8" expl="check" proved="true">
  <proof prover="0"><result status="valid" time="0.58" steps="361"/></proof>
  </goal>
  <goal name="VC harness.9" expl="check" proved="true">
  <proof prover="0" timelimit="5"><result status="valid" time="1.81" steps="534"/></proof>
  </goal>
 </transf>
 </goal>
 <goal name="VC split" expl="VC for split" proved="true">
 <proof prover="0"><result status="valid" time="0.15" steps="353"/></proof>
 </goal>
 <goal name="VC cut" expl="VC for cut" proved="true">
 <proof prover="0"><result status="valid" time="0.09" steps="177"/></proof>
 </goal>
 <goal name="VC remove" expl="VC for remove" proved="true">
 <proof prover="0"><result status="valid" time="0.38" steps="360"/></proof>
 </goal>
 <goal name="VC insert" expl="VC for insert" proved="true">
 <proof prover="0"><result status="valid" time="0.47" steps="498"/></proof>
 </goal>
 <goal name="VC get" expl="VC for get" proved="true">
 <proof prover="0"><result status="valid" time="0.07" steps="109"/></proof>
 </goal>
 <goal name="VC set" expl="VC for set" proved="true">
 <proof prover="0"><result status="valid" time="0.20" steps="488"/></proof>
 </goal>
 <goal name="VC length" expl="VC for length" proved="true">
 <proof prover="0"><result status="valid" time="0.01" steps="5"/></proof>
 </goal>
 <goal name="VC concat" expl="VC for concat" proved="true">
 <proof prover="0"><result status="valid" time="0.03" steps="4"/></proof>
 </goal>
 <goal name="VC snoc" expl="VC for snoc" proved="true">
 <proof prover="0"><result status="valid" time="0.02" steps="7"/></proof>
 </goal>
 <goal name="VC cons" expl="VC for cons" proved="true">
 <proof prover="0"><result status="valid" time="0.02" steps="7"/></proof>
 </goal>
 <goal name="VC back" expl="VC for back" proved="true">
 <proof prover="0"><result status="valid" time="0.02" steps="4"/></proof>
 </goal>
 <goal name="VC front" expl="VC for front" proved="true">
 <proof prover="0"><result status="valid" time="0.01" steps="4"/></proof>
 </goal>
 <goal name="VC decompose_back" expl="VC for decompose_back" proved="true">
 <proof prover="0"><result status="valid" time="0.04" steps="59"/></proof>
 </goal>
 <goal name="VC decompose_front" expl="VC for decompose_front" proved="true">
 <proof prover="0"><result status="valid" time="0.03" steps="59"/></proof>
 </goal>
 <goal name="VC is_empty" expl="VC for is_empty" proved="true">
 <proof prover="0"><result status="valid" time="0.01" steps="4"/></proof>
 </goal>
 <goal name="VC singleton" expl="VC for singleton" proved="true">
 <proof prover="0"><result status="valid" time="0.02" steps="6"/></proof>
 </goal>
 <goal name="VC empty" expl="VC for empty" proved="true">
 <proof prover="0"><result status="valid" time="0.02" steps="6"/></proof>
 </goal>
 <goal name="VC selected_part" expl="VC for selected_part" proved="true">
 <proof prover="0"><result status="valid" time="0.26" steps="655"/></proof>
 </goal>
 <goal name="selection_empty" proved="true">
 <proof prover="0"><result status="valid" time="0.02" steps="35"/></proof>
 </goal>
 <goal name="VC balancing" expl="VC for balancing" proved="true">
 <proof prover="0"><result status="valid" time="0.01" steps="4"/></proof>
 </goal>
 <goal name="VC measure" expl="VC for measure" proved="true">
 <proof prover="0"><result status="valid" time="0.01" steps="4"/></proof>
 </goal>
 <goal name="agg_cat" proved="true">
 <proof prover="0"><result status="valid" time="0.01" steps="5"/></proof>
 </goal>
 <goal name="agg_sing" proved="true">
 <proof prover="0"><result status="valid" time="0.01" steps="19"/></proof>
 </goal>
 <goal name="agg_empty" proved="true">
 <proof prover="0"><result status="valid" time="0.02" steps="6"/></proof>
 </goal>
 <goal name="VC op" expl="VC for op" proved="true">
 <proof prover="0"><result status="valid" time="0.01" steps="4"/></proof>
 </goal>
 <goal name="VC zero" expl="VC for zero" proved="true">
 <proof prover="0"><result status="valid" time="0.01" steps="4"/></proof>
 </goal>
 <goal name="neutral" proved="true">
 <proof prover="0"><result status="valid" time="0.01" steps="4"/></proof>
 </goal>
 <goal name="assoc" proved="true">
 <proof prover="0"><result status="valid" time="0.01" steps="4"/></proof>
 </goal>
 <goal name="VC selected_part" expl="VC for selected_part" proved="true">
 <proof prover="0"><result status="valid" time="0.15" steps="762"/></proof>
 </goal>
 <goal name="VC agg_measure_is_length" expl="VC for agg_measure_is_length" proved="true">
 <proof prover="0"><result status="valid" time="0.01" steps="50"/></proof>
 </goal>
 <goal name="VC measure" expl="VC for measure" proved="true">
 <proof prover="0"><result status="valid" time="0.01" steps="4"/></proof>
 </goal>
 <goal name="VC op" expl="VC for op" proved="true">
 <proof prover="0"><result status="valid" time="0.01" steps="4"/></proof>
 </goal>
 <goal name="VC zero" expl="VC for zero" proved="true">
 <proof prover="0"><result status="valid" time="0.01" steps="4"/></proof>
 </goal>
 <goal name="neutral" proved="true">
 <proof prover="0"><result status="valid" time="0.01" steps="4"/></proof>
 </goal>
 <goal name="assoc" proved="true">
 <proof prover="0"><result status="valid" time="0.01" steps="4"/></proof>
 </goal>
 <goal name="neutral" proved="true">
 <proof prover="0"><result status="valid" time="0.01" steps="4"/></proof>
 </goal>
 <goal name="assoc" proved="true">
 <proof prover="0"><result status="valid" time="0.01" steps="4"/></proof>
 </goal>
 <goal name="VC balancing" expl="VC for balancing" proved="true">
 <proof prover="0"><result status="valid" time="0.01" steps="3"/></proof>
=======
<file name="../ral.mlw">
<theory name="RAL" sum="71a1e47f9906cbd919ad5a85c23b1173">
 <goal name="VC balancing" expl="VC for balancing">
 <proof prover="0"><result status="valid" time="0.01" steps="3"/></proof>
 </goal>
 <goal name="M.assoc" expl="">
 <proof prover="0"><result status="valid" time="0.01" steps="4"/></proof>
 </goal>
 <goal name="M.neutral" expl="">
 <proof prover="0"><result status="valid" time="0.01" steps="4"/></proof>
 </goal>
 <goal name="M.M.assoc" expl="">
 <proof prover="0"><result status="valid" time="0.01" steps="4"/></proof>
 </goal>
 <goal name="M.M.neutral" expl="">
 <proof prover="0"><result status="valid" time="0.01" steps="4"/></proof>
 </goal>
 <goal name="M.VC zero" expl="VC for zero">
 <proof prover="0"><result status="valid" time="0.01" steps="4"/></proof>
 </goal>
 <goal name="M.VC op" expl="VC for op">
 <proof prover="0"><result status="valid" time="0.01" steps="4"/></proof>
 </goal>
 <goal name="D.VC measure" expl="VC for measure">
 <proof prover="0"><result status="valid" time="0.01" steps="4"/></proof>
 </goal>
 <goal name="VC agg_measure_is_length" expl="VC for agg_measure_is_length">
 <proof prover="0"><result status="valid" time="0.01" steps="50"/></proof>
 </goal>
 <goal name="VC selected_part" expl="VC for selected_part">
 <proof prover="0"><result status="valid" time="0.26" steps="762"/></proof>
 </goal>
 <goal name="Sel.M.assoc" expl="">
 <proof prover="0"><result status="valid" time="0.01" steps="4"/></proof>
 </goal>
 <goal name="Sel.M.neutral" expl="">
 <proof prover="0"><result status="valid" time="0.01" steps="4"/></proof>
 </goal>
 <goal name="Sel.M.VC zero" expl="VC for zero">
 <proof prover="0"><result status="valid" time="0.01" steps="4"/></proof>
 </goal>
 <goal name="Sel.M.VC op" expl="VC for op">
 <proof prover="0"><result status="valid" time="0.01" steps="4"/></proof>
 </goal>
 <goal name="Sel.M.agg_empty" expl="">
 <proof prover="0"><result status="valid" time="0.02" steps="6"/></proof>
 </goal>
 <goal name="Sel.M.agg_sing" expl="">
 <proof prover="0"><result status="valid" time="0.01" steps="19"/></proof>
 </goal>
 <goal name="Sel.M.agg_cat" expl="">
 <proof prover="0"><result status="valid" time="0.01" steps="5"/></proof>
 </goal>
 <goal name="Sel.D.VC measure" expl="VC for measure">
 <proof prover="0"><result status="valid" time="0.01" steps="4"/></proof>
 </goal>
 <goal name="Sel.VC balancing" expl="VC for balancing">
 <proof prover="0"><result status="valid" time="0.01" steps="4"/></proof>
 </goal>
 <goal name="Sel.selection_empty" expl="">
 <proof prover="0"><result status="valid" time="0.02" steps="35"/></proof>
 </goal>
 <goal name="Sel.VC selected_part" expl="VC for selected_part">
 <proof prover="0"><result status="valid" time="0.28" steps="655"/></proof>
 </goal>
 <goal name="VC empty" expl="VC for empty">
 <proof prover="0"><result status="valid" time="0.02" steps="6"/></proof>
 </goal>
 <goal name="VC singleton" expl="VC for singleton">
 <proof prover="0"><result status="valid" time="0.02" steps="6"/></proof>
 </goal>
 <goal name="VC is_empty" expl="VC for is_empty">
 <proof prover="0"><result status="valid" time="0.01" steps="4"/></proof>
 </goal>
 <goal name="VC decompose_front" expl="VC for decompose_front">
 <proof prover="0"><result status="valid" time="0.03" steps="59"/></proof>
 </goal>
 <goal name="VC decompose_back" expl="VC for decompose_back">
 <proof prover="0"><result status="valid" time="0.04" steps="59"/></proof>
 </goal>
 <goal name="VC front" expl="VC for front">
 <proof prover="0"><result status="valid" time="0.01" steps="4"/></proof>
 </goal>
 <goal name="VC back" expl="VC for back">
 <proof prover="0"><result status="valid" time="0.02" steps="4"/></proof>
 </goal>
 <goal name="VC cons" expl="VC for cons">
 <proof prover="0"><result status="valid" time="0.02" steps="7"/></proof>
 </goal>
 <goal name="VC snoc" expl="VC for snoc">
 <proof prover="0"><result status="valid" time="0.02" steps="7"/></proof>
 </goal>
 <goal name="VC concat" expl="VC for concat">
 <proof prover="0"><result status="valid" time="0.03" steps="4"/></proof>
 </goal>
 <goal name="VC length" expl="VC for length">
 <proof prover="0"><result status="valid" time="0.01" steps="5"/></proof>
 </goal>
 <goal name="VC set" expl="VC for set">
 <proof prover="0"><result status="valid" time="0.20" steps="488"/></proof>
 </goal>
 <goal name="VC get" expl="VC for get">
 <proof prover="0"><result status="valid" time="0.07" steps="106"/></proof>
 </goal>
 <goal name="VC insert" expl="VC for insert">
 <proof prover="0"><result status="valid" time="0.47" steps="498"/></proof>
 </goal>
 <goal name="VC remove" expl="VC for remove">
 <proof prover="0"><result status="valid" time="0.38" steps="360"/></proof>
 </goal>
 <goal name="VC cut" expl="VC for cut">
 <proof prover="0"><result status="valid" time="0.09" steps="177"/></proof>
 </goal>
 <goal name="VC split" expl="VC for split">
 <proof prover="0"><result status="valid" time="0.15" steps="353"/></proof>
 </goal>
 <goal name="VC harness" expl="VC for harness">
 <transf name="split_goal_wp">
  <goal name="VC harness.1" expl="precondition">
  <proof prover="0"><result status="valid" time="0.03" steps="6"/></proof>
  </goal>
  <goal name="VC harness.2" expl="precondition">
  <proof prover="0"><result status="valid" time="0.03" steps="9"/></proof>
  </goal>
  <goal name="VC harness.3" expl="precondition">
  <proof prover="0"><result status="valid" time="0.01" steps="12"/></proof>
  </goal>
  <goal name="VC harness.4" expl="precondition">
  <proof prover="0"><result status="valid" time="0.03" steps="15"/></proof>
  </goal>
  <goal name="VC harness.5" expl="check">
  <proof prover="0"><result status="valid" time="0.06" steps="143"/></proof>
  </goal>
  <goal name="VC harness.6" expl="check">
  <proof prover="0"><result status="valid" time="0.07" steps="143"/></proof>
  </goal>
  <goal name="VC harness.7" expl="precondition">
  <proof prover="0"><result status="valid" time="0.03" steps="18"/></proof>
  </goal>
  <goal name="VC harness.8" expl="precondition">
  <proof prover="0"><result status="valid" time="0.02" steps="20"/></proof>
  </goal>
  <goal name="VC harness.9" expl="check">
  <proof prover="0"><result status="valid" time="0.58" steps="361"/></proof>
  </goal>
  <goal name="VC harness.10" expl="check">
  <proof prover="0" timelimit="5"><result status="valid" time="1.81" steps="534"/></proof>
  </goal>
 </transf>
 </goal>
 <goal name="VC harness2" expl="VC for harness2">
 <proof prover="0"><result status="valid" time="0.11" steps="216"/></proof>
>>>>>>> 4a591f6f
 </goal>
</theory>
</file>
</why3session><|MERGE_RESOLUTION|>--- conflicted
+++ resolved
@@ -3,160 +3,6 @@
 "http://why3.lri.fr/why3session.dtd">
 <why3session shape_version="4">
 <prover id="0" name="Alt-Ergo" version="1.30" timelimit="1" steplimit="0" memlimit="1000"/>
-<<<<<<< HEAD
-<file name="../ral.mlw" proved="true">
-<theory name="RAL" proved="true" sum="f3c3a4db3a459c9b60f0586cb8980518">
- <goal name="VC harness2" expl="VC for harness2" proved="true">
- <proof prover="0"><result status="valid" time="0.11" steps="216"/></proof>
- </goal>
- <goal name="VC harness" expl="VC for harness" proved="true">
- <transf name="split_goal_wp" proved="true" >
-  <goal name="VC harness.0" expl="precondition" proved="true">
-  <proof prover="0"><result status="valid" time="0.03" steps="6"/></proof>
-  </goal>
-  <goal name="VC harness.1" expl="precondition" proved="true">
-  <proof prover="0"><result status="valid" time="0.03" steps="9"/></proof>
-  </goal>
-  <goal name="VC harness.2" expl="precondition" proved="true">
-  <proof prover="0"><result status="valid" time="0.01" steps="12"/></proof>
-  </goal>
-  <goal name="VC harness.3" expl="precondition" proved="true">
-  <proof prover="0"><result status="valid" time="0.03" steps="15"/></proof>
-  </goal>
-  <goal name="VC harness.4" expl="check" proved="true">
-  <proof prover="0"><result status="valid" time="0.06" steps="143"/></proof>
-  </goal>
-  <goal name="VC harness.5" expl="check" proved="true">
-  <proof prover="0"><result status="valid" time="0.07" steps="143"/></proof>
-  </goal>
-  <goal name="VC harness.6" expl="precondition" proved="true">
-  <proof prover="0"><result status="valid" time="0.03" steps="18"/></proof>
-  </goal>
-  <goal name="VC harness.7" expl="precondition" proved="true">
-  <proof prover="0"><result status="valid" time="0.02" steps="20"/></proof>
-  </goal>
-  <goal name="VC harness.8" expl="check" proved="true">
-  <proof prover="0"><result status="valid" time="0.58" steps="361"/></proof>
-  </goal>
-  <goal name="VC harness.9" expl="check" proved="true">
-  <proof prover="0" timelimit="5"><result status="valid" time="1.81" steps="534"/></proof>
-  </goal>
- </transf>
- </goal>
- <goal name="VC split" expl="VC for split" proved="true">
- <proof prover="0"><result status="valid" time="0.15" steps="353"/></proof>
- </goal>
- <goal name="VC cut" expl="VC for cut" proved="true">
- <proof prover="0"><result status="valid" time="0.09" steps="177"/></proof>
- </goal>
- <goal name="VC remove" expl="VC for remove" proved="true">
- <proof prover="0"><result status="valid" time="0.38" steps="360"/></proof>
- </goal>
- <goal name="VC insert" expl="VC for insert" proved="true">
- <proof prover="0"><result status="valid" time="0.47" steps="498"/></proof>
- </goal>
- <goal name="VC get" expl="VC for get" proved="true">
- <proof prover="0"><result status="valid" time="0.07" steps="109"/></proof>
- </goal>
- <goal name="VC set" expl="VC for set" proved="true">
- <proof prover="0"><result status="valid" time="0.20" steps="488"/></proof>
- </goal>
- <goal name="VC length" expl="VC for length" proved="true">
- <proof prover="0"><result status="valid" time="0.01" steps="5"/></proof>
- </goal>
- <goal name="VC concat" expl="VC for concat" proved="true">
- <proof prover="0"><result status="valid" time="0.03" steps="4"/></proof>
- </goal>
- <goal name="VC snoc" expl="VC for snoc" proved="true">
- <proof prover="0"><result status="valid" time="0.02" steps="7"/></proof>
- </goal>
- <goal name="VC cons" expl="VC for cons" proved="true">
- <proof prover="0"><result status="valid" time="0.02" steps="7"/></proof>
- </goal>
- <goal name="VC back" expl="VC for back" proved="true">
- <proof prover="0"><result status="valid" time="0.02" steps="4"/></proof>
- </goal>
- <goal name="VC front" expl="VC for front" proved="true">
- <proof prover="0"><result status="valid" time="0.01" steps="4"/></proof>
- </goal>
- <goal name="VC decompose_back" expl="VC for decompose_back" proved="true">
- <proof prover="0"><result status="valid" time="0.04" steps="59"/></proof>
- </goal>
- <goal name="VC decompose_front" expl="VC for decompose_front" proved="true">
- <proof prover="0"><result status="valid" time="0.03" steps="59"/></proof>
- </goal>
- <goal name="VC is_empty" expl="VC for is_empty" proved="true">
- <proof prover="0"><result status="valid" time="0.01" steps="4"/></proof>
- </goal>
- <goal name="VC singleton" expl="VC for singleton" proved="true">
- <proof prover="0"><result status="valid" time="0.02" steps="6"/></proof>
- </goal>
- <goal name="VC empty" expl="VC for empty" proved="true">
- <proof prover="0"><result status="valid" time="0.02" steps="6"/></proof>
- </goal>
- <goal name="VC selected_part" expl="VC for selected_part" proved="true">
- <proof prover="0"><result status="valid" time="0.26" steps="655"/></proof>
- </goal>
- <goal name="selection_empty" proved="true">
- <proof prover="0"><result status="valid" time="0.02" steps="35"/></proof>
- </goal>
- <goal name="VC balancing" expl="VC for balancing" proved="true">
- <proof prover="0"><result status="valid" time="0.01" steps="4"/></proof>
- </goal>
- <goal name="VC measure" expl="VC for measure" proved="true">
- <proof prover="0"><result status="valid" time="0.01" steps="4"/></proof>
- </goal>
- <goal name="agg_cat" proved="true">
- <proof prover="0"><result status="valid" time="0.01" steps="5"/></proof>
- </goal>
- <goal name="agg_sing" proved="true">
- <proof prover="0"><result status="valid" time="0.01" steps="19"/></proof>
- </goal>
- <goal name="agg_empty" proved="true">
- <proof prover="0"><result status="valid" time="0.02" steps="6"/></proof>
- </goal>
- <goal name="VC op" expl="VC for op" proved="true">
- <proof prover="0"><result status="valid" time="0.01" steps="4"/></proof>
- </goal>
- <goal name="VC zero" expl="VC for zero" proved="true">
- <proof prover="0"><result status="valid" time="0.01" steps="4"/></proof>
- </goal>
- <goal name="neutral" proved="true">
- <proof prover="0"><result status="valid" time="0.01" steps="4"/></proof>
- </goal>
- <goal name="assoc" proved="true">
- <proof prover="0"><result status="valid" time="0.01" steps="4"/></proof>
- </goal>
- <goal name="VC selected_part" expl="VC for selected_part" proved="true">
- <proof prover="0"><result status="valid" time="0.15" steps="762"/></proof>
- </goal>
- <goal name="VC agg_measure_is_length" expl="VC for agg_measure_is_length" proved="true">
- <proof prover="0"><result status="valid" time="0.01" steps="50"/></proof>
- </goal>
- <goal name="VC measure" expl="VC for measure" proved="true">
- <proof prover="0"><result status="valid" time="0.01" steps="4"/></proof>
- </goal>
- <goal name="VC op" expl="VC for op" proved="true">
- <proof prover="0"><result status="valid" time="0.01" steps="4"/></proof>
- </goal>
- <goal name="VC zero" expl="VC for zero" proved="true">
- <proof prover="0"><result status="valid" time="0.01" steps="4"/></proof>
- </goal>
- <goal name="neutral" proved="true">
- <proof prover="0"><result status="valid" time="0.01" steps="4"/></proof>
- </goal>
- <goal name="assoc" proved="true">
- <proof prover="0"><result status="valid" time="0.01" steps="4"/></proof>
- </goal>
- <goal name="neutral" proved="true">
- <proof prover="0"><result status="valid" time="0.01" steps="4"/></proof>
- </goal>
- <goal name="assoc" proved="true">
- <proof prover="0"><result status="valid" time="0.01" steps="4"/></proof>
- </goal>
- <goal name="VC balancing" expl="VC for balancing" proved="true">
- <proof prover="0"><result status="valid" time="0.01" steps="3"/></proof>
-=======
 <file name="../ral.mlw">
 <theory name="RAL" sum="71a1e47f9906cbd919ad5a85c23b1173">
  <goal name="VC balancing" expl="VC for balancing">
@@ -309,7 +155,6 @@
  </goal>
  <goal name="VC harness2" expl="VC for harness2">
  <proof prover="0"><result status="valid" time="0.11" steps="216"/></proof>
->>>>>>> 4a591f6f
  </goal>
 </theory>
 </file>
