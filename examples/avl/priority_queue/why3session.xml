--- conflicted
+++ resolved
@@ -11,17 +11,10 @@
  <goal name="VC balancing" expl="VC for balancing" proved="true">
  <proof prover="0"><result status="valid" time="0.00" steps="3"/></proof>
  </goal>
-<<<<<<< HEAD
  <goal name="M.VC assoc_m" expl="VC for assoc_m" proved="true">
- <transf name="split_goal_wp" proved="true" >
+ <transf name="split_goal_right" proved="true" >
   <goal name="VC assoc_m.0" expl="assertion" proved="true">
   <proof prover="1"><result status="valid" time="0.03"/></proof>
-=======
- <goal name="WP_parameter assoc_m" expl="VC for assoc_m" proved="true">
- <transf name="split_goal_right" proved="true" >
-  <goal name="WP_parameter assoc_m.0" expl="postcondition" proved="true">
-  <proof prover="0"><result status="valid" time="0.02"/></proof>
->>>>>>> 8e560e42
   </goal>
   <goal name="VC assoc_m.1" expl="assertion" proved="true">
   <proof prover="1"><result status="valid" time="0.03"/></proof>
@@ -42,7 +35,7 @@
   <proof prover="1"><result status="valid" time="0.03"/></proof>
   </goal>
   <goal name="VC assoc_m.7" expl="postcondition" proved="true">
-  <transf name="split_goal_wp" proved="true" >
+  <transf name="split_goal_right" proved="true" >
    <goal name="VC assoc_m.7.0" expl="postcondition" proved="true">
    <proof prover="1"><result status="valid" time="0.06"/></proof>
    </goal>
@@ -90,7 +83,7 @@
  <proof prover="0"><result status="valid" time="0.01" steps="4"/></proof>
  </goal>
  <goal name="M.VC op" expl="VC for op" proved="true">
- <transf name="split_goal_wp" proved="true" >
+ <transf name="split_goal_right" proved="true" >
   <goal name="VC op.0" expl="postcondition" proved="true">
   <proof prover="0"><result status="valid" time="0.02" steps="7"/></proof>
   </goal>
@@ -105,9 +98,8 @@
  <goal name="D.VC measure" expl="VC for measure" proved="true">
  <proof prover="0"><result status="valid" time="0.01" steps="4"/></proof>
  </goal>
-<<<<<<< HEAD
  <goal name="VC monoid_sum_is_min" expl="VC for monoid_sum_is_min" proved="true">
- <transf name="split_goal_wp" proved="true" >
+ <transf name="split_goal_right" proved="true" >
   <goal name="VC monoid_sum_is_min.0" expl="precondition" proved="true">
   <proof prover="0"><result status="valid" time="0.01" steps="6"/></proof>
   </goal>
@@ -121,20 +113,9 @@
   <proof prover="0"><result status="valid" time="0.02" steps="41"/></proof>
   </goal>
   <goal name="VC monoid_sum_is_min.4" expl="postcondition" proved="true">
-  <transf name="split_goal_wp" proved="true" >
+  <transf name="split_goal_right" proved="true" >
    <goal name="VC monoid_sum_is_min.4.0" expl="VC for monoid_sum_is_min" proved="true">
    <proof prover="1"><result status="valid" time="0.09"/></proof>
-=======
- <goal name="WP_parameter monoid_sum_is_min" expl="VC for monoid_sum_is_min" proved="true">
- <transf name="split_goal_right" proved="true" >
-  <goal name="WP_parameter monoid_sum_is_min.0" expl="variant decrease" proved="true">
-  <proof prover="1"><result status="valid" time="0.01" steps="6"/></proof>
-  </goal>
-  <goal name="WP_parameter monoid_sum_is_min.1" expl="postcondition" proved="true">
-  <transf name="split_goal_right" proved="true" >
-   <goal name="WP_parameter monoid_sum_is_min.1.0" expl="VC for monoid_sum_is_min" proved="true">
-   <proof prover="0"><result status="valid" time="0.13"/></proof>
->>>>>>> 8e560e42
    </goal>
    <goal name="VC monoid_sum_is_min.4.1" expl="VC for monoid_sum_is_min" proved="true">
    <proof prover="1"><result status="valid" time="2.36"/></proof>
@@ -146,30 +127,15 @@
   </goal>
  </transf>
  </goal>
-<<<<<<< HEAD
  <goal name="VC selected_is_min" expl="VC for selected_is_min" proved="true">
- <transf name="split_goal_wp" proved="true" >
+ <transf name="split_goal_right" proved="true" >
   <goal name="VC selected_is_min.0" expl="unreachable point" proved="true">
   <proof prover="0"><result status="valid" time="0.01" steps="6"/></proof>
   </goal>
   <goal name="VC selected_is_min.1" expl="assertion" proved="true">
-  <transf name="split_goal_wp" proved="true" >
+  <transf name="split_goal_right" proved="true" >
    <goal name="VC selected_is_min.1.0" expl="assertion" proved="true">
    <proof prover="0"><result status="valid" time="0.68" steps="1664"/></proof>
-=======
- <goal name="WP_parameter selected_is_min" expl="VC for selected_is_min" proved="true">
- <transf name="split_goal_right" proved="true" >
-  <goal name="WP_parameter selected_is_min.0" expl="unreachable point" proved="true">
-  <proof prover="1"><result status="valid" time="0.01" steps="3"/></proof>
-  </goal>
-  <goal name="WP_parameter selected_is_min.1" expl="assertion" proved="true">
-  <proof prover="1"><result status="valid" time="0.01" steps="13"/></proof>
-  </goal>
-  <goal name="WP_parameter selected_is_min.2" expl="postcondition" proved="true">
-  <transf name="split_goal_right" proved="true" >
-   <goal name="WP_parameter selected_is_min.2.0" expl="postcondition" proved="true">
-   <proof prover="1"><result status="valid" time="0.01" steps="6"/></proof>
->>>>>>> 8e560e42
    </goal>
    <goal name="VC selected_is_min.1.1" expl="assertion" proved="true">
    <proof prover="1"><result status="valid" time="2.28"/></proof>
@@ -187,11 +153,10 @@
   </goal>
  </transf>
  </goal>
-<<<<<<< HEAD
  <goal name="VC selected_part" expl="VC for selected_part" proved="true">
- <transf name="split_goal_wp" proved="true" >
+ <transf name="split_goal_right" proved="true" >
   <goal name="VC selected_part.0" expl="postcondition" proved="true">
-  <transf name="split_goal_wp" proved="true" >
+  <transf name="split_goal_right" proved="true" >
    <goal name="VC selected_part.0.0" expl="VC for selected_part" proved="true">
    <proof prover="0"><result status="valid" time="0.07" steps="79"/></proof>
    </goal>
@@ -234,7 +199,7 @@
   </transf>
   </goal>
   <goal name="VC selected_part.1" expl="postcondition" proved="true">
-  <transf name="split_goal_wp" proved="true" >
+  <transf name="split_goal_right" proved="true" >
    <goal name="VC selected_part.1.0" expl="VC for selected_part" proved="true">
    <proof prover="0"><result status="valid" time="0.06" steps="252"/></proof>
    </goal>
@@ -261,17 +226,6 @@
    </goal>
    <goal name="VC selected_part.1.8" expl="VC for selected_part" proved="true">
    <proof prover="0"><result status="valid" time="0.03" steps="19"/></proof>
-=======
- <goal name="WP_parameter selected_part" expl="VC for selected_part" proved="true">
- <transf name="split_goal_right" proved="true" >
-  <goal name="WP_parameter selected_part.0" expl="postcondition" proved="true">
-  <proof prover="1"><result status="valid" time="0.01" steps="47"/></proof>
-  </goal>
-  <goal name="WP_parameter selected_part.1" expl="postcondition" proved="true">
-  <transf name="split_goal_right" proved="true" >
-   <goal name="WP_parameter selected_part.1.0" expl="VC for selected_part" proved="true">
-   <proof prover="1"><result status="valid" time="0.03" steps="114"/></proof>
->>>>>>> 8e560e42
    </goal>
    <goal name="VC selected_part.1.9" expl="VC for selected_part" proved="true">
    <proof prover="0"><result status="valid" time="0.02" steps="363"/></proof>
@@ -288,7 +242,7 @@
   </transf>
   </goal>
   <goal name="VC selected_part.2" expl="postcondition" proved="true">
-  <transf name="split_goal_wp" proved="true" >
+  <transf name="split_goal_right" proved="true" >
    <goal name="VC selected_part.2.0" expl="VC for selected_part" proved="true">
    <proof prover="0"><result status="valid" time="0.05" steps="192"/></proof>
    </goal>
@@ -330,9 +284,8 @@
    </goal>
   </transf>
   </goal>
-<<<<<<< HEAD
   <goal name="VC selected_part.3" expl="postcondition" proved="true">
-  <transf name="split_goal_wp" proved="true" >
+  <transf name="split_goal_right" proved="true" >
    <goal name="VC selected_part.3.0" expl="VC for selected_part" proved="true">
    <proof prover="0"><result status="valid" time="0.16" steps="704"/></proof>
    </goal>
@@ -355,37 +308,12 @@
    <proof prover="0"><result status="valid" time="0.18" steps="518"/></proof>
    </goal>
    <goal name="VC selected_part.3.7" expl="VC for selected_part" proved="true">
-   <transf name="split_goal_wp" proved="true" >
+   <transf name="split_goal_right" proved="true" >
     <goal name="VC selected_part.3.7.0" expl="VC for selected_part" proved="true">
     <proof prover="0"><result status="valid" time="0.37" steps="866"/></proof>
     </goal>
     <goal name="VC selected_part.3.7.1" expl="VC for selected_part" proved="true">
     <proof prover="0"><result status="valid" time="0.22" steps="655"/></proof>
-=======
-  <goal name="WP_parameter selected_part.3" expl="postcondition" proved="true">
-  <transf name="split_goal_right" proved="true" >
-   <goal name="WP_parameter selected_part.3.0" expl="VC for selected_part" proved="true">
-   <proof prover="1"><result status="valid" time="0.01" steps="23"/></proof>
-   </goal>
-   <goal name="WP_parameter selected_part.3.1" expl="VC for selected_part" proved="true">
-   <transf name="introduce_premises" proved="true" >
-    <goal name="WP_parameter selected_part.3.1.0" expl="VC for selected_part" proved="true">
-    <transf name="inline_goal" proved="true" >
-     <goal name="WP_parameter selected_part.3.1.0.0" expl="VC for selected_part" proved="true">
-     <transf name="split_goal_right" proved="true" >
-      <goal name="WP_parameter selected_part.3.1.0.0.0" expl="VC for selected_part" proved="true">
-      <proof prover="1"><result status="valid" time="0.01" steps="13"/></proof>
-      </goal>
-      <goal name="WP_parameter selected_part.3.1.0.0.1" expl="VC for selected_part" proved="true">
-      <proof prover="0"><result status="valid" time="0.82"/></proof>
-      </goal>
-      <goal name="WP_parameter selected_part.3.1.0.0.2" expl="VC for selected_part" proved="true">
-      <proof prover="1"><result status="valid" time="0.02" steps="18"/></proof>
-      </goal>
-     </transf>
-     </goal>
-    </transf>
->>>>>>> 8e560e42
     </goal>
    </transf>
    </goal>
@@ -406,7 +334,6 @@
    </goal>
   </transf>
   </goal>
-<<<<<<< HEAD
  </transf>
  </goal>
  <goal name="Sel.M.assoc" proved="true">
@@ -446,9 +373,9 @@
  <proof prover="0"><result status="valid" time="0.01" steps="4"/></proof>
  </goal>
  <goal name="VC to_bag_mem" expl="VC for to_bag_mem" proved="true">
- <transf name="split_goal_wp" proved="true" >
+ <transf name="split_goal_right" proved="true" >
   <goal name="VC to_bag_mem.0" expl="assertion" proved="true">
-  <transf name="split_goal_wp" proved="true" >
+  <transf name="split_goal_right" proved="true" >
    <goal name="VC to_bag_mem.0.0" expl="assertion" proved="true">
    <proof prover="0"><result status="valid" time="0.03" steps="15"/></proof>
    </goal>
@@ -460,57 +387,6 @@
    </goal>
    <goal name="VC to_bag_mem.0.3" expl="VC for to_bag_mem" proved="true">
    <proof prover="0"><result status="valid" time="0.38" steps="643"/></proof>
-=======
-  <goal name="WP_parameter selected_part.4" expl="postcondition" proved="true">
-  <transf name="split_goal_right" proved="true" >
-   <goal name="WP_parameter selected_part.4.0" expl="VC for selected_part" proved="true">
-   <proof prover="1"><result status="valid" time="0.01" steps="23"/></proof>
-   </goal>
-   <goal name="WP_parameter selected_part.4.1" expl="VC for selected_part" proved="true">
-   <transf name="introduce_premises" proved="true" >
-    <goal name="WP_parameter selected_part.4.1.0" expl="VC for selected_part" proved="true">
-    <transf name="inline_goal" proved="true" >
-     <goal name="WP_parameter selected_part.4.1.0.0" expl="VC for selected_part" proved="true">
-     <transf name="split_goal_right" proved="true" >
-      <goal name="WP_parameter selected_part.4.1.0.0.0" expl="VC for selected_part" proved="true">
-      <proof prover="1"><result status="valid" time="0.01" steps="14"/></proof>
-      </goal>
-      <goal name="WP_parameter selected_part.4.1.0.0.1" expl="VC for selected_part" proved="true">
-      <proof prover="0"><result status="valid" time="0.72"/></proof>
-      </goal>
-      <goal name="WP_parameter selected_part.4.1.0.0.2" expl="VC for selected_part" proved="true">
-      <proof prover="1"><result status="valid" time="0.02" steps="19"/></proof>
-      </goal>
-     </transf>
-     </goal>
-    </transf>
-    </goal>
-   </transf>
-   </goal>
-   <goal name="WP_parameter selected_part.4.2" expl="VC for selected_part" proved="true">
-   <proof prover="1"><result status="valid" time="0.01" steps="23"/></proof>
-   </goal>
-   <goal name="WP_parameter selected_part.4.3" expl="VC for selected_part" proved="true">
-   <transf name="introduce_premises" proved="true" >
-    <goal name="WP_parameter selected_part.4.3.0" expl="VC for selected_part" proved="true">
-    <transf name="inline_goal" proved="true" >
-     <goal name="WP_parameter selected_part.4.3.0.0" expl="VC for selected_part" proved="true">
-     <transf name="split_goal_right" proved="true" >
-      <goal name="WP_parameter selected_part.4.3.0.0.0" expl="VC for selected_part" proved="true">
-      <proof prover="1"><result status="valid" time="0.01" steps="15"/></proof>
-      </goal>
-      <goal name="WP_parameter selected_part.4.3.0.0.1" expl="VC for selected_part" proved="true">
-      <proof prover="1"><result status="valid" time="0.02" steps="20"/></proof>
-      </goal>
-      <goal name="WP_parameter selected_part.4.3.0.0.2" expl="VC for selected_part" proved="true">
-      <proof prover="0"><result status="valid" time="1.66"/></proof>
-      </goal>
-     </transf>
-     </goal>
-    </transf>
-    </goal>
-   </transf>
->>>>>>> 8e560e42
    </goal>
   </transf>
   </goal>
@@ -519,17 +395,10 @@
   </goal>
  </transf>
  </goal>
-<<<<<<< HEAD
  <goal name="VC get_minimum_index" expl="VC for get_minimum_index" proved="true">
- <transf name="split_goal_wp" proved="true" >
+ <transf name="split_goal_right" proved="true" >
   <goal name="VC get_minimum_index.0" expl="loop invariant init" proved="true">
   <proof prover="0"><result status="valid" time="0.04" steps="64"/></proof>
-=======
- <goal name="WP_parameter first_minimum_caracterisation" expl="VC for first_minimum_caracterisation" proved="true">
- <transf name="split_goal_right" proved="true" >
-  <goal name="WP_parameter first_minimum_caracterisation.0" expl="unreachable point" proved="true">
-  <proof prover="1"><result status="valid" time="0.01" steps="3"/></proof>
->>>>>>> 8e560e42
   </goal>
   <goal name="VC get_minimum_index.1" expl="loop invariant init" proved="true">
   <proof prover="0"><result status="valid" time="0.02" steps="20"/></proof>
@@ -561,25 +430,12 @@
   <goal name="VC get_minimum_index.10" expl="assertion" proved="true">
   <proof prover="0"><result status="valid" time="0.70" steps="1369"/></proof>
   </goal>
-<<<<<<< HEAD
   <goal name="VC get_minimum_index.11" expl="postcondition" proved="true">
   <proof prover="0"><result status="valid" time="0.04" steps="13"/></proof>
-=======
-  <goal name="WP_parameter first_minimum_caracterisation.11" expl="postcondition" proved="true">
-  <transf name="split_goal_right" proved="true" >
-   <goal name="WP_parameter first_minimum_caracterisation.11.0" expl="VC for first_minimum_caracterisation" proved="true">
-   <proof prover="0"><result status="valid" time="1.05"/></proof>
-   </goal>
-   <goal name="WP_parameter first_minimum_caracterisation.11.1" expl="VC for first_minimum_caracterisation" proved="true">
-   <proof prover="1"><result status="valid" time="0.01" steps="9"/></proof>
-   </goal>
-  </transf>
->>>>>>> 8e560e42
   </goal>
   <goal name="VC get_minimum_index.12" expl="postcondition" proved="true">
   <proof prover="0"><result status="valid" time="0.05" steps="59"/></proof>
   </goal>
-<<<<<<< HEAD
   <goal name="VC get_minimum_index.13" expl="postcondition" proved="true">
   <proof prover="0"><result status="valid" time="0.03" steps="14"/></proof>
   </goal>
@@ -588,22 +444,11 @@
   </goal>
   <goal name="VC get_minimum_index.15" expl="out of loop bounds" proved="true">
   <proof prover="0"><result status="valid" time="0.02" steps="27"/></proof>
-=======
-  <goal name="WP_parameter first_minimum_caracterisation.13" expl="postcondition" proved="true">
-  <transf name="split_goal_right" proved="true" >
-   <goal name="WP_parameter first_minimum_caracterisation.13.0" expl="VC for first_minimum_caracterisation" proved="true">
-   <proof prover="3"><result status="valid" time="0.23"/></proof>
-   </goal>
-   <goal name="WP_parameter first_minimum_caracterisation.13.1" expl="VC for first_minimum_caracterisation" proved="true">
-   <proof prover="1"><result status="valid" time="0.01" steps="6"/></proof>
-   </goal>
-  </transf>
->>>>>>> 8e560e42
   </goal>
  </transf>
  </goal>
  <goal name="VC split_gives_minimum" expl="VC for split_gives_minimum" proved="true">
- <transf name="split_goal_wp" proved="true" >
+ <transf name="split_goal_right" proved="true" >
   <goal name="VC split_gives_minimum.0" expl="precondition" proved="true">
   <proof prover="0"><result status="valid" time="0.03" steps="46"/></proof>
   </goal>
@@ -625,7 +470,7 @@
  </transf>
  </goal>
  <goal name="VC correction" expl="VC for correction" proved="true">
- <transf name="split_goal_wp" proved="true" >
+ <transf name="split_goal_right" proved="true" >
   <goal name="VC correction.0" expl="precondition" proved="true">
   <proof prover="0"><result status="valid" time="0.03" steps="12"/></proof>
   </goal>
@@ -662,7 +507,7 @@
  <proof prover="0"><result status="valid" time="0.26" steps="378"/></proof>
  </goal>
  <goal name="VC remove_count" expl="VC for remove_count" proved="true">
- <transf name="split_goal_wp" proved="true" >
+ <transf name="split_goal_right" proved="true" >
   <goal name="VC remove_count.0" expl="assertion" proved="true">
   <proof prover="0"><result status="valid" time="0.03" steps="61"/></proof>
   </goal>
@@ -675,7 +520,7 @@
  </transf>
  </goal>
  <goal name="VC extract_min" expl="VC for extract_min" proved="true">
- <transf name="split_goal_wp" proved="true" >
+ <transf name="split_goal_right" proved="true" >
   <goal name="VC extract_min.0" expl="postcondition" proved="true">
   <proof prover="0"><result status="valid" time="0.04" steps="20"/></proof>
   </goal>
@@ -686,7 +531,7 @@
   <proof prover="0"><result status="valid" time="0.03" steps="14"/></proof>
   </goal>
   <goal name="VC extract_min.3" expl="postcondition" proved="true">
-  <transf name="split_goal_wp" proved="true" >
+  <transf name="split_goal_right" proved="true" >
    <goal name="VC extract_min.3.0" expl="VC for extract_min" proved="true">
    <proof prover="0"><result status="valid" time="0.03" steps="21"/></proof>
    </goal>
@@ -710,7 +555,7 @@
  </transf>
  </goal>
  <goal name="VC min" expl="VC for min" proved="true">
- <transf name="split_goal_wp" proved="true" >
+ <transf name="split_goal_right" proved="true" >
   <goal name="VC min.0" expl="precondition" proved="true">
   <proof prover="0"><result status="valid" time="0.02" steps="12"/></proof>
   </goal>
@@ -723,7 +568,7 @@
  </transf>
  </goal>
  <goal name="VC pop_min" expl="VC for pop_min" proved="true">
- <transf name="split_goal_wp" proved="true" >
+ <transf name="split_goal_right" proved="true" >
   <goal name="VC pop_min.0" expl="precondition" proved="true">
   <proof prover="0"><result status="valid" time="0.02" steps="12"/></proof>
   </goal>
@@ -734,7 +579,7 @@
   <proof prover="0"><result status="valid" time="0.03" steps="11"/></proof>
   </goal>
   <goal name="VC pop_min.3" expl="postcondition" proved="true">
-  <transf name="split_goal_wp" proved="true" >
+  <transf name="split_goal_right" proved="true" >
    <goal name="VC pop_min.3.0" expl="VC for pop_min" proved="true">
    <proof prover="0"><result status="valid" time="0.12" steps="76"/></proof>
    </goal>
@@ -749,7 +594,7 @@
  </transf>
  </goal>
  <goal name="VC add" expl="VC for add" proved="true">
- <transf name="split_goal_wp" proved="true" >
+ <transf name="split_goal_right" proved="true" >
   <goal name="VC add.0" expl="assertion" proved="true">
   <proof prover="0"><result status="valid" time="0.03" steps="70"/></proof>
   </goal>
