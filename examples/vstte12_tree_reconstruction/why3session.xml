--- conflicted
+++ resolved
@@ -10,7 +10,7 @@
 <file name="../vstte12_tree_reconstruction.mlw" proved="true">
 <theory name="Tree" proved="true">
  <goal name="VC depths" expl="VC for depths" proved="true">
- <transf name="split_goal_wp" proved="true" >
+ <transf name="split_goal_right" proved="true" >
  </transf>
  </goal>
  <goal name="depths_head" proved="true">
@@ -23,29 +23,10 @@
  <goal name="VC depths_unique" expl="VC for depths_unique" proved="true">
  <proof prover="0"><result status="valid" time="0.09" steps="629"/></proof>
  </goal>
-<<<<<<< HEAD
  <goal name="depths_prefix" proved="true">
  <transf name="induction_ty_lex" proved="true" >
   <goal name="depths_prefix.0" proved="true">
   <proof prover="0"><result status="valid" time="0.02" steps="100"/></proof>
-=======
- <goal name="WP_parameter depths_subtree" expl="VC for depths_subtree">
- <transf name="split_goal_right">
-  <goal name="WP_parameter depths_subtree.1" expl="assertion">
-  <proof prover="2"><result status="valid" time="0.01" steps="4"/></proof>
-  </goal>
-  <goal name="WP_parameter depths_subtree.2" expl="postcondition">
-  <proof prover="2"><result status="valid" time="0.04" steps="123"/></proof>
-  </goal>
-  <goal name="WP_parameter depths_subtree.3" expl="variant decrease">
-  <proof prover="2"><result status="valid" time="0.01" steps="23"/></proof>
-  </goal>
-  <goal name="WP_parameter depths_subtree.4" expl="precondition">
-  <proof prover="2"><result status="valid" time="0.01" steps="12"/></proof>
-  </goal>
-  <goal name="WP_parameter depths_subtree.5" expl="postcondition">
-  <proof prover="2"><result status="valid" time="0.02" steps="89"/></proof>
->>>>>>> 8e560e42
   </goal>
  </transf>
  </goal>
@@ -59,19 +40,11 @@
  <proof prover="7"><result status="valid" time="0.02"/></proof>
  </goal>
 </theory>
-<<<<<<< HEAD
 <theory name="TreeReconstruction" proved="true">
  <goal name="VC build_rec" expl="VC for build_rec" proved="true">
- <transf name="split_goal_wp" proved="true" >
+ <transf name="split_goal_right" proved="true" >
   <goal name="VC build_rec.0" expl="exceptional postcondition" proved="true">
   <proof prover="0"><result status="valid" time="0.01" steps="11"/></proof>
-=======
-<theory name="TreeReconstruction">
- <goal name="WP_parameter build_rec" expl="VC for build_rec">
- <transf name="split_goal_right">
-  <goal name="WP_parameter build_rec.1" expl="exceptional postcondition">
-  <proof prover="2"><result status="valid" time="0.00" steps="11"/></proof>
->>>>>>> 8e560e42
   </goal>
   <goal name="VC build_rec.1" expl="exceptional postcondition" proved="true">
   <proof prover="4"><result status="valid" time="0.06"/></proof>
@@ -96,37 +69,15 @@
   </goal>
  </transf>
  </goal>
-<<<<<<< HEAD
  <goal name="VC build" expl="VC for build" proved="true">
  <proof prover="7"><result status="valid" time="0.02"/></proof>
  </goal>
 </theory>
 <theory name="Harness" proved="true">
  <goal name="VC harness" expl="VC for harness" proved="true">
- <transf name="split_goal_wp" proved="true" >
+ <transf name="split_goal_right" proved="true" >
   <goal name="VC harness.0" expl="postcondition" proved="true">
   <proof prover="5" edited="vstte12_tree_reconstruction_Harness_VC_harness_1.v"><result status="valid" time="0.33"/></proof>
-=======
- <goal name="WP_parameter build" expl="VC for build">
- <transf name="split_goal_right">
-  <goal name="WP_parameter build.1" expl="postcondition">
-  <proof prover="2"><result status="valid" time="0.00" steps="5"/></proof>
-  </goal>
-  <goal name="WP_parameter build.2" expl="exceptional postcondition">
-  <proof prover="3"><result status="valid" time="0.13"/></proof>
-  </goal>
-  <goal name="WP_parameter build.3" expl="exceptional postcondition">
-  <proof prover="6"><result status="valid" time="0.04"/></proof>
-  </goal>
- </transf>
- </goal>
-</theory>
-<theory name="Harness">
- <goal name="WP_parameter harness" expl="VC for harness">
- <transf name="split_goal_right">
-  <goal name="WP_parameter harness.1" expl="postcondition">
-  <proof prover="4" edited="vstte12_tree_reconstruction_WP_Harness_WP_parameter_harness_3.v"><result status="valid" time="0.31"/></proof>
->>>>>>> 8e560e42
   </goal>
   <goal name="VC harness.1" expl="exceptional postcondition" proved="true">
   <proof prover="5" edited="vstte12_tree_reconstruction_Harness_VC_harness_2.v"><result status="valid" time="0.35"/></proof>
@@ -137,31 +88,9 @@
  <proof prover="5" edited="vstte12_tree_reconstruction_Harness_VC_harness2_1.v"><result status="valid" time="0.49"/></proof>
  </goal>
 </theory>
-<<<<<<< HEAD
 <theory name="ZipperBasedTermination" proved="true">
  <goal name="VC tc" expl="VC for tc" proved="true">
  <proof prover="4" timelimit="1"><result status="valid" time="0.56"/></proof>
-=======
-<theory name="ZipperBasedTermination">
- <goal name="WP_parameter tc" expl="VC for tc">
- <transf name="split_goal_right">
-  <goal name="WP_parameter tc.1" expl="variant decrease">
-  <proof prover="2"><result status="valid" time="0.00" steps="29"/></proof>
-  </goal>
-  <goal name="WP_parameter tc.2" expl="variant decrease">
-  <proof prover="2"><result status="valid" time="0.01" steps="43"/></proof>
-  </goal>
-  <goal name="WP_parameter tc.3" expl="variant decrease">
-  <proof prover="2"><result status="valid" time="0.01" steps="40"/></proof>
-  </goal>
-  <goal name="WP_parameter tc.4" expl="variant decrease">
-  <proof prover="2"><result status="valid" time="0.01" steps="29"/></proof>
-  </goal>
-  <goal name="WP_parameter tc.5" expl="variant decrease">
-  <proof prover="2"><result status="valid" time="0.02" steps="47"/></proof>
-  </goal>
- </transf>
->>>>>>> 8e560e42
  </goal>
 </theory>
 <theory name="ZipperBased" proved="true">
@@ -181,18 +110,10 @@
  <goal name="main_lemma" proved="true">
  <proof prover="8"><result status="valid" time="0.02"/></proof>
  </goal>
-<<<<<<< HEAD
  <goal name="VC tc" expl="VC for tc" proved="true">
- <transf name="split_goal_wp" proved="true" >
+ <transf name="split_goal_right" proved="true" >
   <goal name="VC tc.0" expl="exceptional postcondition" proved="true">
   <proof prover="4" timelimit="1"><result status="valid" time="0.16"/></proof>
-=======
- <goal name="WP_parameter tc" expl="VC for tc">
- <transf name="split_goal_right">
-  <goal name="WP_parameter tc.1" expl="exceptional postcondition">
-  <proof prover="1"><result status="valid" time="0.04"/></proof>
-  <proof prover="3"><result status="valid" time="0.06"/></proof>
->>>>>>> 8e560e42
   </goal>
   <goal name="VC tc.1" expl="postcondition" proved="true">
   <proof prover="4" timelimit="1"><result status="valid" time="0.04"/></proof>
@@ -215,26 +136,8 @@
   <goal name="VC tc.7" expl="variant decrease" proved="true">
   <proof prover="4"><result status="valid" time="0.06"/></proof>
   </goal>
-<<<<<<< HEAD
   <goal name="VC tc.8" expl="precondition" proved="true">
   <proof prover="0"><result status="valid" time="0.34" steps="611"/></proof>
-=======
-  <goal name="WP_parameter tc.9" expl="precondition">
-  <transf name="split_goal_right">
-   <goal name="WP_parameter tc.9.1" expl="VC for tc">
-   <proof prover="2"><result status="valid" time="0.34" steps="539"/></proof>
-   </goal>
-   <goal name="WP_parameter tc.9.2" expl="VC for tc">
-   <proof prover="2"><result status="valid" time="0.01" steps="15"/></proof>
-   </goal>
-   <goal name="WP_parameter tc.9.3" expl="VC for tc">
-   <proof prover="2"><result status="valid" time="0.01" steps="17"/></proof>
-   </goal>
-   <goal name="WP_parameter tc.9.4" expl="VC for tc">
-   <proof prover="2"><result status="valid" time="0.03" steps="36"/></proof>
-   </goal>
-  </transf>
->>>>>>> 8e560e42
   </goal>
   <goal name="VC tc.9" expl="postcondition" proved="true">
   <proof prover="4"><result status="valid" time="0.04"/></proof>
