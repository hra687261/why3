<?xml version="1.0" encoding="UTF-8"?>
<!DOCTYPE why3session PUBLIC "-//Why3//proof session v5//EN"
"http://why3.lri.fr/why3session.dtd">
<why3session shape_version="6">
<prover id="0" name="Alt-Ergo" version="2.3.0" timelimit="1" steplimit="0" memlimit="1000"/>
<prover id="1" name="Alt-Ergo" version="2.0.0" timelimit="5" steplimit="0" memlimit="1000"/>
<prover id="3" name="CVC4" version="1.7" timelimit="1" steplimit="0" memlimit="1000"/>
<file format="whyml" proved="true">
<path name=".."/><path name="quicksort.mlw"/>
<theory name="Quicksort" proved="true">
 <goal name="quick_rec&#39;vc" expl="VC for quick_rec" proved="true">
 <transf name="split_goal_right" proved="true" >
  <goal name="quick_rec&#39;vc.0" expl="index in array bounds" proved="true">
  <proof prover="1"><result status="valid" time="0.01" steps="5"/></proof>
  </goal>
  <goal name="quick_rec&#39;vc.1" expl="loop invariant init" proved="true">
  <proof prover="1"><result status="valid" time="0.01" steps="6"/></proof>
  </goal>
  <goal name="quick_rec&#39;vc.2" expl="loop invariant init" proved="true">
  <proof prover="1"><result status="valid" time="0.00" steps="8"/></proof>
  </goal>
  <goal name="quick_rec&#39;vc.3" expl="loop invariant init" proved="true">
  <proof prover="1"><result status="valid" time="0.00" steps="8"/></proof>
  </goal>
  <goal name="quick_rec&#39;vc.4" expl="loop invariant init" proved="true">
  <proof prover="1"><result status="valid" time="0.01" steps="14"/></proof>
  </goal>
  <goal name="quick_rec&#39;vc.5" expl="index in array bounds" proved="true">
  <proof prover="1"><result status="valid" time="0.01" steps="13"/></proof>
  </goal>
  <goal name="quick_rec&#39;vc.6" expl="precondition" proved="true">
  <proof prover="1"><result status="valid" time="0.01" steps="21"/></proof>
  </goal>
  <goal name="quick_rec&#39;vc.7" expl="assertion" proved="true">
  <proof prover="1"><result status="valid" time="0.01" steps="37"/></proof>
  </goal>
  <goal name="quick_rec&#39;vc.8" expl="loop invariant preservation" proved="true">
  <proof prover="1"><result status="valid" time="0.01" steps="57"/></proof>
  </goal>
  <goal name="quick_rec&#39;vc.9" expl="loop invariant preservation" proved="true">
  <proof prover="1"><result status="valid" time="0.06" steps="149"/></proof>
  </goal>
  <goal name="quick_rec&#39;vc.10" expl="loop invariant preservation" proved="true">
  <proof prover="1"><result status="valid" time="0.08" steps="201"/></proof>
  </goal>
  <goal name="quick_rec&#39;vc.11" expl="loop invariant preservation" proved="true">
  <proof prover="1"><result status="valid" time="0.02" steps="48"/></proof>
  </goal>
  <goal name="quick_rec&#39;vc.12" expl="loop invariant preservation" proved="true">
  <proof prover="1"><result status="valid" time="0.01" steps="14"/></proof>
  </goal>
  <goal name="quick_rec&#39;vc.13" expl="loop invariant preservation" proved="true">
  <proof prover="1"><result status="valid" time="0.01" steps="25"/></proof>
  </goal>
  <goal name="quick_rec&#39;vc.14" expl="loop invariant preservation" proved="true">
  <proof prover="1"><result status="valid" time="0.01" steps="25"/></proof>
  </goal>
  <goal name="quick_rec&#39;vc.15" expl="loop invariant preservation" proved="true">
  <proof prover="1"><result status="valid" time="0.00" steps="15"/></proof>
  </goal>
  <goal name="quick_rec&#39;vc.16" expl="precondition" proved="true">
  <proof prover="1"><result status="valid" time="0.01" steps="17"/></proof>
  </goal>
  <goal name="quick_rec&#39;vc.17" expl="assertion" proved="true">
  <proof prover="1"><result status="valid" time="0.28" steps="418"/></proof>
  </goal>
  <goal name="quick_rec&#39;vc.18" expl="variant decrease" proved="true">
  <proof prover="1"><result status="valid" time="0.01" steps="14"/></proof>
  </goal>
  <goal name="quick_rec&#39;vc.19" expl="precondition" proved="true">
  <proof prover="1"><result status="valid" time="0.01" steps="14"/></proof>
  </goal>
  <goal name="quick_rec&#39;vc.20" expl="assertion" proved="true">
  <proof prover="1"><result status="valid" time="0.26" steps="596"/></proof>
  </goal>
  <goal name="quick_rec&#39;vc.21" expl="variant decrease" proved="true">
  <proof prover="1"><result status="valid" time="0.01" steps="18"/></proof>
  </goal>
  <goal name="quick_rec&#39;vc.22" expl="precondition" proved="true">
  <proof prover="1"><result status="valid" time="0.01" steps="18"/></proof>
  </goal>
  <goal name="quick_rec&#39;vc.23" expl="assertion" proved="true">
  <proof prover="1"><result status="valid" time="0.21" steps="548"/></proof>
  </goal>
  <goal name="quick_rec&#39;vc.24" expl="assertion" proved="true">
  <proof prover="1"><result status="valid" time="0.01" steps="90"/></proof>
  </goal>
  <goal name="quick_rec&#39;vc.25" expl="postcondition" proved="true">
  <proof prover="1"><result status="valid" time="0.11" steps="224"/></proof>
  </goal>
  <goal name="quick_rec&#39;vc.26" expl="postcondition" proved="true">
  <proof prover="1"><result status="valid" time="0.02" steps="169"/></proof>
  </goal>
  <goal name="quick_rec&#39;vc.27" expl="out of loop bounds" proved="true">
  <proof prover="1"><result status="valid" time="0.00" steps="5"/></proof>
  </goal>
  <goal name="quick_rec&#39;vc.28" expl="postcondition" proved="true">
  <proof prover="1"><result status="valid" time="0.00" steps="7"/></proof>
  </goal>
  <goal name="quick_rec&#39;vc.29" expl="postcondition" proved="true">
  <proof prover="1"><result status="valid" time="0.01" steps="14"/></proof>
  </goal>
 </transf>
 </goal>
 <goal name="quicksort&#39;vc" expl="VC for quicksort" proved="true">
 <proof prover="1"><result status="valid" time="0.01" steps="23"/></proof>
 </goal>
</theory>
<theory name="Shuffle" proved="true">
 <goal name="shuffle&#39;vc" expl="VC for shuffle" proved="true">
 <proof prover="1"><result status="valid" time="0.01" steps="53"/></proof>
 </goal>
</theory>
<theory name="QuicksortWithShuffle" proved="true">
 <goal name="qs&#39;vc" expl="VC for qs" proved="true">
 <proof prover="1"><result status="valid" time="0.01" steps="21"/></proof>
 </goal>
</theory>
<theory name="Quicksort3way" proved="true">
 <goal name="quick_rec&#39;vc" expl="VC for quick_rec" proved="true">
 <proof prover="1"><result status="valid" time="3.51" steps="6310"/></proof>
 <transf name="split_goal_right" proved="true" >
  <goal name="quick_rec&#39;vc.0" expl="index in array bounds" proved="true">
  <proof prover="1"><result status="valid" time="0.00" steps="5"/></proof>
  </goal>
  <goal name="quick_rec&#39;vc.1" expl="loop invariant init" proved="true">
  <proof prover="1"><result status="valid" time="0.00" steps="5"/></proof>
  </goal>
  <goal name="quick_rec&#39;vc.2" expl="loop invariant init" proved="true">
  <proof prover="1"><result status="valid" time="0.01" steps="9"/></proof>
  </goal>
  <goal name="quick_rec&#39;vc.3" expl="loop invariant init" proved="true">
  <proof prover="1"><result status="valid" time="0.00" steps="11"/></proof>
  </goal>
  <goal name="quick_rec&#39;vc.4" expl="loop invariant init" proved="true">
  <proof prover="1"><result status="valid" time="0.00" steps="9"/></proof>
  </goal>
  <goal name="quick_rec&#39;vc.5" expl="loop invariant init" proved="true">
  <proof prover="1"><result status="valid" time="0.01" steps="15"/></proof>
  </goal>
  <goal name="quick_rec&#39;vc.6" expl="index in array bounds" proved="true">
  <proof prover="1"><result status="valid" time="0.01" steps="18"/></proof>
  </goal>
  <goal name="quick_rec&#39;vc.7" expl="precondition" proved="true">
  <proof prover="1"><result status="valid" time="0.00" steps="21"/></proof>
  </goal>
  <goal name="quick_rec&#39;vc.8" expl="assertion" proved="true">
  <proof prover="1"><result status="valid" time="0.01" steps="37"/></proof>
  </goal>
  <goal name="quick_rec&#39;vc.9" expl="loop variant decrease" proved="true">
  <proof prover="1"><result status="valid" time="0.01" steps="18"/></proof>
  </goal>
  <goal name="quick_rec&#39;vc.10" expl="loop invariant preservation" proved="true">
  <proof prover="1"><result status="valid" time="0.01" steps="18"/></proof>
  </goal>
  <goal name="quick_rec&#39;vc.11" expl="loop invariant preservation" proved="true">
  <proof prover="1"><result status="valid" time="0.05" steps="151"/></proof>
  </goal>
  <goal name="quick_rec&#39;vc.12" expl="loop invariant preservation" proved="true">
  <proof prover="1"><result status="valid" time="0.05" steps="182"/></proof>
  </goal>
  <goal name="quick_rec&#39;vc.13" expl="loop invariant preservation" proved="true">
  <proof prover="1"><result status="valid" time="0.06" steps="158"/></proof>
  </goal>
  <goal name="quick_rec&#39;vc.14" expl="loop invariant preservation" proved="true">
  <proof prover="1"><result status="valid" time="0.02" steps="48"/></proof>
  </goal>
  <goal name="quick_rec&#39;vc.15" expl="index in array bounds" proved="true">
  <proof prover="1"><result status="valid" time="0.01" steps="19"/></proof>
  </goal>
  <goal name="quick_rec&#39;vc.16" expl="precondition" proved="true">
  <proof prover="1"><result status="valid" time="0.01" steps="23"/></proof>
  </goal>
  <goal name="quick_rec&#39;vc.17" expl="assertion" proved="true">
  <proof prover="1"><result status="valid" time="0.01" steps="38"/></proof>
  </goal>
  <goal name="quick_rec&#39;vc.18" expl="loop variant decrease" proved="true">
  <proof prover="1"><result status="valid" time="0.01" steps="18"/></proof>
  </goal>
  <goal name="quick_rec&#39;vc.19" expl="loop invariant preservation" proved="true">
  <proof prover="1"><result status="valid" time="0.01" steps="18"/></proof>
  </goal>
  <goal name="quick_rec&#39;vc.20" expl="loop invariant preservation" proved="true">
  <proof prover="1"><result status="valid" time="0.01" steps="140"/></proof>
  </goal>
  <goal name="quick_rec&#39;vc.21" expl="loop invariant preservation" proved="true">
  <proof prover="1"><result status="valid" time="0.01" steps="135"/></proof>
  </goal>
  <goal name="quick_rec&#39;vc.22" expl="loop invariant preservation" proved="true">
  <proof prover="1"><result status="valid" time="0.00" steps="135"/></proof>
  </goal>
  <goal name="quick_rec&#39;vc.23" expl="loop invariant preservation" proved="true">
  <proof prover="1"><result status="valid" time="0.01" steps="47"/></proof>
  </goal>
  <goal name="quick_rec&#39;vc.24" expl="loop variant decrease" proved="true">
  <proof prover="1"><result status="valid" time="0.00" steps="15"/></proof>
  </goal>
  <goal name="quick_rec&#39;vc.25" expl="loop invariant preservation" proved="true">
  <proof prover="1"><result status="valid" time="0.01" steps="15"/></proof>
  </goal>
  <goal name="quick_rec&#39;vc.26" expl="loop invariant preservation" proved="true">
  <proof prover="1"><result status="valid" time="0.06" steps="27"/></proof>
  </goal>
  <goal name="quick_rec&#39;vc.27" expl="loop invariant preservation" proved="true">
  <proof prover="1"><result status="valid" time="0.08" steps="27"/></proof>
  </goal>
  <goal name="quick_rec&#39;vc.28" expl="loop invariant preservation" proved="true">
  <proof prover="1"><result status="valid" time="0.06" steps="27"/></proof>
  </goal>
  <goal name="quick_rec&#39;vc.29" expl="loop invariant preservation" proved="true">
  <proof prover="1"><result status="valid" time="0.02" steps="17"/></proof>
  </goal>
  <goal name="quick_rec&#39;vc.30" expl="assertion" proved="true">
  <proof prover="1"><result status="valid" time="0.01" steps="53"/></proof>
  </goal>
  <goal name="quick_rec&#39;vc.31" expl="variant decrease" proved="true">
  <proof prover="1"><result status="valid" time="0.01" steps="13"/></proof>
  </goal>
  <goal name="quick_rec&#39;vc.32" expl="precondition" proved="true">
  <proof prover="1"><result status="valid" time="0.01" steps="13"/></proof>
  </goal>
  <goal name="quick_rec&#39;vc.33" expl="assertion" proved="true">
  <proof prover="1"><result status="valid" time="0.02" steps="172"/></proof>
  </goal>
  <goal name="quick_rec&#39;vc.34" expl="variant decrease" proved="true">
  <proof prover="1"><result status="valid" time="0.00" steps="17"/></proof>
  </goal>
  <goal name="quick_rec&#39;vc.35" expl="precondition" proved="true">
  <proof prover="1"><result status="valid" time="0.01" steps="17"/></proof>
  </goal>
  <goal name="quick_rec&#39;vc.36" expl="assertion" proved="true">
  <proof prover="1"><result status="valid" time="0.05" steps="264"/></proof>
  </goal>
  <goal name="quick_rec&#39;vc.37" expl="assertion" proved="true">
  <proof prover="1"><result status="valid" time="0.08" steps="69"/></proof>
  </goal>
  <goal name="quick_rec&#39;vc.38" expl="postcondition" proved="true">
  <proof prover="1"><result status="valid" time="0.05" steps="162"/></proof>
  </goal>
  <goal name="quick_rec&#39;vc.39" expl="postcondition" proved="true">
  <proof prover="1"><result status="valid" time="0.04" steps="72"/></proof>
  </goal>
  <goal name="quick_rec&#39;vc.40" expl="postcondition" proved="true">
  <proof prover="1"><result status="valid" time="0.00" steps="7"/></proof>
  </goal>
  <goal name="quick_rec&#39;vc.41" expl="postcondition" proved="true">
  <proof prover="1"><result status="valid" time="0.01" steps="14"/></proof>
  </goal>
 </transf>
 </goal>
 <goal name="quicksort&#39;vc" expl="VC for quicksort" proved="true">
 <proof prover="1"><result status="valid" time="0.01" steps="23"/></proof>
 </goal>
 <goal name="qs&#39;vc" expl="VC for qs" proved="true">
 <proof prover="1"><result status="valid" time="0.00" steps="21"/></proof>
 </goal>
</theory>
<theory name="Test" proved="true">
 <goal name="test1&#39;vc" expl="VC for test1" proved="true">
 <proof prover="1"><result status="valid" time="0.01" steps="11"/></proof>
 </goal>
 <goal name="test2&#39;vc" expl="VC for test2" proved="true">
 <proof prover="1"><result status="valid" time="0.01" steps="38"/></proof>
 </goal>
 <goal name="bench&#39;vc" expl="VC for bench" proved="true">
 <proof prover="1"><result status="valid" time="0.00" steps="36"/></proof>
 </goal>
</theory>
<theory name="Traditional" proved="true">
 <goal name="quick_rec&#39;vc" expl="VC for quick_rec" proved="true">
 <transf name="split_vc" proved="true" >
  <goal name="quick_rec&#39;vc.0" expl="postcondition" proved="true">
  <proof prover="0"><result status="valid" time="0.01" steps="17"/></proof>
  </goal>
  <goal name="quick_rec&#39;vc.1" expl="postcondition" proved="true">
  <proof prover="0"><result status="valid" time="0.00" steps="31"/></proof>
  </goal>
  <goal name="quick_rec&#39;vc.2" expl="index in array bounds" proved="true">
  <proof prover="0"><result status="valid" time="0.00" steps="10"/></proof>
  </goal>
  <goal name="quick_rec&#39;vc.3" expl="loop invariant init" proved="true">
  <proof prover="0"><result status="valid" time="0.01" steps="10"/></proof>
  </goal>
  <goal name="quick_rec&#39;vc.4" expl="loop invariant init" proved="true">
  <proof prover="0"><result status="valid" time="0.01" steps="16"/></proof>
  </goal>
  <goal name="quick_rec&#39;vc.5" expl="loop invariant init" proved="true">
  <proof prover="0"><result status="valid" time="0.00" steps="12"/></proof>
  </goal>
  <goal name="quick_rec&#39;vc.6" expl="loop invariant init" proved="true">
  <proof prover="0"><result status="valid" time="0.01" steps="16"/></proof>
  </goal>
  <goal name="quick_rec&#39;vc.7" expl="loop invariant init" proved="true">
  <proof prover="0"><result status="valid" time="0.01" steps="27"/></proof>
  </goal>
  <goal name="quick_rec&#39;vc.8" expl="loop invariant init" proved="true">
  <proof prover="0"><result status="valid" time="0.01" steps="16"/></proof>
  </goal>
  <goal name="quick_rec&#39;vc.9" expl="loop invariant init" proved="true">
  <proof prover="0"><result status="valid" time="0.01" steps="26"/></proof>
  </goal>
  <goal name="quick_rec&#39;vc.10" expl="loop invariant init" proved="true">
  <proof prover="0"><result status="valid" time="0.01" steps="34"/></proof>
  </goal>
  <goal name="quick_rec&#39;vc.11" expl="index in array bounds" proved="true">
  <proof prover="0"><result status="valid" time="0.04" steps="30"/></proof>
  </goal>
  <goal name="quick_rec&#39;vc.12" expl="loop invariant init" proved="true">
  <transf name="split_vc" proved="true" >
   <goal name="quick_rec&#39;vc.12.0" expl="loop invariant init" proved="true">
   <proof prover="0"><result status="valid" time="0.01" steps="40"/></proof>
   </goal>
   <goal name="quick_rec&#39;vc.12.1" expl="loop invariant init" proved="true">
   <proof prover="0"><result status="valid" time="0.01" steps="40"/></proof>
   </goal>
  </transf>
  </goal>
  <goal name="quick_rec&#39;vc.13" expl="loop invariant init" proved="true">
  <proof prover="0"><result status="valid" time="0.01" steps="48"/></proof>
  </goal>
  <goal name="quick_rec&#39;vc.14" expl="index in array bounds" proved="true">
  <proof prover="0"><result status="valid" time="0.01" steps="44"/></proof>
  </goal>
  <goal name="quick_rec&#39;vc.15" expl="precondition" proved="true">
  <proof prover="0"><result status="valid" time="0.00" steps="48"/></proof>
  </goal>
  <goal name="quick_rec&#39;vc.16" expl="variant decrease" proved="true">
  <proof prover="0"><result status="valid" time="0.00" steps="48"/></proof>
  </goal>
  <goal name="quick_rec&#39;vc.17" expl="precondition" proved="true">
  <proof prover="0"><result status="valid" time="0.01" steps="48"/></proof>
  </goal>
  <goal name="quick_rec&#39;vc.18" expl="variant decrease" proved="true">
  <proof prover="0"><result status="valid" time="0.01" steps="48"/></proof>
  </goal>
  <goal name="quick_rec&#39;vc.19" expl="precondition" proved="true">
  <proof prover="0"><result status="valid" time="0.00" steps="48"/></proof>
  </goal>
  <goal name="quick_rec&#39;vc.20" expl="postcondition" proved="true">
  <proof prover="0"><result status="valid" time="0.01" steps="48"/></proof>
  </goal>
  <goal name="quick_rec&#39;vc.21" expl="postcondition" proved="true">
  <proof prover="0"><result status="valid" time="0.01" steps="48"/></proof>
  </goal>
  <goal name="quick_rec&#39;vc.22" expl="precondition" proved="true">
  <proof prover="0"><result status="valid" time="0.01" steps="48"/></proof>
  </goal>
  <goal name="quick_rec&#39;vc.23" expl="loop variant decrease" proved="true">
  <proof prover="0"><result status="valid" time="0.01" steps="48"/></proof>
  </goal>
  <goal name="quick_rec&#39;vc.24" expl="loop invariant preservation" proved="true">
  <proof prover="0"><result status="valid" time="0.01" steps="48"/></proof>
  </goal>
  <goal name="quick_rec&#39;vc.25" expl="loop invariant preservation" proved="true">
  <proof prover="0"><result status="valid" time="0.06" steps="48"/></proof>
  </goal>
  <goal name="quick_rec&#39;vc.26" expl="loop invariant preservation" proved="true">
  <proof prover="0"><result status="valid" time="0.01" steps="48"/></proof>
  </goal>
  <goal name="quick_rec&#39;vc.27" expl="loop invariant preservation" proved="true">
  <proof prover="0"><result status="valid" time="0.01" steps="48"/></proof>
  </goal>
  <goal name="quick_rec&#39;vc.28" expl="loop invariant preservation" proved="true">
<<<<<<< HEAD
  <proof prover="3"><result status="valid" time="0.03" steps="10192"/></proof>
=======
  <proof prover="3"><result status="valid" time="0.03" steps="11386"/></proof>
>>>>>>> 92c89c24
  </goal>
  <goal name="quick_rec&#39;vc.29" expl="loop invariant preservation" proved="true">
  <proof prover="0"><result status="valid" time="0.03" steps="48"/></proof>
  </goal>
  <goal name="quick_rec&#39;vc.30" expl="loop variant decrease" proved="true">
  <proof prover="0"><result status="valid" time="0.01" steps="54"/></proof>
  </goal>
  <goal name="quick_rec&#39;vc.31" expl="loop invariant preservation" proved="true">
  <proof prover="0"><result status="valid" time="0.01" steps="54"/></proof>
  </goal>
  <goal name="quick_rec&#39;vc.32" expl="loop invariant preservation" proved="true">
  <proof prover="0"><result status="valid" time="0.02" steps="62"/></proof>
  </goal>
  <goal name="quick_rec&#39;vc.33" expl="precondition" proved="true">
  <proof prover="0"><result status="valid" time="0.01" steps="52"/></proof>
  </goal>
  <goal name="quick_rec&#39;vc.34" expl="variant decrease" proved="true">
  <proof prover="0"><result status="valid" time="0.01" steps="56"/></proof>
  </goal>
  <goal name="quick_rec&#39;vc.35" expl="precondition" proved="true">
  <proof prover="0"><result status="valid" time="0.01" steps="56"/></proof>
  </goal>
  <goal name="quick_rec&#39;vc.36" expl="variant decrease" proved="true">
  <proof prover="0"><result status="valid" time="0.01" steps="62"/></proof>
  </goal>
  <goal name="quick_rec&#39;vc.37" expl="precondition" proved="true">
  <proof prover="0"><result status="valid" time="0.01" steps="62"/></proof>
  </goal>
  <goal name="quick_rec&#39;vc.38" expl="postcondition" proved="true">
  <proof prover="0"><result status="valid" time="0.11" steps="421"/></proof>
  </goal>
  <goal name="quick_rec&#39;vc.39" expl="postcondition" proved="true">
  <transf name="apply" proved="true" arg1="permut_sub_trans" arg2="with" arg3="a2">
   <goal name="quick_rec&#39;vc.39.0" expl="apply premises" proved="true">
   <proof prover="0"><result status="valid" time="0.01" steps="70"/></proof>
   </goal>
   <goal name="quick_rec&#39;vc.39.1" expl="apply premises" proved="true">
   <proof prover="0"><result status="valid" time="0.01" steps="70"/></proof>
   </goal>
   <goal name="quick_rec&#39;vc.39.2" expl="apply premises" proved="true">
   <transf name="apply" proved="true" arg1="permut_sub_trans" arg2="with" arg3="a3">
    <goal name="quick_rec&#39;vc.39.2.0" expl="apply premises" proved="true">
    <proof prover="0"><result status="valid" time="0.01" steps="70"/></proof>
    </goal>
    <goal name="quick_rec&#39;vc.39.2.1" expl="apply premises" proved="true">
    <proof prover="0"><result status="valid" time="0.01" steps="70"/></proof>
    </goal>
    <goal name="quick_rec&#39;vc.39.2.2" expl="apply premises" proved="true">
    <proof prover="0"><result status="valid" time="0.01" steps="70"/></proof>
    </goal>
    <goal name="quick_rec&#39;vc.39.2.3" expl="apply premises" proved="true">
    <proof prover="0"><result status="valid" time="0.02" steps="72"/></proof>
    </goal>
   </transf>
   </goal>
   <goal name="quick_rec&#39;vc.39.3" expl="apply premises" proved="true">
   <transf name="apply" proved="true" arg1="permut_sub_trans" arg2="with" arg3="a1">
    <goal name="quick_rec&#39;vc.39.3.0" expl="apply premises" proved="true">
    <proof prover="0"><result status="valid" time="0.01" steps="70"/></proof>
    </goal>
    <goal name="quick_rec&#39;vc.39.3.1" expl="apply premises" proved="true">
    <proof prover="0"><result status="valid" time="0.02" steps="70"/></proof>
    </goal>
    <goal name="quick_rec&#39;vc.39.3.2" expl="apply premises" proved="true">
    <proof prover="0"><result status="valid" time="0.02" steps="72"/></proof>
    </goal>
    <goal name="quick_rec&#39;vc.39.3.3" expl="apply premises" proved="true">
    <proof prover="0"><result status="valid" time="0.02" steps="72"/></proof>
    </goal>
   </transf>
   </goal>
  </transf>
  </goal>
  <goal name="quick_rec&#39;vc.40" expl="precondition" proved="true">
  <proof prover="0"><result status="valid" time="0.01" steps="48"/></proof>
  </goal>
  <goal name="quick_rec&#39;vc.41" expl="loop variant decrease" proved="true">
  <proof prover="0"><result status="valid" time="0.01" steps="48"/></proof>
  </goal>
  <goal name="quick_rec&#39;vc.42" expl="loop invariant preservation" proved="true">
  <proof prover="0"><result status="valid" time="0.01" steps="48"/></proof>
  </goal>
  <goal name="quick_rec&#39;vc.43" expl="loop invariant preservation" proved="true">
  <proof prover="0"><result status="valid" time="0.01" steps="48"/></proof>
  </goal>
  <goal name="quick_rec&#39;vc.44" expl="loop invariant preservation" proved="true">
  <proof prover="0"><result status="valid" time="0.01" steps="48"/></proof>
  </goal>
  <goal name="quick_rec&#39;vc.45" expl="loop invariant preservation" proved="true">
  <proof prover="0"><result status="valid" time="0.01" steps="48"/></proof>
  </goal>
  <goal name="quick_rec&#39;vc.46" expl="loop invariant preservation" proved="true">
  <proof prover="0"><result status="valid" time="0.01" steps="48"/></proof>
  </goal>
  <goal name="quick_rec&#39;vc.47" expl="loop invariant preservation" proved="true">
  <proof prover="0"><result status="valid" time="0.01" steps="48"/></proof>
  </goal>
  <goal name="quick_rec&#39;vc.48" expl="loop variant decrease" proved="true">
  <proof prover="0"><result status="valid" time="0.01" steps="40"/></proof>
  </goal>
  <goal name="quick_rec&#39;vc.49" expl="loop invariant preservation" proved="true">
  <proof prover="0"><result status="valid" time="0.04" steps="40"/></proof>
  </goal>
  <goal name="quick_rec&#39;vc.50" expl="loop invariant preservation" proved="true">
  <proof prover="0"><result status="valid" time="0.01" steps="48"/></proof>
  </goal>
  <goal name="quick_rec&#39;vc.51" expl="loop invariant init" proved="true">
  <proof prover="0"><result status="valid" time="0.01" steps="36"/></proof>
  </goal>
  <goal name="quick_rec&#39;vc.52" expl="loop invariant init" proved="true">
  <proof prover="0"><result status="valid" time="0.01" steps="44"/></proof>
  </goal>
  <goal name="quick_rec&#39;vc.53" expl="index in array bounds" proved="true">
  <proof prover="0"><result status="valid" time="0.01" steps="40"/></proof>
  </goal>
  <goal name="quick_rec&#39;vc.54" expl="precondition" proved="true">
  <proof prover="0"><result status="valid" time="0.00" steps="44"/></proof>
  </goal>
  <goal name="quick_rec&#39;vc.55" expl="variant decrease" proved="true">
  <proof prover="0"><result status="valid" time="0.01" steps="44"/></proof>
  </goal>
  <goal name="quick_rec&#39;vc.56" expl="precondition" proved="true">
  <proof prover="0"><result status="valid" time="0.02" steps="44"/></proof>
  </goal>
  <goal name="quick_rec&#39;vc.57" expl="variant decrease" proved="true">
  <proof prover="0"><result status="valid" time="0.01" steps="44"/></proof>
  </goal>
  <goal name="quick_rec&#39;vc.58" expl="precondition" proved="true">
  <proof prover="0"><result status="valid" time="0.01" steps="44"/></proof>
  </goal>
  <goal name="quick_rec&#39;vc.59" expl="postcondition" proved="true">
  <proof prover="0"><result status="valid" time="0.01" steps="44"/></proof>
  </goal>
  <goal name="quick_rec&#39;vc.60" expl="postcondition" proved="true">
  <proof prover="0"><result status="valid" time="0.01" steps="44"/></proof>
  </goal>
  <goal name="quick_rec&#39;vc.61" expl="precondition" proved="true">
  <proof prover="0"><result status="valid" time="0.02" steps="44"/></proof>
  </goal>
  <goal name="quick_rec&#39;vc.62" expl="loop variant decrease" proved="true">
  <proof prover="0"><result status="valid" time="0.01" steps="44"/></proof>
  </goal>
  <goal name="quick_rec&#39;vc.63" expl="loop invariant preservation" proved="true">
  <proof prover="0"><result status="valid" time="0.01" steps="44"/></proof>
  </goal>
  <goal name="quick_rec&#39;vc.64" expl="loop invariant preservation" proved="true">
  <proof prover="0"><result status="valid" time="0.01" steps="44"/></proof>
  </goal>
  <goal name="quick_rec&#39;vc.65" expl="loop invariant preservation" proved="true">
  <proof prover="0"><result status="valid" time="0.01" steps="44"/></proof>
  </goal>
  <goal name="quick_rec&#39;vc.66" expl="loop invariant preservation" proved="true">
  <proof prover="0"><result status="valid" time="0.01" steps="44"/></proof>
  </goal>
  <goal name="quick_rec&#39;vc.67" expl="loop invariant preservation" proved="true">
  <transf name="split_vc" proved="true" >
   <goal name="quick_rec&#39;vc.67.0" expl="loop invariant preservation" proved="true">
<<<<<<< HEAD
   <proof prover="3"><result status="valid" time="0.04" steps="10401"/></proof>
=======
   <proof prover="3"><result status="valid" time="0.04" steps="11595"/></proof>
>>>>>>> 92c89c24
   </goal>
  </transf>
  </goal>
  <goal name="quick_rec&#39;vc.68" expl="loop invariant preservation" proved="true">
  <proof prover="0"><result status="valid" time="0.02" steps="44"/></proof>
  </goal>
  <goal name="quick_rec&#39;vc.69" expl="loop variant decrease" proved="true">
  <proof prover="0"><result status="valid" time="0.01" steps="50"/></proof>
  </goal>
  <goal name="quick_rec&#39;vc.70" expl="loop invariant preservation" proved="true">
  <proof prover="0"><result status="valid" time="0.02" steps="50"/></proof>
  </goal>
  <goal name="quick_rec&#39;vc.71" expl="loop invariant preservation" proved="true">
  <proof prover="0"><result status="valid" time="0.01" steps="58"/></proof>
  </goal>
  <goal name="quick_rec&#39;vc.72" expl="precondition" proved="true">
  <proof prover="0"><result status="valid" time="0.01" steps="48"/></proof>
  </goal>
  <goal name="quick_rec&#39;vc.73" expl="variant decrease" proved="true">
  <proof prover="0"><result status="valid" time="0.01" steps="52"/></proof>
  </goal>
  <goal name="quick_rec&#39;vc.74" expl="precondition" proved="true">
  <proof prover="0"><result status="valid" time="0.01" steps="52"/></proof>
  </goal>
  <goal name="quick_rec&#39;vc.75" expl="variant decrease" proved="true">
  <proof prover="0"><result status="valid" time="0.01" steps="58"/></proof>
  </goal>
  <goal name="quick_rec&#39;vc.76" expl="precondition" proved="true">
  <proof prover="0"><result status="valid" time="0.01" steps="58"/></proof>
  </goal>
  <goal name="quick_rec&#39;vc.77" expl="postcondition" proved="true">
  <proof prover="0" timelimit="10" memlimit="4000"><result status="valid" time="2.04" steps="4461"/></proof>
  </goal>
  <goal name="quick_rec&#39;vc.78" expl="postcondition" proved="true">
  <transf name="apply" proved="true" arg1="permut_sub_trans" arg2="with" arg3="a2">
   <goal name="quick_rec&#39;vc.78.0" expl="apply premises" proved="true">
   <proof prover="0"><result status="valid" time="0.01" steps="66"/></proof>
   </goal>
   <goal name="quick_rec&#39;vc.78.1" expl="apply premises" proved="true">
   <proof prover="0"><result status="valid" time="0.01" steps="66"/></proof>
   </goal>
   <goal name="quick_rec&#39;vc.78.2" expl="apply premises" proved="true">
   <transf name="apply" proved="true" arg1="permut_sub_trans" arg2="with" arg3="a3">
    <goal name="quick_rec&#39;vc.78.2.0" expl="apply premises" proved="true">
    <proof prover="0"><result status="valid" time="0.01" steps="66"/></proof>
    </goal>
    <goal name="quick_rec&#39;vc.78.2.1" expl="apply premises" proved="true">
    <proof prover="0"><result status="valid" time="0.01" steps="66"/></proof>
    </goal>
    <goal name="quick_rec&#39;vc.78.2.2" expl="apply premises" proved="true">
    <proof prover="0"><result status="valid" time="0.01" steps="66"/></proof>
    </goal>
    <goal name="quick_rec&#39;vc.78.2.3" expl="apply premises" proved="true">
    <proof prover="0"><result status="valid" time="0.02" steps="68"/></proof>
    </goal>
   </transf>
   </goal>
   <goal name="quick_rec&#39;vc.78.3" expl="apply premises" proved="true">
   <transf name="apply" proved="true" arg1="permut_sub_trans" arg2="with" arg3="a1">
    <goal name="quick_rec&#39;vc.78.3.0" expl="apply premises" proved="true">
    <proof prover="0"><result status="valid" time="0.02" steps="66"/></proof>
    </goal>
    <goal name="quick_rec&#39;vc.78.3.1" expl="apply premises" proved="true">
    <proof prover="0"><result status="valid" time="0.01" steps="66"/></proof>
    </goal>
    <goal name="quick_rec&#39;vc.78.3.2" expl="apply premises" proved="true">
    <proof prover="0"><result status="valid" time="0.01" steps="68"/></proof>
    </goal>
    <goal name="quick_rec&#39;vc.78.3.3" expl="apply premises" proved="true">
    <proof prover="0"><result status="valid" time="0.01" steps="68"/></proof>
    </goal>
   </transf>
   </goal>
  </transf>
  </goal>
  <goal name="quick_rec&#39;vc.79" expl="precondition" proved="true">
  <proof prover="0"><result status="valid" time="0.01" steps="48"/></proof>
  </goal>
  <goal name="quick_rec&#39;vc.80" expl="loop variant decrease" proved="true">
  <proof prover="0"><result status="valid" time="0.01" steps="52"/></proof>
  </goal>
  <goal name="quick_rec&#39;vc.81" expl="loop invariant preservation" proved="true">
  <proof prover="0"><result status="valid" time="0.01" steps="52"/></proof>
  </goal>
  <goal name="quick_rec&#39;vc.82" expl="loop invariant preservation" proved="true">
  <proof prover="0"><result status="valid" time="0.01" steps="267"/></proof>
  </goal>
  <goal name="quick_rec&#39;vc.83" expl="loop invariant preservation" proved="true">
  <proof prover="0"><result status="valid" time="0.01" steps="56"/></proof>
  </goal>
  <goal name="quick_rec&#39;vc.84" expl="loop invariant preservation" proved="true">
  <proof prover="0"><result status="valid" time="0.01" steps="270"/></proof>
  </goal>
  <goal name="quick_rec&#39;vc.85" expl="loop invariant preservation" proved="true">
  <transf name="apply" proved="true" arg1="permut_sub_trans" arg2="with" arg3="a1">
   <goal name="quick_rec&#39;vc.85.0" expl="apply premises" proved="true">
   <proof prover="0"><result status="valid" time="0.01" steps="60"/></proof>
   </goal>
   <goal name="quick_rec&#39;vc.85.1" expl="apply premises" proved="true">
   <proof prover="0"><result status="valid" time="0.01" steps="60"/></proof>
   </goal>
   <goal name="quick_rec&#39;vc.85.2" expl="apply premises" proved="true">
   <proof prover="0"><result status="valid" time="0.01" steps="60"/></proof>
   </goal>
   <goal name="quick_rec&#39;vc.85.3" expl="apply premises" proved="true">
   <proof prover="0"><result status="valid" time="0.02" steps="62"/></proof>
   </goal>
  </transf>
  </goal>
  <goal name="quick_rec&#39;vc.86" expl="loop invariant preservation" proved="true">
  <proof prover="0"><result status="valid" time="0.01" steps="204"/></proof>
  </goal>
 </transf>
 </goal>
 <goal name="quicksort&#39;vc" expl="VC for quicksort" proved="true">
 <proof prover="0"><result status="valid" time="0.01" steps="62"/></proof>
 </goal>
</theory>
</file>
</why3session><|MERGE_RESOLUTION|>--- conflicted
+++ resolved
@@ -361,11 +361,7 @@
   <proof prover="0"><result status="valid" time="0.01" steps="48"/></proof>
   </goal>
   <goal name="quick_rec&#39;vc.28" expl="loop invariant preservation" proved="true">
-<<<<<<< HEAD
-  <proof prover="3"><result status="valid" time="0.03" steps="10192"/></proof>
-=======
   <proof prover="3"><result status="valid" time="0.03" steps="11386"/></proof>
->>>>>>> 92c89c24
   </goal>
   <goal name="quick_rec&#39;vc.29" expl="loop invariant preservation" proved="true">
   <proof prover="0"><result status="valid" time="0.03" steps="48"/></proof>
@@ -523,11 +519,7 @@
   <goal name="quick_rec&#39;vc.67" expl="loop invariant preservation" proved="true">
   <transf name="split_vc" proved="true" >
    <goal name="quick_rec&#39;vc.67.0" expl="loop invariant preservation" proved="true">
-<<<<<<< HEAD
-   <proof prover="3"><result status="valid" time="0.04" steps="10401"/></proof>
-=======
    <proof prover="3"><result status="valid" time="0.04" steps="11595"/></proof>
->>>>>>> 92c89c24
    </goal>
   </transf>
   </goal>
