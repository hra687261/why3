--- conflicted
+++ resolved
@@ -2,70 +2,183 @@
 <!DOCTYPE why3session PUBLIC "-//Why3//proof session v5//EN"
 "http://why3.lri.fr/why3session.dtd">
 <why3session shape_version="4">
-<<<<<<< HEAD
-<prover id="4" name="CVC4" version="1.4" timelimit="1" memlimit="1000"/>
-<prover id="5" name="Alt-Ergo" version="1.01" timelimit="1" memlimit="1000"/>
-=======
 <prover id="0" name="Z3" version="4.3.1" timelimit="6" steplimit="0" memlimit="1000"/>
 <prover id="1" name="Alt-Ergo" version="0.95.2" timelimit="6" steplimit="0" memlimit="1000"/>
 <prover id="2" name="CVC4" version="1.3" timelimit="6" steplimit="0" memlimit="1000"/>
 <prover id="3" name="Alt-Ergo" version="0.99.1" timelimit="10" steplimit="0" memlimit="1000"/>
 <prover id="4" name="CVC4" version="1.4" timelimit="10" steplimit="0" memlimit="1000"/>
 <prover id="5" name="Alt-Ergo" version="1.01" timelimit="6" steplimit="0" memlimit="1000"/>
->>>>>>> b48938dc
 <file name="../cursor.mlw" expanded="true">
 <theory name="Cursor" sum="d41d8cd98f00b204e9800998ecf8427e">
 </theory>
-<theory name="TestCursor" sum="e0f22051cda383629123caaeb188b879" expanded="true">
- <goal name="VC sum" expl="VC for sum">
- <proof prover="5"><result status="valid" time="0.01" steps="28"/></proof>
+<theory name="TestCursor" sum="4a864b2c874ceb1b6d23670c5e40f80b">
+ <goal name="WP_parameter sum" expl="VC for sum">
+ <transf name="split_goal_wp">
+  <goal name="WP_parameter sum.1" expl="1. loop invariant init">
+  <proof prover="1"><result status="valid" time="0.01" steps="2"/></proof>
+  <proof prover="3"><result status="valid" time="0.04" steps="2"/></proof>
+  </goal>
+  <goal name="WP_parameter sum.2" expl="2. loop invariant init">
+  <proof prover="3"><result status="valid" time="0.02" steps="3"/></proof>
+  </goal>
+  <goal name="WP_parameter sum.3" expl="3. loop invariant init">
+  <proof prover="3"><result status="valid" time="0.02" steps="4"/></proof>
+  </goal>
+  <goal name="WP_parameter sum.4" expl="4. precondition">
+  <proof prover="1"><result status="valid" time="0.01" steps="6"/></proof>
+  <proof prover="3"><result status="valid" time="0.02" steps="6"/></proof>
+  </goal>
+  <goal name="WP_parameter sum.5" expl="5. precondition">
+  <proof prover="1"><result status="valid" time="0.01" steps="8"/></proof>
+  <proof prover="3"><result status="valid" time="0.02" steps="8"/></proof>
+  </goal>
+  <goal name="WP_parameter sum.6" expl="6. precondition">
+  <proof prover="1"><result status="valid" time="0.01" steps="8"/></proof>
+  <proof prover="3"><result status="valid" time="0.02" steps="8"/></proof>
+  </goal>
+  <goal name="WP_parameter sum.7" expl="7. loop invariant preservation">
+  <proof prover="1"><result status="valid" time="0.01" steps="11"/></proof>
+  <proof prover="3"><result status="valid" time="0.02" steps="11"/></proof>
+  </goal>
+  <goal name="WP_parameter sum.8" expl="8. loop invariant preservation">
+  <proof prover="3"><result status="valid" time="0.02" steps="11"/></proof>
+  </goal>
+  <goal name="WP_parameter sum.9" expl="9. loop invariant preservation">
+  <proof prover="1"><result status="valid" time="0.00" steps="20"/></proof>
+  <proof prover="3"><result status="valid" time="0.02" steps="24"/></proof>
+  </goal>
+  <goal name="WP_parameter sum.10" expl="10. loop variant decrease">
+  <proof prover="1"><result status="valid" time="0.02" steps="11"/></proof>
+  <proof prover="3"><result status="valid" time="0.01" steps="11"/></proof>
+  </goal>
+  <goal name="WP_parameter sum.11" expl="11. postcondition">
+  <proof prover="3"><result status="valid" time="0.02" steps="8"/></proof>
+  </goal>
+ </transf>
  </goal>
 </theory>
-<theory name="IntListCursor" sum="cc5e73fa6bb6b3f2f2564633cb73bbc7" expanded="true">
- <goal name="VC create" expl="VC for create">
- <proof prover="5"><result status="valid" time="0.00" steps="2"/></proof>
+<theory name="IntListCursor" sum="29245bd577666439fefe8232bf2b46ed">
+ <goal name="WP_parameter create" expl="VC for create">
+ <proof prover="1"><result status="valid" time="0.02" steps="5"/></proof>
  </goal>
- <goal name="VC has_next" expl="VC for has_next">
- <proof prover="5"><result status="valid" time="0.00" steps="1"/></proof>
+ <goal name="WP_parameter has_next" expl="VC for has_next">
+ <proof prover="1"><result status="valid" time="0.01" steps="0"/></proof>
  </goal>
- <goal name="VC next" expl="VC for next">
- <proof prover="5"><result status="valid" time="0.01" steps="25"/></proof>
+ <goal name="WP_parameter next" expl="VC for next">
+ <proof prover="1"><result status="valid" time="0.02" steps="47"/></proof>
  </goal>
 </theory>
-<theory name="TestListCursor" sum="a2be11a6bcf008a9083ecba7f4e4892b" expanded="true">
- <goal name="VC list_sum" expl="VC for list_sum">
- <proof prover="5"><result status="valid" time="0.01" steps="27"/></proof>
+<theory name="TestListCursor" sum="276fdd29d401c8dff3727e118f9377bb">
+ <goal name="WP_parameter list_sum" expl="VC for list_sum">
+ <transf name="split_goal_wp">
+  <goal name="WP_parameter list_sum.1" expl="1. loop invariant init">
+  <proof prover="1"><result status="valid" time="0.01" steps="7"/></proof>
+  </goal>
+  <goal name="WP_parameter list_sum.2" expl="2. loop invariant init">
+  <proof prover="1"><result status="valid" time="0.02" steps="3"/></proof>
+  </goal>
+  <goal name="WP_parameter list_sum.3" expl="3. precondition">
+  <proof prover="1"><result status="valid" time="0.01" steps="5"/></proof>
+  </goal>
+  <goal name="WP_parameter list_sum.4" expl="4. precondition">
+  <proof prover="1"><result status="valid" time="0.02" steps="7"/></proof>
+  </goal>
+  <goal name="WP_parameter list_sum.5" expl="5. precondition">
+  <proof prover="1"><result status="valid" time="0.02" steps="7"/></proof>
+  </goal>
+  <goal name="WP_parameter list_sum.6" expl="6. loop invariant preservation">
+  <proof prover="1"><result status="valid" time="0.02" steps="25"/></proof>
+  </goal>
+  <goal name="WP_parameter list_sum.7" expl="7. loop invariant preservation">
+  <proof prover="1"><result status="valid" time="0.02" steps="13"/></proof>
+  </goal>
+  <goal name="WP_parameter list_sum.8" expl="8. loop variant decrease">
+  <proof prover="1"><result status="valid" time="0.01" steps="16"/></proof>
+  </goal>
+  <goal name="WP_parameter list_sum.9" expl="9. postcondition">
+  <proof prover="1"><result status="valid" time="0.01" steps="7"/></proof>
+  </goal>
+ </transf>
  </goal>
 </theory>
-<<<<<<< HEAD
-<theory name="IntArrayCursor" sum="f03eaa04f7464b666d1440b4b8d7c2cd" expanded="true">
- <goal name="VC create" expl="VC for create">
- <proof prover="5"><result status="valid" time="0.01" steps="15"/></proof>
-=======
 <theory name="IntArrayCursor" sum="8090cb9a5eb720659015e09ae27d5ddf" expanded="true">
  <goal name="WP_parameter create" expl="VC for create" expanded="true">
  <proof prover="5"><result status="valid" time="0.05" steps="15"/></proof>
->>>>>>> b48938dc
  </goal>
- <goal name="VC has_next" expl="VC for has_next">
- <proof prover="4"><result status="valid" time="0.02"/></proof>
+ <goal name="WP_parameter has_next" expl="VC for has_next">
+ <proof prover="0"><result status="valid" time="0.01"/></proof>
  </goal>
- <goal name="VC reverse_cons" expl="VC for reverse_cons">
- <proof prover="5"><result status="valid" time="0.33" steps="339"/></proof>
+ <goal name="WP_parameter reverse_cons" expl="VC for reverse_cons">
+ <transf name="split_goal_wp">
+  <goal name="WP_parameter reverse_cons.1" expl="1. variant decrease">
+  <proof prover="1"><result status="valid" time="0.00" steps="3"/></proof>
+  </goal>
+  <goal name="WP_parameter reverse_cons.2" expl="2. precondition">
+  <proof prover="1"><result status="valid" time="0.01" steps="3"/></proof>
+  </goal>
+  <goal name="WP_parameter reverse_cons.3" expl="3. postcondition">
+  <proof prover="1"><result status="valid" time="0.06" steps="114"/></proof>
+  </goal>
+  <goal name="WP_parameter reverse_cons.4" expl="4. postcondition">
+  <proof prover="2"><result status="valid" time="0.02"/></proof>
+  </goal>
+ </transf>
  </goal>
- <goal name="VC next" expl="VC for next">
- <proof prover="5"><result status="valid" time="0.15" steps="381"/></proof>
+ <goal name="WP_parameter next" expl="VC for next">
+ <transf name="split_goal_wp">
+  <goal name="WP_parameter next.1" expl="1. unreachable point">
+  <proof prover="1"><result status="valid" time="0.01" steps="3"/></proof>
+  </goal>
+  <goal name="WP_parameter next.2" expl="2. index in array bounds">
+  <proof prover="1"><result status="valid" time="0.01" steps="24"/></proof>
+  </goal>
+  <goal name="WP_parameter next.3" expl="3. postcondition">
+  <proof prover="0"><result status="valid" time="0.01"/></proof>
+  <proof prover="1"><result status="unknown" time="0.05"/></proof>
+  </goal>
+  <goal name="WP_parameter next.4" expl="4. postcondition">
+  <proof prover="2"><result status="valid" time="0.27"/></proof>
+  </goal>
+ </transf>
  </goal>
 </theory>
-<theory name="TestArrayCursor" sum="0f69e61e89fe40d311f8ffe7a40c521f" expanded="true">
- <goal name="VC array_sum_array_to_list" expl="VC for array_sum_array_to_list">
- <proof prover="5"><result status="valid" time="0.02" steps="34"/></proof>
+<theory name="TestArrayCursor" sum="32c64c0426c4c4a9eb75e763071b02bd">
+ <goal name="WP_parameter array_sum_array_to_list" expl="VC for array_sum_array_to_list">
+ <proof prover="1"><result status="valid" time="0.04" steps="46"/></proof>
  </goal>
- <goal name="VC array_sum" expl="VC for array_sum">
- <proof prover="5"><result status="valid" time="0.02" steps="81"/></proof>
+ <goal name="WP_parameter array_sum" expl="VC for array_sum">
+ <transf name="split_goal_wp">
+  <goal name="WP_parameter array_sum.1" expl="1. loop invariant init">
+  <proof prover="1"><result status="valid" time="6.44" steps="63"/></proof>
+  </goal>
+  <goal name="WP_parameter array_sum.2" expl="2. loop invariant init">
+  <proof prover="1"><result status="valid" time="0.01" steps="4"/></proof>
+  </goal>
+  <goal name="WP_parameter array_sum.3" expl="3. precondition">
+  <proof prover="1"><result status="valid" time="0.01" steps="6"/></proof>
+  </goal>
+  <goal name="WP_parameter array_sum.4" expl="4. precondition">
+  <proof prover="1"><result status="valid" time="0.01" steps="8"/></proof>
+  </goal>
+  <goal name="WP_parameter array_sum.5" expl="5. precondition">
+  <proof prover="1"><result status="valid" time="0.01" steps="8"/></proof>
+  </goal>
+  <goal name="WP_parameter array_sum.6" expl="6. loop invariant preservation">
+  <proof prover="1"><result status="valid" time="0.01" steps="41"/></proof>
+  </goal>
+  <goal name="WP_parameter array_sum.7" expl="7. loop invariant preservation">
+  <proof prover="1"><result status="valid" time="0.01" steps="14"/></proof>
+  </goal>
+  <goal name="WP_parameter array_sum.8" expl="8. loop variant decrease">
+  <proof prover="1"><result status="valid" time="0.02" steps="29"/></proof>
+  </goal>
+  <goal name="WP_parameter array_sum.9" expl="9. postcondition">
+  <proof prover="1"><result status="valid" time="0.01" steps="8"/></proof>
+  </goal>
+ </transf>
  </goal>
- <goal name="VC harness1" expl="VC for harness1">
- <proof prover="4"><result status="valid" time="0.07"/></proof>
+ <goal name="WP_parameter harness1" expl="VC for harness1">
+ <proof prover="4"><result status="valid" time="0.23"/></proof>
  </goal>
 </theory>
 </file>
