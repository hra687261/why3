--- conflicted
+++ resolved
@@ -372,11 +372,7 @@
   <proof prover="11"><result status="valid" time="0.02" steps="18146"/></proof>
   </goal>
   <goal name="poke&#39;vc.33" expl="postcondition" proved="true">
-<<<<<<< HEAD
-  <proof prover="11"><result status="valid" time="0.38" steps="411377"/></proof>
-=======
   <proof prover="11"><result status="valid" time="0.57" steps="473809"/></proof>
->>>>>>> 92c89c24
   </goal>
  </transf>
  </goal>
