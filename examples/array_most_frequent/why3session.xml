<?xml version="1.0" encoding="UTF-8"?>
<!DOCTYPE why3session PUBLIC "-//Why3//proof session v5//EN"
"http://why3.lri.fr/why3session.dtd">
<why3session shape_version="6">
<prover id="0" name="Z3" version="4.6.0" timelimit="1" steplimit="0" memlimit="1000"/>
<prover id="1" name="Alt-Ergo" version="2.2.0" timelimit="1" steplimit="0" memlimit="1000"/>
<prover id="2" name="CVC4" version="1.6" timelimit="1" steplimit="0" memlimit="1000"/>
<file format="whyml" proved="true">
<path name=".."/><path name="array_most_frequent.mlw"/>
<theory name="Top" proved="true">
 <goal name="most_frequent&#39;vc" expl="VC for most_frequent" proved="true">
 <transf name="split_vc" proved="true" >
  <goal name="most_frequent&#39;vc.0" expl="index in array bounds" proved="true">
  <proof prover="2"><result status="valid" time="0.03" steps="4900"/></proof>
  </goal>
  <goal name="most_frequent&#39;vc.1" expl="loop invariant init" proved="true">
  <proof prover="2"><result status="valid" time="0.04" steps="7403"/></proof>
  </goal>
  <goal name="most_frequent&#39;vc.2" expl="loop invariant init" proved="true">
  <proof prover="2"><result status="valid" time="0.03" steps="5555"/></proof>
  </goal>
  <goal name="most_frequent&#39;vc.3" expl="loop invariant init" proved="true">
  <proof prover="2"><result status="valid" time="0.04" steps="8208"/></proof>
  </goal>
  <goal name="most_frequent&#39;vc.4" expl="index in array bounds" proved="true">
  <proof prover="2"><result status="valid" time="0.04" steps="5974"/></proof>
  </goal>
  <goal name="most_frequent&#39;vc.5" expl="index in array bounds" proved="true">
  <proof prover="2"><result status="valid" time="0.03" steps="5976"/></proof>
  </goal>
  <goal name="most_frequent&#39;vc.6" expl="index in array bounds" proved="true">
<<<<<<< HEAD
  <proof prover="2"><result status="valid" time="0.03" steps="6154"/></proof>
  </goal>
  <goal name="most_frequent&#39;vc.7" expl="loop invariant preservation" proved="true">
  <proof prover="2"><result status="valid" time="0.07" steps="9553"/></proof>
  </goal>
  <goal name="most_frequent&#39;vc.8" expl="loop invariant preservation" proved="true">
  <proof prover="2"><result status="valid" time="0.03" steps="6220"/></proof>
  </goal>
  <goal name="most_frequent&#39;vc.9" expl="loop invariant preservation" proved="true">
  <proof prover="2"><result status="valid" time="0.17" steps="34224"/></proof>
  </goal>
  <goal name="most_frequent&#39;vc.10" expl="loop invariant preservation" proved="true">
  <proof prover="2"><result status="valid" time="0.07" steps="10842"/></proof>
  </goal>
  <goal name="most_frequent&#39;vc.11" expl="loop invariant preservation" proved="true">
  <proof prover="2"><result status="valid" time="0.06" steps="11934"/></proof>
  </goal>
  <goal name="most_frequent&#39;vc.12" expl="loop invariant preservation" proved="true">
  <proof prover="2"><result status="valid" time="0.29" steps="53927"/></proof>
=======
  <proof prover="2"><result status="valid" time="0.03" steps="6417"/></proof>
  </goal>
  <goal name="most_frequent&#39;vc.7" expl="loop invariant preservation" proved="true">
  <proof prover="2"><result status="valid" time="0.07" steps="9832"/></proof>
  </goal>
  <goal name="most_frequent&#39;vc.8" expl="loop invariant preservation" proved="true">
  <proof prover="2"><result status="valid" time="0.03" steps="6483"/></proof>
  </goal>
  <goal name="most_frequent&#39;vc.9" expl="loop invariant preservation" proved="true">
  <proof prover="2"><result status="valid" time="0.17" steps="34509"/></proof>
  </goal>
  <goal name="most_frequent&#39;vc.10" expl="loop invariant preservation" proved="true">
  <proof prover="2"><result status="valid" time="0.07" steps="11123"/></proof>
  </goal>
  <goal name="most_frequent&#39;vc.11" expl="loop invariant preservation" proved="true">
  <proof prover="2"><result status="valid" time="0.06" steps="12209"/></proof>
  </goal>
  <goal name="most_frequent&#39;vc.12" expl="loop invariant preservation" proved="true">
  <proof prover="2"><result status="valid" time="0.29" steps="54218"/></proof>
>>>>>>> 92c89c24
  </goal>
  <goal name="most_frequent&#39;vc.13" expl="loop invariant preservation" proved="true">
  <proof prover="0"><result status="valid" time="0.03" steps="104580"/></proof>
  </goal>
  <goal name="most_frequent&#39;vc.14" expl="loop invariant preservation" proved="true">
  <proof prover="1"><result status="valid" time="0.46" steps="836"/></proof>
  </goal>
  <goal name="most_frequent&#39;vc.15" expl="loop invariant preservation" proved="true">
  <proof prover="0"><result status="valid" time="0.09" steps="208326"/></proof>
  </goal>
  <goal name="most_frequent&#39;vc.16" expl="postcondition" proved="true">
  <proof prover="1"><result status="valid" time="0.26" steps="1059"/></proof>
  </goal>
  <goal name="most_frequent&#39;vc.17" expl="postcondition" proved="true">
  <proof prover="2"><result status="valid" time="0.03" steps="6547"/></proof>
  </goal>
  <goal name="most_frequent&#39;vc.18" expl="out of loop bounds" proved="true">
  <proof prover="2"><result status="valid" time="0.03" steps="5570"/></proof>
  </goal>
 </transf>
 </goal>
</theory>
</file>
</why3session><|MERGE_RESOLUTION|>--- conflicted
+++ resolved
@@ -29,27 +29,6 @@
   <proof prover="2"><result status="valid" time="0.03" steps="5976"/></proof>
   </goal>
   <goal name="most_frequent&#39;vc.6" expl="index in array bounds" proved="true">
-<<<<<<< HEAD
-  <proof prover="2"><result status="valid" time="0.03" steps="6154"/></proof>
-  </goal>
-  <goal name="most_frequent&#39;vc.7" expl="loop invariant preservation" proved="true">
-  <proof prover="2"><result status="valid" time="0.07" steps="9553"/></proof>
-  </goal>
-  <goal name="most_frequent&#39;vc.8" expl="loop invariant preservation" proved="true">
-  <proof prover="2"><result status="valid" time="0.03" steps="6220"/></proof>
-  </goal>
-  <goal name="most_frequent&#39;vc.9" expl="loop invariant preservation" proved="true">
-  <proof prover="2"><result status="valid" time="0.17" steps="34224"/></proof>
-  </goal>
-  <goal name="most_frequent&#39;vc.10" expl="loop invariant preservation" proved="true">
-  <proof prover="2"><result status="valid" time="0.07" steps="10842"/></proof>
-  </goal>
-  <goal name="most_frequent&#39;vc.11" expl="loop invariant preservation" proved="true">
-  <proof prover="2"><result status="valid" time="0.06" steps="11934"/></proof>
-  </goal>
-  <goal name="most_frequent&#39;vc.12" expl="loop invariant preservation" proved="true">
-  <proof prover="2"><result status="valid" time="0.29" steps="53927"/></proof>
-=======
   <proof prover="2"><result status="valid" time="0.03" steps="6417"/></proof>
   </goal>
   <goal name="most_frequent&#39;vc.7" expl="loop invariant preservation" proved="true">
@@ -69,7 +48,6 @@
   </goal>
   <goal name="most_frequent&#39;vc.12" expl="loop invariant preservation" proved="true">
   <proof prover="2"><result status="valid" time="0.29" steps="54218"/></proof>
->>>>>>> 92c89c24
   </goal>
   <goal name="most_frequent&#39;vc.13" expl="loop invariant preservation" proved="true">
   <proof prover="0"><result status="valid" time="0.03" steps="104580"/></proof>
