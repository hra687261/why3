<?xml version="1.0" encoding="UTF-8"?>
<!DOCTYPE why3session PUBLIC "-//Why3//proof session v5//EN"
"http://why3.lri.fr/why3session.dtd">
<why3session shape_version="6">
<prover id="0" name="Z3" version="4.8.6" timelimit="5" steplimit="0" memlimit="1000"/>
<prover id="2" name="Alt-Ergo" version="2.3.0" timelimit="5" steplimit="0" memlimit="1000"/>
<prover id="3" name="CVC4" version="1.7" timelimit="5" steplimit="0" memlimit="1000"/>
<prover id="5" name="Alt-Ergo" version="2.4.0" timelimit="5" steplimit="0" memlimit="1000"/>
<prover id="6" name="Z3" version="4.8.10" timelimit="5" steplimit="0" memlimit="1000"/>
<file format="whyml" proved="true">
<path name=".."/><path name="string_base64_encoding.mlw"/>
<theory name="Base64" proved="true">
 <goal name="int2b64&#39;vc" expl="VC for int2b64" proved="true">
 <proof prover="2" timelimit="1"><result status="valid" time="0.05" steps="475"/></proof>
 </goal>
 <goal name="eq_symbol&#39;vc" expl="VC for eq_symbol" proved="true">
 <proof prover="2" timelimit="1"><result status="valid" time="0.01" steps="10"/></proof>
 </goal>
 <goal name="int2b64_valid_4_char" proved="true">
 <proof prover="2" timelimit="1"><result status="valid" time="0.02" steps="130"/></proof>
 </goal>
 <goal name="b642int&#39;vc" expl="VC for b642int" proved="true">
 <proof prover="2" timelimit="1"><result status="valid" time="0.29" steps="2040"/></proof>
 </goal>
 <goal name="b642int_int2b64" proved="true">
 <proof prover="2" timelimit="1"><result status="valid" time="0.05" steps="329"/></proof>
 </goal>
 <goal name="get_pad&#39;vc" expl="VC for get_pad" proved="true">
 <proof prover="2" timelimit="1"><result status="valid" time="0.35" steps="1738"/></proof>
 </goal>
 <goal name="calc_pad_mod3" proved="true">
 <transf name="introduce_premises" proved="true" >
  <goal name="calc_pad_mod3.0" proved="true">
  <transf name="case" proved="true" arg1="(mod (length s) 3 = 0)">
   <goal name="calc_pad_mod3.0.0" expl="true case" proved="true">
   <proof prover="2"><result status="valid" time="0.02" steps="14"/></proof>
   </goal>
   <goal name="calc_pad_mod3.0.1" expl="false case" proved="true">
   <transf name="case" proved="true" arg1="(mod (length s) 3 = 1)">
    <goal name="calc_pad_mod3.0.1.0" expl="false case (true case)" proved="true">
    <proof prover="2"><result status="valid" time="0.02" steps="51"/></proof>
    </goal>
    <goal name="calc_pad_mod3.0.1.1" expl="false case" proved="true">
    <transf name="assert" proved="true" arg1="(mod (length s) 3 = 2)">
     <goal name="calc_pad_mod3.0.1.1.0" expl="asserted formula" proved="true">
<<<<<<< HEAD
     <proof prover="0"><result status="valid" time="0.02" steps="27724"/></proof>
=======
     <proof prover="0"><result status="valid" time="0.02" steps="29723"/></proof>
>>>>>>> 92c89c24
     </goal>
     <goal name="calc_pad_mod3.0.1.1.1" expl="false case" proved="true">
     <proof prover="2"><result status="valid" time="0.03" steps="53"/></proof>
     </goal>
    </transf>
    </goal>
   </transf>
   </goal>
  </transf>
  </goal>
 </transf>
 </goal>
 <goal name="calc_pad&#39;vc" expl="VC for calc_pad" proved="true">
<<<<<<< HEAD
 <proof prover="2"><result status="valid" time="1.08" steps="1110"/></proof>
 </goal>
 <goal name="encoding_valid_b64&#39;vc" expl="VC for encoding_valid_b64" proved="true">
 <proof prover="2"><result status="valid" time="4.04" steps="3843"/></proof>
=======
 <proof prover="2"><result status="valid" time="1.11" steps="1110"/></proof>
 </goal>
 <goal name="encoding_valid_b64&#39;vc" expl="VC for encoding_valid_b64" proved="true">
 <proof prover="2"><result status="valid" time="4.13" steps="4136"/></proof>
>>>>>>> 92c89c24
 </goal>
 <goal name="decode_unique&#39;vc" expl="VC for decode_unique" proved="true">
 <transf name="split_vc" proved="true" >
  <goal name="decode_unique&#39;vc.0" expl="assertion" proved="true">
  <transf name="split_vc" proved="true" >
   <goal name="decode_unique&#39;vc.0.0" expl="assertion" proved="true">
<<<<<<< HEAD
   <proof prover="0"><result status="valid" time="0.04" steps="61269"/></proof>
=======
   <proof prover="0"><result status="valid" time="0.04" steps="61382"/></proof>
>>>>>>> 92c89c24
   <transf name="remove" proved="true" arg1="real,bool,tuple0,unit,buffer,zero,one,(&gt;),empty,concat,lt,le,s_at,substring,prefixof,suffixof,contains,indexof,replace,replaceall,to_int,is_digit,from_int,code,get,eq_string,make,int63&#39;maxInt,int63&#39;minInt,min_int63,max_int63,to_int1,in_bounds,max_int,min_int,str,int2b64,valid_b64,Assoc,Unit_def_l,Unit_def_r,Inv_def_l,Inv_def_r,Comm,Assoc1,Mul_distr_l,Mul_distr_r,Comm1,Unitary,NonTrivialRing,Refl,Trans,Antisymm,Total,ZeroLessOne,CompatOrderAdd,CompatOrderMult,Abs_le,Abs_pos,Div_bound,Div_sign_pos,Div_sign_neg,Mod_sign_pos,Mod_sign_neg,Rounds_toward_zero,Div_1,Mod_1,Div_inf,Mod_inf,Div_mult,Mod_mult,concat_assoc,concat_empty,length_empty,length_concat,lt_empty,lt_not_com,lt_ref,lt_trans,le_empty,le_ref,lt_le,lt_le_eq,le_trans,at_out_of_range,at_empty,at_length,concat_at,substring_out_of_range,substring_of_length_zero_or_less,substring_of_empty,substring_smaller,substring_smaller_x,substring_length,substring_at,substring_substring,concat_substring,prefixof_substring,prefixof_concat,prefixof_empty,prefixof_empty2,suffixof_substring,suffixof_concat,suffixof_empty,suffixof_empty2,contains_prefixof,contains_suffixof,contains_empty,contains_empty2,contains_substring,contains_concat,contains_at,indexof_empty,indexof_empty1,indexof_contains,contains_indexof,not_contains_indexof,substring_indexof,indexof_out_of_range,indexof_in_range,indexof_contains_substring,replace_empty,replace_not_contains,replace_empty2,replace_substring_indexof,replaceall_empty1,not_contains_replaceall,to_int_gt_minus_1,to_int_empty,from_int_negative,from_int_to_int,char&#39;invariant,code,code_chr,chr_code,get,substring_get,concat_first,concat_second,extensionality,make_length,make_contents,to_int_in_bounds,extensionality1,max_int&#39;def,min_int&#39;def,int2b64_valid_4_char,b642int_int2b64,calc_pad_mod3,encoding_valid_b64">
    <goal name="decode_unique&#39;vc.0.0.0" expl="assertion" proved="true">
    <proof prover="0" timelimit="1"><result status="valid" time="0.03" steps="20769"/></proof>
    <proof prover="6"><result status="valid" time="0.02" steps="19145"/></proof>
    </goal>
   </transf>
   </goal>
   <goal name="decode_unique&#39;vc.0.1" expl="assertion" proved="true">
<<<<<<< HEAD
   <proof prover="0"><result status="valid" time="0.04" steps="77958"/></proof>
=======
   <proof prover="0"><result status="valid" time="0.04" steps="78071"/></proof>
>>>>>>> 92c89c24
   <transf name="remove" proved="true" arg1="real,bool,tuple0,unit,buffer,zero,one,(&gt;),abs,empty,concat,lt,le,s_at,substring,prefixof,suffixof,contains,indexof,replace,replaceall,to_int,is_digit,from_int,code,get,eq_string,make,int63&#39;maxInt,int63&#39;minInt,min_int63,max_int63,to_int1,in_bounds,max_int,min_int,str,int2b64,Assoc,Unit_def_l,Unit_def_r,Inv_def_l,Inv_def_r,Comm,Assoc1,Mul_distr_l,Mul_distr_r,Comm1,Unitary,NonTrivialRing,Refl,Trans,Antisymm,Total,ZeroLessOne,CompatOrderAdd,CompatOrderMult,Abs_le,Abs_pos,Div_bound,Mod_bound,Div_sign_pos,Div_sign_neg,Mod_sign_pos,Mod_sign_neg,Rounds_toward_zero,Div_1,Mod_1,Div_inf,Mod_inf,Div_mult,Mod_mult,concat_assoc,concat_empty,length_empty,length_concat,lt_empty,lt_not_com,lt_ref,lt_trans,le_empty,le_ref,lt_le,lt_le_eq,le_trans,at_out_of_range,at_empty,at_length,concat_at,substring_out_of_range,substring_of_length_zero_or_less,substring_of_empty,substring_smaller,substring_smaller_x,substring_length,substring_at,substring_substring,concat_substring,prefixof_substring,prefixof_concat,prefixof_empty,prefixof_empty2,suffixof_substring,suffixof_concat,suffixof_empty,suffixof_empty2,contains_prefixof,contains_suffixof,contains_empty,contains_empty2,contains_substring,contains_concat,contains_at,indexof_empty,indexof_empty1,indexof_contains,contains_indexof,not_contains_indexof,substring_indexof,indexof_out_of_range,indexof_in_range,indexof_contains_substring,replace_empty,replace_not_contains,replace_empty2,replace_substring_indexof,replaceall_empty1,not_contains_replaceall,to_int_gt_minus_1,to_int_empty,from_int_negative,from_int_to_int,char&#39;invariant,code,code_chr,chr_code,get,substring_get,concat_first,concat_second,extensionality,make_length,make_contents,to_int_in_bounds,extensionality1,max_int&#39;def,min_int&#39;def,int2b64_valid_4_char,b642int_int2b64,H1,H2">
    <goal name="decode_unique&#39;vc.0.1.0" expl="assertion" proved="true">
    <proof prover="0" timelimit="1"><result status="valid" time="0.02" steps="22010"/></proof>
    <proof prover="6"><result status="valid" time="0.02" steps="21515"/></proof>
    </goal>
   </transf>
   </goal>
   <goal name="decode_unique&#39;vc.0.2" expl="assertion" proved="true">
<<<<<<< HEAD
   <proof prover="0"><result status="valid" time="0.06" steps="88247"/></proof>
=======
   <proof prover="0"><result status="valid" time="0.06" steps="88360"/></proof>
>>>>>>> 92c89c24
   <transf name="remove" proved="true" arg1="real,bool,tuple0,unit,buffer,zero,one,(&gt;),empty,concat,lt,le,s_at,substring,prefixof,suffixof,contains,indexof,replace,replaceall,to_int,is_digit,from_int,code,get,eq_string,make,int63&#39;maxInt,int63&#39;minInt,min_int63,max_int63,to_int1,in_bounds,max_int,min_int,str,int2b64,valid_b64,Assoc,Unit_def_l,Unit_def_r,Inv_def_l,Inv_def_r,Comm,Assoc1,Mul_distr_l,Mul_distr_r,Comm1,Unitary,NonTrivialRing,Refl,Trans,Antisymm,Total,ZeroLessOne,CompatOrderAdd,CompatOrderMult,Abs_le,Abs_pos,Div_bound,Div_sign_pos,Div_sign_neg,Mod_sign_pos,Mod_sign_neg,Rounds_toward_zero,Div_1,Mod_1,Div_inf,Mod_inf,Div_mult,Mod_mult,concat_assoc,concat_empty,length_empty,length_concat,lt_empty,lt_not_com,lt_ref,lt_trans,le_empty,le_ref,lt_le,lt_le_eq,le_trans,at_out_of_range,at_empty,at_length,concat_at,substring_out_of_range,substring_of_length_zero_or_less,substring_of_empty,substring_smaller,substring_smaller_x,substring_length,substring_at,substring_substring,concat_substring,prefixof_substring,prefixof_concat,prefixof_empty,prefixof_empty2,suffixof_substring,suffixof_concat,suffixof_empty,suffixof_empty2,contains_prefixof,contains_suffixof,contains_empty,contains_empty2,contains_substring,contains_concat,contains_at,indexof_empty,indexof_empty1,indexof_contains,contains_indexof,not_contains_indexof,substring_indexof,indexof_out_of_range,indexof_in_range,indexof_contains_substring,replace_empty,replace_not_contains,replace_empty2,replace_substring_indexof,replaceall_empty1,not_contains_replaceall,to_int_gt_minus_1,to_int_empty,from_int_negative,from_int_to_int,char&#39;invariant,code,code_chr,chr_code,get,substring_get,concat_first,concat_second,extensionality,make_length,make_contents,to_int_in_bounds,extensionality1,max_int&#39;def,min_int&#39;def,int2b64_valid_4_char,b642int_int2b64,encoding_valid_b64,H1,H2,H3">
    <goal name="decode_unique&#39;vc.0.2.0" expl="assertion" proved="true">
    <proof prover="0" timelimit="1"><result status="valid" time="0.03" steps="20678"/></proof>
    <proof prover="6"><result status="valid" time="0.02" steps="21348"/></proof>
    </goal>
   </transf>
   </goal>
  </transf>
  </goal>
  <goal name="decode_unique&#39;vc.1" expl="assertion" proved="true">
  <transf name="instantiate" proved="true" arg1="Assert" arg2="(div i 3)">
   <goal name="decode_unique&#39;vc.1.0" expl="assertion" proved="true">
   <proof prover="2"><result status="valid" time="0.08" steps="211"/></proof>
   </goal>
  </transf>
  </goal>
  <goal name="decode_unique&#39;vc.2" expl="postcondition" proved="true">
  <transf name="apply" proved="true" arg1="extensionality">
   <goal name="decode_unique&#39;vc.2.0" expl="apply premises" proved="true">
   <proof prover="2"><result status="valid" time="0.11" steps="119"/></proof>
   </goal>
  </transf>
  </goal>
 </transf>
 </goal>
 <goal name="encode_unique&#39;vc" expl="VC for encode_unique" proved="true">
 <transf name="split_vc" proved="true" >
  <goal name="encode_unique&#39;vc.0" expl="assertion" proved="true">
  <proof prover="2"><result status="valid" time="0.01" steps="16"/></proof>
  </goal>
  <goal name="encode_unique&#39;vc.1" expl="assertion" proved="true">
  <transf name="split_vc" proved="true" >
   <goal name="encode_unique&#39;vc.1.0" expl="assertion" proved="true">
   <transf name="unfold" proved="true" arg1="encoding" arg2="in" arg3="H3">
    <goal name="encode_unique&#39;vc.1.0.0" expl="assertion" proved="true">
    <transf name="split_premise_full" proved="true" >
     <goal name="encode_unique&#39;vc.1.0.0.0" expl="assertion" proved="true">
     <transf name="instantiate" proved="true" arg1="H12" arg2="i">
      <goal name="encode_unique&#39;vc.1.0.0.0.0" expl="assertion" proved="true">
<<<<<<< HEAD
      <proof prover="2"><result status="valid" time="2.96" steps="4913"/></proof>
=======
      <proof prover="2"><result status="valid" time="3.12" steps="4913"/></proof>
>>>>>>> 92c89c24
      </goal>
     </transf>
     </goal>
    </transf>
    </goal>
   </transf>
   </goal>
   <goal name="encode_unique&#39;vc.1.1" expl="assertion" proved="true">
   <transf name="unfold" proved="true" arg1="encoding" arg2="in" arg3="H5">
    <goal name="encode_unique&#39;vc.1.1.0" expl="assertion" proved="true">
    <transf name="split_premise_full" proved="true" >
     <goal name="encode_unique&#39;vc.1.1.0.0" expl="assertion" proved="true">
     <transf name="instantiate" proved="true" arg1="H14" arg2="i">
      <goal name="encode_unique&#39;vc.1.1.0.0.0" expl="assertion" proved="true">
      <transf name="instantiate" proved="true" arg1="H13" arg2="i">
       <goal name="encode_unique&#39;vc.1.1.0.0.0.0" expl="assertion" proved="true">
<<<<<<< HEAD
       <proof prover="2" timelimit="20"><result status="valid" time="13.90" steps="18229"/></proof>
=======
       <proof prover="2" timelimit="20"><result status="valid" time="14.08" steps="19618"/></proof>
>>>>>>> 92c89c24
       </goal>
      </transf>
      </goal>
     </transf>
     </goal>
    </transf>
    </goal>
   </transf>
   </goal>
   <goal name="encode_unique&#39;vc.1.2" expl="assertion" proved="true">
   <transf name="unfold" proved="true" arg1="encoding" arg2="in" arg3="H7">
    <goal name="encode_unique&#39;vc.1.2.0" expl="assertion" proved="true">
    <transf name="split_premise_full" proved="true" >
     <goal name="encode_unique&#39;vc.1.2.0.0" expl="assertion" proved="true">
     <transf name="instantiate" proved="true" arg1="H14" arg2="i">
      <goal name="encode_unique&#39;vc.1.2.0.0.0" expl="assertion" proved="true">
      <transf name="instantiate" proved="true" arg1="H15" arg2="i">
       <goal name="encode_unique&#39;vc.1.2.0.0.0.0" expl="assertion" proved="true">
<<<<<<< HEAD
       <proof prover="2" timelimit="60"><result status="valid" time="23.80" steps="25833"/></proof>
=======
       <proof prover="2" timelimit="60"><result status="valid" time="23.09" steps="25847"/></proof>
>>>>>>> 92c89c24
       </goal>
      </transf>
      </goal>
     </transf>
     </goal>
    </transf>
    </goal>
   </transf>
   </goal>
   <goal name="encode_unique&#39;vc.1.3" expl="assertion" proved="true">
   <transf name="unfold" proved="true" arg1="encoding" arg2="in" arg3="H8">
    <goal name="encode_unique&#39;vc.1.3.0" expl="assertion" proved="true">
    <transf name="split_premise_full" proved="true" >
     <goal name="encode_unique&#39;vc.1.3.0.0" expl="assertion" proved="true">
     <transf name="instantiate" proved="true" arg1="H15" arg2="i">
      <goal name="encode_unique&#39;vc.1.3.0.0.0" expl="assertion" proved="true">
<<<<<<< HEAD
      <proof prover="2" timelimit="60"><result status="valid" time="6.28" steps="6324"/></proof>
=======
      <proof prover="2" timelimit="60"><result status="valid" time="6.21" steps="6028"/></proof>
>>>>>>> 92c89c24
      </goal>
     </transf>
     </goal>
    </transf>
    </goal>
   </transf>
   </goal>
   <goal name="encode_unique&#39;vc.1.4" expl="assertion" proved="true">
   <transf name="unfold" proved="true" arg1="encoding" arg2="in" arg3="H7">
    <goal name="encode_unique&#39;vc.1.4.0" expl="assertion" proved="true">
    <transf name="split_premise_full" proved="true" >
     <goal name="encode_unique&#39;vc.1.4.0.0" expl="assertion" proved="true">
     <transf name="instantiate" proved="true" arg1="H14" arg2="i">
      <goal name="encode_unique&#39;vc.1.4.0.0.0" expl="assertion" proved="true">
      <transf name="instantiate" proved="true" arg1="H15" arg2="i">
       <goal name="encode_unique&#39;vc.1.4.0.0.0.0" expl="assertion" proved="true">
       <proof prover="2" timelimit="60"><result status="valid" time="5.57" steps="8404"/></proof>
       </goal>
      </transf>
      </goal>
     </transf>
     </goal>
    </transf>
    </goal>
   </transf>
   </goal>
   <goal name="encode_unique&#39;vc.1.5" expl="assertion" proved="true">
   <proof prover="2"><result status="valid" time="0.28" steps="678"/></proof>
   </goal>
   <goal name="encode_unique&#39;vc.1.6" expl="assertion" proved="true">
   <transf name="unfold" proved="true" arg1="encoding" arg2="in" arg3="H5">
    <goal name="encode_unique&#39;vc.1.6.0" expl="assertion" proved="true">
    <transf name="split_premise_full" proved="true" >
     <goal name="encode_unique&#39;vc.1.6.0.0" expl="assertion" proved="true">
     <transf name="instantiate" proved="true" arg1="H13" arg2="i">
      <goal name="encode_unique&#39;vc.1.6.0.0.0" expl="assertion" proved="true">
      <transf name="instantiate" proved="true" arg1="H14" arg2="i">
       <goal name="encode_unique&#39;vc.1.6.0.0.0.0" expl="assertion" proved="true">
       <transf name="destruct" proved="true" arg1="Hinst">
        <goal name="encode_unique&#39;vc.1.6.0.0.0.0.0" expl="destruct premise" proved="true">
        <proof prover="2"><result status="valid" time="0.01" steps="26"/></proof>
        </goal>
        <goal name="encode_unique&#39;vc.1.6.0.0.0.0.1" expl="assertion" proved="true">
        <transf name="destruct" proved="true" arg1="Hinst1">
         <goal name="encode_unique&#39;vc.1.6.0.0.0.0.1.0" expl="destruct premise" proved="true">
         <proof prover="2"><result status="valid" time="0.01" steps="28"/></proof>
         </goal>
         <goal name="encode_unique&#39;vc.1.6.0.0.0.0.1.1" expl="assertion" proved="true">
         <transf name="eliminate_let" proved="true" >
          <goal name="encode_unique&#39;vc.1.6.0.0.0.0.1.1.0" expl="assertion" proved="true">
          <transf name="case" proved="true" arg1="(i*3+1 &lt; length s1)">
           <goal name="encode_unique&#39;vc.1.6.0.0.0.0.1.1.0.0" expl="true case (assertion)" proved="true">
           <proof prover="2"><result status="valid" time="0.01" steps="28"/></proof>
           </goal>
           <goal name="encode_unique&#39;vc.1.6.0.0.0.0.1.1.0.1" expl="false case (assertion)" proved="true">
<<<<<<< HEAD
           <proof prover="2"><result status="valid" time="2.31" steps="5132"/></proof>
=======
           <proof prover="2"><result status="valid" time="2.36" steps="5132"/></proof>
>>>>>>> 92c89c24
           </goal>
          </transf>
          </goal>
         </transf>
         </goal>
        </transf>
        </goal>
       </transf>
       </goal>
      </transf>
      </goal>
     </transf>
     </goal>
    </transf>
    </goal>
   </transf>
   </goal>
   <goal name="encode_unique&#39;vc.1.7" expl="assertion" proved="true">
   <proof prover="2"><result status="valid" time="0.34" steps="744"/></proof>
   </goal>
   <goal name="encode_unique&#39;vc.1.8" expl="assertion" proved="true">
   <proof prover="2"><result status="valid" time="0.28" steps="494"/></proof>
   </goal>
  </transf>
  </goal>
  <goal name="encode_unique&#39;vc.2" expl="assertion" proved="true">
  <transf name="split_vc" proved="true" >
   <goal name="encode_unique&#39;vc.2.0" expl="assertion" proved="true">
   <transf name="unfold" proved="true" arg1="encoding" arg2="in" arg3="H2">
    <goal name="encode_unique&#39;vc.2.0.0" expl="assertion" proved="true">
    <transf name="split_premise_full" proved="true" >
     <goal name="encode_unique&#39;vc.2.0.0.0" expl="assertion" proved="true">
     <transf name="instantiate" proved="true" arg1="H11" arg2="i">
      <goal name="encode_unique&#39;vc.2.0.0.0.0" expl="assertion" proved="true">
<<<<<<< HEAD
      <proof prover="2"><result status="valid" time="3.42" steps="6961"/></proof>
=======
      <proof prover="2"><result status="valid" time="3.89" steps="6961"/></proof>
>>>>>>> 92c89c24
      </goal>
     </transf>
     </goal>
    </transf>
    </goal>
   </transf>
   </goal>
   <goal name="encode_unique&#39;vc.2.1" expl="assertion" proved="true">
   <transf name="unfold" proved="true" arg1="encoding" arg2="in" arg3="H4">
    <goal name="encode_unique&#39;vc.2.1.0" expl="assertion" proved="true">
    <transf name="split_premise_full" proved="true" >
     <goal name="encode_unique&#39;vc.2.1.0.0" expl="assertion" proved="true">
     <transf name="instantiate" proved="true" arg1="H12" arg2="i">
      <goal name="encode_unique&#39;vc.2.1.0.0.0" expl="assertion" proved="true">
      <transf name="instantiate" proved="true" arg1="H13" arg2="i">
       <goal name="encode_unique&#39;vc.2.1.0.0.0.0" expl="assertion" proved="true">
<<<<<<< HEAD
       <proof prover="2" timelimit="30"><result status="valid" time="14.80" steps="23496"/></proof>
=======
       <proof prover="2" timelimit="30"><result status="valid" time="11.09" steps="18820"/></proof>
>>>>>>> 92c89c24
       </goal>
      </transf>
      </goal>
     </transf>
     </goal>
    </transf>
    </goal>
   </transf>
   </goal>
   <goal name="encode_unique&#39;vc.2.2" expl="assertion" proved="true">
   <transf name="unfold" proved="true" arg1="encoding" arg2="in" arg3="H6">
    <goal name="encode_unique&#39;vc.2.2.0" expl="assertion" proved="true">
    <transf name="split_premise_full" proved="true" >
     <goal name="encode_unique&#39;vc.2.2.0.0" expl="assertion" proved="true">
     <transf name="instantiate" proved="true" arg1="H13" arg2="i">
      <goal name="encode_unique&#39;vc.2.2.0.0.0" expl="assertion" proved="true">
      <transf name="instantiate" proved="true" arg1="H14" arg2="i">
       <goal name="encode_unique&#39;vc.2.2.0.0.0.0" expl="assertion" proved="true">
<<<<<<< HEAD
       <proof prover="2" timelimit="60"><result status="valid" time="39.64" steps="43157"/></proof>
=======
       <proof prover="2" timelimit="60"><result status="valid" time="30.13" steps="34562"/></proof>
>>>>>>> 92c89c24
       </goal>
      </transf>
      </goal>
     </transf>
     </goal>
    </transf>
    </goal>
   </transf>
   </goal>
   <goal name="encode_unique&#39;vc.2.3" expl="assertion" proved="true">
   <transf name="unfold" proved="true" arg1="encoding" arg2="in" arg3="H7">
    <goal name="encode_unique&#39;vc.2.3.0" expl="assertion" proved="true">
    <transf name="split_premise_full" proved="true" >
     <goal name="encode_unique&#39;vc.2.3.0.0" expl="assertion" proved="true">
     <transf name="instantiate" proved="true" arg1="H14" arg2="i">
      <goal name="encode_unique&#39;vc.2.3.0.0.0" expl="assertion" proved="true">
      <proof prover="2" timelimit="15"><result status="valid" time="4.05" steps="3655"/></proof>
      </goal>
     </transf>
     </goal>
    </transf>
    </goal>
   </transf>
   </goal>
   <goal name="encode_unique&#39;vc.2.4" expl="assertion" proved="true">
   <transf name="unfold" proved="true" arg1="encoding" arg2="in" arg3="H6">
    <goal name="encode_unique&#39;vc.2.4.0" expl="assertion" proved="true">
    <transf name="split_premise_full" proved="true" >
     <goal name="encode_unique&#39;vc.2.4.0.0" expl="assertion" proved="true">
     <transf name="instantiate" proved="true" arg1="H13" arg2="i">
      <goal name="encode_unique&#39;vc.2.4.0.0.0" expl="assertion" proved="true">
      <transf name="instantiate" proved="true" arg1="H14" arg2="i">
       <goal name="encode_unique&#39;vc.2.4.0.0.0.0" expl="assertion" proved="true">
<<<<<<< HEAD
       <proof prover="2" timelimit="30"><result status="valid" time="3.84" steps="4340"/></proof>
=======
       <proof prover="2" timelimit="30"><result status="valid" time="3.87" steps="4340"/></proof>
>>>>>>> 92c89c24
       </goal>
      </transf>
      </goal>
     </transf>
     </goal>
    </transf>
    </goal>
   </transf>
   </goal>
   <goal name="encode_unique&#39;vc.2.5" expl="assertion" proved="true">
   <proof prover="2"><result status="valid" time="0.30" steps="706"/></proof>
   </goal>
   <goal name="encode_unique&#39;vc.2.6" expl="assertion" proved="true">
   <transf name="unfold" proved="true" arg1="encoding" arg2="in" arg3="H4">
    <goal name="encode_unique&#39;vc.2.6.0" expl="assertion" proved="true">
    <transf name="split_premise_full" proved="true" >
     <goal name="encode_unique&#39;vc.2.6.0.0" expl="assertion" proved="true">
     <transf name="instantiate" proved="true" arg1="H12" arg2="i">
      <goal name="encode_unique&#39;vc.2.6.0.0.0" expl="assertion" proved="true">
      <transf name="instantiate" proved="true" arg1="H13" arg2="i">
       <goal name="encode_unique&#39;vc.2.6.0.0.0.0" expl="assertion" proved="true">
       <transf name="destruct" proved="true" arg1="Hinst">
        <goal name="encode_unique&#39;vc.2.6.0.0.0.0.0" expl="destruct premise" proved="true">
        <proof prover="2"><result status="valid" time="0.01" steps="26"/></proof>
        </goal>
        <goal name="encode_unique&#39;vc.2.6.0.0.0.0.1" expl="assertion" proved="true">
        <transf name="destruct" proved="true" arg1="Hinst1">
         <goal name="encode_unique&#39;vc.2.6.0.0.0.0.1.0" expl="destruct premise" proved="true">
         <proof prover="2"><result status="valid" time="0.01" steps="28"/></proof>
         </goal>
         <goal name="encode_unique&#39;vc.2.6.0.0.0.0.1.1" expl="assertion" proved="true">
         <transf name="eliminate_let" proved="true" >
          <goal name="encode_unique&#39;vc.2.6.0.0.0.0.1.1.0" expl="assertion" proved="true">
          <transf name="case" proved="true" arg1="(i*3+1 &lt; length s1)">
           <goal name="encode_unique&#39;vc.2.6.0.0.0.0.1.1.0.0" expl="true case (assertion)" proved="true">
           <proof prover="2"><result status="valid" time="0.02" steps="28"/></proof>
           </goal>
           <goal name="encode_unique&#39;vc.2.6.0.0.0.0.1.1.0.1" expl="false case (assertion)" proved="true">
           <proof prover="2"><result status="valid" time="1.78" steps="4046"/></proof>
           </goal>
          </transf>
          </goal>
         </transf>
         </goal>
        </transf>
        </goal>
       </transf>
       </goal>
      </transf>
      </goal>
     </transf>
     </goal>
    </transf>
    </goal>
   </transf>
   </goal>
   <goal name="encode_unique&#39;vc.2.7" expl="assertion" proved="true">
   <proof prover="2"><result status="valid" time="0.27" steps="784"/></proof>
   </goal>
   <goal name="encode_unique&#39;vc.2.8" expl="assertion" proved="true">
   <proof prover="2"><result status="valid" time="0.18" steps="522"/></proof>
   </goal>
  </transf>
  </goal>
  <goal name="encode_unique&#39;vc.3" expl="assertion" proved="true">
  <transf name="instantiate" proved="true" arg1="Assert" arg2="i">
   <goal name="encode_unique&#39;vc.3.0" expl="assertion" proved="true">
   <transf name="instantiate" proved="true" arg1="Assert1" arg2="i">
    <goal name="encode_unique&#39;vc.3.0.0" expl="assertion" proved="true">
    <transf name="split_vc" proved="true" >
     <goal name="encode_unique&#39;vc.3.0.0.0" expl="VC for encode_unique" proved="true">
     <proof prover="2"><result status="valid" time="0.02" steps="24"/></proof>
     </goal>
     <goal name="encode_unique&#39;vc.3.0.0.1" expl="VC for encode_unique" proved="true">
     <proof prover="2"><result status="valid" time="0.02" steps="26"/></proof>
     </goal>
     <goal name="encode_unique&#39;vc.3.0.0.2" expl="VC for encode_unique" proved="true">
     <proof prover="2"><result status="valid" time="0.02" steps="29"/></proof>
     </goal>
     <goal name="encode_unique&#39;vc.3.0.0.3" expl="VC for encode_unique" proved="true">
     <proof prover="2"><result status="valid" time="0.02" steps="29"/></proof>
     </goal>
    </transf>
    </goal>
   </transf>
   </goal>
  </transf>
  </goal>
  <goal name="encode_unique&#39;vc.4" expl="assertion" proved="true">
  <transf name="instantiate" proved="true" arg1="Assert" arg2="(div i 4)">
   <goal name="encode_unique&#39;vc.4.0" expl="assertion" proved="true">
   <proof prover="2"><result status="valid" time="0.04" steps="115"/></proof>
   </goal>
  </transf>
  </goal>
  <goal name="encode_unique&#39;vc.5" expl="assertion" proved="true">
  <proof prover="2"><result status="valid" time="0.02" steps="63"/></proof>
  </goal>
  <goal name="encode_unique&#39;vc.6" expl="postcondition" proved="true">
  <proof prover="2"><result status="valid" time="0.01" steps="20"/></proof>
  </goal>
 </transf>
 </goal>
 <goal name="encode&#39;vc" expl="VC for encode" proved="true">
 <transf name="split_vc" proved="true" >
  <goal name="encode&#39;vc.0" expl="precondition" proved="true">
  <proof prover="2" timelimit="1"><result status="valid" time="0.06" steps="12"/></proof>
  </goal>
  <goal name="encode&#39;vc.1" expl="precondition" proved="true">
  <proof prover="2"><result status="valid" time="0.02" steps="38"/></proof>
  </goal>
  <goal name="encode&#39;vc.2" expl="loop invariant init" proved="true">
  <transf name="split_vc" proved="true" >
   <goal name="encode&#39;vc.2.0" expl="loop invariant init" proved="true">
   <proof prover="2"><result status="valid" time="0.01" steps="14"/></proof>
   </goal>
  </transf>
  </goal>
  <goal name="encode&#39;vc.3" expl="loop invariant init" proved="true">
  <proof prover="2"><result status="valid" time="0.01" steps="15"/></proof>
  </goal>
  <goal name="encode&#39;vc.4" expl="loop invariant init" proved="true">
  <proof prover="2"><result status="valid" time="0.01" steps="66"/></proof>
  </goal>
  <goal name="encode&#39;vc.5" expl="loop invariant init" proved="true">
  <proof prover="2" timelimit="1"><result status="valid" time="0.02" steps="21"/></proof>
  </goal>
  <goal name="encode&#39;vc.6" expl="integer overflow" proved="true">
  <proof prover="2"><result status="valid" time="0.01" steps="31"/></proof>
  </goal>
  <goal name="encode&#39;vc.7" expl="precondition" proved="true">
  <proof prover="2" timelimit="1"><result status="valid" time="0.03" steps="109"/></proof>
  </goal>
  <goal name="encode&#39;vc.8" expl="integer overflow" proved="true">
  <proof prover="2"><result status="valid" time="0.02" steps="33"/></proof>
  </goal>
  <goal name="encode&#39;vc.9" expl="precondition" proved="true">
  <proof prover="2" timelimit="1"><result status="valid" time="0.04" steps="121"/></proof>
  </goal>
  <goal name="encode&#39;vc.10" expl="precondition" proved="true">
  <proof prover="2" timelimit="1"><result status="valid" time="0.01" steps="33"/></proof>
  </goal>
  <goal name="encode&#39;vc.11" expl="division by zero" proved="true">
  <proof prover="2"><result status="valid" time="0.01" steps="35"/></proof>
  </goal>
  <goal name="encode&#39;vc.12" expl="integer overflow" proved="true">
  <proof prover="2"><result status="valid" time="0.09" steps="216"/></proof>
  </goal>
  <goal name="encode&#39;vc.13" expl="division by zero" proved="true">
  <proof prover="2"><result status="valid" time="0.03" steps="39"/></proof>
  </goal>
  <goal name="encode&#39;vc.14" expl="integer overflow" proved="true">
  <proof prover="2"><result status="valid" time="0.15" steps="280"/></proof>
  </goal>
  <goal name="encode&#39;vc.15" expl="division by zero" proved="true">
  <proof prover="2"><result status="valid" time="0.01" steps="43"/></proof>
  </goal>
  <goal name="encode&#39;vc.16" expl="integer overflow" proved="true">
  <transf name="split_vc" proved="true" >
   <goal name="encode&#39;vc.16.0" expl="integer overflow" proved="true">
   <proof prover="2"><result status="valid" time="0.64" steps="554"/></proof>
   </goal>
  </transf>
  </goal>
  <goal name="encode&#39;vc.17" expl="integer overflow" proved="true">
  <proof prover="2"><result status="valid" time="0.46" steps="509"/></proof>
  </goal>
  <goal name="encode&#39;vc.18" expl="integer overflow" proved="true">
  <proof prover="2" timelimit="1"><result status="valid" time="0.37" steps="319"/></proof>
  </goal>
  <goal name="encode&#39;vc.19" expl="division by zero" proved="true">
  <proof prover="2" timelimit="1"><result status="valid" time="0.10" steps="51"/></proof>
  </goal>
  <goal name="encode&#39;vc.20" expl="integer overflow" proved="true">
  <proof prover="2"><result status="valid" time="0.26" steps="368"/></proof>
  </goal>
  <goal name="encode&#39;vc.21" expl="division by zero" proved="true">
  <transf name="split_vc" proved="true" >
   <goal name="encode&#39;vc.21.0" expl="division by zero" proved="true">
   <proof prover="2"><result status="valid" time="0.02" steps="55"/></proof>
   </goal>
  </transf>
  </goal>
  <goal name="encode&#39;vc.22" expl="integer overflow" proved="true">
  <proof prover="2"><result status="valid" time="1.25" steps="750"/></proof>
  </goal>
  <goal name="encode&#39;vc.23" expl="integer overflow" proved="true">
  <proof prover="2"><result status="valid" time="1.28" steps="599"/></proof>
  </goal>
  <goal name="encode&#39;vc.24" expl="integer overflow" proved="true">
  <proof prover="2"><result status="valid" time="2.01" steps="585"/></proof>
  </goal>
  <goal name="encode&#39;vc.25" expl="division by zero" proved="true">
  <proof prover="2"><result status="valid" time="0.01" steps="63"/></proof>
  </goal>
  <goal name="encode&#39;vc.26" expl="integer overflow" proved="true">
<<<<<<< HEAD
  <proof prover="0" timelimit="1"><result status="valid" time="0.04" steps="83364"/></proof>
=======
  <proof prover="0" timelimit="1"><result status="valid" time="0.04" steps="83497"/></proof>
>>>>>>> 92c89c24
  </goal>
  <goal name="encode&#39;vc.27" expl="precondition" proved="true">
  <transf name="instantiate" proved="true" arg1="LoopInvariant" arg2="(div (length r - 3) 4)">
   <goal name="encode&#39;vc.27.0" expl="precondition" proved="true">
   <proof prover="2"><result status="valid" time="0.74" steps="851"/></proof>
   </goal>
  </transf>
  </goal>
  <goal name="encode&#39;vc.28" expl="precondition" proved="true">
  <transf name="instantiate" proved="true" arg1="LoopInvariant" arg2="(div (length r - 2) 4)">
   <goal name="encode&#39;vc.28.0" expl="precondition" proved="true">
   <proof prover="2"><result status="valid" time="0.95" steps="796"/></proof>
   </goal>
  </transf>
  </goal>
  <goal name="encode&#39;vc.29" expl="precondition" proved="true">
  <transf name="split_vc" proved="true" >
   <goal name="encode&#39;vc.29.0" expl="precondition" proved="true">
   <proof prover="2"><result status="valid" time="0.28" steps="382"/></proof>
   </goal>
   <goal name="encode&#39;vc.29.1" expl="precondition" proved="true">
   <proof prover="2" timelimit="15"><result status="valid" time="0.42" steps="536"/></proof>
   </goal>
  </transf>
  </goal>
  <goal name="encode&#39;vc.30" expl="precondition" proved="true">
  <proof prover="2"><result status="valid" time="0.48" steps="563"/></proof>
  </goal>
  <goal name="encode&#39;vc.31" expl="integer overflow" proved="true">
  <proof prover="2"><result status="valid" time="0.08" steps="75"/></proof>
  </goal>
  <goal name="encode&#39;vc.32" expl="assertion" proved="true">
  <transf name="split_vc" proved="true" >
   <goal name="encode&#39;vc.32.0" expl="assertion" proved="true">
<<<<<<< HEAD
   <proof prover="2" timelimit="10"><result status="valid" time="7.58" steps="5936"/></proof>
   </goal>
   <goal name="encode&#39;vc.32.1" expl="assertion" proved="true">
   <proof prover="2" timelimit="15"><result status="valid" time="5.46" steps="5063"/></proof>
   </goal>
   <goal name="encode&#39;vc.32.2" expl="assertion" proved="true">
   <proof prover="2" timelimit="15"><result status="valid" time="7.54" steps="6835"/></proof>
=======
   <proof prover="2" timelimit="10"><result status="valid" time="7.06" steps="5936"/></proof>
   </goal>
   <goal name="encode&#39;vc.32.1" expl="assertion" proved="true">
   <proof prover="2" timelimit="15"><result status="valid" time="5.61" steps="5063"/></proof>
   </goal>
   <goal name="encode&#39;vc.32.2" expl="assertion" proved="true">
   <proof prover="2" timelimit="15"><result status="valid" time="7.86" steps="6835"/></proof>
>>>>>>> 92c89c24
   </goal>
   <goal name="encode&#39;vc.32.3" expl="assertion" proved="true">
   <proof prover="2"><result status="valid" time="0.86" steps="647"/></proof>
   </goal>
  </transf>
  </goal>
  <goal name="encode&#39;vc.33" expl="assertion" proved="true">
<<<<<<< HEAD
  <proof prover="2"><result status="valid" time="3.72" steps="2254"/></proof>
=======
  <proof prover="2"><result status="valid" time="3.86" steps="2254"/></proof>
>>>>>>> 92c89c24
  </goal>
  <goal name="encode&#39;vc.34" expl="loop variant decrease" proved="true">
  <proof prover="2"><result status="valid" time="0.02" steps="85"/></proof>
  </goal>
  <goal name="encode&#39;vc.35" expl="loop invariant preservation" proved="true">
  <proof prover="2"><result status="valid" time="0.03" steps="85"/></proof>
  </goal>
  <goal name="encode&#39;vc.36" expl="loop invariant preservation" proved="true">
  <proof prover="2"><result status="valid" time="0.14" steps="88"/></proof>
  </goal>
  <goal name="encode&#39;vc.37" expl="loop invariant preservation" proved="true">
  <transf name="split_vc" proved="true" >
   <goal name="encode&#39;vc.37.0" expl="loop invariant preservation" proved="true">
   <proof prover="2"><result status="valid" time="0.03" steps="88"/></proof>
   </goal>
   <goal name="encode&#39;vc.37.1" expl="loop invariant preservation" proved="true">
   <proof prover="2"><result status="valid" time="0.89" steps="640"/></proof>
   </goal>
  </transf>
  </goal>
  <goal name="encode&#39;vc.38" expl="loop invariant preservation" proved="true">
  <transf name="split_vc" proved="true" >
   <goal name="encode&#39;vc.38.0" expl="loop invariant preservation" proved="true">
   <proof prover="2"><result status="valid" time="0.72" steps="796"/></proof>
   </goal>
   <goal name="encode&#39;vc.38.1" expl="loop invariant preservation" proved="true">
   <proof prover="2"><result status="valid" time="0.79" steps="962"/></proof>
   </goal>
   <goal name="encode&#39;vc.38.2" expl="loop invariant preservation" proved="true">
   <proof prover="2"><result status="valid" time="1.02" steps="1071"/></proof>
   </goal>
   <goal name="encode&#39;vc.38.3" expl="loop invariant preservation" proved="true">
   <proof prover="2"><result status="valid" time="0.98" steps="1166"/></proof>
   </goal>
  </transf>
  </goal>
  <goal name="encode&#39;vc.39" expl="assertion" proved="true">
  <transf name="instantiate" proved="true" arg1="LoopInvariant" arg2="(div (length r - 2) 4)">
   <goal name="encode&#39;vc.39.0" expl="assertion" proved="true">
   <proof prover="2"><result status="valid" time="0.98" steps="704"/></proof>
   </goal>
  </transf>
  </goal>
  <goal name="encode&#39;vc.40" expl="assertion" proved="true">
  <transf name="instantiate" proved="true" arg1="LoopInvariant" arg2="(div (length r - 3) 4)">
   <goal name="encode&#39;vc.40.0" expl="assertion" proved="true">
   <proof prover="2"><result status="valid" time="1.21" steps="1479"/></proof>
   </goal>
  </transf>
  </goal>
  <goal name="encode&#39;vc.41" expl="integer overflow" proved="true">
  <proof prover="2" timelimit="1"><result status="valid" time="0.12" steps="162"/></proof>
  </goal>
  <goal name="encode&#39;vc.42" expl="precondition" proved="true">
  <proof prover="2"><result status="valid" time="0.14" steps="399"/></proof>
  </goal>
  <goal name="encode&#39;vc.43" expl="precondition" proved="true">
  <proof prover="2"><result status="valid" time="0.04" steps="152"/></proof>
  </goal>
  <goal name="encode&#39;vc.44" expl="postcondition" proved="true">
  <transf name="unfold" proved="true" arg1="encoding">
   <goal name="encode&#39;vc.44.0" expl="VC for encode" proved="true">
   <transf name="split_vc" proved="true" >
    <goal name="encode&#39;vc.44.0.0" expl="VC for encode" proved="true">
    <proof prover="2"><result status="valid" time="0.33" steps="924"/></proof>
    </goal>
    <goal name="encode&#39;vc.44.0.1" expl="VC for encode" proved="true">
    <transf name="instantiate" proved="true" arg1="LoopInvariant" arg2="i">
     <goal name="encode&#39;vc.44.0.1.0" expl="VC for encode" proved="true">
     <transf name="remove" proved="true" arg1="Assert">
      <goal name="encode&#39;vc.44.0.1.0.0" expl="VC for encode" proved="true">
      <transf name="remove" proved="true" arg1="Assert">
       <goal name="encode&#39;vc.44.0.1.0.0.0" expl="VC for encode" proved="true">
<<<<<<< HEAD
       <proof prover="2" timelimit="10"><result status="valid" time="4.96" steps="4320"/></proof>
=======
       <proof prover="2" timelimit="10"><result status="valid" time="5.13" steps="4320"/></proof>
>>>>>>> 92c89c24
       </goal>
      </transf>
      </goal>
     </transf>
     </goal>
    </transf>
    </goal>
    <goal name="encode&#39;vc.44.0.2" expl="VC for encode" proved="true">
    <transf name="instantiate" proved="true" arg1="LoopInvariant" arg2="i">
     <goal name="encode&#39;vc.44.0.2.0" expl="VC for encode" proved="true">
     <transf name="remove" proved="true" arg1="Assert">
      <goal name="encode&#39;vc.44.0.2.0.0" expl="VC for encode" proved="true">
      <transf name="remove" proved="true" arg1="Assert">
       <goal name="encode&#39;vc.44.0.2.0.0.0" expl="VC for encode" proved="true">
<<<<<<< HEAD
       <proof prover="2" timelimit="15"><result status="valid" time="8.04" steps="7182"/></proof>
=======
       <proof prover="2" timelimit="15"><result status="valid" time="8.00" steps="7182"/></proof>
>>>>>>> 92c89c24
       </goal>
      </transf>
      </goal>
     </transf>
     </goal>
    </transf>
    </goal>
    <goal name="encode&#39;vc.44.0.3" expl="VC for encode" proved="true">
    <transf name="instantiate" proved="true" arg1="LoopInvariant" arg2="i">
     <goal name="encode&#39;vc.44.0.3.0" expl="VC for encode" proved="true">
     <transf name="remove" proved="true" arg1="Assert">
      <goal name="encode&#39;vc.44.0.3.0.0" expl="VC for encode" proved="true">
      <transf name="remove" proved="true" arg1="Assert">
       <goal name="encode&#39;vc.44.0.3.0.0.0" expl="VC for encode" proved="true">
<<<<<<< HEAD
       <proof prover="2" timelimit="20"><result status="valid" time="17.76" steps="16121"/></proof>
=======
       <proof prover="2" timelimit="20"><result status="valid" time="17.98" steps="16121"/></proof>
>>>>>>> 92c89c24
       </goal>
      </transf>
      </goal>
     </transf>
     </goal>
    </transf>
    </goal>
    <goal name="encode&#39;vc.44.0.4" expl="VC for encode" proved="true">
    <transf name="assert" proved="true" arg1="(forall i. 0 &lt;= i &lt; b -&gt; valid_b64_char r2[i*4] &amp;&amp; valid_b64_char r2[i*4+1] &amp;&amp; valid_b64_char r2[i*4+2] &amp;&amp; valid_b64_char r2[i*4+3])">
     <goal name="encode&#39;vc.44.0.4.0" expl="asserted formula" proved="true">
     <transf name="instantiate" proved="true" arg1="LoopInvariant" arg2="i">
      <goal name="encode&#39;vc.44.0.4.0.0" expl="asserted formula" proved="true">
      <transf name="split_vc" proved="true" >
       <goal name="encode&#39;vc.44.0.4.0.0.0" expl="asserted formula" proved="true">
<<<<<<< HEAD
       <proof prover="0"><result status="valid" time="0.07" steps="108664"/></proof>
       </goal>
       <goal name="encode&#39;vc.44.0.4.0.0.1" expl="asserted formula" proved="true">
       <proof prover="0"><result status="valid" time="0.06" steps="110123"/></proof>
       </goal>
       <goal name="encode&#39;vc.44.0.4.0.0.2" expl="asserted formula" proved="true">
       <proof prover="0"><result status="valid" time="0.07" steps="111015"/></proof>
       </goal>
       <goal name="encode&#39;vc.44.0.4.0.0.3" expl="asserted formula" proved="true">
       <proof prover="0"><result status="valid" time="0.06" steps="111365"/></proof>
=======
       <proof prover="0"><result status="valid" time="0.07" steps="108797"/></proof>
       </goal>
       <goal name="encode&#39;vc.44.0.4.0.0.1" expl="asserted formula" proved="true">
       <proof prover="0"><result status="valid" time="0.06" steps="110256"/></proof>
       </goal>
       <goal name="encode&#39;vc.44.0.4.0.0.2" expl="asserted formula" proved="true">
       <proof prover="0"><result status="valid" time="0.07" steps="111148"/></proof>
       </goal>
       <goal name="encode&#39;vc.44.0.4.0.0.3" expl="asserted formula" proved="true">
       <proof prover="0"><result status="valid" time="0.06" steps="111498"/></proof>
>>>>>>> 92c89c24
       </goal>
      </transf>
      </goal>
     </transf>
     </goal>
     <goal name="encode&#39;vc.44.0.4.1" expl="VC for encode" proved="true">
     <transf name="assert" proved="true" arg1="(forall i. 0 &lt;= i &lt; o -&gt; r[i] = r1[i] = r2[i])">
      <goal name="encode&#39;vc.44.0.4.1.0" expl="asserted formula" proved="true">
      <proof prover="2"><result status="valid" time="0.17" steps="460"/></proof>
      </goal>
      <goal name="encode&#39;vc.44.0.4.1.1" expl="VC for encode" proved="true">
      <transf name="instantiate" proved="true" arg1="h1" arg2="(div i 4)">
       <goal name="encode&#39;vc.44.0.4.1.1.0" expl="VC for encode" proved="true">
       <transf name="remove" proved="true" arg1="Assert">
        <goal name="encode&#39;vc.44.0.4.1.1.0.0" expl="VC for encode" proved="true">
        <transf name="remove" proved="true" arg1="Assert">
         <goal name="encode&#39;vc.44.0.4.1.1.0.0.0" expl="VC for encode" proved="true">
         <proof prover="2"><result status="valid" time="3.28" steps="4759"/></proof>
         </goal>
        </transf>
        </goal>
       </transf>
       </goal>
      </transf>
      </goal>
     </transf>
     </goal>
    </transf>
    </goal>
    <goal name="encode&#39;vc.44.0.5" expl="VC for encode" proved="true">
    <transf name="assert" proved="true" arg1="(get_pad r = padding)">
     <goal name="encode&#39;vc.44.0.5.0" expl="asserted formula" proved="true">
     <transf name="assert" proved="true" arg1="(forall i. 0 &lt;= i &lt; length r1 -&gt; r1[i] &lt;&gt; eq_symbol)">
      <goal name="encode&#39;vc.44.0.5.0.0" expl="asserted formula" proved="true">
      <transf name="assert" proved="true" arg1="(forall i. 0 &lt;= i &lt; 64 -&gt; int2b64 i &lt;&gt; eq_symbol)">
       <goal name="encode&#39;vc.44.0.5.0.0.0" expl="asserted formula" proved="true">
       <proof prover="3"><result status="valid" time="0.26" steps="35373"/></proof>
       </goal>
       <goal name="encode&#39;vc.44.0.5.0.0.1" expl="asserted formula" proved="true">
       <transf name="introduce_premises" proved="true" >
        <goal name="encode&#39;vc.44.0.5.0.0.1.0" expl="asserted formula" proved="true">
        <transf name="instantiate" proved="true" arg1="LoopInvariant" arg2="(div i 4)">
         <goal name="encode&#39;vc.44.0.5.0.0.1.0.0" expl="asserted formula" proved="true">
<<<<<<< HEAD
         <proof prover="5"><result status="valid" time="0.77" steps="5980"/></proof>
=======
         <proof prover="5"><result status="valid" time="0.77" steps="5896"/></proof>
>>>>>>> 92c89c24
         </goal>
        </transf>
        </goal>
       </transf>
       </goal>
      </transf>
      </goal>
      <goal name="encode&#39;vc.44.0.5.0.1" expl="asserted formula" proved="true">
      <proof prover="3"><result status="valid" time="0.44" steps="62000"/></proof>
      </goal>
     </transf>
     </goal>
     <goal name="encode&#39;vc.44.0.5.1" expl="VC for encode" proved="true">
     <proof prover="2"><result status="valid" time="0.30" steps="775"/></proof>
     </goal>
    </transf>
    </goal>
    <goal name="encode&#39;vc.44.0.6" expl="VC for encode" proved="true">
    <proof prover="2"><result status="valid" time="0.03" steps="45"/></proof>
    </goal>
    <goal name="encode&#39;vc.44.0.7" expl="VC for encode" proved="true">
    <transf name="assert" proved="true" arg1="(get_pad r = padding)">
     <goal name="encode&#39;vc.44.0.7.0" expl="asserted formula" proved="true">
     <transf name="assert" proved="true" arg1="(forall i. 0 &lt;= i &lt; length r1 -&gt; r1[i] &lt;&gt; eq_symbol)">
      <goal name="encode&#39;vc.44.0.7.0.0" expl="asserted formula" proved="true">
      <transf name="assert" proved="true" arg1="(forall i. 0 &lt;= i &lt; 64 -&gt; int2b64 i &lt;&gt; eq_symbol)">
       <goal name="encode&#39;vc.44.0.7.0.0.0" expl="asserted formula" proved="true">
       <proof prover="3"><result status="valid" time="0.18" steps="34860"/></proof>
       </goal>
       <goal name="encode&#39;vc.44.0.7.0.0.1" expl="asserted formula" proved="true">
       <transf name="introduce_premises" proved="true" >
        <goal name="encode&#39;vc.44.0.7.0.0.1.0" expl="asserted formula" proved="true">
        <transf name="instantiate" proved="true" arg1="LoopInvariant" arg2="(div i 4)">
         <goal name="encode&#39;vc.44.0.7.0.0.1.0.0" expl="asserted formula" proved="true">
<<<<<<< HEAD
         <proof prover="5"><result status="valid" time="0.84" steps="5989"/></proof>
=======
         <proof prover="5"><result status="valid" time="0.84" steps="5986"/></proof>
>>>>>>> 92c89c24
         </goal>
        </transf>
        </goal>
       </transf>
       </goal>
      </transf>
      </goal>
      <goal name="encode&#39;vc.44.0.7.0.1" expl="asserted formula" proved="true">
      <proof prover="3"><result status="valid" time="0.40" steps="59652"/></proof>
      </goal>
     </transf>
     </goal>
     <goal name="encode&#39;vc.44.0.7.1" expl="VC for encode" proved="true">
     <proof prover="2"><result status="valid" time="0.63" steps="1285"/></proof>
     </goal>
    </transf>
    </goal>
    <goal name="encode&#39;vc.44.0.8" expl="VC for encode" proved="true">
    <proof prover="2"><result status="valid" time="0.08" steps="265"/></proof>
    </goal>
    <goal name="encode&#39;vc.44.0.9" expl="VC for encode" proved="true">
    <proof prover="2"><result status="valid" time="0.05" steps="47"/></proof>
    </goal>
    <goal name="encode&#39;vc.44.0.10" expl="VC for encode" proved="true">
    <transf name="assert" proved="true" arg1="(get_pad r = padding)">
     <goal name="encode&#39;vc.44.0.10.0" expl="asserted formula" proved="true">
     <transf name="assert" proved="true" arg1="(forall i. 0 &lt;= i &lt; length r1 -&gt; r1[i] &lt;&gt; eq_symbol)">
      <goal name="encode&#39;vc.44.0.10.0.0" expl="asserted formula" proved="true">
      <transf name="assert" proved="true" arg1="(forall i. 0 &lt;= i &lt; 64 -&gt; int2b64 i &lt;&gt; eq_symbol)">
       <goal name="encode&#39;vc.44.0.10.0.0.0" expl="asserted formula" proved="true">
       <proof prover="3"><result status="valid" time="0.31" steps="38538"/></proof>
       </goal>
       <goal name="encode&#39;vc.44.0.10.0.0.1" expl="asserted formula" proved="true">
       <transf name="introduce_premises" proved="true" >
        <goal name="encode&#39;vc.44.0.10.0.0.1.0" expl="asserted formula" proved="true">
        <transf name="instantiate" proved="true" arg1="LoopInvariant" arg2="(div i 4)">
         <goal name="encode&#39;vc.44.0.10.0.0.1.0.0" expl="asserted formula" proved="true">
<<<<<<< HEAD
         <proof prover="5"><result status="valid" time="0.83" steps="5933"/></proof>
=======
         <proof prover="5"><result status="valid" time="0.83" steps="5960"/></proof>
>>>>>>> 92c89c24
         </goal>
        </transf>
        </goal>
       </transf>
       </goal>
      </transf>
      </goal>
      <goal name="encode&#39;vc.44.0.10.0.1" expl="asserted formula" proved="true">
      <proof prover="3"><result status="valid" time="0.24" steps="33840"/></proof>
      </goal>
     </transf>
     </goal>
     <goal name="encode&#39;vc.44.0.10.1" expl="VC for encode" proved="true">
     <proof prover="2"><result status="valid" time="0.02" steps="41"/></proof>
     </goal>
    </transf>
    </goal>
   </transf>
   </goal>
  </transf>
  </goal>
 </transf>
 </goal>
 <goal name="decode&#39;vc" expl="VC for decode" proved="true">
 <transf name="split_vc" proved="true" >
  <goal name="decode&#39;vc.0" expl="loop invariant init" proved="true">
<<<<<<< HEAD
  <proof prover="0" timelimit="1"><result status="valid" time="0.03" steps="41747"/></proof>
=======
  <proof prover="0" timelimit="1"><result status="valid" time="0.03" steps="41860"/></proof>
>>>>>>> 92c89c24
  </goal>
  <goal name="decode&#39;vc.1" expl="loop invariant init" proved="true">
  <proof prover="2"><result status="valid" time="0.01" steps="17"/></proof>
  </goal>
  <goal name="decode&#39;vc.2" expl="loop invariant init" proved="true">
  <proof prover="2"><result status="valid" time="0.01" steps="18"/></proof>
  </goal>
  <goal name="decode&#39;vc.3" expl="loop invariant init" proved="true">
  <proof prover="2" timelimit="1"><result status="valid" time="0.02" steps="21"/></proof>
  </goal>
  <goal name="decode&#39;vc.4" expl="integer overflow" proved="true">
  <proof prover="2"><result status="valid" time="0.02" steps="31"/></proof>
  </goal>
  <goal name="decode&#39;vc.5" expl="precondition" proved="true">
  <proof prover="2" timelimit="1"><result status="valid" time="0.02" steps="79"/></proof>
  </goal>
  <goal name="decode&#39;vc.6" expl="integer overflow" proved="true">
  <proof prover="2"><result status="valid" time="0.02" steps="33"/></proof>
  </goal>
  <goal name="decode&#39;vc.7" expl="precondition" proved="true">
  <proof prover="2" timelimit="1"><result status="valid" time="0.02" steps="91"/></proof>
  </goal>
  <goal name="decode&#39;vc.8" expl="integer overflow" proved="true">
  <proof prover="2"><result status="valid" time="0.02" steps="35"/></proof>
  </goal>
  <goal name="decode&#39;vc.9" expl="precondition" proved="true">
  <proof prover="2" timelimit="1"><result status="valid" time="0.03" steps="105"/></proof>
  </goal>
  <goal name="decode&#39;vc.10" expl="precondition" proved="true">
  <proof prover="2" timelimit="1"><result status="valid" time="0.01" steps="35"/></proof>
  </goal>
  <goal name="decode&#39;vc.11" expl="precondition" proved="true">
  <transf name="split_vc" proved="true" >
   <goal name="decode&#39;vc.11.0" expl="precondition" proved="true">
   <proof prover="2" timelimit="30"><result status="valid" time="0.08" steps="181"/></proof>
   </goal>
  </transf>
  </goal>
  <goal name="decode&#39;vc.12" expl="division by zero" proved="true">
  <proof prover="2" timelimit="1"><result status="valid" time="0.01" steps="37"/></proof>
  </goal>
  <goal name="decode&#39;vc.13" expl="integer overflow" proved="true">
  <proof prover="2" timelimit="1"><result status="valid" time="0.01" steps="146"/></proof>
  </goal>
  <goal name="decode&#39;vc.14" expl="precondition" proved="true">
  <proof prover="2" timelimit="20"><result status="valid" time="0.14" steps="371"/></proof>
  </goal>
  <goal name="decode&#39;vc.15" expl="integer overflow" proved="true">
  <proof prover="2" timelimit="1"><result status="valid" time="0.06" steps="237"/></proof>
  </goal>
  <goal name="decode&#39;vc.16" expl="integer overflow" proved="true">
  <proof prover="2"><result status="valid" time="0.23" steps="362"/></proof>
  </goal>
  <goal name="decode&#39;vc.17" expl="precondition" proved="true">
  <transf name="split_vc" proved="true" >
   <goal name="decode&#39;vc.17.0" expl="precondition" proved="true">
   <proof prover="2"><result status="valid" time="0.16" steps="434"/></proof>
   </goal>
  </transf>
  </goal>
  <goal name="decode&#39;vc.18" expl="division by zero" proved="true">
  <proof prover="2" timelimit="1"><result status="valid" time="0.01" steps="47"/></proof>
  </goal>
  <goal name="decode&#39;vc.19" expl="integer overflow" proved="true">
  <proof prover="2" timelimit="1"><result status="valid" time="0.09" steps="375"/></proof>
  </goal>
  <goal name="decode&#39;vc.20" expl="precondition" proved="true">
  <proof prover="2" timelimit="10"><result status="valid" time="0.26" steps="773"/></proof>
  </goal>
  <goal name="decode&#39;vc.21" expl="division by zero" proved="true">
  <proof prover="2" timelimit="1"><result status="valid" time="0.02" steps="51"/></proof>
  </goal>
  <goal name="decode&#39;vc.22" expl="integer overflow" proved="true">
  <proof prover="2" timelimit="1"><result status="valid" time="0.23" steps="356"/></proof>
  </goal>
  <goal name="decode&#39;vc.23" expl="integer overflow" proved="true">
  <proof prover="2" timelimit="1"><result status="valid" time="0.37" steps="405"/></proof>
  </goal>
  <goal name="decode&#39;vc.24" expl="integer overflow" proved="true">
  <proof prover="2"><result status="valid" time="0.85" steps="972"/></proof>
  </goal>
  <goal name="decode&#39;vc.25" expl="precondition" proved="true">
  <proof prover="2" timelimit="1"><result status="valid" time="0.42" steps="724"/></proof>
  </goal>
  <goal name="decode&#39;vc.26" expl="precondition" proved="true">
  <proof prover="2"><result status="valid" time="0.41" steps="736"/></proof>
  </goal>
  <goal name="decode&#39;vc.27" expl="division by zero" proved="true">
  <proof prover="2"><result status="valid" time="0.02" steps="61"/></proof>
  </goal>
  <goal name="decode&#39;vc.28" expl="integer overflow" proved="true">
  <proof prover="2" timelimit="1"><result status="valid" time="0.22" steps="386"/></proof>
  </goal>
  <goal name="decode&#39;vc.29" expl="integer overflow" proved="true">
  <proof prover="2"><result status="valid" time="0.43" steps="571"/></proof>
  </goal>
  <goal name="decode&#39;vc.30" expl="integer overflow" proved="true">
  <proof prover="2"><result status="valid" time="1.57" steps="1219"/></proof>
  </goal>
  <goal name="decode&#39;vc.31" expl="precondition" proved="true">
  <proof prover="2"><result status="valid" time="2.08" steps="3008"/></proof>
  </goal>
  <goal name="decode&#39;vc.32" expl="precondition" proved="true">
<<<<<<< HEAD
  <proof prover="2" timelimit="10"><result status="valid" time="5.38" steps="4622"/></proof>
  </goal>
  <goal name="decode&#39;vc.33" expl="precondition" proved="true">
  <proof prover="2" timelimit="15"><result status="valid" time="10.32" steps="6138"/></proof>
=======
  <proof prover="2" timelimit="10"><result status="valid" time="5.29" steps="4622"/></proof>
  </goal>
  <goal name="decode&#39;vc.33" expl="precondition" proved="true">
  <proof prover="2" timelimit="15"><result status="valid" time="10.30" steps="6138"/></proof>
>>>>>>> 92c89c24
  </goal>
  <goal name="decode&#39;vc.34" expl="integer overflow" proved="true">
  <proof prover="2" timelimit="1"><result status="valid" time="0.33" steps="477"/></proof>
  </goal>
  <goal name="decode&#39;vc.35" expl="assertion" proved="true">
  <transf name="split_vc" proved="true" >
   <goal name="decode&#39;vc.35.0" expl="assertion" proved="true">
<<<<<<< HEAD
   <proof prover="2" timelimit="20"><result status="valid" time="3.91" steps="3497"/></proof>
   </goal>
   <goal name="decode&#39;vc.35.1" expl="assertion" proved="true">
   <proof prover="2" timelimit="20"><result status="valid" time="17.36" steps="9177"/></proof>
   </goal>
   <goal name="decode&#39;vc.35.2" expl="assertion" proved="true">
   <proof prover="2"><result status="valid" time="3.00" steps="4318"/></proof>
=======
   <proof prover="2" timelimit="20"><result status="valid" time="3.92" steps="3497"/></proof>
   </goal>
   <goal name="decode&#39;vc.35.1" expl="assertion" proved="true">
   <proof prover="2" timelimit="20"><result status="valid" time="15.68" steps="9177"/></proof>
   </goal>
   <goal name="decode&#39;vc.35.2" expl="assertion" proved="true">
   <proof prover="2"><result status="valid" time="2.53" steps="4318"/></proof>
>>>>>>> 92c89c24
   </goal>
  </transf>
  </goal>
  <goal name="decode&#39;vc.36" expl="assertion" proved="true">
  <proof prover="2" timelimit="1"><result status="valid" time="0.64" steps="516"/></proof>
  </goal>
  <goal name="decode&#39;vc.37" expl="loop variant decrease" proved="true">
  <transf name="split_vc" proved="true" >
   <goal name="decode&#39;vc.37.0" expl="loop variant decrease" proved="true">
   <proof prover="2" timelimit="10"><result status="valid" time="0.02" steps="83"/></proof>
   </goal>
   <goal name="decode&#39;vc.37.1" expl="loop variant decrease" proved="true">
   <proof prover="2"><result status="valid" time="0.03" steps="83"/></proof>
   </goal>
  </transf>
  </goal>
  <goal name="decode&#39;vc.38" expl="loop invariant preservation" proved="true">
  <proof prover="2" timelimit="1"><result status="valid" time="0.59" steps="525"/></proof>
  </goal>
  <goal name="decode&#39;vc.39" expl="loop invariant preservation" proved="true">
  <proof prover="2" timelimit="1"><result status="valid" time="0.01" steps="86"/></proof>
  </goal>
  <goal name="decode&#39;vc.40" expl="loop invariant preservation" proved="true">
  <transf name="split_vc" proved="true" >
   <goal name="decode&#39;vc.40.0" expl="loop invariant preservation" proved="true">
   <proof prover="2" timelimit="15"><result status="valid" time="0.11" steps="89"/></proof>
   </goal>
  </transf>
  </goal>
  <goal name="decode&#39;vc.41" expl="loop invariant preservation" proved="true">
  <transf name="split_vc" proved="true" >
   <goal name="decode&#39;vc.41.0" expl="loop invariant preservation" proved="true">
   <proof prover="2"><result status="valid" time="0.78" steps="1104"/></proof>
   </goal>
   <goal name="decode&#39;vc.41.1" expl="loop invariant preservation" proved="true">
   <proof prover="2"><result status="valid" time="0.68" steps="875"/></proof>
   </goal>
   <goal name="decode&#39;vc.41.2" expl="loop invariant preservation" proved="true">
   <proof prover="2"><result status="valid" time="1.19" steps="1249"/></proof>
   </goal>
  </transf>
  </goal>
  <goal name="decode&#39;vc.42" expl="integer overflow" proved="true">
  <proof prover="2"><result status="valid" time="0.05" steps="99"/></proof>
  </goal>
  <goal name="decode&#39;vc.43" expl="precondition" proved="true">
  <proof prover="2" timelimit="1"><result status="valid" time="0.02" steps="117"/></proof>
  </goal>
  <goal name="decode&#39;vc.44" expl="postcondition" proved="true">
<<<<<<< HEAD
  <proof prover="2"><result status="valid" time="1.58" steps="2484"/></proof>
=======
  <proof prover="2"><result status="valid" time="1.59" steps="2484"/></proof>
>>>>>>> 92c89c24
  </goal>
 </transf>
 </goal>
 <goal name="decode_encode&#39;vc" expl="VC for decode_encode" proved="true">
 <proof prover="2"><result status="valid" time="0.09" steps="45"/></proof>
 </goal>
</theory>
</file>
</why3session><|MERGE_RESOLUTION|>--- conflicted
+++ resolved
@@ -43,11 +43,7 @@
     <goal name="calc_pad_mod3.0.1.1" expl="false case" proved="true">
     <transf name="assert" proved="true" arg1="(mod (length s) 3 = 2)">
      <goal name="calc_pad_mod3.0.1.1.0" expl="asserted formula" proved="true">
-<<<<<<< HEAD
-     <proof prover="0"><result status="valid" time="0.02" steps="27724"/></proof>
-=======
      <proof prover="0"><result status="valid" time="0.02" steps="29723"/></proof>
->>>>>>> 92c89c24
      </goal>
      <goal name="calc_pad_mod3.0.1.1.1" expl="false case" proved="true">
      <proof prover="2"><result status="valid" time="0.03" steps="53"/></proof>
@@ -61,28 +57,17 @@
  </transf>
  </goal>
  <goal name="calc_pad&#39;vc" expl="VC for calc_pad" proved="true">
-<<<<<<< HEAD
- <proof prover="2"><result status="valid" time="1.08" steps="1110"/></proof>
- </goal>
- <goal name="encoding_valid_b64&#39;vc" expl="VC for encoding_valid_b64" proved="true">
- <proof prover="2"><result status="valid" time="4.04" steps="3843"/></proof>
-=======
  <proof prover="2"><result status="valid" time="1.11" steps="1110"/></proof>
  </goal>
  <goal name="encoding_valid_b64&#39;vc" expl="VC for encoding_valid_b64" proved="true">
  <proof prover="2"><result status="valid" time="4.13" steps="4136"/></proof>
->>>>>>> 92c89c24
  </goal>
  <goal name="decode_unique&#39;vc" expl="VC for decode_unique" proved="true">
  <transf name="split_vc" proved="true" >
   <goal name="decode_unique&#39;vc.0" expl="assertion" proved="true">
   <transf name="split_vc" proved="true" >
    <goal name="decode_unique&#39;vc.0.0" expl="assertion" proved="true">
-<<<<<<< HEAD
-   <proof prover="0"><result status="valid" time="0.04" steps="61269"/></proof>
-=======
    <proof prover="0"><result status="valid" time="0.04" steps="61382"/></proof>
->>>>>>> 92c89c24
    <transf name="remove" proved="true" arg1="real,bool,tuple0,unit,buffer,zero,one,(&gt;),empty,concat,lt,le,s_at,substring,prefixof,suffixof,contains,indexof,replace,replaceall,to_int,is_digit,from_int,code,get,eq_string,make,int63&#39;maxInt,int63&#39;minInt,min_int63,max_int63,to_int1,in_bounds,max_int,min_int,str,int2b64,valid_b64,Assoc,Unit_def_l,Unit_def_r,Inv_def_l,Inv_def_r,Comm,Assoc1,Mul_distr_l,Mul_distr_r,Comm1,Unitary,NonTrivialRing,Refl,Trans,Antisymm,Total,ZeroLessOne,CompatOrderAdd,CompatOrderMult,Abs_le,Abs_pos,Div_bound,Div_sign_pos,Div_sign_neg,Mod_sign_pos,Mod_sign_neg,Rounds_toward_zero,Div_1,Mod_1,Div_inf,Mod_inf,Div_mult,Mod_mult,concat_assoc,concat_empty,length_empty,length_concat,lt_empty,lt_not_com,lt_ref,lt_trans,le_empty,le_ref,lt_le,lt_le_eq,le_trans,at_out_of_range,at_empty,at_length,concat_at,substring_out_of_range,substring_of_length_zero_or_less,substring_of_empty,substring_smaller,substring_smaller_x,substring_length,substring_at,substring_substring,concat_substring,prefixof_substring,prefixof_concat,prefixof_empty,prefixof_empty2,suffixof_substring,suffixof_concat,suffixof_empty,suffixof_empty2,contains_prefixof,contains_suffixof,contains_empty,contains_empty2,contains_substring,contains_concat,contains_at,indexof_empty,indexof_empty1,indexof_contains,contains_indexof,not_contains_indexof,substring_indexof,indexof_out_of_range,indexof_in_range,indexof_contains_substring,replace_empty,replace_not_contains,replace_empty2,replace_substring_indexof,replaceall_empty1,not_contains_replaceall,to_int_gt_minus_1,to_int_empty,from_int_negative,from_int_to_int,char&#39;invariant,code,code_chr,chr_code,get,substring_get,concat_first,concat_second,extensionality,make_length,make_contents,to_int_in_bounds,extensionality1,max_int&#39;def,min_int&#39;def,int2b64_valid_4_char,b642int_int2b64,calc_pad_mod3,encoding_valid_b64">
     <goal name="decode_unique&#39;vc.0.0.0" expl="assertion" proved="true">
     <proof prover="0" timelimit="1"><result status="valid" time="0.03" steps="20769"/></proof>
@@ -91,11 +76,7 @@
    </transf>
    </goal>
    <goal name="decode_unique&#39;vc.0.1" expl="assertion" proved="true">
-<<<<<<< HEAD
-   <proof prover="0"><result status="valid" time="0.04" steps="77958"/></proof>
-=======
    <proof prover="0"><result status="valid" time="0.04" steps="78071"/></proof>
->>>>>>> 92c89c24
    <transf name="remove" proved="true" arg1="real,bool,tuple0,unit,buffer,zero,one,(&gt;),abs,empty,concat,lt,le,s_at,substring,prefixof,suffixof,contains,indexof,replace,replaceall,to_int,is_digit,from_int,code,get,eq_string,make,int63&#39;maxInt,int63&#39;minInt,min_int63,max_int63,to_int1,in_bounds,max_int,min_int,str,int2b64,Assoc,Unit_def_l,Unit_def_r,Inv_def_l,Inv_def_r,Comm,Assoc1,Mul_distr_l,Mul_distr_r,Comm1,Unitary,NonTrivialRing,Refl,Trans,Antisymm,Total,ZeroLessOne,CompatOrderAdd,CompatOrderMult,Abs_le,Abs_pos,Div_bound,Mod_bound,Div_sign_pos,Div_sign_neg,Mod_sign_pos,Mod_sign_neg,Rounds_toward_zero,Div_1,Mod_1,Div_inf,Mod_inf,Div_mult,Mod_mult,concat_assoc,concat_empty,length_empty,length_concat,lt_empty,lt_not_com,lt_ref,lt_trans,le_empty,le_ref,lt_le,lt_le_eq,le_trans,at_out_of_range,at_empty,at_length,concat_at,substring_out_of_range,substring_of_length_zero_or_less,substring_of_empty,substring_smaller,substring_smaller_x,substring_length,substring_at,substring_substring,concat_substring,prefixof_substring,prefixof_concat,prefixof_empty,prefixof_empty2,suffixof_substring,suffixof_concat,suffixof_empty,suffixof_empty2,contains_prefixof,contains_suffixof,contains_empty,contains_empty2,contains_substring,contains_concat,contains_at,indexof_empty,indexof_empty1,indexof_contains,contains_indexof,not_contains_indexof,substring_indexof,indexof_out_of_range,indexof_in_range,indexof_contains_substring,replace_empty,replace_not_contains,replace_empty2,replace_substring_indexof,replaceall_empty1,not_contains_replaceall,to_int_gt_minus_1,to_int_empty,from_int_negative,from_int_to_int,char&#39;invariant,code,code_chr,chr_code,get,substring_get,concat_first,concat_second,extensionality,make_length,make_contents,to_int_in_bounds,extensionality1,max_int&#39;def,min_int&#39;def,int2b64_valid_4_char,b642int_int2b64,H1,H2">
     <goal name="decode_unique&#39;vc.0.1.0" expl="assertion" proved="true">
     <proof prover="0" timelimit="1"><result status="valid" time="0.02" steps="22010"/></proof>
@@ -104,11 +85,7 @@
    </transf>
    </goal>
    <goal name="decode_unique&#39;vc.0.2" expl="assertion" proved="true">
-<<<<<<< HEAD
-   <proof prover="0"><result status="valid" time="0.06" steps="88247"/></proof>
-=======
    <proof prover="0"><result status="valid" time="0.06" steps="88360"/></proof>
->>>>>>> 92c89c24
    <transf name="remove" proved="true" arg1="real,bool,tuple0,unit,buffer,zero,one,(&gt;),empty,concat,lt,le,s_at,substring,prefixof,suffixof,contains,indexof,replace,replaceall,to_int,is_digit,from_int,code,get,eq_string,make,int63&#39;maxInt,int63&#39;minInt,min_int63,max_int63,to_int1,in_bounds,max_int,min_int,str,int2b64,valid_b64,Assoc,Unit_def_l,Unit_def_r,Inv_def_l,Inv_def_r,Comm,Assoc1,Mul_distr_l,Mul_distr_r,Comm1,Unitary,NonTrivialRing,Refl,Trans,Antisymm,Total,ZeroLessOne,CompatOrderAdd,CompatOrderMult,Abs_le,Abs_pos,Div_bound,Div_sign_pos,Div_sign_neg,Mod_sign_pos,Mod_sign_neg,Rounds_toward_zero,Div_1,Mod_1,Div_inf,Mod_inf,Div_mult,Mod_mult,concat_assoc,concat_empty,length_empty,length_concat,lt_empty,lt_not_com,lt_ref,lt_trans,le_empty,le_ref,lt_le,lt_le_eq,le_trans,at_out_of_range,at_empty,at_length,concat_at,substring_out_of_range,substring_of_length_zero_or_less,substring_of_empty,substring_smaller,substring_smaller_x,substring_length,substring_at,substring_substring,concat_substring,prefixof_substring,prefixof_concat,prefixof_empty,prefixof_empty2,suffixof_substring,suffixof_concat,suffixof_empty,suffixof_empty2,contains_prefixof,contains_suffixof,contains_empty,contains_empty2,contains_substring,contains_concat,contains_at,indexof_empty,indexof_empty1,indexof_contains,contains_indexof,not_contains_indexof,substring_indexof,indexof_out_of_range,indexof_in_range,indexof_contains_substring,replace_empty,replace_not_contains,replace_empty2,replace_substring_indexof,replaceall_empty1,not_contains_replaceall,to_int_gt_minus_1,to_int_empty,from_int_negative,from_int_to_int,char&#39;invariant,code,code_chr,chr_code,get,substring_get,concat_first,concat_second,extensionality,make_length,make_contents,to_int_in_bounds,extensionality1,max_int&#39;def,min_int&#39;def,int2b64_valid_4_char,b642int_int2b64,encoding_valid_b64,H1,H2,H3">
     <goal name="decode_unique&#39;vc.0.2.0" expl="assertion" proved="true">
     <proof prover="0" timelimit="1"><result status="valid" time="0.03" steps="20678"/></proof>
@@ -148,11 +125,7 @@
      <goal name="encode_unique&#39;vc.1.0.0.0" expl="assertion" proved="true">
      <transf name="instantiate" proved="true" arg1="H12" arg2="i">
       <goal name="encode_unique&#39;vc.1.0.0.0.0" expl="assertion" proved="true">
-<<<<<<< HEAD
-      <proof prover="2"><result status="valid" time="2.96" steps="4913"/></proof>
-=======
       <proof prover="2"><result status="valid" time="3.12" steps="4913"/></proof>
->>>>>>> 92c89c24
       </goal>
      </transf>
      </goal>
@@ -169,11 +142,7 @@
       <goal name="encode_unique&#39;vc.1.1.0.0.0" expl="assertion" proved="true">
       <transf name="instantiate" proved="true" arg1="H13" arg2="i">
        <goal name="encode_unique&#39;vc.1.1.0.0.0.0" expl="assertion" proved="true">
-<<<<<<< HEAD
-       <proof prover="2" timelimit="20"><result status="valid" time="13.90" steps="18229"/></proof>
-=======
        <proof prover="2" timelimit="20"><result status="valid" time="14.08" steps="19618"/></proof>
->>>>>>> 92c89c24
        </goal>
       </transf>
       </goal>
@@ -192,11 +161,7 @@
       <goal name="encode_unique&#39;vc.1.2.0.0.0" expl="assertion" proved="true">
       <transf name="instantiate" proved="true" arg1="H15" arg2="i">
        <goal name="encode_unique&#39;vc.1.2.0.0.0.0" expl="assertion" proved="true">
-<<<<<<< HEAD
-       <proof prover="2" timelimit="60"><result status="valid" time="23.80" steps="25833"/></proof>
-=======
        <proof prover="2" timelimit="60"><result status="valid" time="23.09" steps="25847"/></proof>
->>>>>>> 92c89c24
        </goal>
       </transf>
       </goal>
@@ -213,11 +178,7 @@
      <goal name="encode_unique&#39;vc.1.3.0.0" expl="assertion" proved="true">
      <transf name="instantiate" proved="true" arg1="H15" arg2="i">
       <goal name="encode_unique&#39;vc.1.3.0.0.0" expl="assertion" proved="true">
-<<<<<<< HEAD
-      <proof prover="2" timelimit="60"><result status="valid" time="6.28" steps="6324"/></proof>
-=======
       <proof prover="2" timelimit="60"><result status="valid" time="6.21" steps="6028"/></proof>
->>>>>>> 92c89c24
       </goal>
      </transf>
      </goal>
@@ -273,11 +234,7 @@
            <proof prover="2"><result status="valid" time="0.01" steps="28"/></proof>
            </goal>
            <goal name="encode_unique&#39;vc.1.6.0.0.0.0.1.1.0.1" expl="false case (assertion)" proved="true">
-<<<<<<< HEAD
-           <proof prover="2"><result status="valid" time="2.31" steps="5132"/></proof>
-=======
            <proof prover="2"><result status="valid" time="2.36" steps="5132"/></proof>
->>>>>>> 92c89c24
            </goal>
           </transf>
           </goal>
@@ -312,11 +269,7 @@
      <goal name="encode_unique&#39;vc.2.0.0.0" expl="assertion" proved="true">
      <transf name="instantiate" proved="true" arg1="H11" arg2="i">
       <goal name="encode_unique&#39;vc.2.0.0.0.0" expl="assertion" proved="true">
-<<<<<<< HEAD
-      <proof prover="2"><result status="valid" time="3.42" steps="6961"/></proof>
-=======
       <proof prover="2"><result status="valid" time="3.89" steps="6961"/></proof>
->>>>>>> 92c89c24
       </goal>
      </transf>
      </goal>
@@ -333,11 +286,7 @@
       <goal name="encode_unique&#39;vc.2.1.0.0.0" expl="assertion" proved="true">
       <transf name="instantiate" proved="true" arg1="H13" arg2="i">
        <goal name="encode_unique&#39;vc.2.1.0.0.0.0" expl="assertion" proved="true">
-<<<<<<< HEAD
-       <proof prover="2" timelimit="30"><result status="valid" time="14.80" steps="23496"/></proof>
-=======
        <proof prover="2" timelimit="30"><result status="valid" time="11.09" steps="18820"/></proof>
->>>>>>> 92c89c24
        </goal>
       </transf>
       </goal>
@@ -356,11 +305,7 @@
       <goal name="encode_unique&#39;vc.2.2.0.0.0" expl="assertion" proved="true">
       <transf name="instantiate" proved="true" arg1="H14" arg2="i">
        <goal name="encode_unique&#39;vc.2.2.0.0.0.0" expl="assertion" proved="true">
-<<<<<<< HEAD
-       <proof prover="2" timelimit="60"><result status="valid" time="39.64" steps="43157"/></proof>
-=======
        <proof prover="2" timelimit="60"><result status="valid" time="30.13" steps="34562"/></proof>
->>>>>>> 92c89c24
        </goal>
       </transf>
       </goal>
@@ -394,11 +339,7 @@
       <goal name="encode_unique&#39;vc.2.4.0.0.0" expl="assertion" proved="true">
       <transf name="instantiate" proved="true" arg1="H14" arg2="i">
        <goal name="encode_unique&#39;vc.2.4.0.0.0.0" expl="assertion" proved="true">
-<<<<<<< HEAD
-       <proof prover="2" timelimit="30"><result status="valid" time="3.84" steps="4340"/></proof>
-=======
        <proof prover="2" timelimit="30"><result status="valid" time="3.87" steps="4340"/></proof>
->>>>>>> 92c89c24
        </goal>
       </transf>
       </goal>
@@ -595,11 +536,7 @@
   <proof prover="2"><result status="valid" time="0.01" steps="63"/></proof>
   </goal>
   <goal name="encode&#39;vc.26" expl="integer overflow" proved="true">
-<<<<<<< HEAD
-  <proof prover="0" timelimit="1"><result status="valid" time="0.04" steps="83364"/></proof>
-=======
   <proof prover="0" timelimit="1"><result status="valid" time="0.04" steps="83497"/></proof>
->>>>>>> 92c89c24
   </goal>
   <goal name="encode&#39;vc.27" expl="precondition" proved="true">
   <transf name="instantiate" proved="true" arg1="LoopInvariant" arg2="(div (length r - 3) 4)">
@@ -634,15 +571,6 @@
   <goal name="encode&#39;vc.32" expl="assertion" proved="true">
   <transf name="split_vc" proved="true" >
    <goal name="encode&#39;vc.32.0" expl="assertion" proved="true">
-<<<<<<< HEAD
-   <proof prover="2" timelimit="10"><result status="valid" time="7.58" steps="5936"/></proof>
-   </goal>
-   <goal name="encode&#39;vc.32.1" expl="assertion" proved="true">
-   <proof prover="2" timelimit="15"><result status="valid" time="5.46" steps="5063"/></proof>
-   </goal>
-   <goal name="encode&#39;vc.32.2" expl="assertion" proved="true">
-   <proof prover="2" timelimit="15"><result status="valid" time="7.54" steps="6835"/></proof>
-=======
    <proof prover="2" timelimit="10"><result status="valid" time="7.06" steps="5936"/></proof>
    </goal>
    <goal name="encode&#39;vc.32.1" expl="assertion" proved="true">
@@ -650,7 +578,6 @@
    </goal>
    <goal name="encode&#39;vc.32.2" expl="assertion" proved="true">
    <proof prover="2" timelimit="15"><result status="valid" time="7.86" steps="6835"/></proof>
->>>>>>> 92c89c24
    </goal>
    <goal name="encode&#39;vc.32.3" expl="assertion" proved="true">
    <proof prover="2"><result status="valid" time="0.86" steps="647"/></proof>
@@ -658,11 +585,7 @@
   </transf>
   </goal>
   <goal name="encode&#39;vc.33" expl="assertion" proved="true">
-<<<<<<< HEAD
-  <proof prover="2"><result status="valid" time="3.72" steps="2254"/></proof>
-=======
   <proof prover="2"><result status="valid" time="3.86" steps="2254"/></proof>
->>>>>>> 92c89c24
   </goal>
   <goal name="encode&#39;vc.34" expl="loop variant decrease" proved="true">
   <proof prover="2"><result status="valid" time="0.02" steps="85"/></proof>
@@ -736,11 +659,7 @@
       <goal name="encode&#39;vc.44.0.1.0.0" expl="VC for encode" proved="true">
       <transf name="remove" proved="true" arg1="Assert">
        <goal name="encode&#39;vc.44.0.1.0.0.0" expl="VC for encode" proved="true">
-<<<<<<< HEAD
-       <proof prover="2" timelimit="10"><result status="valid" time="4.96" steps="4320"/></proof>
-=======
        <proof prover="2" timelimit="10"><result status="valid" time="5.13" steps="4320"/></proof>
->>>>>>> 92c89c24
        </goal>
       </transf>
       </goal>
@@ -755,11 +674,7 @@
       <goal name="encode&#39;vc.44.0.2.0.0" expl="VC for encode" proved="true">
       <transf name="remove" proved="true" arg1="Assert">
        <goal name="encode&#39;vc.44.0.2.0.0.0" expl="VC for encode" proved="true">
-<<<<<<< HEAD
-       <proof prover="2" timelimit="15"><result status="valid" time="8.04" steps="7182"/></proof>
-=======
        <proof prover="2" timelimit="15"><result status="valid" time="8.00" steps="7182"/></proof>
->>>>>>> 92c89c24
        </goal>
       </transf>
       </goal>
@@ -774,11 +689,7 @@
       <goal name="encode&#39;vc.44.0.3.0.0" expl="VC for encode" proved="true">
       <transf name="remove" proved="true" arg1="Assert">
        <goal name="encode&#39;vc.44.0.3.0.0.0" expl="VC for encode" proved="true">
-<<<<<<< HEAD
-       <proof prover="2" timelimit="20"><result status="valid" time="17.76" steps="16121"/></proof>
-=======
        <proof prover="2" timelimit="20"><result status="valid" time="17.98" steps="16121"/></proof>
->>>>>>> 92c89c24
        </goal>
       </transf>
       </goal>
@@ -793,18 +704,6 @@
       <goal name="encode&#39;vc.44.0.4.0.0" expl="asserted formula" proved="true">
       <transf name="split_vc" proved="true" >
        <goal name="encode&#39;vc.44.0.4.0.0.0" expl="asserted formula" proved="true">
-<<<<<<< HEAD
-       <proof prover="0"><result status="valid" time="0.07" steps="108664"/></proof>
-       </goal>
-       <goal name="encode&#39;vc.44.0.4.0.0.1" expl="asserted formula" proved="true">
-       <proof prover="0"><result status="valid" time="0.06" steps="110123"/></proof>
-       </goal>
-       <goal name="encode&#39;vc.44.0.4.0.0.2" expl="asserted formula" proved="true">
-       <proof prover="0"><result status="valid" time="0.07" steps="111015"/></proof>
-       </goal>
-       <goal name="encode&#39;vc.44.0.4.0.0.3" expl="asserted formula" proved="true">
-       <proof prover="0"><result status="valid" time="0.06" steps="111365"/></proof>
-=======
        <proof prover="0"><result status="valid" time="0.07" steps="108797"/></proof>
        </goal>
        <goal name="encode&#39;vc.44.0.4.0.0.1" expl="asserted formula" proved="true">
@@ -815,7 +714,6 @@
        </goal>
        <goal name="encode&#39;vc.44.0.4.0.0.3" expl="asserted formula" proved="true">
        <proof prover="0"><result status="valid" time="0.06" steps="111498"/></proof>
->>>>>>> 92c89c24
        </goal>
       </transf>
       </goal>
@@ -859,11 +757,7 @@
         <goal name="encode&#39;vc.44.0.5.0.0.1.0" expl="asserted formula" proved="true">
         <transf name="instantiate" proved="true" arg1="LoopInvariant" arg2="(div i 4)">
          <goal name="encode&#39;vc.44.0.5.0.0.1.0.0" expl="asserted formula" proved="true">
-<<<<<<< HEAD
-         <proof prover="5"><result status="valid" time="0.77" steps="5980"/></proof>
-=======
          <proof prover="5"><result status="valid" time="0.77" steps="5896"/></proof>
->>>>>>> 92c89c24
          </goal>
         </transf>
         </goal>
@@ -898,11 +792,7 @@
         <goal name="encode&#39;vc.44.0.7.0.0.1.0" expl="asserted formula" proved="true">
         <transf name="instantiate" proved="true" arg1="LoopInvariant" arg2="(div i 4)">
          <goal name="encode&#39;vc.44.0.7.0.0.1.0.0" expl="asserted formula" proved="true">
-<<<<<<< HEAD
-         <proof prover="5"><result status="valid" time="0.84" steps="5989"/></proof>
-=======
          <proof prover="5"><result status="valid" time="0.84" steps="5986"/></proof>
->>>>>>> 92c89c24
          </goal>
         </transf>
         </goal>
@@ -940,11 +830,7 @@
         <goal name="encode&#39;vc.44.0.10.0.0.1.0" expl="asserted formula" proved="true">
         <transf name="instantiate" proved="true" arg1="LoopInvariant" arg2="(div i 4)">
          <goal name="encode&#39;vc.44.0.10.0.0.1.0.0" expl="asserted formula" proved="true">
-<<<<<<< HEAD
-         <proof prover="5"><result status="valid" time="0.83" steps="5933"/></proof>
-=======
          <proof prover="5"><result status="valid" time="0.83" steps="5960"/></proof>
->>>>>>> 92c89c24
          </goal>
         </transf>
         </goal>
@@ -971,11 +857,7 @@
  <goal name="decode&#39;vc" expl="VC for decode" proved="true">
  <transf name="split_vc" proved="true" >
   <goal name="decode&#39;vc.0" expl="loop invariant init" proved="true">
-<<<<<<< HEAD
-  <proof prover="0" timelimit="1"><result status="valid" time="0.03" steps="41747"/></proof>
-=======
   <proof prover="0" timelimit="1"><result status="valid" time="0.03" steps="41860"/></proof>
->>>>>>> 92c89c24
   </goal>
   <goal name="decode&#39;vc.1" expl="loop invariant init" proved="true">
   <proof prover="2"><result status="valid" time="0.01" steps="17"/></proof>
@@ -1079,17 +961,10 @@
   <proof prover="2"><result status="valid" time="2.08" steps="3008"/></proof>
   </goal>
   <goal name="decode&#39;vc.32" expl="precondition" proved="true">
-<<<<<<< HEAD
-  <proof prover="2" timelimit="10"><result status="valid" time="5.38" steps="4622"/></proof>
-  </goal>
-  <goal name="decode&#39;vc.33" expl="precondition" proved="true">
-  <proof prover="2" timelimit="15"><result status="valid" time="10.32" steps="6138"/></proof>
-=======
   <proof prover="2" timelimit="10"><result status="valid" time="5.29" steps="4622"/></proof>
   </goal>
   <goal name="decode&#39;vc.33" expl="precondition" proved="true">
   <proof prover="2" timelimit="15"><result status="valid" time="10.30" steps="6138"/></proof>
->>>>>>> 92c89c24
   </goal>
   <goal name="decode&#39;vc.34" expl="integer overflow" proved="true">
   <proof prover="2" timelimit="1"><result status="valid" time="0.33" steps="477"/></proof>
@@ -1097,15 +972,6 @@
   <goal name="decode&#39;vc.35" expl="assertion" proved="true">
   <transf name="split_vc" proved="true" >
    <goal name="decode&#39;vc.35.0" expl="assertion" proved="true">
-<<<<<<< HEAD
-   <proof prover="2" timelimit="20"><result status="valid" time="3.91" steps="3497"/></proof>
-   </goal>
-   <goal name="decode&#39;vc.35.1" expl="assertion" proved="true">
-   <proof prover="2" timelimit="20"><result status="valid" time="17.36" steps="9177"/></proof>
-   </goal>
-   <goal name="decode&#39;vc.35.2" expl="assertion" proved="true">
-   <proof prover="2"><result status="valid" time="3.00" steps="4318"/></proof>
-=======
    <proof prover="2" timelimit="20"><result status="valid" time="3.92" steps="3497"/></proof>
    </goal>
    <goal name="decode&#39;vc.35.1" expl="assertion" proved="true">
@@ -1113,7 +979,6 @@
    </goal>
    <goal name="decode&#39;vc.35.2" expl="assertion" proved="true">
    <proof prover="2"><result status="valid" time="2.53" steps="4318"/></proof>
->>>>>>> 92c89c24
    </goal>
   </transf>
   </goal>
@@ -1163,11 +1028,7 @@
   <proof prover="2" timelimit="1"><result status="valid" time="0.02" steps="117"/></proof>
   </goal>
   <goal name="decode&#39;vc.44" expl="postcondition" proved="true">
-<<<<<<< HEAD
-  <proof prover="2"><result status="valid" time="1.58" steps="2484"/></proof>
-=======
   <proof prover="2"><result status="valid" time="1.59" steps="2484"/></proof>
->>>>>>> 92c89c24
   </goal>
  </transf>
  </goal>
