--- conflicted
+++ resolved
@@ -267,17 +267,10 @@
    "use import th2" in theory th1 under construction *)
 let use th1 th2 =
   let name = th2.Theory.th_name in
-<<<<<<< HEAD
   Theory.close_scope
     (Theory.use_export (Theory.open_scope th1 name.Ident.id_string) th2)
     ~import:true
-=======
-  Theory.close_namespace
-    (Theory.use_export
-       (Theory.open_namespace th1 name.Ident.id_string) th2)
-    true
 (* END{buildth4} *)
->>>>>>> 8b67eba7
 
 let () = printf "@[adding goal 3@]@."
 (* use import int.Int *)
