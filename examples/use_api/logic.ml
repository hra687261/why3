(********************************************************************)
(*                                                                  *)
(*  The Why3 Verification Platform   /   The Why3 Development Team  *)
(*  Copyright 2010-2017   --   INRIA - CNRS - Paris-Sud University  *)
(*                                                                  *)
(*  This software is distributed under the terms of the GNU Lesser  *)
(*  General Public License version 2.1, with the special exception  *)
(*  on linking described in file LICENSE.                           *)
(*                                                                  *)
(********************************************************************)

(*******************

This file builds some goals using the API and calls
the alt-ergo prover to check them

******************)

(* opening the Why3 library *)
open Why3

(* a ground propositional goal: true or false *)
let fmla_true : Term.term = Term.t_true
let fmla_false : Term.term = Term.t_false
let fmla1 : Term.term = Term.t_or fmla_true fmla_false

(* printing it *)
open Format
let () = printf "@[formula 1 is:@ %a@]@." Pretty.print_term fmla1


(* a propositional goal: A and B implies A *)

let prop_var_A : Term.lsymbol = Term.create_psymbol (Ident.id_fresh "A") []
let prop_var_B : Term.lsymbol = Term.create_psymbol (Ident.id_fresh "B") []
let atom_A : Term.term = Term.ps_app prop_var_A []
let atom_B : Term.term = Term.ps_app prop_var_B []
let fmla2 : Term.term = Term.t_implies (Term.t_and atom_A atom_B) atom_A
let () = printf "@[formula 2 is:@ %a@]@." Pretty.print_term fmla2


(* building the task for formula 1 alone *)
let task1 : Task.task = None (* empty task *)
let goal_id1 : Decl.prsymbol = Decl.create_prsymbol (Ident.id_fresh "goal1")
let task1 : Task.task = Task.add_prop_decl task1 Decl.Pgoal goal_id1 fmla1

(* printing the task *)
let () = printf "@[task 1 is:@\n%a@]@." Pretty.print_task task1

(* task for formula 2 *)
let task2 = None
let task2 = Task.add_param_decl task2 prop_var_A
let task2 = Task.add_param_decl task2 prop_var_B
let goal_id2 = Decl.create_prsymbol (Ident.id_fresh "goal2")
let task2 = Task.add_prop_decl task2 Decl.Pgoal goal_id2 fmla2

let () = printf "@[task 2 created:@\n%a@]@." Pretty.print_task task2



(* To call a prover, we need to access the Why configuration *)

(* reads the config file *)
let config : Whyconf.config = Whyconf.read_config None
(* the [main] section of the config file *)
let main : Whyconf.main = Whyconf.get_main config
(* all the provers detected, from the config file *)
let provers : Whyconf.config_prover Whyconf.Mprover.t =
  Whyconf.get_provers config

(* One prover named Alt-Ergo in the config file *)
let alt_ergo : Whyconf.config_prover =
  let fp = Whyconf.parse_filter_prover "Alt-Ergo" in
  (** all provers that have the name "Alt-Ergo" *)
  let provers = Whyconf.filter_provers config fp in
  if Whyconf.Mprover.is_empty provers then begin
    eprintf "Prover Alt-Ergo not installed or not configured@.";
    exit 0
  end else
    snd (Whyconf.Mprover.max_binding provers)

(* builds the environment from the [loadpath] *)
let env : Env.env = Env.create_env (Whyconf.loadpath main)

(* loading the Alt-Ergo driver *)
let alt_ergo_driver : Driver.driver =
  try
    Driver.load_driver env alt_ergo.Whyconf.driver []
  with e ->
    eprintf "Failed to load driver for alt-ergo: %a@."
      Exn_printer.exn_printer e;
    exit 1

(* calls Alt-Ergo *)
let result1 : Call_provers.prover_result =
  Call_provers.wait_on_call
    (Driver.prove_task ~limit:Call_provers.empty_limit
                       ~command:alt_ergo.Whyconf.command
    alt_ergo_driver task1)

(* prints Alt-Ergo answer *)
let () = printf "@[On task 1, alt-ergo answers %a@."
  Call_provers.print_prover_result result1

let result2 : Call_provers.prover_result =
  Call_provers.wait_on_call
    (Driver.prove_task ~command:alt_ergo.Whyconf.command
    ~limit:{Call_provers.empty_limit with Call_provers.limit_time = 10}
    alt_ergo_driver task2)

let () = printf "@[On task 2, alt-ergo answers %a in %5.2f seconds@."
  Call_provers.print_prover_answer result1.Call_provers.pr_answer
  result1.Call_provers.pr_time



(*

An arithmetic goal: 2+2 = 4

*)

let two  : Term.term = Term.t_nat_const 2
let four : Term.term = Term.t_nat_const 4

let int_theory : Theory.theory = Env.read_theory env ["int"] "Int"

let plus_symbol : Term.lsymbol =
  Theory.ns_find_ls int_theory.Theory.th_export ["infix +"]

let two_plus_two : Term.term = Term.fs_app plus_symbol [two;two] Ty.ty_int
let two_plus_two : Term.term = Term.t_app_infer plus_symbol [two;two]
let fmla3 : Term.term = Term.t_equ two_plus_two four

let task3 = None
let task3 = Task.use_export task3 int_theory
let goal_id3 = Decl.create_prsymbol (Ident.id_fresh "goal3")
let task3 = Task.add_prop_decl task3 Decl.Pgoal goal_id3 fmla3

(*
let () = printf "@[task 3 created:@\n%a@]@." Pretty.print_task task3
*)
let () = printf "@[task 3 created@]@."

let result3 =
  Call_provers.wait_on_call
    (Driver.prove_task ~limit:Call_provers.empty_limit
                       ~command:alt_ergo.Whyconf.command
    alt_ergo_driver task3)

let () = printf "@[On task 3, alt-ergo answers %a@."
  Call_provers.print_prover_result result3

(* quantifiers: let's build "forall x:int. x*x >= 0" *)
let zero : Term.term = Term.t_nat_const 0

let mult_symbol : Term.lsymbol =
  Theory.ns_find_ls int_theory.Theory.th_export ["infix *"]

let ge_symbol : Term.lsymbol =
  Theory.ns_find_ls int_theory.Theory.th_export ["infix >="]

let var_x : Term.vsymbol =
  Term.create_vsymbol (Ident.id_fresh "x") Ty.ty_int

let x : Term.term = Term.t_var var_x
let x_times_x : Term.term = Term.t_app_infer mult_symbol [x;x]
let fmla4_aux : Term.term = Term.ps_app ge_symbol [x_times_x;zero]
let fmla4 : Term.term = Term.t_forall_close [var_x] [] fmla4_aux

let task4 = None
let task4 = Task.use_export task4 int_theory
let goal_id4 = Decl.create_prsymbol (Ident.id_fresh "goal4")
let task4 = Task.add_prop_decl task4 Decl.Pgoal goal_id4 fmla4

let result4 =
  Call_provers.wait_on_call
    (Driver.prove_task ~limit:Call_provers.empty_limit
                       ~command:alt_ergo.Whyconf.command
    alt_ergo_driver task4)

let () = printf "@[On task 4, alt-ergo answers %a@."
  Call_provers.print_prover_result result4

(* build a theory with all these goals *)

(* create a theory *)
let () = printf "@[creating theory 'My_theory'@]@."

let my_theory : Theory.theory_uc =
  Theory.create_theory (Ident.id_fresh "My_theory")

(* add declarations of goals *)

let () = printf "@[adding goal 1@]@."
let decl_goal1 : Decl.decl = Decl.create_prop_decl Decl.Pgoal goal_id1 fmla1
let my_theory : Theory.theory_uc = Theory.add_decl my_theory decl_goal1

let () = printf "@[adding goal 2@]@."
let my_theory : Theory.theory_uc = Theory.add_param_decl my_theory prop_var_A
let my_theory : Theory.theory_uc = Theory.add_param_decl my_theory prop_var_B
let decl_goal2 : Decl.decl =
  Decl.create_prop_decl Decl.Pgoal goal_id2 fmla2
let my_theory : Theory.theory_uc = Theory.add_decl my_theory decl_goal2

(* helper function: [use th1 th2] insert the equivalent of a "use import th2"
   in theory th1 under construction *)
let use th1 th2 =
  let name = th2.Theory.th_name in
  Theory.close_scope
    (Theory.use_export (Theory.open_scope th1 name.Ident.id_string) th2)
    ~import:true

let () = printf "@[adding goal 3@]@."
(* use import int.Int *)
let my_theory : Theory.theory_uc = use my_theory int_theory
let decl_goal3 : Decl.decl = Decl.create_prop_decl Decl.Pgoal goal_id3 fmla3
let my_theory : Theory.theory_uc = Theory.add_decl my_theory decl_goal3

let () = printf "@[adding goal 4@]@."
let decl_goal4 : Decl.decl = Decl.create_prop_decl Decl.Pgoal goal_id4 fmla4
let my_theory : Theory.theory_uc = Theory.add_decl my_theory decl_goal4

(* closing the theory *)
let my_theory : Theory.theory = Theory.close_theory my_theory

(* printing the result *)

let () = printf "@[theory is:@\n%a@]@." Pretty.print_theory my_theory

(* getting set of task from a theory *)

let my_tasks : Task.task list =
  List.rev (Task.split_theory my_theory None None)


let () =
  printf "Tasks are:@.";
  let _ =
    List.fold_left
      (fun i t -> printf "Task %d: %a@." i Pretty.print_task t; i+1)
      1 my_tasks
  in ()





<<<<<<< HEAD
=======
(* build a whyml program *)

(* start a module named "Program" *)
let m = Mlw_module.create_module env (Ident.id_fresh "Program")

let mul_int : Term.lsymbol =
  Theory.ns_find_ls int_theory.Theory.th_export ["infix *"]

let unit_type = Ty.ty_tuple []

(* declaration of
     let f (_dummy:unit) : unit
        requires { true }
        ensures { true }
      =
        assert { 6*7 = 42 }
 *)
let d =
  let args =
    [Mlw_ty.create_pvsymbol (Ident.id_fresh "_dummy") Mlw_ty.ity_unit]
  in
  let result = Term.create_vsymbol (Ident.id_fresh "result") unit_type in
  let spec = {
    Mlw_ty.c_pre = Term.t_true;
    c_post = Mlw_ty.create_post result Term.t_true;
    c_xpost = Mlw_ty.Mexn.empty;
    c_effect = Mlw_ty.eff_empty;
    c_variant = [];
    c_letrec  = 0;
  }
  in
  let body =
    let c6 = Term.t_nat_const 6 in
    let c7 = Term.t_nat_const 7 in
    let c42 = Term.t_nat_const 42 in
    let p =
      Term.t_equ (Term.t_app_infer mul_int [c6;c7]) c42
    in
    Mlw_expr.e_assert Mlw_expr.Aassert p
  in
  let lambda = {
    Mlw_expr.l_args = args;
    l_expr = body;
    l_spec = spec;
  }
  in
  let def = Mlw_expr.create_fun_defn (Ident.id_fresh "f") lambda in
  Mlw_decl.create_rec_decl [def]

(*

declaration of
     let f (_dummy:unit) : unit
        requires { true }
        ensures { result = 0 }
      =
        let x = ref 0 in
        !x

*)

(* import the ref.Ref module *)

let ref_module : Mlw_module.modul =
  Mlw_module.read_module env ["ref"] "Ref"

let ref_type : Mlw_ty.T.itysymbol =
  Mlw_module.ns_find_its ref_module.Mlw_module.mod_export ["ref"]

(* the "ref" function *)
let ref_fun : Mlw_expr.psymbol =
  Mlw_module.ns_find_ps ref_module.Mlw_module.mod_export ["ref"]

(* the "!" function *)
let get_fun : Mlw_expr.psymbol =
  Mlw_module.ns_find_ps ref_module.Mlw_module.mod_export ["prefix !"]

let d2 =
  let args =
    [Mlw_ty.create_pvsymbol (Ident.id_fresh "_dummy") Mlw_ty.ity_unit]
  in
  let result = Term.create_vsymbol (Ident.id_fresh "result") Ty.ty_int in
  let spec = {
    Mlw_ty.c_pre = Term.t_true;
    c_post = Mlw_ty.create_post result Term.t_true;
    c_xpost = Mlw_ty.Mexn.empty;
    c_effect = Mlw_ty.eff_empty;
    c_variant = [];
    c_letrec  = 0;
  }
  in
  let body =
    (* building expression "ref 0" *)
    let e =
      (* recall that "ref" has polymorphic type "(v:'a) -> ref 'a".
         We need to build an instance of it *)
      (* we build "ref int" with a *fresh* region *)
      let ity = Mlw_ty.ity_app_fresh ref_type [Mlw_ty.ity_int] in
      (* e1 : the appropriate instance of "ref" *)
      let e1 = Mlw_expr.e_arrow ref_fun [Mlw_ty.ity_int] ity in
      (* we apply it to 0 *)
      let c0 = Mlw_expr.e_const
        (Number.ConstInt (Number.int_const_dec "0")) Mlw_ty.ity_int in
      Mlw_expr.e_app e1 [c0]
    in
    (* building the first part of the let x = ref 0 *)
    let letdef, var_x = Mlw_expr.create_let_pv_defn (Ident.id_fresh "x") e in
    (* building expression "!x" *)
    let bang_x =
      (* recall that "!" as type "ref 'a -> 'a" *)
      let e1 = Mlw_expr.e_arrow get_fun [var_x.Mlw_ty.pv_ity] Mlw_ty.ity_int in
      Mlw_expr.e_app e1 [Mlw_expr.e_value var_x]
    in
    (* the complete body *)
    Mlw_expr.e_let letdef bang_x
  in
  let lambda = {
    Mlw_expr.l_args = args;
    l_expr = body;
    l_spec = spec;
  }
  in
  let def = Mlw_expr.create_fun_defn (Ident.id_fresh "f") lambda in
  Mlw_decl.create_rec_decl [def]






(* TODO: continue *)

(*
let () = Printexc.record_backtrace true

let () =
  try
    let _buggy : Mlw_module.module_uc = Mlw_module.add_pdecl ~wp:true m d in
    ()
  with Not_found ->
    Printexc.print_backtrace stderr;
    flush stderr
*)

>>>>>>> 7129b259


(*
Local Variables:
compile-command: "ocaml -I ../../lib/why3 unix.cma nums.cma str.cma dynlink.cma ../../lib/why3/why3.cma use_api.ml"
End:
*)<|MERGE_RESOLUTION|>--- conflicted
+++ resolved
@@ -246,153 +246,6 @@
 
 
 
-<<<<<<< HEAD
-=======
-(* build a whyml program *)
-
-(* start a module named "Program" *)
-let m = Mlw_module.create_module env (Ident.id_fresh "Program")
-
-let mul_int : Term.lsymbol =
-  Theory.ns_find_ls int_theory.Theory.th_export ["infix *"]
-
-let unit_type = Ty.ty_tuple []
-
-(* declaration of
-     let f (_dummy:unit) : unit
-        requires { true }
-        ensures { true }
-      =
-        assert { 6*7 = 42 }
- *)
-let d =
-  let args =
-    [Mlw_ty.create_pvsymbol (Ident.id_fresh "_dummy") Mlw_ty.ity_unit]
-  in
-  let result = Term.create_vsymbol (Ident.id_fresh "result") unit_type in
-  let spec = {
-    Mlw_ty.c_pre = Term.t_true;
-    c_post = Mlw_ty.create_post result Term.t_true;
-    c_xpost = Mlw_ty.Mexn.empty;
-    c_effect = Mlw_ty.eff_empty;
-    c_variant = [];
-    c_letrec  = 0;
-  }
-  in
-  let body =
-    let c6 = Term.t_nat_const 6 in
-    let c7 = Term.t_nat_const 7 in
-    let c42 = Term.t_nat_const 42 in
-    let p =
-      Term.t_equ (Term.t_app_infer mul_int [c6;c7]) c42
-    in
-    Mlw_expr.e_assert Mlw_expr.Aassert p
-  in
-  let lambda = {
-    Mlw_expr.l_args = args;
-    l_expr = body;
-    l_spec = spec;
-  }
-  in
-  let def = Mlw_expr.create_fun_defn (Ident.id_fresh "f") lambda in
-  Mlw_decl.create_rec_decl [def]
-
-(*
-
-declaration of
-     let f (_dummy:unit) : unit
-        requires { true }
-        ensures { result = 0 }
-      =
-        let x = ref 0 in
-        !x
-
-*)
-
-(* import the ref.Ref module *)
-
-let ref_module : Mlw_module.modul =
-  Mlw_module.read_module env ["ref"] "Ref"
-
-let ref_type : Mlw_ty.T.itysymbol =
-  Mlw_module.ns_find_its ref_module.Mlw_module.mod_export ["ref"]
-
-(* the "ref" function *)
-let ref_fun : Mlw_expr.psymbol =
-  Mlw_module.ns_find_ps ref_module.Mlw_module.mod_export ["ref"]
-
-(* the "!" function *)
-let get_fun : Mlw_expr.psymbol =
-  Mlw_module.ns_find_ps ref_module.Mlw_module.mod_export ["prefix !"]
-
-let d2 =
-  let args =
-    [Mlw_ty.create_pvsymbol (Ident.id_fresh "_dummy") Mlw_ty.ity_unit]
-  in
-  let result = Term.create_vsymbol (Ident.id_fresh "result") Ty.ty_int in
-  let spec = {
-    Mlw_ty.c_pre = Term.t_true;
-    c_post = Mlw_ty.create_post result Term.t_true;
-    c_xpost = Mlw_ty.Mexn.empty;
-    c_effect = Mlw_ty.eff_empty;
-    c_variant = [];
-    c_letrec  = 0;
-  }
-  in
-  let body =
-    (* building expression "ref 0" *)
-    let e =
-      (* recall that "ref" has polymorphic type "(v:'a) -> ref 'a".
-         We need to build an instance of it *)
-      (* we build "ref int" with a *fresh* region *)
-      let ity = Mlw_ty.ity_app_fresh ref_type [Mlw_ty.ity_int] in
-      (* e1 : the appropriate instance of "ref" *)
-      let e1 = Mlw_expr.e_arrow ref_fun [Mlw_ty.ity_int] ity in
-      (* we apply it to 0 *)
-      let c0 = Mlw_expr.e_const
-        (Number.ConstInt (Number.int_const_dec "0")) Mlw_ty.ity_int in
-      Mlw_expr.e_app e1 [c0]
-    in
-    (* building the first part of the let x = ref 0 *)
-    let letdef, var_x = Mlw_expr.create_let_pv_defn (Ident.id_fresh "x") e in
-    (* building expression "!x" *)
-    let bang_x =
-      (* recall that "!" as type "ref 'a -> 'a" *)
-      let e1 = Mlw_expr.e_arrow get_fun [var_x.Mlw_ty.pv_ity] Mlw_ty.ity_int in
-      Mlw_expr.e_app e1 [Mlw_expr.e_value var_x]
-    in
-    (* the complete body *)
-    Mlw_expr.e_let letdef bang_x
-  in
-  let lambda = {
-    Mlw_expr.l_args = args;
-    l_expr = body;
-    l_spec = spec;
-  }
-  in
-  let def = Mlw_expr.create_fun_defn (Ident.id_fresh "f") lambda in
-  Mlw_decl.create_rec_decl [def]
-
-
-
-
-
-
-(* TODO: continue *)
-
-(*
-let () = Printexc.record_backtrace true
-
-let () =
-  try
-    let _buggy : Mlw_module.module_uc = Mlw_module.add_pdecl ~wp:true m d in
-    ()
-  with Not_found ->
-    Printexc.print_backtrace stderr;
-    flush stderr
-*)
-
->>>>>>> 7129b259
 
 
 (*
