--- conflicted
+++ resolved
@@ -49,12 +49,4 @@
     ensures { (Array.( [] ) a 0) = 42 }
   = Array.( []<- ) a 0 42
 end
-<<<<<<< HEAD
-
-On task 1, alt-ergo answers Prover result is: valid (0.0xs, 0 steps).
-On task 2, alt-ergo answers Prover result is: valid (0.0xs, 2 steps).
-On task 3, alt-ergo answers Prover result is: valid (0.0xs, 0 steps).
-On task 4, alt-ergo answers Prover result is: valid (0.0xs, 8 steps).
-=======
-On task 1, alt-ergo answers Valid (0.0xs, 8 steps)
->>>>>>> f6537443
+On task 1, alt-ergo answers Prover result is: valid (0.0xs, 8 steps).