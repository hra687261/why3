--- conflicted
+++ resolved
@@ -2,20 +2,6 @@
 <!DOCTYPE why3session PUBLIC "-//Why3//proof session v5//EN"
 "http://why3.lri.fr/why3session.dtd">
 <why3session shape_version="4">
-<<<<<<< HEAD
-<prover id="0" name="CVC3" version="2.4.1" timelimit="5" steplimit="0" memlimit="1000"/>
-<prover id="1" name="Eprover" version="2.0" timelimit="1" steplimit="0" memlimit="1000"/>
-<prover id="2" name="CVC4" version="1.4" timelimit="1" steplimit="0" memlimit="1000"/>
-<prover id="3" name="Alt-Ergo" version="1.30" timelimit="1" steplimit="0" memlimit="1000"/>
-<prover id="4" name="Z3" version="4.5.0" timelimit="1" steplimit="0" memlimit="1000"/>
-<prover id="5" name="CVC4" version="1.5" timelimit="1" steplimit="0" memlimit="1000"/>
-<file name="../verifythis_2017_odd_even_sort_rearranging.mlw">
-<theory name="Top" sum="17f5c420fc0ebac775390c87a44f56a9">
- <goal name="VC array_max" expl="VC for array_max" proved="true">
- <transf name="split_goal_wp" proved="true" >
-  <goal name="VC array_max.0" expl="postcondition" proved="true">
-  <proof prover="5"><result status="valid" time="0.04"/></proof>
-=======
 <prover id="0" name="CVC3" version="2.4.1" timelimit="20" steplimit="0" memlimit="2000"/>
 <prover id="1" name="Z3" version="4.5.0" timelimit="1" steplimit="0" memlimit="1000"/>
 <prover id="2" name="Alt-Ergo" version="1.30" timelimit="5" steplimit="0" memlimit="1000"/>
@@ -25,55 +11,48 @@
  <transf name="split_goal_wp">
   <goal name="VC array_max.1" expl="postcondition">
   <proof prover="2"><result status="valid" time="0.01" steps="2"/></proof>
->>>>>>> 4a591f6f
-  </goal>
-  <goal name="VC array_max.1" expl="index in array bounds" proved="true">
-  <proof prover="5"><result status="valid" time="0.06"/></proof>
-  </goal>
-  <goal name="VC array_max.2" expl="loop invariant init" proved="true">
-  <proof prover="5"><result status="valid" time="0.04"/></proof>
-  </goal>
-  <goal name="VC array_max.3" expl="loop invariant init" proved="true">
-  <proof prover="5"><result status="valid" time="0.03"/></proof>
-  </goal>
-  <goal name="VC array_max.4" expl="index in array bounds" proved="true">
-  <proof prover="5"><result status="valid" time="0.05"/></proof>
-  </goal>
-  <goal name="VC array_max.5" expl="index in array bounds" proved="true">
-  <proof prover="5"><result status="valid" time="0.04"/></proof>
-  </goal>
-  <goal name="VC array_max.6" expl="loop variant decrease" proved="true">
-  <proof prover="5"><result status="valid" time="0.03"/></proof>
-  </goal>
-  <goal name="VC array_max.7" expl="loop invariant preservation" proved="true">
-  <proof prover="5"><result status="valid" time="0.04"/></proof>
-  </goal>
-  <goal name="VC array_max.8" expl="loop invariant preservation" proved="true">
-  <proof prover="5"><result status="valid" time="0.05"/></proof>
-  </goal>
-  <goal name="VC array_max.9" expl="loop variant decrease" proved="true">
-  <proof prover="5"><result status="valid" time="0.03"/></proof>
-  </goal>
-  <goal name="VC array_max.10" expl="loop invariant preservation" proved="true">
-  <proof prover="5"><result status="valid" time="0.04"/></proof>
-  </goal>
-  <goal name="VC array_max.11" expl="loop invariant preservation" proved="true">
-  <proof prover="5"><result status="valid" time="0.06"/></proof>
-  </goal>
-  <goal name="VC array_max.12" expl="postcondition" proved="true">
-  <proof prover="5"><result status="valid" time="0.06"/></proof>
+  </goal>
+  <goal name="VC array_max.2" expl="index in array bounds">
+  <proof prover="2"><result status="valid" time="0.01" steps="3"/></proof>
+  </goal>
+  <goal name="VC array_max.3" expl="loop invariant init">
+  <proof prover="2"><result status="valid" time="0.01" steps="3"/></proof>
+  </goal>
+  <goal name="VC array_max.4" expl="loop invariant init">
+  <proof prover="2"><result status="valid" time="0.01" steps="4"/></proof>
+  </goal>
+  <goal name="VC array_max.5" expl="index in array bounds">
+  <proof prover="2"><result status="valid" time="0.01" steps="5"/></proof>
+  </goal>
+  <goal name="VC array_max.6" expl="index in array bounds">
+  <proof prover="2"><result status="valid" time="0.00" steps="6"/></proof>
+  </goal>
+  <goal name="VC array_max.7" expl="loop variant decrease">
+  <proof prover="2"><result status="valid" time="0.01" steps="8"/></proof>
+  </goal>
+  <goal name="VC array_max.8" expl="loop invariant preservation">
+  <proof prover="2"><result status="valid" time="0.01" steps="8"/></proof>
+  </goal>
+  <goal name="VC array_max.9" expl="loop invariant preservation">
+  <proof prover="2"><result status="valid" time="0.01" steps="14"/></proof>
+  </goal>
+  <goal name="VC array_max.10" expl="loop variant decrease">
+  <proof prover="2"><result status="valid" time="0.01" steps="7"/></proof>
+  </goal>
+  <goal name="VC array_max.11" expl="loop invariant preservation">
+  <proof prover="2"><result status="valid" time="0.01" steps="7"/></proof>
+  </goal>
+  <goal name="VC array_max.12" expl="loop invariant preservation">
+  <proof prover="2"><result status="valid" time="0.01" steps="13"/></proof>
+  </goal>
+  <goal name="VC array_max.13" expl="postcondition">
+  <proof prover="2"><result status="valid" time="0.00" steps="9"/></proof>
   </goal>
  </transf>
  </goal>
- <goal name="aux_pos" proved="true">
- <proof prover="5"><result status="valid" time="0.12"/></proof>
+ <goal name="aux_pos" expl="">
+ <proof prover="1"><result status="valid" time="0.12"/></proof>
  </goal>
-<<<<<<< HEAD
- <goal name="VC decompose_entropy" expl="VC for decompose_entropy" proved="true">
- <transf name="split_goal_wp" proved="true" >
-  <goal name="VC decompose_entropy.0" expl="postcondition" proved="true">
-  <proof prover="5"><result status="valid" time="0.16"/></proof>
-=======
  <goal name="VC entropy_pos" expl="VC for entropy_pos">
  <transf name="split_goal_wp">
   <goal name="VC entropy_pos.1" expl="variant decrease">
@@ -100,50 +79,25 @@
  <transf name="split_goal_wp">
   <goal name="VC decompose_entropy.1" expl="postcondition">
   <proof prover="2"><result status="valid" time="0.02" steps="9"/></proof>
->>>>>>> 4a591f6f
-  </goal>
-  <goal name="VC decompose_entropy.1" expl="precondition" proved="true">
-  <proof prover="5"><result status="valid" time="0.03"/></proof>
-  </goal>
-  <goal name="VC decompose_entropy.2" expl="precondition" proved="true">
-  <proof prover="5"><result status="valid" time="0.06"/></proof>
-  </goal>
-  <goal name="VC decompose_entropy.3" expl="precondition" proved="true">
-  <proof prover="5"><result status="valid" time="0.06"/></proof>
-  </goal>
-  <goal name="VC decompose_entropy.4" expl="precondition" proved="true">
-  <proof prover="5"><result status="valid" time="0.05"/></proof>
-  </goal>
-<<<<<<< HEAD
-  <goal name="VC decompose_entropy.5" expl="postcondition" proved="true">
-  <proof prover="5"><result status="valid" time="0.10"/></proof>
-=======
+  </goal>
+  <goal name="VC decompose_entropy.2" expl="precondition">
+  <proof prover="2"><result status="valid" time="0.01" steps="4"/></proof>
+  </goal>
+  <goal name="VC decompose_entropy.3" expl="precondition">
+  <proof prover="2"><result status="valid" time="0.01" steps="5"/></proof>
+  </goal>
+  <goal name="VC decompose_entropy.4" expl="precondition">
+  <proof prover="2"><result status="valid" time="0.01" steps="6"/></proof>
+  </goal>
+  <goal name="VC decompose_entropy.5" expl="precondition">
+  <proof prover="2"><result status="valid" time="0.01" steps="7"/></proof>
+  </goal>
   <goal name="VC decompose_entropy.6" expl="postcondition">
   <proof prover="2"><result status="valid" time="0.14" steps="13"/></proof>
->>>>>>> 4a591f6f
   </goal>
  </transf>
  </goal>
  <goal name="VC inst_ext" expl="VC for inst_ext">
-<<<<<<< HEAD
- <proof prover="2"><result status="unknown" time="1.01"/></proof>
- <proof prover="3"><result status="timeout" time="2.00"/></proof>
- <proof prover="4"><result status="timeout" time="1.00"/></proof>
- <proof prover="5"><result status="unknown" time="1.00"/></proof>
- </goal>
- <goal name="VC my_swap" expl="VC for my_swap" proved="true">
- <transf name="split_goal_wp" proved="true" >
-  <goal name="VC my_swap.0" expl="precondition" proved="true">
-  <proof prover="5"><result status="valid" time="0.04"/></proof>
-  </goal>
-  <goal name="VC my_swap.1" expl="precondition" proved="true">
-  <proof prover="5"><result status="valid" time="0.06"/></proof>
-  </goal>
-  <goal name="VC my_swap.2" expl="assertion" proved="true">
-  <transf name="split_goal_wp" proved="true" >
-   <goal name="VC my_swap.2.0" expl="VC for my_swap" proved="true">
-   <proof prover="5"><result status="valid" time="0.16"/></proof>
-=======
  <transf name="split_goal_wp">
   <goal name="VC inst_ext.1" expl="assertion">
   <proof prover="2" memlimit="2000"><result status="valid" time="0.01" steps="8"/></proof>
@@ -165,18 +119,13 @@
   <transf name="split_goal_wp">
    <goal name="VC my_swap.3.1" expl="VC for my_swap">
    <proof prover="2"><result status="valid" time="0.03" steps="20"/></proof>
->>>>>>> 4a591f6f
    </goal>
-   <goal name="VC my_swap.2.1" expl="VC for my_swap" proved="true">
-   <proof prover="5"><result status="valid" time="0.07"/></proof>
+   <goal name="VC my_swap.3.2" expl="VC for my_swap">
+   <proof prover="2"><result status="valid" time="0.02" steps="8"/></proof>
    </goal>
-   <goal name="VC my_swap.2.2" expl="VC for my_swap" proved="true">
-   <proof prover="5"><result status="valid" time="0.07"/></proof>
+   <goal name="VC my_swap.3.3" expl="VC for my_swap">
+   <proof prover="2"><result status="valid" time="0.01" steps="10"/></proof>
    </goal>
-<<<<<<< HEAD
-   <goal name="VC my_swap.2.3" expl="VC for my_swap" proved="true">
-   <proof prover="0"><result status="valid" time="0.08"/></proof>
-=======
    <goal name="VC my_swap.3.4" expl="VC for my_swap">
    <proof prover="0"><result status="valid" time="0.08"/></proof>
    <metas>
@@ -1027,54 +976,43 @@
     </transf>
     </goal>
    </metas>
->>>>>>> 4a591f6f
    </goal>
-   <goal name="VC my_swap.2.4" expl="VC for my_swap" proved="true">
-   <proof prover="5"><result status="valid" time="0.04"/></proof>
+   <goal name="VC my_swap.3.5" expl="VC for my_swap">
+   <proof prover="2"><result status="valid" time="0.02" steps="12"/></proof>
    </goal>
   </transf>
   </goal>
-  <goal name="VC my_swap.3" expl="precondition" proved="true">
-  <proof prover="5"><result status="valid" time="0.06"/></proof>
-  </goal>
-  <goal name="VC my_swap.4" expl="assertion" proved="true">
-  <transf name="split_goal_wp" proved="true" >
-   <goal name="VC my_swap.4.0" expl="VC for my_swap" proved="true">
-   <proof prover="5"><result status="valid" time="0.13"/></proof>
+  <goal name="VC my_swap.4" expl="precondition">
+  <proof prover="2"><result status="valid" time="0.02" steps="9"/></proof>
+  </goal>
+  <goal name="VC my_swap.5" expl="assertion">
+  <transf name="split_goal_wp">
+   <goal name="VC my_swap.5.1" expl="VC for my_swap">
+   <proof prover="2"><result status="valid" time="0.04" steps="16"/></proof>
    </goal>
-   <goal name="VC my_swap.4.1" expl="VC for my_swap" proved="true">
-   <proof prover="5"><result status="valid" time="0.13"/></proof>
+   <goal name="VC my_swap.5.2" expl="VC for my_swap">
+   <proof prover="2"><result status="valid" time="0.03" steps="17"/></proof>
    </goal>
-   <goal name="VC my_swap.4.2" expl="VC for my_swap" proved="true">
-   <proof prover="3"><result status="valid" time="0.02" steps="25"/></proof>
+   <goal name="VC my_swap.5.3" expl="VC for my_swap">
+   <proof prover="2"><result status="valid" time="0.02" steps="25"/></proof>
    </goal>
-   <goal name="VC my_swap.4.3" expl="VC for my_swap" proved="true">
-   <proof prover="5"><result status="valid" time="0.05"/></proof>
+   <goal name="VC my_swap.5.4" expl="VC for my_swap">
+   <proof prover="2"><result status="valid" time="0.02" steps="12"/></proof>
    </goal>
-   <goal name="VC my_swap.4.4" expl="VC for my_swap" proved="true">
-   <proof prover="5"><result status="valid" time="0.04"/></proof>
+   <goal name="VC my_swap.5.5" expl="VC for my_swap">
+   <proof prover="2"><result status="valid" time="0.01" steps="12"/></proof>
    </goal>
-   <goal name="VC my_swap.4.5" expl="VC for my_swap" proved="true">
-   <proof prover="5"><result status="valid" time="0.04"/></proof>
+   <goal name="VC my_swap.5.6" expl="VC for my_swap">
+   <proof prover="2"><result status="valid" time="0.01" steps="12"/></proof>
    </goal>
-   <goal name="VC my_swap.4.6" expl="VC for my_swap" proved="true">
-   <proof prover="3"><result status="valid" time="0.04" steps="25"/></proof>
+   <goal name="VC my_swap.5.7" expl="VC for my_swap">
+   <proof prover="2"><result status="valid" time="0.04" steps="25"/></proof>
    </goal>
-   <goal name="VC my_swap.4.7" expl="VC for my_swap" proved="true">
-   <proof prover="5"><result status="valid" time="0.06"/></proof>
+   <goal name="VC my_swap.5.8" expl="VC for my_swap">
+   <proof prover="2"><result status="valid" time="0.02" steps="17"/></proof>
    </goal>
   </transf>
   </goal>
-<<<<<<< HEAD
-  <goal name="VC my_swap.5" expl="precondition" proved="true">
-  <proof prover="4"><result status="valid" time="0.07"/></proof>
-  </goal>
-  <goal name="VC my_swap.6" expl="precondition" proved="true">
-  <proof prover="4"><result status="valid" time="0.06"/></proof>
-  </goal>
-  <goal name="VC my_swap.7" expl="precondition" proved="true">
-  <proof prover="4"><result status="valid" time="0.12"/></proof>
-=======
   <goal name="VC my_swap.6" expl="precondition">
   <proof prover="2"><result status="valid" time="0.76" steps="58"/></proof>
   </goal>
@@ -1083,224 +1021,209 @@
   </goal>
   <goal name="VC my_swap.8" expl="precondition">
   <proof prover="2"><result status="valid" time="4.85" steps="56"/></proof>
->>>>>>> 4a591f6f
-  </goal>
-  <goal name="VC my_swap.8" expl="postcondition" proved="true">
-  <proof prover="5"><result status="valid" time="0.04"/></proof>
-  </goal>
-  <goal name="VC my_swap.9" expl="postcondition" proved="true">
-  <proof prover="5"><result status="valid" time="0.06"/></proof>
+  </goal>
+  <goal name="VC my_swap.9" expl="postcondition">
+  <proof prover="2"><result status="valid" time="0.01" steps="14"/></proof>
+  </goal>
+  <goal name="VC my_swap.10" expl="postcondition">
+  <proof prover="2"><result status="valid" time="0.02" steps="16"/></proof>
   </goal>
  </transf>
  </goal>
- <goal name="VC local_order_implies_sort_sub" expl="VC for local_order_implies_sort_sub" proved="true">
- <transf name="split_goal_wp" proved="true" >
-  <goal name="VC local_order_implies_sort_sub.0" expl="variant decrease" proved="true">
-  <proof prover="5"><result status="valid" time="0.02"/></proof>
-  </goal>
-  <goal name="VC local_order_implies_sort_sub.1" expl="precondition" proved="true">
-  <proof prover="5"><result status="valid" time="0.06"/></proof>
-  </goal>
-  <goal name="VC local_order_implies_sort_sub.2" expl="precondition" proved="true">
-  <proof prover="5"><result status="valid" time="0.05"/></proof>
-  </goal>
-  <goal name="VC local_order_implies_sort_sub.3" expl="assertion" proved="true">
-  <proof prover="5"><result status="valid" time="0.08"/></proof>
-  </goal>
-  <goal name="VC local_order_implies_sort_sub.4" expl="postcondition" proved="true">
-  <proof prover="5"><result status="valid" time="0.07"/></proof>
+ <goal name="VC local_order_implies_sort_sub" expl="VC for local_order_implies_sort_sub">
+ <transf name="split_goal_wp">
+  <goal name="VC local_order_implies_sort_sub.1" expl="variant decrease">
+  <proof prover="2"><result status="valid" time="0.01" steps="5"/></proof>
+  </goal>
+  <goal name="VC local_order_implies_sort_sub.2" expl="precondition">
+  <proof prover="2"><result status="valid" time="0.01" steps="10"/></proof>
+  </goal>
+  <goal name="VC local_order_implies_sort_sub.3" expl="precondition">
+  <proof prover="2"><result status="valid" time="0.01" steps="5"/></proof>
+  </goal>
+  <goal name="VC local_order_implies_sort_sub.4" expl="assertion">
+  <proof prover="2"><result status="valid" time="0.02" steps="56"/></proof>
+  </goal>
+  <goal name="VC local_order_implies_sort_sub.5" expl="postcondition">
+  <proof prover="2"><result status="valid" time="0.01" steps="21"/></proof>
   </goal>
  </transf>
  </goal>
  <goal name="VC odd_even_sort" expl="VC for odd_even_sort">
- <transf name="split_goal_wp" >
-  <goal name="VC odd_even_sort.0" expl="loop invariant init" proved="true">
-  <proof prover="5"><result status="valid" time="0.04"/></proof>
-  </goal>
-  <goal name="VC odd_even_sort.1" expl="loop invariant init" proved="true">
-  <proof prover="5"><result status="valid" time="0.03"/></proof>
-  </goal>
-  <goal name="VC odd_even_sort.2" expl="loop invariant init" proved="true">
-  <proof prover="5"><result status="valid" time="0.03"/></proof>
-  </goal>
-  <goal name="VC odd_even_sort.3" expl="loop invariant init" proved="true">
-  <proof prover="5"><result status="valid" time="0.04"/></proof>
-  </goal>
-  <goal name="VC odd_even_sort.4" expl="loop invariant init" proved="true">
-  <proof prover="5"><result status="valid" time="0.05"/></proof>
-  </goal>
-  <goal name="VC odd_even_sort.5" expl="loop invariant init" proved="true">
-  <proof prover="5"><result status="valid" time="0.02"/></proof>
-  </goal>
-  <goal name="VC odd_even_sort.6" expl="loop invariant init" proved="true">
-  <proof prover="5"><result status="valid" time="0.06"/></proof>
-  </goal>
-  <goal name="VC odd_even_sort.7" expl="loop invariant init" proved="true">
-  <proof prover="5"><result status="valid" time="0.04"/></proof>
-  </goal>
-  <goal name="VC odd_even_sort.8" expl="index in array bounds" proved="true">
-  <proof prover="5"><result status="valid" time="0.06"/></proof>
-  </goal>
-  <goal name="VC odd_even_sort.9" expl="index in array bounds" proved="true">
-  <proof prover="5"><result status="valid" time="0.04"/></proof>
-  </goal>
-  <goal name="VC odd_even_sort.10" expl="precondition" proved="true">
-  <proof prover="5"><result status="valid" time="0.04"/></proof>
-  </goal>
-  <goal name="VC odd_even_sort.11" expl="precondition" proved="true">
-  <proof prover="5"><result status="valid" time="0.04"/></proof>
-  </goal>
-  <goal name="VC odd_even_sort.12" expl="loop variant decrease" proved="true">
-  <proof prover="5"><result status="valid" time="0.05"/></proof>
-  </goal>
-  <goal name="VC odd_even_sort.13" expl="loop invariant preservation" proved="true">
-  <proof prover="5"><result status="valid" time="0.10"/></proof>
-  </goal>
-  <goal name="VC odd_even_sort.14" expl="loop invariant preservation" proved="true">
-  <proof prover="5"><result status="valid" time="0.06"/></proof>
-  </goal>
-  <goal name="VC odd_even_sort.15" expl="loop invariant preservation" proved="true">
-  <proof prover="5"><result status="valid" time="0.07"/></proof>
-  </goal>
-  <goal name="VC odd_even_sort.16" expl="loop invariant preservation" proved="true">
-  <proof prover="5"><result status="valid" time="0.03"/></proof>
-  </goal>
-  <goal name="VC odd_even_sort.17" expl="loop invariant preservation" proved="true">
-  <proof prover="5"><result status="valid" time="0.03"/></proof>
-  </goal>
-  <goal name="VC odd_even_sort.18" expl="loop invariant preservation" proved="true">
-  <proof prover="5"><result status="valid" time="0.05"/></proof>
-  </goal>
-  <goal name="VC odd_even_sort.19" expl="loop variant decrease" proved="true">
-  <proof prover="5"><result status="valid" time="0.03"/></proof>
-  </goal>
-  <goal name="VC odd_even_sort.20" expl="loop invariant preservation" proved="true">
-  <proof prover="5"><result status="valid" time="0.04"/></proof>
-  </goal>
-  <goal name="VC odd_even_sort.21" expl="loop invariant preservation" proved="true">
-  <proof prover="5"><result status="valid" time="0.06"/></proof>
-  </goal>
-  <goal name="VC odd_even_sort.22" expl="loop invariant preservation" proved="true">
-  <proof prover="5"><result status="valid" time="0.06"/></proof>
-  </goal>
-  <goal name="VC odd_even_sort.23" expl="loop invariant preservation" proved="true">
-  <proof prover="5"><result status="valid" time="0.03"/></proof>
-  </goal>
-  <goal name="VC odd_even_sort.24" expl="loop invariant preservation" proved="true">
-  <proof prover="5"><result status="valid" time="0.06"/></proof>
-  </goal>
-  <goal name="VC odd_even_sort.25" expl="loop invariant preservation" proved="true">
-  <proof prover="5"><result status="valid" time="0.04"/></proof>
-  </goal>
-  <goal name="VC odd_even_sort.26" expl="loop invariant init" proved="true">
-  <proof prover="5"><result status="valid" time="0.04"/></proof>
-  </goal>
-  <goal name="VC odd_even_sort.27" expl="loop invariant init" proved="true">
-  <proof prover="5"><result status="valid" time="0.07"/></proof>
-  </goal>
-  <goal name="VC odd_even_sort.28" expl="loop invariant init" proved="true">
-  <proof prover="5"><result status="valid" time="0.06"/></proof>
-  </goal>
-  <goal name="VC odd_even_sort.29" expl="loop invariant init" proved="true">
-  <proof prover="5"><result status="valid" time="0.03"/></proof>
-  </goal>
-  <goal name="VC odd_even_sort.30" expl="loop invariant init" proved="true">
-  <proof prover="5"><result status="valid" time="0.06"/></proof>
-  </goal>
-  <goal name="VC odd_even_sort.31" expl="loop invariant init" proved="true">
-  <proof prover="5"><result status="valid" time="0.02"/></proof>
-  </goal>
-  <goal name="VC odd_even_sort.32" expl="loop invariant init" proved="true">
-  <proof prover="5"><result status="valid" time="0.03"/></proof>
-  </goal>
-  <goal name="VC odd_even_sort.33" expl="index in array bounds" proved="true">
-  <proof prover="5"><result status="valid" time="0.05"/></proof>
-  </goal>
-  <goal name="VC odd_even_sort.34" expl="index in array bounds" proved="true">
-  <proof prover="5"><result status="valid" time="0.05"/></proof>
-  </goal>
-  <goal name="VC odd_even_sort.35" expl="precondition" proved="true">
-  <proof prover="5"><result status="valid" time="0.03"/></proof>
-  </goal>
-  <goal name="VC odd_even_sort.36" expl="precondition" proved="true">
-  <proof prover="5"><result status="valid" time="0.06"/></proof>
-  </goal>
-  <goal name="VC odd_even_sort.37" expl="loop variant decrease" proved="true">
-  <proof prover="5"><result status="valid" time="0.05"/></proof>
-  </goal>
-  <goal name="VC odd_even_sort.38" expl="loop invariant preservation" proved="true">
-  <proof prover="5"><result status="valid" time="0.14"/></proof>
-  </goal>
-  <goal name="VC odd_even_sort.39" expl="loop invariant preservation" proved="true">
-  <proof prover="5"><result status="valid" time="0.08"/></proof>
-  </goal>
-  <goal name="VC odd_even_sort.40" expl="loop invariant preservation" proved="true">
-  <proof prover="5"><result status="valid" time="0.08"/></proof>
-  </goal>
-  <goal name="VC odd_even_sort.41" expl="loop invariant preservation" proved="true">
-  <proof prover="5"><result status="valid" time="0.03"/></proof>
-  </goal>
-  <goal name="VC odd_even_sort.42" expl="loop invariant preservation" proved="true">
-  <proof prover="5"><result status="valid" time="0.03"/></proof>
-  </goal>
-  <goal name="VC odd_even_sort.43" expl="loop invariant preservation" proved="true">
-  <proof prover="5"><result status="valid" time="0.03"/></proof>
-  </goal>
-  <goal name="VC odd_even_sort.44" expl="loop invariant preservation" proved="true">
-  <proof prover="5"><result status="valid" time="0.06"/></proof>
-  </goal>
-  <goal name="VC odd_even_sort.45" expl="loop variant decrease" proved="true">
-  <proof prover="5"><result status="valid" time="0.04"/></proof>
-  </goal>
-  <goal name="VC odd_even_sort.46" expl="loop invariant preservation" proved="true">
-  <proof prover="5"><result status="valid" time="0.04"/></proof>
-  </goal>
-  <goal name="VC odd_even_sort.47" expl="loop invariant preservation" proved="true">
-  <proof prover="5"><result status="valid" time="0.07"/></proof>
-  </goal>
-  <goal name="VC odd_even_sort.48" expl="loop invariant preservation" proved="true">
-  <proof prover="5"><result status="valid" time="0.09"/></proof>
-  </goal>
-  <goal name="VC odd_even_sort.49" expl="loop invariant preservation" proved="true">
-  <proof prover="5"><result status="valid" time="0.03"/></proof>
-  </goal>
-  <goal name="VC odd_even_sort.50" expl="loop invariant preservation" proved="true">
-  <proof prover="5"><result status="valid" time="0.07"/></proof>
-  </goal>
-  <goal name="VC odd_even_sort.51" expl="loop invariant preservation" proved="true">
-  <proof prover="5"><result status="valid" time="0.08"/></proof>
-  </goal>
-  <goal name="VC odd_even_sort.52" expl="loop invariant preservation" proved="true">
-  <proof prover="5"><result status="valid" time="0.05"/></proof>
-  </goal>
-<<<<<<< HEAD
-  <goal name="VC odd_even_sort.53" expl="loop variant decrease">
-  <proof prover="1"><result status="timeout" time="0.98"/></proof>
-  <proof prover="2"><result status="timeout" time="1.00"/></proof>
-  <proof prover="3"><result status="timeout" time="1.00"/></proof>
-  <proof prover="4"><result status="timeout" time="1.00"/></proof>
-  <proof prover="5"><result status="unknown" time="1.99"/></proof>
-=======
+ <transf name="split_goal_wp">
+  <goal name="VC odd_even_sort.1" expl="loop invariant init">
+  <proof prover="2"><result status="valid" time="0.01" steps="4"/></proof>
+  </goal>
+  <goal name="VC odd_even_sort.2" expl="loop invariant init">
+  <proof prover="2"><result status="valid" time="0.01" steps="1"/></proof>
+  </goal>
+  <goal name="VC odd_even_sort.3" expl="loop invariant init">
+  <proof prover="2"><result status="valid" time="0.01" steps="6"/></proof>
+  </goal>
+  <goal name="VC odd_even_sort.4" expl="loop invariant init">
+  <proof prover="2"><result status="valid" time="0.01" steps="6"/></proof>
+  </goal>
+  <goal name="VC odd_even_sort.5" expl="loop invariant init">
+  <proof prover="2"><result status="valid" time="0.01" steps="11"/></proof>
+  </goal>
+  <goal name="VC odd_even_sort.6" expl="loop invariant init">
+  <proof prover="2"><result status="valid" time="0.00" steps="1"/></proof>
+  </goal>
+  <goal name="VC odd_even_sort.7" expl="loop invariant init">
+  <proof prover="2"><result status="valid" time="0.01" steps="13"/></proof>
+  </goal>
+  <goal name="VC odd_even_sort.8" expl="loop invariant init">
+  <proof prover="2"><result status="valid" time="0.01" steps="9"/></proof>
+  </goal>
+  <goal name="VC odd_even_sort.9" expl="index in array bounds">
+  <proof prover="2"><result status="valid" time="0.01" steps="12"/></proof>
+  </goal>
+  <goal name="VC odd_even_sort.10" expl="index in array bounds">
+  <proof prover="2"><result status="valid" time="0.01" steps="12"/></proof>
+  </goal>
+  <goal name="VC odd_even_sort.11" expl="precondition">
+  <proof prover="2"><result status="valid" time="0.01" steps="13"/></proof>
+  </goal>
+  <goal name="VC odd_even_sort.12" expl="precondition">
+  <proof prover="2"><result status="valid" time="0.01" steps="13"/></proof>
+  </goal>
+  <goal name="VC odd_even_sort.13" expl="loop variant decrease">
+  <proof prover="2"><result status="valid" time="0.01" steps="18"/></proof>
+  </goal>
+  <goal name="VC odd_even_sort.14" expl="loop invariant preservation">
+  <proof prover="2"><result status="valid" time="0.09" steps="259"/></proof>
+  </goal>
+  <goal name="VC odd_even_sort.15" expl="loop invariant preservation">
+  <proof prover="2"><result status="valid" time="0.01" steps="19"/></proof>
+  </goal>
+  <goal name="VC odd_even_sort.16" expl="loop invariant preservation">
+  <proof prover="2"><result status="valid" time="0.01" steps="32"/></proof>
+  </goal>
+  <goal name="VC odd_even_sort.17" expl="loop invariant preservation">
+  <proof prover="2"><result status="valid" time="0.02" steps="22"/></proof>
+  </goal>
+  <goal name="VC odd_even_sort.18" expl="loop invariant preservation">
+  <proof prover="2"><result status="valid" time="0.01" steps="22"/></proof>
+  </goal>
+  <goal name="VC odd_even_sort.19" expl="loop invariant preservation">
+  <proof prover="2"><result status="valid" time="0.01" steps="33"/></proof>
+  </goal>
+  <goal name="VC odd_even_sort.20" expl="loop variant decrease">
+  <proof prover="2"><result status="valid" time="0.01" steps="14"/></proof>
+  </goal>
+  <goal name="VC odd_even_sort.21" expl="loop invariant preservation">
+  <proof prover="2"><result status="valid" time="0.01" steps="14"/></proof>
+  </goal>
+  <goal name="VC odd_even_sort.22" expl="loop invariant preservation">
+  <proof prover="2"><result status="valid" time="0.01" steps="14"/></proof>
+  </goal>
+  <goal name="VC odd_even_sort.23" expl="loop invariant preservation">
+  <proof prover="2"><result status="valid" time="0.02" steps="24"/></proof>
+  </goal>
+  <goal name="VC odd_even_sort.24" expl="loop invariant preservation">
+  <proof prover="2"><result status="valid" time="0.01" steps="19"/></proof>
+  </goal>
+  <goal name="VC odd_even_sort.25" expl="loop invariant preservation">
+  <proof prover="2"><result status="valid" time="0.02" steps="36"/></proof>
+  </goal>
+  <goal name="VC odd_even_sort.26" expl="loop invariant preservation">
+  <proof prover="2"><result status="valid" time="0.01" steps="19"/></proof>
+  </goal>
+  <goal name="VC odd_even_sort.27" expl="loop invariant init">
+  <proof prover="2"><result status="valid" time="0.01" steps="12"/></proof>
+  </goal>
+  <goal name="VC odd_even_sort.28" expl="loop invariant init">
+  <proof prover="2"><result status="valid" time="0.01" steps="12"/></proof>
+  </goal>
+  <goal name="VC odd_even_sort.29" expl="loop invariant init">
+  <proof prover="2"><result status="valid" time="0.01" steps="23"/></proof>
+  </goal>
+  <goal name="VC odd_even_sort.30" expl="loop invariant init">
+  <proof prover="2"><result status="valid" time="0.02" steps="17"/></proof>
+  </goal>
+  <goal name="VC odd_even_sort.31" expl="loop invariant init">
+  <proof prover="2"><result status="valid" time="0.01" steps="34"/></proof>
+  </goal>
+  <goal name="VC odd_even_sort.32" expl="loop invariant init">
+  <proof prover="2"><result status="valid" time="0.10" steps="17"/></proof>
+  </goal>
+  <goal name="VC odd_even_sort.33" expl="loop invariant init">
+  <proof prover="2"><result status="valid" time="0.01" steps="17"/></proof>
+  </goal>
+  <goal name="VC odd_even_sort.34" expl="index in array bounds">
+  <proof prover="2"><result status="valid" time="0.02" steps="18"/></proof>
+  </goal>
+  <goal name="VC odd_even_sort.35" expl="index in array bounds">
+  <proof prover="2"><result status="valid" time="0.02" steps="18"/></proof>
+  </goal>
+  <goal name="VC odd_even_sort.36" expl="precondition">
+  <proof prover="2"><result status="valid" time="0.01" steps="19"/></proof>
+  </goal>
+  <goal name="VC odd_even_sort.37" expl="precondition">
+  <proof prover="2"><result status="valid" time="0.01" steps="19"/></proof>
+  </goal>
+  <goal name="VC odd_even_sort.38" expl="loop variant decrease">
+  <proof prover="2"><result status="valid" time="0.01" steps="24"/></proof>
+  </goal>
+  <goal name="VC odd_even_sort.39" expl="loop invariant preservation">
+  <proof prover="2"><result status="valid" time="0.26" steps="373"/></proof>
+  </goal>
+  <goal name="VC odd_even_sort.40" expl="loop invariant preservation">
+  <proof prover="2"><result status="valid" time="0.01" steps="25"/></proof>
+  </goal>
+  <goal name="VC odd_even_sort.41" expl="loop invariant preservation">
+  <proof prover="2"><result status="valid" time="0.02" steps="44"/></proof>
+  </goal>
+  <goal name="VC odd_even_sort.42" expl="loop invariant preservation">
+  <proof prover="2"><result status="valid" time="0.01" steps="28"/></proof>
+  </goal>
+  <goal name="VC odd_even_sort.43" expl="loop invariant preservation">
+  <proof prover="2"><result status="valid" time="0.10" steps="28"/></proof>
+  </goal>
+  <goal name="VC odd_even_sort.44" expl="loop invariant preservation">
+  <proof prover="2"><result status="valid" time="0.02" steps="28"/></proof>
+  </goal>
+  <goal name="VC odd_even_sort.45" expl="loop invariant preservation">
+  <proof prover="2"><result status="valid" time="0.02" steps="44"/></proof>
+  </goal>
+  <goal name="VC odd_even_sort.46" expl="loop variant decrease">
+  <proof prover="2"><result status="valid" time="0.01" steps="20"/></proof>
+  </goal>
+  <goal name="VC odd_even_sort.47" expl="loop invariant preservation">
+  <proof prover="2"><result status="valid" time="0.02" steps="20"/></proof>
+  </goal>
+  <goal name="VC odd_even_sort.48" expl="loop invariant preservation">
+  <proof prover="2"><result status="valid" time="0.01" steps="20"/></proof>
+  </goal>
+  <goal name="VC odd_even_sort.49" expl="loop invariant preservation">
+  <proof prover="2"><result status="valid" time="0.02" steps="36"/></proof>
+  </goal>
+  <goal name="VC odd_even_sort.50" expl="loop invariant preservation">
+  <proof prover="2"><result status="valid" time="0.01" steps="25"/></proof>
+  </goal>
+  <goal name="VC odd_even_sort.51" expl="loop invariant preservation">
+  <proof prover="2"><result status="valid" time="0.02" steps="40"/></proof>
+  </goal>
+  <goal name="VC odd_even_sort.52" expl="loop invariant preservation">
+  <proof prover="2"><result status="valid" time="0.02" steps="40"/></proof>
+  </goal>
+  <goal name="VC odd_even_sort.53" expl="loop invariant preservation">
+  <proof prover="2"><result status="valid" time="0.02" steps="25"/></proof>
+  </goal>
   <goal name="VC odd_even_sort.54" expl="loop variant decrease">
   <proof prover="1"><result status="valid" time="0.10"/></proof>
->>>>>>> 4a591f6f
-  </goal>
-  <goal name="VC odd_even_sort.54" expl="loop invariant preservation" proved="true">
-  <proof prover="5"><result status="valid" time="0.03"/></proof>
-  </goal>
-<<<<<<< HEAD
-  <goal name="VC odd_even_sort.55" expl="loop invariant preservation" proved="true">
-  <proof prover="4"><result status="valid" time="0.05"/></proof>
-=======
+  </goal>
+  <goal name="VC odd_even_sort.55" expl="loop invariant preservation">
+  <proof prover="2"><result status="valid" time="0.01" steps="18"/></proof>
+  </goal>
   <goal name="VC odd_even_sort.56" expl="loop invariant preservation">
   <proof prover="2"><result status="valid" time="1.73" steps="1802"/></proof>
->>>>>>> 4a591f6f
-  </goal>
-  <goal name="VC odd_even_sort.56" expl="postcondition" proved="true">
-  <proof prover="5"><result status="valid" time="0.03"/></proof>
-  </goal>
-  <goal name="VC odd_even_sort.57" expl="postcondition" proved="true">
-  <proof prover="5"><result status="valid" time="0.03"/></proof>
+  </goal>
+  <goal name="VC odd_even_sort.57" expl="postcondition">
+  <proof prover="2"><result status="valid" time="0.00" steps="6"/></proof>
+  </goal>
+  <goal name="VC odd_even_sort.58" expl="postcondition">
+  <proof prover="2"><result status="valid" time="0.01" steps="6"/></proof>
   </goal>
  </transf>
  </goal>
