<?xml version="1.0" encoding="UTF-8"?>
<!DOCTYPE why3session PUBLIC "-//Why3//proof session v5//EN"
"http://why3.lri.fr/why3session.dtd">
<why3session shape_version="4">
<prover id="0" name="Alt-Ergo" version="1.30" timelimit="1" steplimit="0" memlimit="1000"/>
<prover id="1" name="Z3" version="4.4.1" timelimit="5" steplimit="0" memlimit="1000"/>
<prover id="2" name="CVC4" version="1.4" timelimit="5" steplimit="0" memlimit="1000"/>
<prover id="3" name="Eprover" version="1.8-001" timelimit="5" steplimit="0" memlimit="1000"/>
<file name="../transfinite.mlw" proved="true">
<theory name="ExtensionDef" proved="true" sum="d41d8cd98f00b204e9800998ecf8427e">
</theory>
<theory name="Extension" proved="true" sum="d41d8cd98f00b204e9800998ecf8427e">
</theory>
<theory name="ExtensionDet" proved="true" sum="d41d8cd98f00b204e9800998ecf8427e">
</theory>
<theory name="TransportDef" proved="true" sum="d41d8cd98f00b204e9800998ecf8427e">
</theory>
<theory name="Transport" proved="true" sum="d41d8cd98f00b204e9800998ecf8427e">
</theory>
<theory name="ExtensionProof" proved="true" sum="72e322f795afca86e97c12aa3bf4cc1a">
 <goal name="tr_ext_compare" proved="true">
 <transf name="split_goal_wp" proved="true" >
  <goal name="tr_ext_compare.0" proved="true">
  <proof prover="0"><result status="valid" time="0.08" steps="234"/></proof>
  </goal>
  <goal name="tr_ext_compare.1" proved="true">
  <transf name="induction_pr" proved="true" >
   <goal name="tr_ext_compare.1.0" proved="true">
   <transf name="simplify_trivial_quantification_in_goal" proved="true" >
    <goal name="tr_ext_compare.1.0.0" proved="true">
    <proof prover="0"><result status="valid" time="0.03" steps="6"/></proof>
    </goal>
   </transf>
   </goal>
   <goal name="tr_ext_compare.1.1" proved="true">
   <transf name="simplify_trivial_quantification_in_goal" proved="true" >
    <goal name="tr_ext_compare.1.1.0" proved="true">
    <proof prover="0"><result status="valid" time="0.02" steps="64"/></proof>
    </goal>
   </transf>
   </goal>
   <goal name="tr_ext_compare.1.2" proved="true">
   <transf name="simplify_trivial_quantification_in_goal" proved="true" >
    <goal name="tr_ext_compare.1.2.0" proved="true">
    <proof prover="1"><result status="valid" time="0.12"/></proof>
    </goal>
   </transf>
   </goal>
  </transf>
  </goal>
 </transf>
 </goal>
 <goal name="tr_ext_transitive" proved="true">
 <transf name="induction_pr" proved="true" >
  <goal name="tr_ext_transitive.0" proved="true">
  <transf name="simplify_trivial_quantification_in_goal" proved="true" >
   <goal name="tr_ext_transitive.0.0" proved="true">
   <proof prover="0"><result status="valid" time="0.02" steps="1"/></proof>
   </goal>
  </transf>
  </goal>
  <goal name="tr_ext_transitive.1" proved="true">
  <transf name="simplify_trivial_quantification_in_goal" proved="true" >
   <goal name="tr_ext_transitive.1.0" proved="true">
   <proof prover="0"><result status="valid" time="0.02" steps="7"/></proof>
   </goal>
  </transf>
  </goal>
  <goal name="tr_ext_transitive.2" proved="true">
  <transf name="simplify_trivial_quantification_in_goal" proved="true" >
   <goal name="tr_ext_transitive.2.0" proved="true">
   <proof prover="0"><result status="valid" time="0.01" steps="14"/></proof>
   </goal>
  </transf>
  </goal>
 </transf>
 </goal>
 <goal name="tr_ext_preserve_chain" proved="true">
 <transf name="induction_pr" proved="true" >
  <goal name="tr_ext_preserve_chain.0" proved="true">
  <transf name="simplify_trivial_quantification_in_goal" proved="true" >
   <goal name="tr_ext_preserve_chain.0.0" proved="true">
   <proof prover="0"><result status="valid" time="0.02" steps="4"/></proof>
   </goal>
  </transf>
  </goal>
  <goal name="tr_ext_preserve_chain.1" proved="true">
  <transf name="simplify_trivial_quantification_in_goal" proved="true" >
   <goal name="tr_ext_preserve_chain.1.0" proved="true">
   <proof prover="0"><result status="valid" time="0.01" steps="33"/></proof>
   </goal>
  </transf>
  </goal>
  <goal name="tr_ext_preserve_chain.2" proved="true">
  <transf name="simplify_trivial_quantification_in_goal" proved="true" >
   <goal name="tr_ext_preserve_chain.2.0" proved="true">
   <proof prover="0"><result status="valid" time="0.02" steps="68"/></proof>
   </goal>
  </transf>
  </goal>
 </transf>
 </goal>
<<<<<<< HEAD
 <goal name="tr_ext_preserve_wf_chain" proved="true">
 <transf name="induction_pr" proved="true" >
  <goal name="tr_ext_preserve_wf_chain.0" proved="true">
  <transf name="simplify_trivial_quantification_in_goal" proved="true" >
   <goal name="tr_ext_preserve_wf_chain.0.0" proved="true">
   <proof prover="0"><result status="valid" time="0.02" steps="4"/></proof>
   </goal>
  </transf>
=======
 <goal name="all_separation">
 <transf name="split_goal_right">
  <goal name="all_separation.1" expl="1.">
  <proof prover="4"><result status="valid" time="0.02" steps="47"/></proof>
>>>>>>> 8e560e42
  </goal>
  <goal name="tr_ext_preserve_wf_chain.1" proved="true">
  <transf name="simplify_trivial_quantification_in_goal" proved="true" >
   <goal name="tr_ext_preserve_wf_chain.1.0" proved="true">
   <proof prover="0"><result status="valid" time="0.02" steps="22"/></proof>
   </goal>
  </transf>
  </goal>
  <goal name="tr_ext_preserve_wf_chain.2" proved="true">
  <transf name="simplify_trivial_quantification_in_goal" proved="true" >
   <goal name="tr_ext_preserve_wf_chain.2.0" proved="true">
   <proof prover="0"><result status="valid" time="0.02" steps="46"/></proof>
   </goal>
  </transf>
  </goal>
 </transf>
 </goal>
 <goal name="tr_ext_decompose" proved="true">
 <transf name="split_goal_wp" proved="true" >
  <goal name="tr_ext_decompose.0" proved="true">
  <proof prover="0" timelimit="5"><result status="valid" time="0.02" steps="105"/></proof>
  </goal>
  <goal name="tr_ext_decompose.1" proved="true">
  <proof prover="0"><result status="valid" time="0.08" steps="359"/></proof>
  </goal>
  <goal name="tr_ext_decompose.2" proved="true">
  <proof prover="0" timelimit="5"><result status="valid" time="0.02" steps="16"/></proof>
  </goal>
  <goal name="tr_ext_decompose.3" proved="true">
  <proof prover="3"><result status="valid" time="0.82"/></proof>
  </goal>
  <goal name="tr_ext_decompose.4" proved="true">
  <proof prover="0" timelimit="5"><result status="valid" time="0.04" steps="22"/></proof>
  </goal>
  <goal name="tr_ext_decompose.5" proved="true">
  <proof prover="0"><result status="valid" time="0.03" steps="44"/></proof>
  </goal>
  <goal name="tr_ext_decompose.6" proved="true">
  <proof prover="0"><result status="valid" time="0.19" steps="716"/></proof>
  </goal>
  <goal name="tr_ext_decompose.7" proved="true">
  <proof prover="0"><result status="valid" time="0.17" steps="507"/></proof>
  </goal>
  <goal name="tr_ext_decompose.8" proved="true">
  <proof prover="0" timelimit="5"><result status="valid" time="0.02" steps="21"/></proof>
  </goal>
  <goal name="tr_ext_decompose.9" proved="true">
  <proof prover="0" timelimit="5"><result status="valid" time="0.73" steps="2374"/></proof>
  </goal>
  <goal name="tr_ext_decompose.10" proved="true">
  <proof prover="0" timelimit="5"><result status="valid" time="0.04" steps="31"/></proof>
  </goal>
  <goal name="tr_ext_decompose.11" proved="true">
  <proof prover="0" timelimit="5"><result status="valid" time="0.75" steps="3368"/></proof>
  </goal>
  <goal name="tr_ext_decompose.12" proved="true">
  <proof prover="0" timelimit="5"><result status="valid" time="0.03" steps="20"/></proof>
  </goal>
  <goal name="tr_ext_decompose.13" proved="true">
  <proof prover="0" timelimit="5"><result status="valid" time="0.80" steps="2575"/></proof>
  </goal>
  <goal name="tr_ext_decompose.14" proved="true">
  <proof prover="0" timelimit="5"><result status="valid" time="1.25" steps="3715"/></proof>
  </goal>
  <goal name="tr_ext_decompose.15" proved="true">
  <proof prover="0" timelimit="5"><result status="valid" time="0.28" steps="902"/></proof>
  </goal>
  <goal name="tr_ext_decompose.16" proved="true">
  <proof prover="0" timelimit="5"><result status="valid" time="0.79" steps="2610"/></proof>
  </goal>
  <goal name="tr_ext_decompose.17" proved="true">
  <proof prover="3"><result status="valid" time="1.01"/></proof>
  </goal>
  <goal name="tr_ext_decompose.18" proved="true">
  <proof prover="0"><result status="valid" time="0.18" steps="828"/></proof>
  </goal>
  <goal name="tr_ext_decompose.19" proved="true">
  <transf name="induction_pr" proved="true" >
   <goal name="tr_ext_decompose.19.0" proved="true">
   <transf name="simplify_trivial_quantification_in_goal" proved="true" >
    <goal name="tr_ext_decompose.19.0.0" proved="true">
    <transf name="simplify_trivial_quantification_in_goal" proved="true" >
     <goal name="tr_ext_decompose.19.0.0.0" proved="true">
     <proof prover="0"><result status="valid" time="0.24" steps="440"/></proof>
     </goal>
    </transf>
    </goal>
   </transf>
   </goal>
   <goal name="tr_ext_decompose.19.1" proved="true">
   <transf name="simplify_trivial_quantification_in_goal" proved="true" >
    <goal name="tr_ext_decompose.19.1.0" proved="true">
    <transf name="simplify_trivial_quantification_in_goal" proved="true" >
     <goal name="tr_ext_decompose.19.1.0.0" proved="true">
     <proof prover="0"><result status="valid" time="0.03" steps="101"/></proof>
     </goal>
    </transf>
    </goal>
   </transf>
   </goal>
   <goal name="tr_ext_decompose.19.2" proved="true">
   <transf name="simplify_trivial_quantification_in_goal" proved="true" >
    <goal name="tr_ext_decompose.19.2.0" proved="true">
    <transf name="simplify_trivial_quantification_in_goal" proved="true" >
     <goal name="tr_ext_decompose.19.2.0.0" proved="true">
     <proof prover="0"><result status="valid" time="0.02" steps="551"/></proof>
     </goal>
    </transf>
    </goal>
   </transf>
   </goal>
  </transf>
  </goal>
 </transf>
 </goal>
<<<<<<< HEAD
 <goal name="tr_ext_stop_progress" proved="true">
 <transf name="split_goal_wp" proved="true" >
  <goal name="tr_ext_stop_progress.0" proved="true">
  <proof prover="0"><result status="valid" time="0.12" steps="107"/></proof>
  </goal>
  <goal name="tr_ext_stop_progress.1" proved="true">
  <proof prover="0" timelimit="5"><result status="valid" time="0.04" steps="36"/></proof>
  </goal>
  <goal name="tr_ext_stop_progress.2" proved="true">
  <proof prover="0" timelimit="5"><result status="valid" time="0.32" steps="493"/></proof>
  </goal>
  <goal name="tr_ext_stop_progress.3" proved="true">
  <proof prover="0" timelimit="5"><result status="valid" time="0.05" steps="16"/></proof>
  </goal>
  <goal name="tr_ext_stop_progress.4" proved="true">
  <proof prover="0" timelimit="5"><result status="valid" time="0.05" steps="45"/></proof>
  </goal>
  <goal name="tr_ext_stop_progress.5" proved="true">
  <transf name="induction_pr" proved="true" >
   <goal name="tr_ext_stop_progress.5.0" proved="true">
   <transf name="simplify_trivial_quantification_in_goal" proved="true" >
    <goal name="tr_ext_stop_progress.5.0.0" proved="true">
    <transf name="simplify_trivial_quantification_in_goal" proved="true" >
     <goal name="tr_ext_stop_progress.5.0.0.0" proved="true">
     <proof prover="0" timelimit="5"><result status="valid" time="0.02" steps="8"/></proof>
     </goal>
    </transf>
    </goal>
   </transf>
   </goal>
   <goal name="tr_ext_stop_progress.5.1" proved="true">
   <transf name="simplify_trivial_quantification_in_goal" proved="true" >
    <goal name="tr_ext_stop_progress.5.1.0" proved="true">
    <transf name="simplify_trivial_quantification_in_goal" proved="true" >
     <goal name="tr_ext_stop_progress.5.1.0.0" proved="true">
     <proof prover="0" timelimit="5"><result status="valid" time="0.03" steps="16"/></proof>
     </goal>
    </transf>
    </goal>
   </transf>
   </goal>
   <goal name="tr_ext_stop_progress.5.2" proved="true">
   <transf name="simplify_trivial_quantification_in_goal" proved="true" >
    <goal name="tr_ext_stop_progress.5.2.0" proved="true">
    <transf name="simplify_trivial_quantification_in_goal" proved="true" >
     <goal name="tr_ext_stop_progress.5.2.0.0" proved="true">
     <proof prover="0" timelimit="5"><result status="valid" time="0.05" steps="35"/></proof>
     </goal>
    </transf>
    </goal>
   </transf>
   </goal>
  </transf>
=======
 <goal name="fixpoint_max_proof">
 <transf name="split_goal_right">
  <goal name="fixpoint_max_proof.1" expl="1.">
  <proof prover="0"><result status="valid" time="0.08"/></proof>
>>>>>>> 8e560e42
  </goal>
  <goal name="tr_ext_stop_progress.6" proved="true">
  <proof prover="0"><result status="valid" time="0.04" steps="18"/></proof>
  </goal>
 </transf>
 </goal>
 <goal name="tr_ext_det_sub" proved="true">
 <transf name="induction_pr" proved="true" >
  <goal name="tr_ext_det_sub.0" proved="true">
  <transf name="simplify_trivial_quantification_in_goal" proved="true" >
   <goal name="tr_ext_det_sub.0.0" proved="true">
   <proof prover="0"><result status="valid" time="0.02" steps="2"/></proof>
   </goal>
  </transf>
  </goal>
  <goal name="tr_ext_det_sub.1" proved="true">
  <transf name="simplify_trivial_quantification_in_goal" proved="true" >
   <goal name="tr_ext_det_sub.1.0" proved="true">
   <proof prover="0"><result status="valid" time="0.03" steps="6"/></proof>
   </goal>
  </transf>
  </goal>
  <goal name="tr_ext_det_sub.2" proved="true">
  <transf name="simplify_trivial_quantification_in_goal" proved="true" >
   <goal name="tr_ext_det_sub.2.0" proved="true">
   <proof prover="0"><result status="valid" time="0.02" steps="15"/></proof>
   </goal>
  </transf>
  </goal>
 </transf>
 </goal>
 <goal name="tr_ext_det_back" proved="true">
 <transf name="induction_pr" proved="true" >
  <goal name="tr_ext_det_back.0" proved="true">
  <transf name="simplify_trivial_quantification_in_goal" proved="true" >
   <goal name="tr_ext_det_back.0.0" proved="true">
   <transf name="simplify_trivial_quantification_in_goal" proved="true" >
    <goal name="tr_ext_det_back.0.0.0" proved="true">
    <proof prover="0"><result status="valid" time="0.02" steps="7"/></proof>
    </goal>
   </transf>
   </goal>
  </transf>
  </goal>
  <goal name="tr_ext_det_back.1" proved="true">
  <transf name="simplify_trivial_quantification_in_goal" proved="true" >
   <goal name="tr_ext_det_back.1.0" proved="true">
   <transf name="simplify_trivial_quantification_in_goal" proved="true" >
    <goal name="tr_ext_det_back.1.0.0" proved="true">
    <proof prover="0" timelimit="5"><result status="valid" time="0.71" steps="2153"/></proof>
    </goal>
   </transf>
   </goal>
  </transf>
  </goal>
  <goal name="tr_ext_det_back.2" proved="true">
  <transf name="simplify_trivial_quantification_in_goal" proved="true" >
   <goal name="tr_ext_det_back.2.0" proved="true">
   <transf name="simplify_trivial_quantification_in_goal" proved="true" >
    <goal name="tr_ext_det_back.2.0.0" proved="true">
    <proof prover="0" timelimit="5"><result status="valid" time="2.46" steps="3497"/></proof>
    </goal>
   </transf>
   </goal>
  </transf>
  </goal>
 </transf>
 </goal>
<<<<<<< HEAD
 <goal name="tr_ext_recover_criterion" proved="true">
 <transf name="split_goal_wp" proved="true" >
  <goal name="tr_ext_recover_criterion.0" proved="true">
  <proof prover="0" timelimit="5"><result status="valid" time="0.02" steps="18"/></proof>
  </goal>
  <goal name="tr_ext_recover_criterion.1" proved="true">
  <proof prover="0" timelimit="5"><result status="valid" time="0.24" steps="925"/></proof>
  </goal>
  <goal name="tr_ext_recover_criterion.2" proved="true">
  <proof prover="0" timelimit="5"><result status="valid" time="0.04" steps="69"/></proof>
  </goal>
  <goal name="tr_ext_recover_criterion.3" proved="true">
  <proof prover="0" timelimit="5"><result status="valid" time="0.03" steps="17"/></proof>
  </goal>
  <goal name="tr_ext_recover_criterion.4" proved="true">
  <proof prover="0" timelimit="5"><result status="valid" time="0.02" steps="27"/></proof>
  </goal>
  <goal name="tr_ext_recover_criterion.5" proved="true">
  <proof prover="0" timelimit="5"><result status="valid" time="0.04" steps="149"/></proof>
  </goal>
  <goal name="tr_ext_recover_criterion.6" proved="true">
  <proof prover="0" timelimit="5"><result status="valid" time="0.07" steps="16"/></proof>
  </goal>
  <goal name="tr_ext_recover_criterion.7" proved="true">
  <proof prover="0" timelimit="5"><result status="valid" time="0.13" steps="405"/></proof>
  </goal>
  <goal name="tr_ext_recover_criterion.8" proved="true">
  <proof prover="0" timelimit="5"><result status="valid" time="0.02" steps="13"/></proof>
=======
 <goal name="fixpoint_is_max_proof">
 <transf name="split_goal_right">
  <goal name="fixpoint_is_max_proof.1" expl="1.">
  <proof prover="4"><result status="valid" time="0.03" steps="83"/></proof>
>>>>>>> 8e560e42
  </goal>
  <goal name="tr_ext_recover_criterion.9" proved="true">
  <proof prover="0" timelimit="5"><result status="valid" time="0.05" steps="290"/></proof>
  </goal>
  <goal name="tr_ext_recover_criterion.10" proved="true">
  <transf name="induction_pr" proved="true" >
   <goal name="tr_ext_recover_criterion.10.0" proved="true">
   <transf name="simplify_trivial_quantification_in_goal" proved="true" >
    <goal name="tr_ext_recover_criterion.10.0.0" proved="true">
    <transf name="simplify_trivial_quantification_in_goal" proved="true" >
     <goal name="tr_ext_recover_criterion.10.0.0.0" proved="true">
     <proof prover="0" timelimit="5"><result status="valid" time="0.02" steps="172"/></proof>
     </goal>
    </transf>
    </goal>
   </transf>
   </goal>
   <goal name="tr_ext_recover_criterion.10.1" proved="true">
   <transf name="simplify_trivial_quantification_in_goal" proved="true" >
    <goal name="tr_ext_recover_criterion.10.1.0" proved="true">
    <transf name="simplify_trivial_quantification_in_goal" proved="true" >
     <goal name="tr_ext_recover_criterion.10.1.0.0" proved="true">
     <proof prover="0" timelimit="5"><result status="valid" time="0.02" steps="16"/></proof>
     </goal>
    </transf>
    </goal>
   </transf>
   </goal>
   <goal name="tr_ext_recover_criterion.10.2" proved="true">
   <transf name="simplify_trivial_quantification_in_goal" proved="true" >
    <goal name="tr_ext_recover_criterion.10.2.0" proved="true">
    <transf name="simplify_trivial_quantification_in_goal" proved="true" >
     <goal name="tr_ext_recover_criterion.10.2.0.0" proved="true">
     <proof prover="0" timelimit="5"><result status="valid" time="0.04" steps="241"/></proof>
     </goal>
    </transf>
    </goal>
   </transf>
   </goal>
  </transf>
  </goal>
 </transf>
 </goal>
<<<<<<< HEAD
 <goal name="tr_ext_det_decompose" proved="true">
 <transf name="split_goal_wp" proved="true" >
  <goal name="tr_ext_det_decompose.0" proved="true">
  <proof prover="0" timelimit="5"><result status="valid" time="0.06" steps="112"/></proof>
=======
 <goal name="tr_reach_wf">
 <transf name="split_goal_right">
  <goal name="tr_reach_wf.1" expl="1.">
  <proof prover="0"><result status="valid" time="1.57"/></proof>
>>>>>>> 8e560e42
  </goal>
  <goal name="tr_ext_det_decompose.1" proved="true">
  <proof prover="0" timelimit="5"><result status="valid" time="0.18" steps="712"/></proof>
  </goal>
  <goal name="tr_ext_det_decompose.2" proved="true">
  <proof prover="2"><result status="valid" time="0.21"/></proof>
  </goal>
  <goal name="tr_ext_det_decompose.3" proved="true">
  <proof prover="0" timelimit="5"><result status="valid" time="0.20" steps="501"/></proof>
  </goal>
  <goal name="tr_ext_det_decompose.4" proved="true">
  <proof prover="0" timelimit="5"><result status="valid" time="0.14" steps="392"/></proof>
  </goal>
  <goal name="tr_ext_det_decompose.5" proved="true">
  <proof prover="2"><result status="valid" time="0.22"/></proof>
  </goal>
  <goal name="tr_ext_det_decompose.6" proved="true">
  <proof prover="2"><result status="valid" time="0.22"/></proof>
  </goal>
 </transf>
 </goal>
 <goal name="tr_ext_next_separator" proved="true">
 <transf name="split_goal_wp" proved="true" >
  <goal name="tr_ext_next_separator.0" proved="true">
  <proof prover="0" timelimit="5"><result status="valid" time="0.04" steps="27"/></proof>
  </goal>
  <goal name="tr_ext_next_separator.1" proved="true">
  <proof prover="0" timelimit="5"><result status="valid" time="0.04" steps="21"/></proof>
  </goal>
  <goal name="tr_ext_next_separator.2" proved="true">
  <proof prover="0" timelimit="5"><result status="valid" time="0.05" steps="53"/></proof>
  </goal>
  <goal name="tr_ext_next_separator.3" proved="true">
  <proof prover="0" timelimit="5"><result status="valid" time="0.38" steps="1228"/></proof>
  </goal>
  <goal name="tr_ext_next_separator.4" proved="true">
  <proof prover="0" timelimit="5"><result status="valid" time="0.20" steps="642"/></proof>
  </goal>
  <goal name="tr_ext_next_separator.5" proved="true">
  <proof prover="0" timelimit="5"><result status="valid" time="0.19" steps="323"/></proof>
  </goal>
  <goal name="tr_ext_next_separator.6" proved="true">
  <proof prover="0" timelimit="5"><result status="valid" time="0.05" steps="60"/></proof>
  </goal>
  <goal name="tr_ext_next_separator.7" proved="true">
  <proof prover="0" timelimit="5"><result status="valid" time="0.24" steps="864"/></proof>
  </goal>
  <goal name="tr_ext_next_separator.8" proved="true">
  <transf name="induction_pr" proved="true" >
   <goal name="tr_ext_next_separator.8.0" proved="true">
   <transf name="simplify_trivial_quantification_in_goal" proved="true" >
    <goal name="tr_ext_next_separator.8.0.0" proved="true">
    <transf name="simplify_trivial_quantification_in_goal" proved="true" >
     <goal name="tr_ext_next_separator.8.0.0.0" proved="true">
     <proof prover="0" timelimit="5"><result status="valid" time="0.14" steps="371"/></proof>
     </goal>
    </transf>
    </goal>
   </transf>
   </goal>
   <goal name="tr_ext_next_separator.8.1" proved="true">
   <transf name="simplify_trivial_quantification_in_goal" proved="true" >
    <goal name="tr_ext_next_separator.8.1.0" proved="true">
    <transf name="simplify_trivial_quantification_in_goal" proved="true" >
     <goal name="tr_ext_next_separator.8.1.0.0" proved="true">
     <proof prover="0" timelimit="5"><result status="valid" time="0.03" steps="16"/></proof>
     </goal>
    </transf>
    </goal>
   </transf>
   </goal>
   <goal name="tr_ext_next_separator.8.2" proved="true">
   <transf name="simplify_trivial_quantification_in_goal" proved="true" >
    <goal name="tr_ext_next_separator.8.2.0" proved="true">
    <transf name="simplify_trivial_quantification_in_goal" proved="true" >
     <goal name="tr_ext_next_separator.8.2.0.0" proved="true">
     <proof prover="0" timelimit="20"><result status="valid" time="15.95" steps="15025"/></proof>
     </goal>
    </transf>
    </goal>
   </transf>
   </goal>
  </transf>
  </goal>
  <goal name="tr_ext_next_separator.9" proved="true">
  <proof prover="0" timelimit="5"><result status="valid" time="0.07" steps="86"/></proof>
  </goal>
 </transf>
 </goal>
 <goal name="tr_ext_all_separator" proved="true">
 <transf name="split_goal_wp" proved="true" >
  <goal name="tr_ext_all_separator.0" proved="true">
  <proof prover="0" timelimit="5"><result status="valid" time="0.06" steps="63"/></proof>
  </goal>
  <goal name="tr_ext_all_separator.1" proved="true">
  <proof prover="0" timelimit="5"><result status="valid" time="0.03" steps="40"/></proof>
  </goal>
  <goal name="tr_ext_all_separator.2" proved="true">
  <proof prover="0" timelimit="5"><result status="valid" time="0.91" steps="1444"/></proof>
  </goal>
  <goal name="tr_ext_all_separator.3" proved="true">
  <proof prover="0" timelimit="5"><result status="valid" time="0.43" steps="1089"/></proof>
  </goal>
  <goal name="tr_ext_all_separator.4" proved="true">
  <proof prover="0" timelimit="5"><result status="valid" time="0.04" steps="7"/></proof>
  </goal>
  <goal name="tr_ext_all_separator.5" proved="true">
  <proof prover="0" timelimit="5"><result status="valid" time="0.03" steps="8"/></proof>
  </goal>
  <goal name="tr_ext_all_separator.6" proved="true">
  <transf name="induction_pr" proved="true" >
   <goal name="tr_ext_all_separator.6.0" proved="true">
   <transf name="simplify_trivial_quantification_in_goal" proved="true" >
    <goal name="tr_ext_all_separator.6.0.0" proved="true">
    <transf name="simplify_trivial_quantification_in_goal" proved="true" >
     <goal name="tr_ext_all_separator.6.0.0.0" proved="true">
     <proof prover="0" timelimit="5"><result status="valid" time="0.04" steps="29"/></proof>
     </goal>
    </transf>
    </goal>
   </transf>
   </goal>
   <goal name="tr_ext_all_separator.6.1" proved="true">
   <transf name="simplify_trivial_quantification_in_goal" proved="true" >
    <goal name="tr_ext_all_separator.6.1.0" proved="true">
    <transf name="simplify_trivial_quantification_in_goal" proved="true" >
     <goal name="tr_ext_all_separator.6.1.0.0" proved="true">
     <proof prover="0" timelimit="5"><result status="valid" time="0.03" steps="13"/></proof>
     </goal>
    </transf>
    </goal>
   </transf>
   </goal>
   <goal name="tr_ext_all_separator.6.2" proved="true">
   <transf name="simplify_trivial_quantification_in_goal" proved="true" >
    <goal name="tr_ext_all_separator.6.2.0" proved="true">
    <transf name="simplify_trivial_quantification_in_goal" proved="true" >
     <goal name="tr_ext_all_separator.6.2.0.0" proved="true">
     <proof prover="0" timelimit="5"><result status="valid" time="0.04" steps="68"/></proof>
     </goal>
    </transf>
    </goal>
   </transf>
   </goal>
  </transf>
  </goal>
 </transf>
 </goal>
 <goal name="tr_ext_det_chain" proved="true">
 <proof prover="1"><result status="valid" time="0.10"/></proof>
 </goal>
 <goal name="tr_ext_all_det" proved="true">
 <transf name="induction_pr" proved="true" >
  <goal name="tr_ext_all_det.0" proved="true">
  <transf name="simplify_trivial_quantification_in_goal" proved="true" >
   <goal name="tr_ext_all_det.0.0" proved="true">
   <proof prover="0" timelimit="5"><result status="valid" time="0.03" steps="4"/></proof>
   </goal>
  </transf>
  </goal>
  <goal name="tr_ext_all_det.1" proved="true">
  <transf name="simplify_trivial_quantification_in_goal" proved="true" >
   <goal name="tr_ext_all_det.1.0" proved="true">
   <proof prover="0" timelimit="5"><result status="valid" time="0.02" steps="16"/></proof>
   </goal>
  </transf>
  </goal>
  <goal name="tr_ext_all_det.2" proved="true">
  <transf name="simplify_trivial_quantification_in_goal" proved="true" >
   <goal name="tr_ext_all_det.2.0" proved="true">
   <proof prover="0" timelimit="5"><result status="valid" time="0.02" steps="11"/></proof>
   </goal>
  </transf>
  </goal>
 </transf>
 </goal>
<<<<<<< HEAD
 <goal name="tr_ext_det_maximum" proved="true">
 <transf name="split_goal_wp" proved="true" >
  <goal name="tr_ext_det_maximum.0" proved="true">
  <proof prover="0" timelimit="5"><result status="valid" time="0.58" steps="1453"/></proof>
  </goal>
  <goal name="tr_ext_det_maximum.1" proved="true">
  <proof prover="0" timelimit="5"><result status="valid" time="0.17" steps="422"/></proof>
  </goal>
  <goal name="tr_ext_det_maximum.2" proved="true">
  <proof prover="0" timelimit="5"><result status="valid" time="0.02" steps="9"/></proof>
  </goal>
  <goal name="tr_ext_det_maximum.3" proved="true">
  <proof prover="0" timelimit="5"><result status="valid" time="0.05" steps="158"/></proof>
  </goal>
  <goal name="tr_ext_det_maximum.4" proved="true">
  <proof prover="0" timelimit="5"><result status="valid" time="0.02" steps="10"/></proof>
  </goal>
 </transf>
 </goal>
 <goal name="tr_ext_stop_det_progress" proved="true">
 <transf name="split_goal_wp" proved="true" >
  <goal name="tr_ext_stop_det_progress.0" proved="true">
  <proof prover="1"><result status="valid" time="0.30"/></proof>
  </goal>
  <goal name="tr_ext_stop_det_progress.1" proved="true">
  <proof prover="0" timelimit="5"><result status="valid" time="0.26" steps="762"/></proof>
  </goal>
  <goal name="tr_ext_stop_det_progress.2" proved="true">
  <proof prover="0" timelimit="5"><result status="valid" time="0.26" steps="935"/></proof>
  </goal>
  <goal name="tr_ext_stop_det_progress.3" proved="true">
  <proof prover="0" timelimit="5"><result status="valid" time="0.04" steps="12"/></proof>
  </goal>
  <goal name="tr_ext_stop_det_progress.4" proved="true">
  <proof prover="0" timelimit="5"><result status="valid" time="0.13" steps="184"/></proof>
  </goal>
  <goal name="tr_ext_stop_det_progress.5" proved="true">
  <transf name="induction_pr" proved="true" >
   <goal name="tr_ext_stop_det_progress.5.0" proved="true">
   <transf name="simplify_trivial_quantification_in_goal" proved="true" >
    <goal name="tr_ext_stop_det_progress.5.0.0" proved="true">
    <transf name="simplify_trivial_quantification_in_goal" proved="true" >
     <goal name="tr_ext_stop_det_progress.5.0.0.0" proved="true">
     <proof prover="0"><result status="valid" time="0.06" steps="78"/></proof>
=======
 <goal name="add_chain">
 <transf name="split_goal_right">
  <goal name="add_chain.1" expl="1.">
  <proof prover="4"><result status="valid" time="0.06" steps="367"/></proof>
  </goal>
  <goal name="add_chain.2" expl="2.">
  <transf name="introduce_premises">
   <goal name="add_chain.2.1" expl="1.">
   <transf name="inline_goal">
    <goal name="add_chain.2.1.1" expl="1.">
    <transf name="split_goal_right">
     <goal name="add_chain.2.1.1.1" expl="1.">
     <proof prover="2"><result status="valid" time="0.10"/></proof>
>>>>>>> 8e560e42
     </goal>
    </transf>
    </goal>
   </transf>
   </goal>
   <goal name="tr_ext_stop_det_progress.5.1" proved="true">
   <transf name="simplify_trivial_quantification_in_goal" proved="true" >
    <goal name="tr_ext_stop_det_progress.5.1.0" proved="true">
    <transf name="simplify_trivial_quantification_in_goal" proved="true" >
     <goal name="tr_ext_stop_det_progress.5.1.0.0" proved="true">
     <proof prover="0" timelimit="5"><result status="valid" time="0.04" steps="15"/></proof>
     </goal>
    </transf>
    </goal>
   </transf>
   </goal>
   <goal name="tr_ext_stop_det_progress.5.2" proved="true">
   <transf name="simplify_trivial_quantification_in_goal" proved="true" >
    <goal name="tr_ext_stop_det_progress.5.2.0" proved="true">
    <transf name="simplify_trivial_quantification_in_goal" proved="true" >
     <goal name="tr_ext_stop_det_progress.5.2.0.0" proved="true">
     <proof prover="0" timelimit="5"><result status="valid" time="0.04" steps="26"/></proof>
     </goal>
    </transf>
    </goal>
   </transf>
   </goal>
  </transf>
  </goal>
  <goal name="tr_ext_stop_det_progress.6" proved="true">
  <proof prover="0"><result status="valid" time="0.04" steps="77"/></proof>
  </goal>
 </transf>
 </goal>
 <goal name="tr_ext_det_first" proved="true">
 <transf name="split_goal_wp" proved="true" >
  <goal name="tr_ext_det_first.0" proved="true">
  <proof prover="0" timelimit="5"><result status="valid" time="0.04" steps="42"/></proof>
  </goal>
  <goal name="tr_ext_det_first.1" proved="true">
  <proof prover="0" timelimit="5"><result status="valid" time="0.08" steps="171"/></proof>
  </goal>
  <goal name="tr_ext_det_first.2" proved="true">
  <proof prover="0" timelimit="5"><result status="valid" time="0.40" steps="799"/></proof>
  </goal>
  <goal name="tr_ext_det_first.3" proved="true">
  <proof prover="0"><result status="valid" time="0.22" steps="690"/></proof>
  </goal>
  <goal name="tr_ext_det_first.4" proved="true">
  <transf name="induction_pr" proved="true" >
   <goal name="tr_ext_det_first.4.0" proved="true">
   <transf name="simplify_trivial_quantification_in_goal" proved="true" >
    <goal name="tr_ext_det_first.4.0.0" proved="true">
    <transf name="simplify_trivial_quantification_in_goal" proved="true" >
     <goal name="tr_ext_det_first.4.0.0.0" proved="true">
     <proof prover="0" timelimit="5"><result status="valid" time="0.03" steps="10"/></proof>
     </goal>
    </transf>
    </goal>
   </transf>
   </goal>
   <goal name="tr_ext_det_first.4.1" proved="true">
   <transf name="simplify_trivial_quantification_in_goal" proved="true" >
    <goal name="tr_ext_det_first.4.1.0" proved="true">
    <transf name="simplify_trivial_quantification_in_goal" proved="true" >
     <goal name="tr_ext_det_first.4.1.0.0" proved="true">
     <proof prover="0" timelimit="5"><result status="valid" time="0.04" steps="16"/></proof>
     </goal>
    </transf>
    </goal>
   </transf>
   </goal>
   <goal name="tr_ext_det_first.4.2" proved="true">
   <transf name="simplify_trivial_quantification_in_goal" proved="true" >
    <goal name="tr_ext_det_first.4.2.0" proved="true">
    <transf name="simplify_trivial_quantification_in_goal" proved="true" >
     <goal name="tr_ext_det_first.4.2.0.0" proved="true">
     <proof prover="0" timelimit="5"><result status="valid" time="0.55" steps="532"/></proof>
     </goal>
    </transf>
    </goal>
   </transf>
   </goal>
  </transf>
  </goal>
  <goal name="tr_ext_det_first.5" proved="true">
  <proof prover="0" timelimit="5"><result status="valid" time="0.06" steps="19"/></proof>
  </goal>
 </transf>
 </goal>
<<<<<<< HEAD
 <goal name="tr_ext_det_stop_progress" proved="true">
 <transf name="split_goal_wp" proved="true" >
  <goal name="tr_ext_det_stop_progress.0" proved="true">
  <proof prover="0" timelimit="5"><result status="valid" time="0.02" steps="11"/></proof>
=======
 <goal name="Iterates.tr_reach_wf">
 <proof prover="4"><result status="valid" time="0.02" steps="34"/></proof>
 </goal>
</theory>
<theory name="ChainExtensionCommon">
</theory>
<theory name="ChainExtension">
</theory>
<theory name="ChainExtensionProof">
 <goal name="extends_inflationary">
 <proof prover="4" steplimit="0"><result status="valid" time="0.72" steps="1219"/></proof>
 </goal>
 <goal name="extends_preserve_chains">
 <proof prover="4"><result status="valid" time="0.23" steps="533"/></proof>
 </goal>
 <goal name="extends_preserve_wf_chains">
 <transf name="split_goal_right">
  <goal name="extends_preserve_wf_chains.1" expl="1.">
  <proof prover="4" steplimit="-1"><result status="valid" time="0.03" steps="53"/></proof>
>>>>>>> 8e560e42
  </goal>
  <goal name="tr_ext_det_stop_progress.1" proved="true">
  <proof prover="0"><result status="valid" time="0.32" steps="987"/></proof>
  </goal>
  <goal name="tr_ext_det_stop_progress.2" proved="true">
  <proof prover="0" timelimit="5"><result status="valid" time="0.05" steps="41"/></proof>
  </goal>
  <goal name="tr_ext_det_stop_progress.3" proved="true">
  <proof prover="0" timelimit="5"><result status="valid" time="0.48" steps="1289"/></proof>
  </goal>
  <goal name="tr_ext_det_stop_progress.4" proved="true">
  <proof prover="0" timelimit="5"><result status="valid" time="0.10" steps="246"/></proof>
  </goal>
  <goal name="tr_ext_det_stop_progress.5" proved="true">
  <proof prover="2"><result status="valid" time="0.34"/></proof>
  </goal>
  <goal name="tr_ext_det_stop_progress.6" proved="true">
  <proof prover="0" timelimit="5"><result status="valid" time="0.06" steps="64"/></proof>
  </goal>
  <goal name="tr_ext_det_stop_progress.7" proved="true">
  <proof prover="0" timelimit="5"><result status="valid" time="0.12" steps="249"/></proof>
  </goal>
  <goal name="tr_ext_det_stop_progress.8" proved="true">
  <proof prover="0"><result status="valid" time="0.04" steps="123"/></proof>
  </goal>
  <goal name="tr_ext_det_stop_progress.9" proved="true">
  <proof prover="0" timelimit="5"><result status="valid" time="0.05" steps="97"/></proof>
  </goal>
  <goal name="tr_ext_det_stop_progress.10" proved="true">
  <transf name="induction_pr" proved="true" >
   <goal name="tr_ext_det_stop_progress.10.0" proved="true">
   <transf name="simplify_trivial_quantification_in_goal" proved="true" >
    <goal name="tr_ext_det_stop_progress.10.0.0" proved="true">
    <transf name="simplify_trivial_quantification_in_goal" proved="true" >
     <goal name="tr_ext_det_stop_progress.10.0.0.0" proved="true">
     <proof prover="0"><result status="valid" time="0.06" steps="60"/></proof>
     </goal>
    </transf>
    </goal>
   </transf>
   </goal>
   <goal name="tr_ext_det_stop_progress.10.1" proved="true">
   <transf name="simplify_trivial_quantification_in_goal" proved="true" >
    <goal name="tr_ext_det_stop_progress.10.1.0" proved="true">
    <transf name="simplify_trivial_quantification_in_goal" proved="true" >
     <goal name="tr_ext_det_stop_progress.10.1.0.0" proved="true">
     <proof prover="0"><result status="valid" time="0.04" steps="11"/></proof>
     </goal>
    </transf>
    </goal>
   </transf>
   </goal>
   <goal name="tr_ext_det_stop_progress.10.2" proved="true">
   <transf name="simplify_trivial_quantification_in_goal" proved="true" >
    <goal name="tr_ext_det_stop_progress.10.2.0" proved="true">
    <transf name="simplify_trivial_quantification_in_goal" proved="true" >
     <goal name="tr_ext_det_stop_progress.10.2.0.0" proved="true">
     <proof prover="0"><result status="valid" time="0.03" steps="23"/></proof>
     </goal>
    </transf>
    </goal>
   </transf>
   </goal>
  </transf>
  </goal>
  <goal name="tr_ext_det_stop_progress.11" proved="true">
  <proof prover="0"><result status="valid" time="0.04" steps="71"/></proof>
  </goal>
 </transf>
 </goal>
 <goal name="tr_ext_det_wf_chain" proved="true">
 <transf name="split_goal_wp" proved="true" >
  <goal name="tr_ext_det_wf_chain.0" proved="true">
  <proof prover="0"><result status="valid" time="0.09" steps="60"/></proof>
  </goal>
  <goal name="tr_ext_det_wf_chain.1" proved="true">
  <proof prover="0"><result status="valid" time="0.04" steps="6"/></proof>
  </goal>
  <goal name="tr_ext_det_wf_chain.2" proved="true">
  <proof prover="0"><result status="valid" time="0.47" steps="1325"/></proof>
  </goal>
  <goal name="tr_ext_det_wf_chain.3" proved="true">
  <proof prover="0"><result status="valid" time="0.04" steps="31"/></proof>
  </goal>
  <goal name="tr_ext_det_wf_chain.4" proved="true">
  <proof prover="0"><result status="valid" time="0.03" steps="15"/></proof>
  </goal>
  <goal name="tr_ext_det_wf_chain.5" proved="true">
  <proof prover="0"><result status="valid" time="0.51" steps="1053"/></proof>
  </goal>
  <goal name="tr_ext_det_wf_chain.6" proved="true">
  <proof prover="0"><result status="valid" time="0.54" steps="659"/></proof>
  </goal>
  <goal name="tr_ext_det_wf_chain.7" proved="true">
  <proof prover="0"><result status="valid" time="0.05" steps="33"/></proof>
  </goal>
<<<<<<< HEAD
  <goal name="tr_ext_det_wf_chain.8" proved="true">
  <proof prover="0"><result status="valid" time="0.12" steps="247"/></proof>
  </goal>
  <goal name="tr_ext_det_wf_chain.9" proved="true">
  <proof prover="0"><result status="valid" time="0.04" steps="113"/></proof>
  </goal>
  <goal name="tr_ext_det_wf_chain.10" proved="true">
  <proof prover="0"><result status="valid" time="0.05" steps="26"/></proof>
  </goal>
  <goal name="tr_ext_det_wf_chain.11" proved="true">
  <transf name="induction_pr" proved="true" >
   <goal name="tr_ext_det_wf_chain.11.0" proved="true">
   <transf name="simplify_trivial_quantification_in_goal" proved="true" >
    <goal name="tr_ext_det_wf_chain.11.0.0" proved="true">
    <transf name="simplify_trivial_quantification_in_goal" proved="true" >
     <goal name="tr_ext_det_wf_chain.11.0.0.0" proved="true">
     <proof prover="0"><result status="valid" time="0.13" steps="275"/></proof>
=======
 </transf>
 </goal>
 <goal name="reach_only_chains">
 <transf name="split_goal_right">
  <goal name="reach_only_chains.1" expl="1.">
  <transf name="induction_pr">
   <goal name="reach_only_chains.1.1" expl="1.">
   <transf name="simplify_trivial_quantification_in_goal">
    <goal name="reach_only_chains.1.1.1" expl="1.">
    <transf name="simplify_trivial_quantification_in_goal">
     <goal name="reach_only_chains.1.1.1.1" expl="1.">
     <proof prover="4"><result status="valid" time="0.04" steps="4"/></proof>
>>>>>>> 8e560e42
     </goal>
    </transf>
    </goal>
   </transf>
   </goal>
   <goal name="tr_ext_det_wf_chain.11.1" proved="true">
   <transf name="simplify_trivial_quantification_in_goal" proved="true" >
    <goal name="tr_ext_det_wf_chain.11.1.0" proved="true">
    <transf name="simplify_trivial_quantification_in_goal" proved="true" >
     <goal name="tr_ext_det_wf_chain.11.1.0.0" proved="true">
     <proof prover="0"><result status="valid" time="0.07" steps="22"/></proof>
     </goal>
    </transf>
    </goal>
   </transf>
   </goal>
   <goal name="tr_ext_det_wf_chain.11.2" proved="true">
   <transf name="simplify_trivial_quantification_in_goal" proved="true" >
    <goal name="tr_ext_det_wf_chain.11.2.0" proved="true">
    <transf name="simplify_trivial_quantification_in_goal" proved="true" >
     <goal name="tr_ext_det_wf_chain.11.2.0.0" proved="true">
     <proof prover="0"><result status="valid" time="0.09" steps="117"/></proof>
     </goal>
    </transf>
    </goal>
   </transf>
   </goal>
  </transf>
  </goal>
  <goal name="tr_ext_det_wf_chain.12" proved="true">
  <proof prover="0"><result status="valid" time="0.03" steps="16"/></proof>
  </goal>
 </transf>
 </goal>
<<<<<<< HEAD
 <goal name="Extension.tr_ext_compare" proved="true">
 <proof prover="0"><result status="valid" time="0.03" steps="26"/></proof>
 </goal>
 <goal name="Extension.tr_ext_transitive" proved="true">
 <proof prover="0"><result status="valid" time="0.04" steps="36"/></proof>
 </goal>
 <goal name="Extension.tr_ext_decompose" proved="true">
 <proof prover="0"><result status="valid" time="0.04" steps="97"/></proof>
 </goal>
 <goal name="Extension.tr_ext_preserve_chain" proved="true">
 <proof prover="0"><result status="valid" time="0.04" steps="38"/></proof>
 </goal>
 <goal name="Extension.tr_ext_preserve_wf_chain" proved="true">
 <proof prover="0"><result status="valid" time="0.03" steps="23"/></proof>
 </goal>
 <goal name="Extension.tr_ext_stop_progress" proved="true">
 <proof prover="0"><result status="valid" time="0.02" steps="53"/></proof>
 </goal>
 <goal name="ExtensionDet.tr_ext_det_is_ext" proved="true">
 <proof prover="0"><result status="valid" time="0.04" steps="3"/></proof>
 </goal>
 <goal name="ExtensionDet.tr_ext_det_alt" proved="true">
 <proof prover="2"><result status="valid" time="0.27"/></proof>
 </goal>
 <goal name="ExtensionDet.tr_ext_det_criterion" proved="true">
 <proof prover="2"><result status="valid" time="0.25"/></proof>
 </goal>
 <goal name="ExtensionDet.tr_ext_det_decompose" proved="true">
 <proof prover="0"><result status="valid" time="0.04" steps="12"/></proof>
 </goal>
 <goal name="ExtensionDet.tr_ext_det_chain" proved="true">
 <proof prover="0"><result status="valid" time="0.06" steps="43"/></proof>
 </goal>
 <goal name="ExtensionDet.tr_ext_det_wf_chain" proved="true">
 <proof prover="0"><result status="valid" time="0.02" steps="9"/></proof>
 </goal>
 <goal name="ExtensionDet.tr_ext_det_first" proved="true">
 <proof prover="0"><result status="valid" time="0.02" steps="8"/></proof>
 </goal>
 <goal name="ExtensionDet.tr_ext_all_det" proved="true">
 <proof prover="0"><result status="valid" time="0.02" steps="23"/></proof>
 </goal>
 <goal name="ExtensionDet.tr_ext_det_maximum" proved="true">
 <proof prover="0"><result status="valid" time="0.02" steps="6"/></proof>
 </goal>
 <goal name="ExtensionDet.tr_ext_det_stop_progress" proved="true">
 <proof prover="0"><result status="valid" time="0.02" steps="8"/></proof>
 </goal>
 <goal name="ExtensionDet.tr_ext_stop_det_progress" proved="true">
 <proof prover="0"><result status="valid" time="0.02" steps="12"/></proof>
 </goal>
</theory>
<theory name="TransportProof" proved="true" sum="f740a198524d0b3cfd26838c0c5634c7">
 <goal name="transport" proved="true">
 <transf name="split_goal_wp" proved="true" >
  <goal name="transport.0" proved="true">
  <proof prover="0"><result status="valid" time="0.03" steps="37"/></proof>
  </goal>
  <goal name="transport.1" proved="true">
  <proof prover="0"><result status="valid" time="0.26" steps="462"/></proof>
  </goal>
  <goal name="transport.2" proved="true">
  <transf name="induction_pr" proved="true" >
   <goal name="transport.2.0" proved="true">
   <transf name="simplify_trivial_quantification_in_goal" proved="true" >
    <goal name="transport.2.0.0" proved="true">
    <transf name="simplify_trivial_quantification_in_goal" proved="true" >
     <goal name="transport.2.0.0.0" proved="true">
     <proof prover="0"><result status="valid" time="0.03" steps="7"/></proof>
=======
 <goal name="reach_only_wf_chains">
 <transf name="split_goal_right">
  <goal name="reach_only_wf_chains.1" expl="1.">
  <transf name="induction_pr">
   <goal name="reach_only_wf_chains.1.1" expl="1.">
   <transf name="simplify_trivial_quantification_in_goal">
    <goal name="reach_only_wf_chains.1.1.1" expl="1.">
    <transf name="simplify_trivial_quantification_in_goal">
     <goal name="reach_only_wf_chains.1.1.1.1" expl="1.">
     <proof prover="4"><result status="valid" time="0.04" steps="4"/></proof>
>>>>>>> 8e560e42
     </goal>
    </transf>
    </goal>
   </transf>
   </goal>
   <goal name="transport.2.1" proved="true">
   <transf name="simplify_trivial_quantification_in_goal" proved="true" >
    <goal name="transport.2.1.0" proved="true">
    <transf name="simplify_trivial_quantification_in_goal" proved="true" >
     <goal name="transport.2.1.0.0" proved="true">
     <proof prover="0"><result status="valid" time="0.24" steps="735"/></proof>
     </goal>
    </transf>
    </goal>
   </transf>
   </goal>
   <goal name="transport.2.2" proved="true">
   <transf name="simplify_trivial_quantification_in_goal" proved="true" >
    <goal name="transport.2.2.0" proved="true">
    <transf name="simplify_trivial_quantification_in_goal" proved="true" >
     <goal name="transport.2.2.0.0" proved="true">
     <proof prover="0" timelimit="5"><result status="valid" time="2.12" steps="1896"/></proof>
     </goal>
    </transf>
    </goal>
   </transf>
   </goal>
  </transf>
  </goal>
  <goal name="transport.3" proved="true">
  <proof prover="0"><result status="valid" time="0.02" steps="27"/></proof>
  </goal>
 </transf>
 </goal>
<<<<<<< HEAD
 <goal name="transport_criterion" proved="true">
 <transf name="split_goal_wp" proved="true" >
  <goal name="transport_criterion.0" proved="true">
  <proof prover="0"><result status="valid" time="0.10" steps="258"/></proof>
=======
 <goal name="reach_ch_interval">
 <transf name="split_goal_right">
  <goal name="reach_ch_interval.1" expl="1.">
  <proof prover="4" steplimit="-1"><result status="valid" time="0.24" steps="448"/></proof>
>>>>>>> 8e560e42
  </goal>
  <goal name="transport_criterion.1" proved="true">
  <proof prover="3"><result status="valid" time="0.90"/></proof>
  </goal>
  <goal name="transport_criterion.2" proved="true">
  <proof prover="0"><result status="valid" time="0.16" steps="392"/></proof>
  </goal>
  <goal name="transport_criterion.3" proved="true">
  <proof prover="0"><result status="valid" time="0.02" steps="31"/></proof>
  </goal>
  <goal name="transport_criterion.4" proved="true">
  <proof prover="0"><result status="valid" time="0.05" steps="114"/></proof>
  </goal>
  <goal name="transport_criterion.5" proved="true">
  <proof prover="0"><result status="valid" time="0.04" steps="53"/></proof>
  </goal>
  <goal name="transport_criterion.6" proved="true">
  <proof prover="0"><result status="valid" time="0.03" steps="18"/></proof>
  </goal>
  <goal name="transport_criterion.7" proved="true">
  <proof prover="0"><result status="valid" time="0.03" steps="32"/></proof>
  </goal>
  <goal name="transport_criterion.8" proved="true">
  <proof prover="0"><result status="valid" time="0.03" steps="96"/></proof>
  </goal>
  <goal name="transport_criterion.9" proved="true">
  <proof prover="0"><result status="valid" time="0.05" steps="51"/></proof>
  </goal>
  <goal name="transport_criterion.10" proved="true">
  <proof prover="0"><result status="valid" time="0.07" steps="25"/></proof>
  </goal>
  <goal name="transport_criterion.11" proved="true">
  <proof prover="0"><result status="valid" time="0.14" steps="323"/></proof>
  </goal>
  <goal name="transport_criterion.12" proved="true">
  <proof prover="0"><result status="valid" time="0.03" steps="23"/></proof>
  </goal>
  <goal name="transport_criterion.13" proved="true">
  <proof prover="0"><result status="valid" time="0.48" steps="1347"/></proof>
  </goal>
  <goal name="transport_criterion.14" proved="true">
  <proof prover="0"><result status="valid" time="0.04" steps="17"/></proof>
  </goal>
  <goal name="transport_criterion.15" proved="true">
  <proof prover="0"><result status="valid" time="0.02" steps="13"/></proof>
  </goal>
  <goal name="transport_criterion.16" proved="true">
  <proof prover="0"><result status="valid" time="0.04" steps="22"/></proof>
  </goal>
  <goal name="transport_criterion.17" proved="true">
  <proof prover="0"><result status="valid" time="0.04" steps="58"/></proof>
  </goal>
  <goal name="transport_criterion.18" proved="true">
  <proof prover="0"><result status="valid" time="0.04" steps="53"/></proof>
  </goal>
  <goal name="transport_criterion.19" proved="true">
  <proof prover="0"><result status="valid" time="0.03" steps="46"/></proof>
  </goal>
  <goal name="transport_criterion.20" proved="true">
  <proof prover="0"><result status="valid" time="0.03" steps="27"/></proof>
  </goal>
  <goal name="transport_criterion.21" proved="true">
  <proof prover="0"><result status="valid" time="0.02" steps="11"/></proof>
  </goal>
  <goal name="transport_criterion.22" proved="true">
  <proof prover="0"><result status="valid" time="0.03" steps="11"/></proof>
  </goal>
  <goal name="transport_criterion.23" proved="true">
  <proof prover="0"><result status="valid" time="0.09" steps="400"/></proof>
  </goal>
  <goal name="transport_criterion.24" proved="true">
  <transf name="induction_pr" proved="true" >
   <goal name="transport_criterion.24.0" proved="true">
   <transf name="simplify_trivial_quantification_in_goal" proved="true" >
    <goal name="transport_criterion.24.0.0" proved="true">
    <transf name="simplify_trivial_quantification_in_goal" proved="true" >
     <goal name="transport_criterion.24.0.0.0" proved="true">
     <proof prover="0"><result status="valid" time="0.78" steps="2130"/></proof>
     </goal>
    </transf>
    </goal>
   </transf>
   </goal>
   <goal name="transport_criterion.24.1" proved="true">
   <transf name="simplify_trivial_quantification_in_goal" proved="true" >
    <goal name="transport_criterion.24.1.0" proved="true">
    <transf name="simplify_trivial_quantification_in_goal" proved="true" >
     <goal name="transport_criterion.24.1.0.0" proved="true">
     <proof prover="0"><result status="valid" time="0.02" steps="22"/></proof>
     </goal>
    </transf>
    </goal>
   </transf>
   </goal>
   <goal name="transport_criterion.24.2" proved="true">
   <transf name="simplify_trivial_quantification_in_goal" proved="true" >
    <goal name="transport_criterion.24.2.0" proved="true">
    <transf name="simplify_trivial_quantification_in_goal" proved="true" >
     <goal name="transport_criterion.24.2.0.0" proved="true">
     <proof prover="0"><result status="valid" time="0.15" steps="399"/></proof>
     </goal>
    </transf>
    </goal>
   </transf>
   </goal>
  </transf>
  </goal>
  <goal name="transport_criterion.25" proved="true">
  <proof prover="0"><result status="valid" time="0.02" steps="51"/></proof>
  </goal>
 </transf>
 </goal>
 <goal name="Transport.transport" proved="true">
 <proof prover="0"><result status="valid" time="0.01" steps="6"/></proof>
 </goal>
 <goal name="Transport.transport_criterion" proved="true">
 <proof prover="0"><result status="valid" time="0.02" steps="12"/></proof>
 </goal>
</theory>
</file>
</why3session><|MERGE_RESOLUTION|>--- conflicted
+++ resolved
@@ -19,7 +19,7 @@
 </theory>
 <theory name="ExtensionProof" proved="true" sum="72e322f795afca86e97c12aa3bf4cc1a">
  <goal name="tr_ext_compare" proved="true">
- <transf name="split_goal_wp" proved="true" >
+ <transf name="split_goal_right" proved="true" >
   <goal name="tr_ext_compare.0" proved="true">
   <proof prover="0"><result status="valid" time="0.08" steps="234"/></proof>
   </goal>
@@ -100,7 +100,6 @@
   </goal>
  </transf>
  </goal>
-<<<<<<< HEAD
  <goal name="tr_ext_preserve_wf_chain" proved="true">
  <transf name="induction_pr" proved="true" >
   <goal name="tr_ext_preserve_wf_chain.0" proved="true">
@@ -109,12 +108,6 @@
    <proof prover="0"><result status="valid" time="0.02" steps="4"/></proof>
    </goal>
   </transf>
-=======
- <goal name="all_separation">
- <transf name="split_goal_right">
-  <goal name="all_separation.1" expl="1.">
-  <proof prover="4"><result status="valid" time="0.02" steps="47"/></proof>
->>>>>>> 8e560e42
   </goal>
   <goal name="tr_ext_preserve_wf_chain.1" proved="true">
   <transf name="simplify_trivial_quantification_in_goal" proved="true" >
@@ -133,7 +126,7 @@
  </transf>
  </goal>
  <goal name="tr_ext_decompose" proved="true">
- <transf name="split_goal_wp" proved="true" >
+ <transf name="split_goal_right" proved="true" >
   <goal name="tr_ext_decompose.0" proved="true">
   <proof prover="0" timelimit="5"><result status="valid" time="0.02" steps="105"/></proof>
   </goal>
@@ -230,9 +223,8 @@
   </goal>
  </transf>
  </goal>
-<<<<<<< HEAD
  <goal name="tr_ext_stop_progress" proved="true">
- <transf name="split_goal_wp" proved="true" >
+ <transf name="split_goal_right" proved="true" >
   <goal name="tr_ext_stop_progress.0" proved="true">
   <proof prover="0"><result status="valid" time="0.12" steps="107"/></proof>
   </goal>
@@ -284,12 +276,6 @@
    </transf>
    </goal>
   </transf>
-=======
- <goal name="fixpoint_max_proof">
- <transf name="split_goal_right">
-  <goal name="fixpoint_max_proof.1" expl="1.">
-  <proof prover="0"><result status="valid" time="0.08"/></proof>
->>>>>>> 8e560e42
   </goal>
   <goal name="tr_ext_stop_progress.6" proved="true">
   <proof prover="0"><result status="valid" time="0.04" steps="18"/></proof>
@@ -358,9 +344,8 @@
   </goal>
  </transf>
  </goal>
-<<<<<<< HEAD
  <goal name="tr_ext_recover_criterion" proved="true">
- <transf name="split_goal_wp" proved="true" >
+ <transf name="split_goal_right" proved="true" >
   <goal name="tr_ext_recover_criterion.0" proved="true">
   <proof prover="0" timelimit="5"><result status="valid" time="0.02" steps="18"/></proof>
   </goal>
@@ -387,12 +372,6 @@
   </goal>
   <goal name="tr_ext_recover_criterion.8" proved="true">
   <proof prover="0" timelimit="5"><result status="valid" time="0.02" steps="13"/></proof>
-=======
- <goal name="fixpoint_is_max_proof">
- <transf name="split_goal_right">
-  <goal name="fixpoint_is_max_proof.1" expl="1.">
-  <proof prover="4"><result status="valid" time="0.03" steps="83"/></proof>
->>>>>>> 8e560e42
   </goal>
   <goal name="tr_ext_recover_criterion.9" proved="true">
   <proof prover="0" timelimit="5"><result status="valid" time="0.05" steps="290"/></proof>
@@ -436,17 +415,10 @@
   </goal>
  </transf>
  </goal>
-<<<<<<< HEAD
  <goal name="tr_ext_det_decompose" proved="true">
- <transf name="split_goal_wp" proved="true" >
+ <transf name="split_goal_right" proved="true" >
   <goal name="tr_ext_det_decompose.0" proved="true">
   <proof prover="0" timelimit="5"><result status="valid" time="0.06" steps="112"/></proof>
-=======
- <goal name="tr_reach_wf">
- <transf name="split_goal_right">
-  <goal name="tr_reach_wf.1" expl="1.">
-  <proof prover="0"><result status="valid" time="1.57"/></proof>
->>>>>>> 8e560e42
   </goal>
   <goal name="tr_ext_det_decompose.1" proved="true">
   <proof prover="0" timelimit="5"><result status="valid" time="0.18" steps="712"/></proof>
@@ -469,7 +441,7 @@
  </transf>
  </goal>
  <goal name="tr_ext_next_separator" proved="true">
- <transf name="split_goal_wp" proved="true" >
+ <transf name="split_goal_right" proved="true" >
   <goal name="tr_ext_next_separator.0" proved="true">
   <proof prover="0" timelimit="5"><result status="valid" time="0.04" steps="27"/></proof>
   </goal>
@@ -537,7 +509,7 @@
  </transf>
  </goal>
  <goal name="tr_ext_all_separator" proved="true">
- <transf name="split_goal_wp" proved="true" >
+ <transf name="split_goal_right" proved="true" >
   <goal name="tr_ext_all_separator.0" proved="true">
   <proof prover="0" timelimit="5"><result status="valid" time="0.06" steps="63"/></proof>
   </goal>
@@ -623,9 +595,8 @@
   </goal>
  </transf>
  </goal>
-<<<<<<< HEAD
  <goal name="tr_ext_det_maximum" proved="true">
- <transf name="split_goal_wp" proved="true" >
+ <transf name="split_goal_right" proved="true" >
   <goal name="tr_ext_det_maximum.0" proved="true">
   <proof prover="0" timelimit="5"><result status="valid" time="0.58" steps="1453"/></proof>
   </goal>
@@ -644,7 +615,7 @@
  </transf>
  </goal>
  <goal name="tr_ext_stop_det_progress" proved="true">
- <transf name="split_goal_wp" proved="true" >
+ <transf name="split_goal_right" proved="true" >
   <goal name="tr_ext_stop_det_progress.0" proved="true">
   <proof prover="1"><result status="valid" time="0.30"/></proof>
   </goal>
@@ -668,21 +639,6 @@
     <transf name="simplify_trivial_quantification_in_goal" proved="true" >
      <goal name="tr_ext_stop_det_progress.5.0.0.0" proved="true">
      <proof prover="0"><result status="valid" time="0.06" steps="78"/></proof>
-=======
- <goal name="add_chain">
- <transf name="split_goal_right">
-  <goal name="add_chain.1" expl="1.">
-  <proof prover="4"><result status="valid" time="0.06" steps="367"/></proof>
-  </goal>
-  <goal name="add_chain.2" expl="2.">
-  <transf name="introduce_premises">
-   <goal name="add_chain.2.1" expl="1.">
-   <transf name="inline_goal">
-    <goal name="add_chain.2.1.1" expl="1.">
-    <transf name="split_goal_right">
-     <goal name="add_chain.2.1.1.1" expl="1.">
-     <proof prover="2"><result status="valid" time="0.10"/></proof>
->>>>>>> 8e560e42
      </goal>
     </transf>
     </goal>
@@ -718,7 +674,7 @@
  </transf>
  </goal>
  <goal name="tr_ext_det_first" proved="true">
- <transf name="split_goal_wp" proved="true" >
+ <transf name="split_goal_right" proved="true" >
   <goal name="tr_ext_det_first.0" proved="true">
   <proof prover="0" timelimit="5"><result status="valid" time="0.04" steps="42"/></proof>
   </goal>
@@ -773,32 +729,10 @@
   </goal>
  </transf>
  </goal>
-<<<<<<< HEAD
  <goal name="tr_ext_det_stop_progress" proved="true">
- <transf name="split_goal_wp" proved="true" >
+ <transf name="split_goal_right" proved="true" >
   <goal name="tr_ext_det_stop_progress.0" proved="true">
   <proof prover="0" timelimit="5"><result status="valid" time="0.02" steps="11"/></proof>
-=======
- <goal name="Iterates.tr_reach_wf">
- <proof prover="4"><result status="valid" time="0.02" steps="34"/></proof>
- </goal>
-</theory>
-<theory name="ChainExtensionCommon">
-</theory>
-<theory name="ChainExtension">
-</theory>
-<theory name="ChainExtensionProof">
- <goal name="extends_inflationary">
- <proof prover="4" steplimit="0"><result status="valid" time="0.72" steps="1219"/></proof>
- </goal>
- <goal name="extends_preserve_chains">
- <proof prover="4"><result status="valid" time="0.23" steps="533"/></proof>
- </goal>
- <goal name="extends_preserve_wf_chains">
- <transf name="split_goal_right">
-  <goal name="extends_preserve_wf_chains.1" expl="1.">
-  <proof prover="4" steplimit="-1"><result status="valid" time="0.03" steps="53"/></proof>
->>>>>>> 8e560e42
   </goal>
   <goal name="tr_ext_det_stop_progress.1" proved="true">
   <proof prover="0"><result status="valid" time="0.32" steps="987"/></proof>
@@ -870,7 +804,7 @@
  </transf>
  </goal>
  <goal name="tr_ext_det_wf_chain" proved="true">
- <transf name="split_goal_wp" proved="true" >
+ <transf name="split_goal_right" proved="true" >
   <goal name="tr_ext_det_wf_chain.0" proved="true">
   <proof prover="0"><result status="valid" time="0.09" steps="60"/></proof>
   </goal>
@@ -895,7 +829,6 @@
   <goal name="tr_ext_det_wf_chain.7" proved="true">
   <proof prover="0"><result status="valid" time="0.05" steps="33"/></proof>
   </goal>
-<<<<<<< HEAD
   <goal name="tr_ext_det_wf_chain.8" proved="true">
   <proof prover="0"><result status="valid" time="0.12" steps="247"/></proof>
   </goal>
@@ -913,20 +846,6 @@
     <transf name="simplify_trivial_quantification_in_goal" proved="true" >
      <goal name="tr_ext_det_wf_chain.11.0.0.0" proved="true">
      <proof prover="0"><result status="valid" time="0.13" steps="275"/></proof>
-=======
- </transf>
- </goal>
- <goal name="reach_only_chains">
- <transf name="split_goal_right">
-  <goal name="reach_only_chains.1" expl="1.">
-  <transf name="induction_pr">
-   <goal name="reach_only_chains.1.1" expl="1.">
-   <transf name="simplify_trivial_quantification_in_goal">
-    <goal name="reach_only_chains.1.1.1" expl="1.">
-    <transf name="simplify_trivial_quantification_in_goal">
-     <goal name="reach_only_chains.1.1.1.1" expl="1.">
-     <proof prover="4"><result status="valid" time="0.04" steps="4"/></proof>
->>>>>>> 8e560e42
      </goal>
     </transf>
     </goal>
@@ -961,7 +880,6 @@
   </goal>
  </transf>
  </goal>
-<<<<<<< HEAD
  <goal name="Extension.tr_ext_compare" proved="true">
  <proof prover="0"><result status="valid" time="0.03" steps="26"/></proof>
  </goal>
@@ -1016,7 +934,7 @@
 </theory>
 <theory name="TransportProof" proved="true" sum="f740a198524d0b3cfd26838c0c5634c7">
  <goal name="transport" proved="true">
- <transf name="split_goal_wp" proved="true" >
+ <transf name="split_goal_right" proved="true" >
   <goal name="transport.0" proved="true">
   <proof prover="0"><result status="valid" time="0.03" steps="37"/></proof>
   </goal>
@@ -1031,18 +949,6 @@
     <transf name="simplify_trivial_quantification_in_goal" proved="true" >
      <goal name="transport.2.0.0.0" proved="true">
      <proof prover="0"><result status="valid" time="0.03" steps="7"/></proof>
-=======
- <goal name="reach_only_wf_chains">
- <transf name="split_goal_right">
-  <goal name="reach_only_wf_chains.1" expl="1.">
-  <transf name="induction_pr">
-   <goal name="reach_only_wf_chains.1.1" expl="1.">
-   <transf name="simplify_trivial_quantification_in_goal">
-    <goal name="reach_only_wf_chains.1.1.1" expl="1.">
-    <transf name="simplify_trivial_quantification_in_goal">
-     <goal name="reach_only_wf_chains.1.1.1.1" expl="1.">
-     <proof prover="4"><result status="valid" time="0.04" steps="4"/></proof>
->>>>>>> 8e560e42
      </goal>
     </transf>
     </goal>
@@ -1077,17 +983,10 @@
   </goal>
  </transf>
  </goal>
-<<<<<<< HEAD
  <goal name="transport_criterion" proved="true">
- <transf name="split_goal_wp" proved="true" >
+ <transf name="split_goal_right" proved="true" >
   <goal name="transport_criterion.0" proved="true">
   <proof prover="0"><result status="valid" time="0.10" steps="258"/></proof>
-=======
- <goal name="reach_ch_interval">
- <transf name="split_goal_right">
-  <goal name="reach_ch_interval.1" expl="1.">
-  <proof prover="4" steplimit="-1"><result status="valid" time="0.24" steps="448"/></proof>
->>>>>>> 8e560e42
   </goal>
   <goal name="transport_criterion.1" proved="true">
   <proof prover="3"><result status="valid" time="0.90"/></proof>
