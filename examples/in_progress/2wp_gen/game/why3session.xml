--- conflicted
+++ resolved
@@ -5,7 +5,6 @@
 <prover id="0" name="Alt-Ergo" version="1.30" timelimit="1" steplimit="0" memlimit="1000"/>
 <prover id="1" name="CVC4" version="1.4" timelimit="5" steplimit="0" memlimit="1000"/>
 <prover id="2" name="Eprover" version="1.8-001" timelimit="5" steplimit="0" memlimit="1000"/>
-<<<<<<< HEAD
 <prover id="3" name="Z3" version="4.4.1" timelimit="5" steplimit="0" memlimit="1000"/>
 <file name="../game.mlw" proved="true">
 <theory name="Game" proved="true" sum="48318e0acb4087f7a8bf8d935013e0fb">
@@ -13,24 +12,9 @@
  <proof prover="0"><result status="valid" time="0.01" steps="41"/></proof>
  </goal>
  <goal name="step_is_tr_succ" proved="true">
- <transf name="split_goal_wp" proved="true" >
+ <transf name="split_goal_right" proved="true" >
   <goal name="step_is_tr_succ.0" proved="true">
   <proof prover="0"><result status="valid" time="0.05" steps="94"/></proof>
-=======
-<prover id="3" name="Alt-Ergo" version="1.01" timelimit="5" steplimit="0" memlimit="1000"/>
-<file name="../game.mlw">
-<theory name="Game">
- <goal name="step_is_ub_builder">
- <transf name="split_goal_right">
-  <goal name="step_is_ub_builder.1" expl="1.">
-  <proof prover="3" steplimit="1"><result status="valid" time="0.04" steps="86"/></proof>
-  </goal>
-  <goal name="step_is_ub_builder.2" expl="2.">
-  <proof prover="1"><result status="valid" time="8.84"/></proof>
-  </goal>
-  <goal name="step_is_ub_builder.3" expl="3.">
-  <proof prover="3"><result status="valid" time="0.07" steps="263"/></proof>
->>>>>>> 8e560e42
   </goal>
   <goal name="step_is_tr_succ.1" proved="true">
   <proof prover="0"><result status="valid" time="0.15" steps="555"/></proof>
@@ -46,54 +30,14 @@
 </theory>
 <theory name="BasicStrats" proved="true" sum="d41d8cd98f00b204e9800998ecf8427e">
 </theory>
-<<<<<<< HEAD
 <theory name="BasicStratsProof" proved="true" sum="3db2a5046115d24d71cc50cd00cf0b82">
  <goal name="have_uniform_winning_strat_quantifier_inversion_1" proved="true">
  <proof prover="0"><result status="valid" time="0.01" steps="8"/></proof>
  </goal>
  <goal name="have_uniform_winning_strat_quantifier_inversion_2" proved="true">
- <transf name="split_goal_wp" proved="true" >
+ <transf name="split_goal_right" proved="true" >
   <goal name="have_uniform_winning_strat_quantifier_inversion_2.0" proved="true">
   <proof prover="0"><result status="valid" time="0.05" steps="72"/></proof>
-=======
-<theory name="DmnReach">
-</theory>
-<theory name="DmnReachProofs">
- <goal name="subchain_well_formed">
- <transf name="split_goal_right">
-  <goal name="subchain_well_formed.1" expl="1.">
-  <proof prover="3"><result status="valid" time="0.08" steps="112"/></proof>
-  </goal>
-  <goal name="subchain_well_formed.2" expl="2.">
-  <proof prover="3"><result status="valid" time="2.13" steps="2451"/></proof>
-  </goal>
-  <goal name="subchain_well_formed.3" expl="3.">
-  <proof prover="3"><result status="valid" time="0.06" steps="18"/></proof>
-  </goal>
-  <goal name="subchain_well_formed.4" expl="4.">
-  <proof prover="3"><result status="valid" time="0.07" steps="26"/></proof>
-  </goal>
-  <goal name="subchain_well_formed.5" expl="5.">
-  <proof prover="3"><result status="valid" time="0.72" steps="585"/></proof>
-  </goal>
-  <goal name="subchain_well_formed.6" expl="6.">
-  <proof prover="3"><result status="valid" time="0.52" steps="839"/></proof>
-  </goal>
-  <goal name="subchain_well_formed.7" expl="7.">
-  <proof prover="3"><result status="valid" time="0.07" steps="22"/></proof>
-  </goal>
-  <goal name="subchain_well_formed.8" expl="8.">
-  <proof prover="3"><result status="valid" time="0.08" steps="71"/></proof>
-  </goal>
-  <goal name="subchain_well_formed.9" expl="9.">
-  <proof prover="3"><result status="valid" time="0.82" steps="1441"/></proof>
-  </goal>
-  <goal name="subchain_well_formed.10" expl="10.">
-  <proof prover="3"><result status="valid" time="0.08" steps="45"/></proof>
-  </goal>
-  <goal name="subchain_well_formed.11" expl="11.">
-  <proof prover="3"><result status="valid" time="0.16" steps="187"/></proof>
->>>>>>> 8e560e42
   </goal>
   <goal name="have_uniform_winning_strat_quantifier_inversion_2.1" proved="true">
   <proof prover="0"><result status="valid" time="0.05" steps="64"/></proof>
@@ -131,7 +75,7 @@
  </transf>
  </goal>
  <goal name="uniform_winning_strat_subset" proved="true">
- <transf name="split_goal_wp" proved="true" >
+ <transf name="split_goal_right" proved="true" >
   <goal name="uniform_winning_strat_subset.0" proved="true">
   <proof prover="0"><result status="valid" time="0.03" steps="4"/></proof>
   </goal>
@@ -149,23 +93,16 @@
   </goal>
  </transf>
  </goal>
-<<<<<<< HEAD
  <goal name="have_winning_strat_local_criterion_1" proved="true">
- <transf name="split_goal_wp" proved="true" >
+ <transf name="split_goal_right" proved="true" >
   <goal name="have_winning_strat_local_criterion_1.0" proved="true">
   <proof prover="1"><result status="valid" time="0.25"/></proof>
-=======
- <goal name="dmn_witness_criterion">
- <transf name="split_goal_right">
-  <goal name="dmn_witness_criterion.1" expl="1.">
-  <proof prover="3"><result status="valid" time="0.07" steps="40"/></proof>
->>>>>>> 8e560e42
   </goal>
   <goal name="have_winning_strat_local_criterion_1.1" proved="true">
   <proof prover="0"><result status="valid" time="0.03" steps="41"/></proof>
   </goal>
   <goal name="have_winning_strat_local_criterion_1.2" proved="true">
-  <transf name="split_goal_wp" proved="true" >
+  <transf name="split_goal_right" proved="true" >
    <goal name="have_winning_strat_local_criterion_1.2.0" proved="true">
    <proof prover="0"><result status="valid" time="0.40" steps="1316"/></proof>
    </goal>
@@ -189,9 +126,8 @@
   <goal name="have_winning_strat_local_criterion_1.3" proved="true">
   <proof prover="0"><result status="valid" time="0.05" steps="15"/></proof>
   </goal>
-<<<<<<< HEAD
   <goal name="have_winning_strat_local_criterion_1.4" proved="true">
-  <transf name="split_goal_wp" proved="true" >
+  <transf name="split_goal_right" proved="true" >
    <goal name="have_winning_strat_local_criterion_1.4.0" proved="true">
    <proof prover="0"><result status="valid" time="0.05" steps="14"/></proof>
    </goal>
@@ -199,23 +135,9 @@
    <proof prover="1"><result status="valid" time="0.47"/></proof>
    </goal>
    <goal name="have_winning_strat_local_criterion_1.4.2" proved="true">
-   <transf name="split_goal_wp" proved="true" >
+   <transf name="split_goal_right" proved="true" >
     <goal name="have_winning_strat_local_criterion_1.4.2.0" proved="true">
     <proof prover="0"><result status="valid" time="0.05" steps="65"/></proof>
-=======
-  <goal name="dmn_witness_criterion.4" expl="4.">
-  <transf name="split_goal_right">
-   <goal name="dmn_witness_criterion.4.1" expl="1.">
-   <proof prover="3"><result status="valid" time="0.39" steps="412"/></proof>
-   </goal>
-   <goal name="dmn_witness_criterion.4.2" expl="2.">
-   <transf name="split_goal_right">
-    <goal name="dmn_witness_criterion.4.2.1" expl="1.">
-    <proof prover="1"><result status="valid" time="0.71"/></proof>
-    </goal>
-    <goal name="dmn_witness_criterion.4.2.2" expl="2.">
-    <proof prover="3"><result status="valid" time="3.79" steps="6668"/></proof>
->>>>>>> 8e560e42
     </goal>
     <goal name="have_winning_strat_local_criterion_1.4.2.1" proved="true">
     <proof prover="0"><result status="valid" time="0.10" steps="209"/></proof>
@@ -235,17 +157,8 @@
     <goal name="have_winning_strat_local_criterion_1.4.2.6" proved="true">
     <proof prover="0"><result status="valid" time="0.14" steps="365"/></proof>
     </goal>
-<<<<<<< HEAD
     <goal name="have_winning_strat_local_criterion_1.4.2.7" proved="true">
     <proof prover="0"><result status="valid" time="0.15" steps="365"/></proof>
-=======
-   </transf>
-   </goal>
-   <goal name="dmn_witness_criterion.4.3" expl="3.">
-   <transf name="split_goal_right">
-    <goal name="dmn_witness_criterion.4.3.1" expl="1.">
-    <proof prover="3"><result status="valid" time="1.56" steps="3405"/></proof>
->>>>>>> 8e560e42
     </goal>
     <goal name="have_winning_strat_local_criterion_1.4.2.8" proved="true">
     <proof prover="0"><result status="valid" time="0.07" steps="43"/></proof>
@@ -270,7 +183,6 @@
     </goal>
    </transf>
    </goal>
-<<<<<<< HEAD
    <goal name="have_winning_strat_local_criterion_1.4.3" proved="true">
    <proof prover="0" timelimit="5"><result status="valid" time="4.12" steps="6029"/></proof>
    </goal>
@@ -290,49 +202,11 @@
    <proof prover="0"><result status="valid" time="0.11" steps="26"/></proof>
    </goal>
    <goal name="have_winning_strat_local_criterion_1.4.9" proved="true">
-   <transf name="split_goal_wp" proved="true" >
+   <transf name="split_goal_right" proved="true" >
     <goal name="have_winning_strat_local_criterion_1.4.9.0" proved="true">
-    <transf name="split_goal_wp" proved="true" >
+    <transf name="split_goal_right" proved="true" >
      <goal name="have_winning_strat_local_criterion_1.4.9.0.0" proved="true">
      <proof prover="0"><result status="valid" time="0.08" steps="140"/></proof>
-=======
-   <goal name="dmn_witness_criterion.4.4" expl="4.">
-   <transf name="split_goal_right">
-    <goal name="dmn_witness_criterion.4.4.1" expl="1.">
-    <proof prover="3"><result status="valid" time="0.42" steps="418"/></proof>
-    </goal>
-    <goal name="dmn_witness_criterion.4.4.2" expl="2.">
-    <proof prover="3"><result status="valid" time="0.13" steps="78"/></proof>
-    </goal>
-    <goal name="dmn_witness_criterion.4.4.3" expl="3.">
-    <proof prover="1"><result status="valid" time="1.89"/></proof>
-    </goal>
-    <goal name="dmn_witness_criterion.4.4.4" expl="4.">
-    <proof prover="3"><result status="valid" time="0.10" steps="67"/></proof>
-    </goal>
-    <goal name="dmn_witness_criterion.4.4.5" expl="5.">
-    <proof prover="1"><result status="valid" time="2.77"/></proof>
-    </goal>
-    <goal name="dmn_witness_criterion.4.4.6" expl="6.">
-    <proof prover="1"><result status="valid" time="2.85"/></proof>
-    </goal>
-    <goal name="dmn_witness_criterion.4.4.7" expl="7.">
-    <proof prover="3"><result status="valid" time="0.09" steps="69"/></proof>
-    </goal>
-    <goal name="dmn_witness_criterion.4.4.8" expl="8.">
-    <proof prover="3"><result status="valid" time="3.33" steps="3156"/></proof>
-    </goal>
-    <goal name="dmn_witness_criterion.4.4.9" expl="9.">
-    <proof prover="3"><result status="valid" time="0.12" steps="182"/></proof>
-    </goal>
-    <goal name="dmn_witness_criterion.4.4.10" expl="10.">
-    <proof prover="3"><result status="valid" time="0.10" steps="60"/></proof>
-    </goal>
-    <goal name="dmn_witness_criterion.4.4.11" expl="11.">
-    <transf name="split_goal_right">
-     <goal name="dmn_witness_criterion.4.4.11.1" expl="1.">
-     <proof prover="3"><result status="valid" time="0.11" steps="122"/></proof>
->>>>>>> 8e560e42
      </goal>
      <goal name="have_winning_strat_local_criterion_1.4.9.0.1" proved="true">
      <proof prover="0"><result status="valid" time="0.73" steps="1685"/></proof>
@@ -390,7 +264,7 @@
       <goal name="have_winning_strat_local_criterion_1.4.9.0.18.0" proved="true">
       <transf name="inline_goal" proved="true" >
        <goal name="have_winning_strat_local_criterion_1.4.9.0.18.0.0" proved="true">
-       <transf name="split_goal_wp" proved="true" >
+       <transf name="split_goal_right" proved="true" >
         <goal name="have_winning_strat_local_criterion_1.4.9.0.18.0.0.0" proved="true">
         <proof prover="0" timelimit="5"><result status="valid" time="4.15" steps="6318"/></proof>
         </goal>
@@ -415,7 +289,7 @@
     </transf>
     </goal>
     <goal name="have_winning_strat_local_criterion_1.4.9.1" proved="true">
-    <transf name="split_goal_wp" proved="true" >
+    <transf name="split_goal_right" proved="true" >
      <goal name="have_winning_strat_local_criterion_1.4.9.1.0" proved="true">
      <proof prover="2"><result status="valid" time="0.24"/></proof>
      </goal>
@@ -431,93 +305,8 @@
      <goal name="have_winning_strat_local_criterion_1.4.9.1.4" proved="true">
      <proof prover="0"><result status="valid" time="0.03" steps="36"/></proof>
      </goal>
-<<<<<<< HEAD
      <goal name="have_winning_strat_local_criterion_1.4.9.1.5" proved="true">
      <proof prover="0"><result status="valid" time="0.18" steps="362"/></proof>
-=======
-    </transf>
-    </goal>
-    <goal name="dmn_witness_criterion.4.4.12" expl="12.">
-    <proof prover="3"><result status="valid" time="0.06" steps="0"/></proof>
-    </goal>
-   </transf>
-   </goal>
-   <goal name="dmn_witness_criterion.4.5" expl="5.">
-   <proof prover="3"><result status="valid" time="0.66" steps="832"/></proof>
-   </goal>
-   <goal name="dmn_witness_criterion.4.6" expl="6.">
-   <transf name="split_goal_right">
-    <goal name="dmn_witness_criterion.4.6.1" expl="1.">
-    <proof prover="3"><result status="valid" time="0.04" steps="8"/></proof>
-    </goal>
-    <goal name="dmn_witness_criterion.4.6.2" expl="2.">
-    <proof prover="3"><result status="valid" time="0.05" steps="27"/></proof>
-    </goal>
-    <goal name="dmn_witness_criterion.4.6.3" expl="3.">
-    <proof prover="1"><result status="valid" time="4.76"/></proof>
-    </goal>
-   </transf>
-   </goal>
-  </transf>
-  </goal>
-  <goal name="dmn_witness_criterion.5" expl="5.">
-  <transf name="split_goal_right">
-   <goal name="dmn_witness_criterion.5.1" expl="1.">
-   <proof prover="3"><result status="valid" time="0.04" steps="7"/></proof>
-   </goal>
-   <goal name="dmn_witness_criterion.5.2" expl="2.">
-   <proof prover="3"><result status="valid" time="0.26" steps="363"/></proof>
-   </goal>
-   <goal name="dmn_witness_criterion.5.3" expl="3.">
-   <proof prover="3"><result status="valid" time="0.08" steps="86"/></proof>
-   </goal>
-   <goal name="dmn_witness_criterion.5.4" expl="4.">
-   <proof prover="3"><result status="valid" time="0.14" steps="274"/></proof>
-   </goal>
-   <goal name="dmn_witness_criterion.5.5" expl="5.">
-   <proof prover="3"><result status="valid" time="0.11" steps="88"/></proof>
-   </goal>
-   <goal name="dmn_witness_criterion.5.6" expl="6.">
-   <proof prover="3"><result status="valid" time="0.36" steps="896"/></proof>
-   </goal>
-   <goal name="dmn_witness_criterion.5.7" expl="7.">
-   <proof prover="3"><result status="valid" time="0.14" steps="183"/></proof>
-   </goal>
-   <goal name="dmn_witness_criterion.5.8" expl="8.">
-   <proof prover="3"><result status="valid" time="0.08" steps="177"/></proof>
-   </goal>
-   <goal name="dmn_witness_criterion.5.9" expl="9.">
-   <proof prover="3"><result status="valid" time="0.77" steps="1603"/></proof>
-   </goal>
-   <goal name="dmn_witness_criterion.5.10" expl="10.">
-   <proof prover="3"><result status="valid" time="0.07" steps="22"/></proof>
-   </goal>
-   <goal name="dmn_witness_criterion.5.11" expl="11.">
-   <proof prover="3"><result status="valid" time="0.21" steps="231"/></proof>
-   </goal>
-   <goal name="dmn_witness_criterion.5.12" expl="12.">
-   <proof prover="3"><result status="valid" time="0.08" steps="85"/></proof>
-   </goal>
-   <goal name="dmn_witness_criterion.5.13" expl="13.">
-   <proof prover="3"><result status="valid" time="0.06" steps="51"/></proof>
-   </goal>
-   <goal name="dmn_witness_criterion.5.14" expl="14.">
-   <proof prover="3"><result status="valid" time="0.05" steps="8"/></proof>
-   </goal>
-   <goal name="dmn_witness_criterion.5.15" expl="15.">
-   <proof prover="3"><result status="valid" time="0.05" steps="25"/></proof>
-   </goal>
-  </transf>
-  </goal>
-  <goal name="dmn_witness_criterion.6" expl="6.">
-  <transf name="induction_pr">
-   <goal name="dmn_witness_criterion.6.1" expl="1.">
-   <transf name="simplify_trivial_quantification_in_goal">
-    <goal name="dmn_witness_criterion.6.1.1" expl="1.">
-    <transf name="simplify_trivial_quantification_in_goal">
-     <goal name="dmn_witness_criterion.6.1.1.1" expl="1.">
-     <proof prover="3"><result status="valid" time="0.03" steps="6"/></proof>
->>>>>>> 8e560e42
      </goal>
      <goal name="have_winning_strat_local_criterion_1.4.9.1.6" proved="true">
      <proof prover="0"><result status="valid" time="0.18" steps="370"/></proof>
@@ -636,23 +425,10 @@
   </goal>
  </transf>
  </goal>
-<<<<<<< HEAD
  <goal name="have_winning_strat_local_criterion_2" proved="true">
- <transf name="split_goal_wp" proved="true" >
+ <transf name="split_goal_right" proved="true" >
   <goal name="have_winning_strat_local_criterion_2.0" proved="true">
   <proof prover="0"><result status="valid" time="0.04" steps="4"/></proof>
-=======
- <goal name="dmn_reach_next_gen">
- <transf name="split_goal_right">
-  <goal name="dmn_reach_next_gen.1" expl="1.">
-  <proof prover="3"><result status="valid" time="0.09" steps="75"/></proof>
-  </goal>
-  <goal name="dmn_reach_next_gen.2" expl="2.">
-  <proof prover="3"><result status="valid" time="0.20" steps="280"/></proof>
-  </goal>
-  <goal name="dmn_reach_next_gen.3" expl="3.">
-  <proof prover="3"><result status="valid" time="0.09" steps="83"/></proof>
->>>>>>> 8e560e42
   </goal>
   <goal name="have_winning_strat_local_criterion_2.1" proved="true">
   <proof prover="0"><result status="valid" time="0.05" steps="12"/></proof>
@@ -669,63 +445,10 @@
   <goal name="have_winning_strat_local_criterion_2.5" proved="true">
   <proof prover="2"><result status="valid" time="0.97"/></proof>
   </goal>
-<<<<<<< HEAD
   <goal name="have_winning_strat_local_criterion_2.6" proved="true">
-  <transf name="split_goal_wp" proved="true" >
+  <transf name="split_goal_right" proved="true" >
    <goal name="have_winning_strat_local_criterion_2.6.0" proved="true">
    <proof prover="0"><result status="valid" time="0.39" steps="1422"/></proof>
-=======
-  <goal name="dmn_reach_next_gen.9" expl="9.">
-  <proof prover="3"><result status="valid" time="0.07" steps="24"/></proof>
-  </goal>
-  <goal name="dmn_reach_next_gen.10" expl="10.">
-  <proof prover="3"><result status="valid" time="0.06" steps="18"/></proof>
-  </goal>
-  <goal name="dmn_reach_next_gen.11" expl="11.">
-  <proof prover="3"><result status="valid" time="0.06" steps="26"/></proof>
-  </goal>
-  <goal name="dmn_reach_next_gen.12" expl="12.">
-  <proof prover="3"><result status="valid" time="0.04" steps="8"/></proof>
-  </goal>
-  <goal name="dmn_reach_next_gen.13" expl="13.">
-  <proof prover="3"><result status="valid" time="0.06" steps="17"/></proof>
-  </goal>
-  <goal name="dmn_reach_next_gen.14" expl="14.">
-  <proof prover="3"><result status="valid" time="0.79" steps="959"/></proof>
-  </goal>
-  <goal name="dmn_reach_next_gen.15" expl="15.">
-  <proof prover="3"><result status="valid" time="0.10" steps="75"/></proof>
-  </goal>
-  <goal name="dmn_reach_next_gen.16" expl="16.">
-  <proof prover="3"><result status="valid" time="0.15" steps="156"/></proof>
-  </goal>
- </transf>
- </goal>
- <goal name="dmn_reach_lim">
- <transf name="split_goal_right">
-  <goal name="dmn_reach_lim.1" expl="1.">
-  <proof prover="3"><result status="valid" time="0.12" steps="116"/></proof>
-  </goal>
-  <goal name="dmn_reach_lim.2" expl="2.">
-  <proof prover="3"><result status="valid" time="0.29" steps="308"/></proof>
-  </goal>
-  <goal name="dmn_reach_lim.3" expl="3.">
-  <proof prover="3"><result status="valid" time="0.10" steps="88"/></proof>
-  </goal>
-  <goal name="dmn_reach_lim.4" expl="4.">
-  <proof prover="3"><result status="valid" time="0.09" steps="44"/></proof>
-  </goal>
-  <goal name="dmn_reach_lim.5" expl="5.">
-  <transf name="split_goal_right">
-   <goal name="dmn_reach_lim.5.1" expl="1.">
-   <proof prover="3"><result status="valid" time="0.12" steps="108"/></proof>
-   </goal>
-   <goal name="dmn_reach_lim.5.2" expl="2.">
-   <proof prover="3"><result status="valid" time="1.34" steps="1363"/></proof>
-   </goal>
-   <goal name="dmn_reach_lim.5.3" expl="3.">
-   <proof prover="3"><result status="valid" time="0.05" steps="19"/></proof>
->>>>>>> 8e560e42
    </goal>
    <goal name="have_winning_strat_local_criterion_2.6.1" proved="true">
    <proof prover="1"><result status="valid" time="2.22"/></proof>
@@ -750,7 +473,6 @@
    </goal>
   </transf>
   </goal>
-<<<<<<< HEAD
   <goal name="have_winning_strat_local_criterion_2.7" proved="true">
   <proof prover="0"><result status="valid" time="0.23" steps="481"/></proof>
   </goal>
@@ -758,54 +480,15 @@
   <proof prover="0"><result status="valid" time="0.09" steps="19"/></proof>
   </goal>
   <goal name="have_winning_strat_local_criterion_2.9" proved="true">
-  <transf name="split_goal_wp" proved="true" >
+  <transf name="split_goal_right" proved="true" >
    <goal name="have_winning_strat_local_criterion_2.9.0" proved="true">
    <proof prover="0"><result status="valid" time="0.18" steps="762"/></proof>
-=======
-  <goal name="dmn_reach_lim.6" expl="6.">
-  <transf name="split_goal_right">
-   <goal name="dmn_reach_lim.6.1" expl="1.">
-   <proof prover="3"><result status="valid" time="0.36" steps="599"/></proof>
-   </goal>
-   <goal name="dmn_reach_lim.6.2" expl="2.">
-   <proof prover="3"><result status="valid" time="0.08" steps="35"/></proof>
-   </goal>
-   <goal name="dmn_reach_lim.6.3" expl="3.">
-   <proof prover="3"><result status="valid" time="0.11" steps="88"/></proof>
-   </goal>
-   <goal name="dmn_reach_lim.6.4" expl="4.">
-   <proof prover="3"><result status="valid" time="0.11" steps="64"/></proof>
-   </goal>
-   <goal name="dmn_reach_lim.6.5" expl="5.">
-   <proof prover="1"><result status="valid" time="0.65"/></proof>
-   </goal>
-   <goal name="dmn_reach_lim.6.6" expl="6.">
-   <proof prover="3"><result status="valid" time="0.11" steps="57"/></proof>
-   </goal>
-   <goal name="dmn_reach_lim.6.7" expl="7.">
-   <proof prover="3"><result status="valid" time="0.09" steps="31"/></proof>
-   </goal>
-   <goal name="dmn_reach_lim.6.8" expl="8.">
-   <proof prover="3"><result status="valid" time="0.09" steps="29"/></proof>
-   </goal>
-   <goal name="dmn_reach_lim.6.9" expl="9.">
-   <proof prover="3"><result status="valid" time="0.21" steps="266"/></proof>
-   </goal>
-   <goal name="dmn_reach_lim.6.10" expl="10.">
-   <proof prover="3"><result status="valid" time="0.08" steps="35"/></proof>
-   </goal>
-   <goal name="dmn_reach_lim.6.11" expl="11.">
-   <proof prover="3"><result status="valid" time="0.09" steps="45"/></proof>
-   </goal>
-   <goal name="dmn_reach_lim.6.12" expl="12.">
-   <proof prover="3"><result status="valid" time="0.17" steps="269"/></proof>
->>>>>>> 8e560e42
    </goal>
    <goal name="have_winning_strat_local_criterion_2.9.1" proved="true">
    <proof prover="0"><result status="valid" time="0.28" steps="606"/></proof>
    </goal>
    <goal name="have_winning_strat_local_criterion_2.9.2" proved="true">
-   <transf name="split_goal_wp" proved="true" >
+   <transf name="split_goal_right" proved="true" >
     <goal name="have_winning_strat_local_criterion_2.9.2.0" proved="true">
     <proof prover="0"><result status="valid" time="0.55" steps="1838"/></proof>
     </goal>
@@ -836,7 +519,7 @@
    </transf>
    </goal>
    <goal name="have_winning_strat_local_criterion_2.9.3" proved="true">
-   <transf name="split_goal_wp" proved="true" >
+   <transf name="split_goal_right" proved="true" >
     <goal name="have_winning_strat_local_criterion_2.9.3.0" proved="true">
     <proof prover="2"><result status="valid" time="0.34"/></proof>
     </goal>
@@ -935,56 +618,8 @@
    </goal>
   </transf>
   </goal>
-<<<<<<< HEAD
   <goal name="have_winning_strat_local_criterion_2.10" proved="true">
   <proof prover="0"><result status="valid" time="0.03" steps="53"/></proof>
-=======
-  <goal name="dmn_reach_lim.7" expl="7.">
-  <proof prover="3"><result status="valid" time="0.12" steps="185"/></proof>
-  </goal>
-  <goal name="dmn_reach_lim.8" expl="8.">
-  <proof prover="3"><result status="valid" time="0.05" steps="21"/></proof>
-  </goal>
- </transf>
- </goal>
- <goal name="non_wins_criterion">
- <transf name="split_goal_right">
-  <goal name="non_wins_criterion.1" expl="1.">
-  <proof prover="3"><result status="valid" time="0.05" steps="13"/></proof>
-  </goal>
-  <goal name="non_wins_criterion.2" expl="2.">
-  <proof prover="3"><result status="valid" time="0.13" steps="147"/></proof>
-  </goal>
-  <goal name="non_wins_criterion.3" expl="3.">
-  <proof prover="3"><result status="valid" time="0.10" steps="52"/></proof>
-  </goal>
-  <goal name="non_wins_criterion.4" expl="4.">
-  <proof prover="1"><result status="valid" time="0.80"/></proof>
-  </goal>
-  <goal name="non_wins_criterion.5" expl="5.">
-  <proof prover="3"><result status="valid" time="0.68" steps="638"/></proof>
-  </goal>
-  <goal name="non_wins_criterion.6" expl="6.">
-  <proof prover="3"><result status="valid" time="0.07" steps="97"/></proof>
-  </goal>
-  <goal name="non_wins_criterion.7" expl="7.">
-  <proof prover="3"><result status="valid" time="0.47" steps="703"/></proof>
-  </goal>
-  <goal name="non_wins_criterion.8" expl="8.">
-  <proof prover="3"><result status="valid" time="0.24" steps="201"/></proof>
-  </goal>
-  <goal name="non_wins_criterion.9" expl="9.">
-  <proof prover="3"><result status="valid" time="0.21" steps="156"/></proof>
-  </goal>
-  <goal name="non_wins_criterion.10" expl="10.">
-  <proof prover="3"><result status="valid" time="0.18" steps="167"/></proof>
-  </goal>
-  <goal name="non_wins_criterion.11" expl="11.">
-  <proof prover="3"><result status="valid" time="0.12" steps="192"/></proof>
-  </goal>
-  <goal name="non_wins_criterion.12" expl="12.">
-  <proof prover="3"><result status="valid" time="0.11" steps="61"/></proof>
->>>>>>> 8e560e42
   </goal>
   <goal name="have_winning_strat_local_criterion_2.11" proved="true">
   <proof prover="1"><result status="valid" time="1.59"/></proof>
@@ -1000,53 +635,10 @@
   </goal>
  </transf>
  </goal>
-<<<<<<< HEAD
  <goal name="have_winning_strat_local_criterion_3" proved="true">
- <transf name="split_goal_wp" proved="true" >
+ <transf name="split_goal_right" proved="true" >
   <goal name="have_winning_strat_local_criterion_3.0" proved="true">
   <proof prover="0"><result status="valid" time="0.03" steps="1"/></proof>
-=======
- <goal name="build_losing_demon">
- <transf name="split_goal_right">
-  <goal name="build_losing_demon.1" expl="1.">
-  <proof prover="3"><result status="valid" time="0.05" steps="6"/></proof>
-  </goal>
-  <goal name="build_losing_demon.2" expl="2.">
-  <proof prover="3"><result status="valid" time="0.68" steps="470"/></proof>
-  </goal>
-  <goal name="build_losing_demon.3" expl="3.">
-  <proof prover="3"><result status="valid" time="0.12" steps="120"/></proof>
-  </goal>
-  <goal name="build_losing_demon.4" expl="4.">
-  <proof prover="3"><result status="valid" time="0.31" steps="242"/></proof>
-  </goal>
-  <goal name="build_losing_demon.5" expl="5.">
-  <proof prover="1"><result status="valid" time="1.45"/></proof>
-  </goal>
-  <goal name="build_losing_demon.6" expl="6.">
-  <proof prover="3"><result status="valid" time="0.34" steps="161"/></proof>
-  </goal>
-  <goal name="build_losing_demon.7" expl="7.">
-  <proof prover="3"><result status="valid" time="0.06" steps="51"/></proof>
-  </goal>
-  <goal name="build_losing_demon.8" expl="8.">
-  <proof prover="3"><result status="valid" time="0.08" steps="13"/></proof>
-  </goal>
-  <goal name="build_losing_demon.9" expl="9.">
-  <proof prover="3"><result status="valid" time="0.76" steps="307"/></proof>
-  </goal>
-  <goal name="build_losing_demon.10" expl="10.">
-  <proof prover="3"><result status="valid" time="0.07" steps="10"/></proof>
-  </goal>
-  <goal name="build_losing_demon.11" expl="11.">
-  <proof prover="1"><result status="valid" time="1.75"/></proof>
-  </goal>
-  <goal name="build_losing_demon.12" expl="12.">
-  <proof prover="3"><result status="valid" time="0.09" steps="22"/></proof>
-  </goal>
-  <goal name="build_losing_demon.13" expl="13.">
-  <proof prover="1"><result status="valid" time="0.81"/></proof>
->>>>>>> 8e560e42
   </goal>
   <goal name="have_winning_strat_local_criterion_3.1" proved="true">
   <proof prover="0"><result status="valid" time="0.03" steps="17"/></proof>
@@ -1056,4404 +648,23 @@
   </goal>
  </transf>
  </goal>
-<<<<<<< HEAD
  <goal name="uniform_winning_strat_mono" proved="true">
- <transf name="split_goal_wp" proved="true" >
+ <transf name="split_goal_right" proved="true" >
   <goal name="uniform_winning_strat_mono.0" proved="true">
   <proof prover="0"><result status="valid" time="0.04" steps="15"/></proof>
-=======
- <goal name="dmn_reach_sup">
- <transf name="split_goal_right">
-  <goal name="dmn_reach_sup.1" expl="1.">
-  <proof prover="3"><result status="valid" time="0.08" steps="50"/></proof>
-  </goal>
-  <goal name="dmn_reach_sup.2" expl="2.">
-  <proof prover="3"><result status="valid" time="0.08" steps="13"/></proof>
-  </goal>
-  <goal name="dmn_reach_sup.3" expl="3.">
-  <proof prover="3"><result status="valid" time="0.07" steps="43"/></proof>
-  </goal>
-  <goal name="dmn_reach_sup.4" expl="4.">
-  <proof prover="1"><result status="valid" time="0.55"/></proof>
->>>>>>> 8e560e42
   </goal>
   <goal name="uniform_winning_strat_mono.1" proved="true">
   <proof prover="0"><result status="valid" time="0.09" steps="296"/></proof>
   </goal>
-<<<<<<< HEAD
   <goal name="uniform_winning_strat_mono.2" proved="true">
   <proof prover="0"><result status="valid" time="0.03" steps="17"/></proof>
   </goal>
  </transf>
  </goal>
  <goal name="winning_strat_progress" proved="true">
- <transf name="split_goal_wp" proved="true" >
+ <transf name="split_goal_right" proved="true" >
   <goal name="winning_strat_progress.0" proved="true">
   <proof prover="0"><result status="valid" time="0.03" steps="3"/></proof>
-=======
-  <goal name="dmn_reach_sup.6" expl="6.">
-  <proof prover="3"><result status="valid" time="0.07" steps="46"/></proof>
-  </goal>
-  <goal name="dmn_reach_sup.7" expl="7.">
-  <proof prover="3"><result status="valid" time="0.19" steps="266"/></proof>
-  </goal>
- </transf>
- </goal>
- <goal name="DmnReach.dmn_reach_next">
- <proof prover="3"><result status="valid" time="0.05" steps="12"/></proof>
- </goal>
- <goal name="DmnReach.dmn_reach_lim">
- <proof prover="3"><result status="valid" time="0.07" steps="14"/></proof>
- </goal>
- <goal name="DmnReach.dmn_reach_sup">
- <proof prover="3"><result status="valid" time="0.04" steps="7"/></proof>
- </goal>
- <goal name="DmnReach.non_winning_strat_criterion">
- <proof prover="3"><result status="valid" time="0.07" steps="33"/></proof>
- </goal>
- <goal name="DmnReach.build_losing_demon">
- <proof prover="3"><result status="valid" time="0.07" steps="54"/></proof>
- </goal>
-</theory>
-<theory name="StratProofs">
- <goal name="have_uniform_winning_start_alternate_def">
- <transf name="split_goal_right">
-  <goal name="have_uniform_winning_start_alternate_def.1" expl="1.">
-  <proof prover="3"><result status="valid" time="0.08" steps="51"/></proof>
-  </goal>
-  <goal name="have_uniform_winning_start_alternate_def.2" expl="2.">
-  <proof prover="3"><result status="valid" time="0.04" steps="13"/></proof>
-  </goal>
-  <goal name="have_uniform_winning_start_alternate_def.3" expl="3.">
-  <proof prover="3"><result status="valid" time="0.06" steps="9"/></proof>
-  </goal>
-  <goal name="have_uniform_winning_start_alternate_def.4" expl="4.">
-  <proof prover="3"><result status="valid" time="0.10" steps="77"/></proof>
-  </goal>
-  <goal name="have_uniform_winning_start_alternate_def.5" expl="5.">
-  <proof prover="3"><result status="valid" time="1.98" steps="3790"/></proof>
-  </goal>
-  <goal name="have_uniform_winning_start_alternate_def.6" expl="6.">
-  <proof prover="3"><result status="valid" time="0.08" steps="49"/></proof>
-  </goal>
-  <goal name="have_uniform_winning_start_alternate_def.7" expl="7.">
-  <proof prover="3"><result status="valid" time="0.06" steps="18"/></proof>
-  </goal>
-  <goal name="have_uniform_winning_start_alternate_def.8" expl="8.">
-  <proof prover="1"><result status="valid" time="1.07"/></proof>
-  </goal>
-  <goal name="have_uniform_winning_start_alternate_def.9" expl="9.">
-  <proof prover="3"><result status="valid" time="0.09" steps="37"/></proof>
-  </goal>
-  <goal name="have_uniform_winning_start_alternate_def.10" expl="10.">
-  <proof prover="3"><result status="valid" time="0.18" steps="148"/></proof>
-  </goal>
-  <goal name="have_uniform_winning_start_alternate_def.11" expl="11.">
-  <transf name="induction_pr">
-   <goal name="have_uniform_winning_start_alternate_def.11.1" expl="1.">
-   <transf name="simplify_trivial_quantification_in_goal">
-    <goal name="have_uniform_winning_start_alternate_def.11.1.1" expl="1.">
-    <transf name="simplify_trivial_quantification_in_goal">
-     <goal name="have_uniform_winning_start_alternate_def.11.1.1.1" expl="1.">
-     <proof prover="3"><result status="valid" time="0.05" steps="11"/></proof>
-     </goal>
-    </transf>
-    </goal>
-   </transf>
-   </goal>
-   <goal name="have_uniform_winning_start_alternate_def.11.2" expl="2.">
-   <transf name="simplify_trivial_quantification_in_goal">
-    <goal name="have_uniform_winning_start_alternate_def.11.2.1" expl="1.">
-    <transf name="simplify_trivial_quantification_in_goal">
-     <goal name="have_uniform_winning_start_alternate_def.11.2.1.1" expl="1.">
-     <proof prover="3"><result status="valid" time="0.50" steps="563"/></proof>
-     </goal>
-    </transf>
-    </goal>
-   </transf>
-   </goal>
-   <goal name="have_uniform_winning_start_alternate_def.11.3" expl="3.">
-   <transf name="simplify_trivial_quantification_in_goal">
-    <goal name="have_uniform_winning_start_alternate_def.11.3.1" expl="1.">
-    <transf name="simplify_trivial_quantification_in_goal">
-     <goal name="have_uniform_winning_start_alternate_def.11.3.1.1" expl="1.">
-     <proof prover="3"><result status="valid" time="0.06" steps="69"/></proof>
-     </goal>
-    </transf>
-    </goal>
-   </transf>
-   </goal>
-  </transf>
-  </goal>
-  <goal name="have_uniform_winning_start_alternate_def.12" expl="12.">
-  <proof prover="3"><result status="valid" time="0.09" steps="56"/></proof>
-  </goal>
-  <goal name="have_uniform_winning_start_alternate_def.13" expl="13.">
-  <proof prover="1"><result status="valid" time="0.79"/></proof>
-  </goal>
-  <goal name="have_uniform_winning_start_alternate_def.14" expl="14.">
-  <proof prover="3"><result status="valid" time="0.05" steps="10"/></proof>
-  </goal>
-  <goal name="have_uniform_winning_start_alternate_def.15" expl="15.">
-  <proof prover="3"><result status="valid" time="0.04" steps="5"/></proof>
-  </goal>
-  <goal name="have_uniform_winning_start_alternate_def.16" expl="16.">
-  <proof prover="3"><result status="valid" time="0.05" steps="5"/></proof>
-  </goal>
-  <goal name="have_uniform_winning_start_alternate_def.17" expl="17.">
-  <proof prover="3"><result status="valid" time="0.05" steps="6"/></proof>
-  </goal>
- </transf>
- </goal>
- <goal name="remove_subchains">
- <transf name="introduce_premises">
-  <goal name="remove_subchains.1" expl="1.">
-  <transf name="inline_goal">
-   <goal name="remove_subchains.1.1" expl="1.">
-   <transf name="split_goal_right">
-    <goal name="remove_subchains.1.1.1" expl="1.">
-    <proof prover="3"><result status="valid" time="0.04" steps="9"/></proof>
-    </goal>
-    <goal name="remove_subchains.1.1.2" expl="2.">
-    <proof prover="3"><result status="valid" time="0.05" steps="15"/></proof>
-    </goal>
-    <goal name="remove_subchains.1.1.3" expl="3.">
-    <proof prover="3"><result status="valid" time="0.03" steps="25"/></proof>
-    </goal>
-    <goal name="remove_subchains.1.1.4" expl="4.">
-    <proof prover="3"><result status="valid" time="0.04" steps="10"/></proof>
-    </goal>
-    <goal name="remove_subchains.1.1.5" expl="5.">
-    <proof prover="3"><result status="valid" time="0.04" steps="43"/></proof>
-    </goal>
-   </transf>
-   </goal>
-  </transf>
-  </goal>
- </transf>
- </goal>
- <goal name="add_subchains">
- <proof prover="3"><result status="valid" time="0.04" steps="67"/></proof>
- </goal>
- <goal name="have_winning_strat_local_criterion">
- <transf name="split_goal_right">
-  <goal name="have_winning_strat_local_criterion.1" expl="1.">
-  <transf name="split_goal_right">
-   <goal name="have_winning_strat_local_criterion.1.1" expl="1.">
-   <proof prover="3"><result status="valid" time="0.04" steps="12"/></proof>
-   </goal>
-   <goal name="have_winning_strat_local_criterion.1.2" expl="2.">
-   <transf name="split_goal_right">
-    <goal name="have_winning_strat_local_criterion.1.2.1" expl="1.">
-    <proof prover="3"><result status="valid" time="0.05" steps="8"/></proof>
-    </goal>
-    <goal name="have_winning_strat_local_criterion.1.2.2" expl="2.">
-    <proof prover="3"><result status="valid" time="0.07" steps="13"/></proof>
-    </goal>
-    <goal name="have_winning_strat_local_criterion.1.2.3" expl="3.">
-    <proof prover="3"><result status="valid" time="0.44" steps="561"/></proof>
-    </goal>
-    <goal name="have_winning_strat_local_criterion.1.2.4" expl="4.">
-    <proof prover="3"><result status="valid" time="3.65" steps="4003"/></proof>
-    </goal>
-    <goal name="have_winning_strat_local_criterion.1.2.5" expl="5.">
-    <proof prover="3"><result status="valid" time="0.24" steps="160"/></proof>
-    </goal>
-    <goal name="have_winning_strat_local_criterion.1.2.6" expl="6.">
-    <proof prover="3"><result status="valid" time="0.79" steps="785"/></proof>
-    </goal>
-    <goal name="have_winning_strat_local_criterion.1.2.7" expl="7.">
-    <proof prover="1"><result status="valid" time="0.81"/></proof>
-    </goal>
-    <goal name="have_winning_strat_local_criterion.1.2.8" expl="8.">
-    <proof prover="3"><result status="valid" time="1.65" steps="1009"/></proof>
-    </goal>
-    <goal name="have_winning_strat_local_criterion.1.2.9" expl="9.">
-    <proof prover="3"><result status="valid" time="0.06" steps="65"/></proof>
-    </goal>
-    <goal name="have_winning_strat_local_criterion.1.2.10" expl="10.">
-    <proof prover="3"><result status="valid" time="0.05" steps="32"/></proof>
-    </goal>
-    <goal name="have_winning_strat_local_criterion.1.2.11" expl="11.">
-    <proof prover="3"><result status="valid" time="0.08" steps="78"/></proof>
-    </goal>
-    <goal name="have_winning_strat_local_criterion.1.2.12" expl="12.">
-    <proof prover="3"><result status="valid" time="0.03" steps="9"/></proof>
-    </goal>
-   </transf>
-   </goal>
-   <goal name="have_winning_strat_local_criterion.1.3" expl="3.">
-   <proof prover="3"><result status="valid" time="0.05" steps="11"/></proof>
-   </goal>
-   <goal name="have_winning_strat_local_criterion.1.4" expl="4.">
-   <transf name="split_goal_right">
-    <goal name="have_winning_strat_local_criterion.1.4.1" expl="1.">
-    <proof prover="3"><result status="valid" time="0.93" steps="826"/></proof>
-    </goal>
-    <goal name="have_winning_strat_local_criterion.1.4.2" expl="2.">
-    <proof prover="3"><result status="valid" time="0.43" steps="445"/></proof>
-    </goal>
-    <goal name="have_winning_strat_local_criterion.1.4.3" expl="3.">
-    <transf name="split_goal_right">
-     <goal name="have_winning_strat_local_criterion.1.4.3.1" expl="1.">
-     <proof prover="3"><result status="valid" time="0.18" steps="221"/></proof>
-     </goal>
-     <goal name="have_winning_strat_local_criterion.1.4.3.2" expl="2.">
-     <proof prover="3"><result status="valid" time="7.20" steps="3585"/></proof>
-     </goal>
-     <goal name="have_winning_strat_local_criterion.1.4.3.3" expl="3.">
-     <proof prover="3"><result status="valid" time="0.30" steps="497"/></proof>
-     </goal>
-     <goal name="have_winning_strat_local_criterion.1.4.3.4" expl="4.">
-     <proof prover="3"><result status="valid" time="0.12" steps="141"/></proof>
-     </goal>
-    </transf>
-    </goal>
-    <goal name="have_winning_strat_local_criterion.1.4.4" expl="4.">
-    <proof prover="3"><result status="valid" time="0.06" steps="14"/></proof>
-    </goal>
-    <goal name="have_winning_strat_local_criterion.1.4.5" expl="5.">
-    <proof prover="3"><result status="valid" time="0.08" steps="90"/></proof>
-    </goal>
-    <goal name="have_winning_strat_local_criterion.1.4.6" expl="6.">
-    <proof prover="3"><result status="valid" time="0.10" steps="106"/></proof>
-    </goal>
-    <goal name="have_winning_strat_local_criterion.1.4.7" expl="7.">
-    <proof prover="3"><result status="valid" time="0.10" steps="80"/></proof>
-    </goal>
-    <goal name="have_winning_strat_local_criterion.1.4.8" expl="8.">
-    <proof prover="3"><result status="valid" time="0.08" steps="140"/></proof>
-    </goal>
-    <goal name="have_winning_strat_local_criterion.1.4.9" expl="9.">
-    <proof prover="3"><result status="valid" time="0.13" steps="164"/></proof>
-    </goal>
-    <goal name="have_winning_strat_local_criterion.1.4.10" expl="10.">
-    <proof prover="3"><result status="valid" time="0.18" steps="168"/></proof>
-    </goal>
-    <goal name="have_winning_strat_local_criterion.1.4.11" expl="11.">
-    <proof prover="1"><result status="valid" time="2.60"/></proof>
-    </goal>
-    <goal name="have_winning_strat_local_criterion.1.4.12" expl="12.">
-    <proof prover="3"><result status="valid" time="0.42" steps="335"/></proof>
-    </goal>
-    <goal name="have_winning_strat_local_criterion.1.4.13" expl="13.">
-    <proof prover="3"><result status="valid" time="0.05" steps="33"/></proof>
-    </goal>
-    <goal name="have_winning_strat_local_criterion.1.4.14" expl="14.">
-    <proof prover="3"><result status="valid" time="0.82" steps="1116"/></proof>
-    </goal>
-    <goal name="have_winning_strat_local_criterion.1.4.15" expl="15.">
-    <proof prover="3"><result status="valid" time="0.05" steps="62"/></proof>
-    </goal>
-    <goal name="have_winning_strat_local_criterion.1.4.16" expl="16.">
-    <proof prover="1"><result status="valid" time="0.96"/></proof>
-    </goal>
-    <goal name="have_winning_strat_local_criterion.1.4.17" expl="17.">
-    <proof prover="3"><result status="valid" time="0.09" steps="119"/></proof>
-    </goal>
-    <goal name="have_winning_strat_local_criterion.1.4.18" expl="18.">
-    <transf name="split_goal_right">
-     <goal name="have_winning_strat_local_criterion.1.4.18.1" expl="1.">
-     <proof prover="3"><result status="valid" time="0.22" steps="211"/></proof>
-     </goal>
-     <goal name="have_winning_strat_local_criterion.1.4.18.2" expl="2.">
-     <proof prover="1"><result status="valid" time="0.84"/></proof>
-     </goal>
-     <goal name="have_winning_strat_local_criterion.1.4.18.3" expl="3.">
-     <proof prover="3"><result status="valid" time="0.04" steps="38"/></proof>
-     </goal>
-     <goal name="have_winning_strat_local_criterion.1.4.18.4" expl="4.">
-     <proof prover="1"><result status="valid" time="1.97"/></proof>
-     </goal>
-     <goal name="have_winning_strat_local_criterion.1.4.18.5" expl="5.">
-     <proof prover="3"><result status="valid" time="0.17" steps="244"/></proof>
-     </goal>
-     <goal name="have_winning_strat_local_criterion.1.4.18.6" expl="6.">
-     <transf name="introduce_premises">
-      <goal name="have_winning_strat_local_criterion.1.4.18.6.1" expl="1.">
-      <transf name="inline_goal">
-       <goal name="have_winning_strat_local_criterion.1.4.18.6.1.1" expl="1.">
-       <transf name="split_goal_right">
-        <goal name="have_winning_strat_local_criterion.1.4.18.6.1.1.1" expl="1.">
-        <proof prover="0"><result status="valid" time="0.42"/></proof>
-        </goal>
-        <goal name="have_winning_strat_local_criterion.1.4.18.6.1.1.2" expl="2.">
-        <proof prover="3"><result status="valid" time="0.10" steps="72"/></proof>
-        </goal>
-       </transf>
-       </goal>
-      </transf>
-      </goal>
-     </transf>
-     </goal>
-     <goal name="have_winning_strat_local_criterion.1.4.18.7" expl="7.">
-     <proof prover="3"><result status="valid" time="0.59" steps="706"/></proof>
-     </goal>
-     <goal name="have_winning_strat_local_criterion.1.4.18.8" expl="8.">
-     <proof prover="3"><result status="valid" time="0.07" steps="51"/></proof>
-     </goal>
-     <goal name="have_winning_strat_local_criterion.1.4.18.9" expl="9.">
-     <proof prover="3"><result status="valid" time="1.31" steps="1687"/></proof>
-     </goal>
-     <goal name="have_winning_strat_local_criterion.1.4.18.10" expl="10.">
-     <proof prover="3"><result status="valid" time="1.30" steps="2032"/></proof>
-     </goal>
-     <goal name="have_winning_strat_local_criterion.1.4.18.11" expl="11.">
-     <proof prover="3"><result status="valid" time="0.13" steps="154"/></proof>
-     </goal>
-     <goal name="have_winning_strat_local_criterion.1.4.18.12" expl="12.">
-     <proof prover="1"><result status="valid" time="4.18"/></proof>
-     </goal>
-     <goal name="have_winning_strat_local_criterion.1.4.18.13" expl="13.">
-     <proof prover="3"><result status="valid" time="0.23" steps="293"/></proof>
-     </goal>
-     <goal name="have_winning_strat_local_criterion.1.4.18.14" expl="14.">
-     <proof prover="3"><result status="valid" time="0.06" steps="31"/></proof>
-     </goal>
-     <goal name="have_winning_strat_local_criterion.1.4.18.15" expl="15.">
-     <proof prover="3"><result status="valid" time="0.06" steps="45"/></proof>
-     </goal>
-     <goal name="have_winning_strat_local_criterion.1.4.18.16" expl="16.">
-     <proof prover="3"><result status="valid" time="0.04" steps="49"/></proof>
-     </goal>
-     <goal name="have_winning_strat_local_criterion.1.4.18.17" expl="17.">
-     <proof prover="3"><result status="valid" time="0.07" steps="45"/></proof>
-     </goal>
-     <goal name="have_winning_strat_local_criterion.1.4.18.18" expl="18.">
-     <proof prover="3"><result status="valid" time="0.12" steps="161"/></proof>
-     </goal>
-     <goal name="have_winning_strat_local_criterion.1.4.18.19" expl="19.">
-     <proof prover="3"><result status="valid" time="0.08" steps="44"/></proof>
-     </goal>
-     <goal name="have_winning_strat_local_criterion.1.4.18.20" expl="20.">
-     <proof prover="3"><result status="valid" time="0.21" steps="285"/></proof>
-     </goal>
-     <goal name="have_winning_strat_local_criterion.1.4.18.21" expl="21.">
-     <proof prover="3"><result status="valid" time="0.39" steps="469"/></proof>
-     </goal>
-     <goal name="have_winning_strat_local_criterion.1.4.18.22" expl="22.">
-     <transf name="split_goal_right">
-      <goal name="have_winning_strat_local_criterion.1.4.18.22.1" expl="1.">
-      <proof prover="1"><result status="valid" time="0.74"/></proof>
-      </goal>
-     </transf>
-     </goal>
-     <goal name="have_winning_strat_local_criterion.1.4.18.23" expl="23.">
-     <proof prover="1"><result status="valid" time="6.68"/></proof>
-     </goal>
-     <goal name="have_winning_strat_local_criterion.1.4.18.24" expl="24.">
-     <proof prover="3"><result status="valid" time="1.16" steps="2165"/></proof>
-     </goal>
-     <goal name="have_winning_strat_local_criterion.1.4.18.25" expl="25.">
-     <proof prover="3"><result status="valid" time="0.28" steps="301"/></proof>
-     </goal>
-     <goal name="have_winning_strat_local_criterion.1.4.18.26" expl="26.">
-     <transf name="split_goal_right">
-      <goal name="have_winning_strat_local_criterion.1.4.18.26.1" expl="1.">
-      <proof prover="3"><result status="valid" time="0.26" steps="319"/></proof>
-      </goal>
-      <goal name="have_winning_strat_local_criterion.1.4.18.26.2" expl="2.">
-      <proof prover="3"><result status="valid" time="0.28" steps="835"/></proof>
-      </goal>
-      <goal name="have_winning_strat_local_criterion.1.4.18.26.3" expl="3.">
-      <proof prover="3"><result status="valid" time="0.08" steps="51"/></proof>
-      </goal>
-      <goal name="have_winning_strat_local_criterion.1.4.18.26.4" expl="4.">
-      <proof prover="3"><result status="valid" time="0.10" steps="92"/></proof>
-      </goal>
-      <goal name="have_winning_strat_local_criterion.1.4.18.26.5" expl="5.">
-      <proof prover="3"><result status="valid" time="0.11" steps="97"/></proof>
-      </goal>
-      <goal name="have_winning_strat_local_criterion.1.4.18.26.6" expl="6.">
-      <transf name="split_goal_right">
-       <goal name="have_winning_strat_local_criterion.1.4.18.26.6.1" expl="1.">
-       <proof prover="3"><result status="valid" time="0.06" steps="53"/></proof>
-       </goal>
-       <goal name="have_winning_strat_local_criterion.1.4.18.26.6.2" expl="2.">
-       <proof prover="3"><result status="valid" time="0.09" steps="54"/></proof>
-       </goal>
-       <goal name="have_winning_strat_local_criterion.1.4.18.26.6.3" expl="3.">
-       <proof prover="3"><result status="valid" time="0.41" steps="660"/></proof>
-       </goal>
-       <goal name="have_winning_strat_local_criterion.1.4.18.26.6.4" expl="4.">
-       <proof prover="3"><result status="valid" time="0.40" steps="540"/></proof>
-       </goal>
-       <goal name="have_winning_strat_local_criterion.1.4.18.26.6.5" expl="5.">
-       <proof prover="3"><result status="valid" time="0.09" steps="59"/></proof>
-       </goal>
-       <goal name="have_winning_strat_local_criterion.1.4.18.26.6.6" expl="6.">
-       <proof prover="3"><result status="valid" time="0.12" steps="184"/></proof>
-       </goal>
-       <goal name="have_winning_strat_local_criterion.1.4.18.26.6.7" expl="7.">
-       <proof prover="3"><result status="valid" time="0.06" steps="41"/></proof>
-       </goal>
-       <goal name="have_winning_strat_local_criterion.1.4.18.26.6.8" expl="8.">
-       <proof prover="3"><result status="valid" time="0.64" steps="1006"/></proof>
-       </goal>
-       <goal name="have_winning_strat_local_criterion.1.4.18.26.6.9" expl="9.">
-       <proof prover="3"><result status="valid" time="0.12" steps="166"/></proof>
-       </goal>
-       <goal name="have_winning_strat_local_criterion.1.4.18.26.6.10" expl="10.">
-       <proof prover="0"><result status="valid" time="1.07"/></proof>
-       </goal>
-       <goal name="have_winning_strat_local_criterion.1.4.18.26.6.11" expl="11.">
-       <proof prover="3"><result status="valid" time="1.32" steps="2847"/></proof>
-       </goal>
-       <goal name="have_winning_strat_local_criterion.1.4.18.26.6.12" expl="12.">
-       <proof prover="3"><result status="valid" time="0.95" steps="1072"/></proof>
-       </goal>
-       <goal name="have_winning_strat_local_criterion.1.4.18.26.6.13" expl="13.">
-       <proof prover="3"><result status="valid" time="0.10" steps="69"/></proof>
-       </goal>
-       <goal name="have_winning_strat_local_criterion.1.4.18.26.6.14" expl="14.">
-       <proof prover="3"><result status="valid" time="1.13" steps="1717"/></proof>
-       </goal>
-       <goal name="have_winning_strat_local_criterion.1.4.18.26.6.15" expl="15.">
-       <proof prover="3"><result status="valid" time="0.13" steps="123"/></proof>
-       </goal>
-       <goal name="have_winning_strat_local_criterion.1.4.18.26.6.16" expl="16.">
-       <proof prover="3"><result status="valid" time="0.15" steps="227"/></proof>
-       </goal>
-       <goal name="have_winning_strat_local_criterion.1.4.18.26.6.17" expl="17.">
-       <proof prover="3"><result status="valid" time="0.71" steps="1332"/></proof>
-       </goal>
-       <goal name="have_winning_strat_local_criterion.1.4.18.26.6.18" expl="18.">
-       <proof prover="3"><result status="valid" time="0.16" steps="226"/></proof>
-       </goal>
-       <goal name="have_winning_strat_local_criterion.1.4.18.26.6.19" expl="19.">
-       <proof prover="3"><result status="valid" time="0.29" steps="395"/></proof>
-       </goal>
-       <goal name="have_winning_strat_local_criterion.1.4.18.26.6.20" expl="20.">
-       <proof prover="3"><result status="valid" time="0.90" steps="1533"/></proof>
-       </goal>
-       <goal name="have_winning_strat_local_criterion.1.4.18.26.6.21" expl="21.">
-       <proof prover="3"><result status="valid" time="0.15" steps="250"/></proof>
-       </goal>
-       <goal name="have_winning_strat_local_criterion.1.4.18.26.6.22" expl="22.">
-       <proof prover="3"><result status="valid" time="1.56" steps="1676"/></proof>
-       </goal>
-       <goal name="have_winning_strat_local_criterion.1.4.18.26.6.23" expl="23.">
-       <proof prover="3"><result status="valid" time="0.10" steps="242"/></proof>
-       </goal>
-       <goal name="have_winning_strat_local_criterion.1.4.18.26.6.24" expl="24.">
-       <proof prover="3"><result status="valid" time="0.11" steps="264"/></proof>
-       </goal>
-       <goal name="have_winning_strat_local_criterion.1.4.18.26.6.25" expl="25.">
-       <proof prover="3"><result status="valid" time="0.09" steps="136"/></proof>
-       </goal>
-       <goal name="have_winning_strat_local_criterion.1.4.18.26.6.26" expl="26.">
-       <proof prover="3"><result status="valid" time="0.25" steps="444"/></proof>
-       </goal>
-       <goal name="have_winning_strat_local_criterion.1.4.18.26.6.27" expl="27.">
-       <proof prover="3"><result status="valid" time="0.82" steps="973"/></proof>
-       </goal>
-       <goal name="have_winning_strat_local_criterion.1.4.18.26.6.28" expl="28.">
-       <proof prover="3"><result status="valid" time="0.06" steps="55"/></proof>
-       </goal>
-      </transf>
-      </goal>
-      <goal name="have_winning_strat_local_criterion.1.4.18.26.7" expl="7.">
-      <proof prover="1"><result status="valid" time="1.23"/></proof>
-      </goal>
-     </transf>
-     </goal>
-     <goal name="have_winning_strat_local_criterion.1.4.18.27" expl="27.">
-     <proof prover="1"><result status="valid" time="1.28"/></proof>
-     </goal>
-     <goal name="have_winning_strat_local_criterion.1.4.18.28" expl="28.">
-     <proof prover="1"><result status="valid" time="1.20"/></proof>
-     </goal>
-     <goal name="have_winning_strat_local_criterion.1.4.18.29" expl="29.">
-     <proof prover="3"><result status="valid" time="0.06" steps="50"/></proof>
-     </goal>
-     <goal name="have_winning_strat_local_criterion.1.4.18.30" expl="30.">
-     <proof prover="3"><result status="valid" time="0.08" steps="53"/></proof>
-     </goal>
-     <goal name="have_winning_strat_local_criterion.1.4.18.31" expl="31.">
-     <proof prover="3"><result status="valid" time="0.10" steps="154"/></proof>
-     </goal>
-     <goal name="have_winning_strat_local_criterion.1.4.18.32" expl="32.">
-     <proof prover="3"><result status="valid" time="0.07" steps="56"/></proof>
-     </goal>
-     <goal name="have_winning_strat_local_criterion.1.4.18.33" expl="33.">
-     <proof prover="3"><result status="valid" time="0.06" steps="41"/></proof>
-     </goal>
-     <goal name="have_winning_strat_local_criterion.1.4.18.34" expl="34.">
-     <proof prover="3"><result status="valid" time="0.31" steps="516"/></proof>
-     </goal>
-     <goal name="have_winning_strat_local_criterion.1.4.18.35" expl="35.">
-     <proof prover="3"><result status="valid" time="0.36" steps="586"/></proof>
-     </goal>
-     <goal name="have_winning_strat_local_criterion.1.4.18.36" expl="36.">
-     <transf name="introduce_premises">
-      <goal name="have_winning_strat_local_criterion.1.4.18.36.1" expl="1.">
-      <transf name="inline_goal">
-       <goal name="have_winning_strat_local_criterion.1.4.18.36.1.1" expl="1.">
-       <transf name="split_goal_right">
-        <goal name="have_winning_strat_local_criterion.1.4.18.36.1.1.1" expl="1.">
-        <proof prover="0"><result status="valid" time="0.04"/></proof>
-        </goal>
-        <goal name="have_winning_strat_local_criterion.1.4.18.36.1.1.2" expl="2.">
-        <proof prover="3"><result status="valid" time="0.06" steps="36"/></proof>
-        </goal>
-       </transf>
-       </goal>
-      </transf>
-      </goal>
-     </transf>
-     </goal>
-     <goal name="have_winning_strat_local_criterion.1.4.18.37" expl="37.">
-     <proof prover="2"><result status="valid" time="1.21"/></proof>
-     </goal>
-     <goal name="have_winning_strat_local_criterion.1.4.18.38" expl="38.">
-     <proof prover="3"><result status="valid" time="0.45" steps="342"/></proof>
-     </goal>
-     <goal name="have_winning_strat_local_criterion.1.4.18.39" expl="39.">
-     <proof prover="3"><result status="valid" time="0.39" steps="479"/></proof>
-     </goal>
-    </transf>
-    </goal>
-    <goal name="have_winning_strat_local_criterion.1.4.19" expl="19.">
-    <transf name="split_goal_right">
-     <goal name="have_winning_strat_local_criterion.1.4.19.1" expl="1.">
-     <proof prover="3"><result status="valid" time="0.04" steps="33"/></proof>
-     </goal>
-     <goal name="have_winning_strat_local_criterion.1.4.19.2" expl="2.">
-     <proof prover="3"><result status="valid" time="0.09" steps="93"/></proof>
-     </goal>
-     <goal name="have_winning_strat_local_criterion.1.4.19.3" expl="3.">
-     <proof prover="3"><result status="valid" time="0.30" steps="468"/></proof>
-     </goal>
-     <goal name="have_winning_strat_local_criterion.1.4.19.4" expl="4.">
-     <proof prover="3"><result status="valid" time="1.09" steps="1671"/></proof>
-     </goal>
-     <goal name="have_winning_strat_local_criterion.1.4.19.5" expl="5.">
-     <proof prover="3"><result status="valid" time="2.89" steps="3222"/></proof>
-     </goal>
-     <goal name="have_winning_strat_local_criterion.1.4.19.6" expl="6.">
-     <proof prover="3"><result status="valid" time="0.47" steps="529"/></proof>
-     </goal>
-     <goal name="have_winning_strat_local_criterion.1.4.19.7" expl="7.">
-     <proof prover="3"><result status="valid" time="0.45" steps="676"/></proof>
-     </goal>
-     <goal name="have_winning_strat_local_criterion.1.4.19.8" expl="8.">
-     <proof prover="3"><result status="valid" time="0.12" steps="246"/></proof>
-     </goal>
-     <goal name="have_winning_strat_local_criterion.1.4.19.9" expl="9.">
-     <proof prover="3"><result status="valid" time="0.66" steps="1374"/></proof>
-     </goal>
-     <goal name="have_winning_strat_local_criterion.1.4.19.10" expl="10.">
-     <proof prover="3"><result status="valid" time="0.07" steps="39"/></proof>
-     </goal>
-     <goal name="have_winning_strat_local_criterion.1.4.19.11" expl="11.">
-     <transf name="split_goal_right">
-      <goal name="have_winning_strat_local_criterion.1.4.19.11.1" expl="1.">
-      <proof prover="3"><result status="valid" time="0.05" steps="39"/></proof>
-      </goal>
-      <goal name="have_winning_strat_local_criterion.1.4.19.11.2" expl="2.">
-      <proof prover="3"><result status="valid" time="0.10" steps="113"/></proof>
-      </goal>
-      <goal name="have_winning_strat_local_criterion.1.4.19.11.3" expl="3.">
-      <proof prover="3"><result status="valid" time="0.07" steps="42"/></proof>
-      </goal>
-      <goal name="have_winning_strat_local_criterion.1.4.19.11.4" expl="4.">
-      <proof prover="3"><result status="valid" time="0.43" steps="510"/></proof>
-      </goal>
-      <goal name="have_winning_strat_local_criterion.1.4.19.11.5" expl="5.">
-      <proof prover="3"><result status="valid" time="0.11" steps="75"/></proof>
-      </goal>
-      <goal name="have_winning_strat_local_criterion.1.4.19.11.6" expl="6.">
-      <proof prover="3"><result status="valid" time="0.15" steps="169"/></proof>
-      </goal>
-      <goal name="have_winning_strat_local_criterion.1.4.19.11.7" expl="7.">
-      <proof prover="3"><result status="valid" time="0.10" steps="53"/></proof>
-      </goal>
-      <goal name="have_winning_strat_local_criterion.1.4.19.11.8" expl="8.">
-      <proof prover="3"><result status="valid" time="0.30" steps="364"/></proof>
-      </goal>
-      <goal name="have_winning_strat_local_criterion.1.4.19.11.9" expl="9.">
-      <proof prover="3"><result status="valid" time="0.08" steps="48"/></proof>
-      </goal>
-      <goal name="have_winning_strat_local_criterion.1.4.19.11.10" expl="10.">
-      <proof prover="3"><result status="valid" time="0.11" steps="82"/></proof>
-      </goal>
-      <goal name="have_winning_strat_local_criterion.1.4.19.11.11" expl="11.">
-      <proof prover="3"><result status="valid" time="0.51" steps="934"/></proof>
-      </goal>
-      <goal name="have_winning_strat_local_criterion.1.4.19.11.12" expl="12.">
-      <proof prover="3"><result status="valid" time="0.07" steps="45"/></proof>
-      </goal>
-      <goal name="have_winning_strat_local_criterion.1.4.19.11.13" expl="13.">
-      <proof prover="3"><result status="valid" time="0.07" steps="43"/></proof>
-      </goal>
-      <goal name="have_winning_strat_local_criterion.1.4.19.11.14" expl="14.">
-      <proof prover="1"><result status="valid" time="1.44"/></proof>
-      </goal>
-      <goal name="have_winning_strat_local_criterion.1.4.19.11.15" expl="15.">
-      <proof prover="3"><result status="valid" time="0.04" steps="42"/></proof>
-      </goal>
-      <goal name="have_winning_strat_local_criterion.1.4.19.11.16" expl="16.">
-      <proof prover="3"><result status="valid" time="0.30" steps="306"/></proof>
-      </goal>
-      <goal name="have_winning_strat_local_criterion.1.4.19.11.17" expl="17.">
-      <proof prover="3"><result status="valid" time="0.55" steps="567"/></proof>
-      </goal>
-      <goal name="have_winning_strat_local_criterion.1.4.19.11.18" expl="18.">
-      <proof prover="3"><result status="valid" time="0.07" steps="43"/></proof>
-      </goal>
-      <goal name="have_winning_strat_local_criterion.1.4.19.11.19" expl="19.">
-      <proof prover="3"><result status="valid" time="0.08" steps="43"/></proof>
-      </goal>
-      <goal name="have_winning_strat_local_criterion.1.4.19.11.20" expl="20.">
-      <proof prover="3"><result status="valid" time="0.30" steps="502"/></proof>
-      </goal>
-      <goal name="have_winning_strat_local_criterion.1.4.19.11.21" expl="21.">
-      <proof prover="3"><result status="valid" time="0.07" steps="44"/></proof>
-      </goal>
-      <goal name="have_winning_strat_local_criterion.1.4.19.11.22" expl="22.">
-      <proof prover="3"><result status="valid" time="0.21" steps="628"/></proof>
-      </goal>
-     </transf>
-     </goal>
-     <goal name="have_winning_strat_local_criterion.1.4.19.12" expl="12.">
-     <transf name="split_goal_right">
-      <goal name="have_winning_strat_local_criterion.1.4.19.12.1" expl="1.">
-      <proof prover="3"><result status="valid" time="0.48" steps="496"/></proof>
-      </goal>
-      <goal name="have_winning_strat_local_criterion.1.4.19.12.2" expl="2.">
-      <proof prover="3"><result status="valid" time="0.08" steps="38"/></proof>
-      </goal>
-      <goal name="have_winning_strat_local_criterion.1.4.19.12.3" expl="3.">
-      <proof prover="3"><result status="valid" time="0.20" steps="228"/></proof>
-      </goal>
-      <goal name="have_winning_strat_local_criterion.1.4.19.12.4" expl="4.">
-      <proof prover="3"><result status="valid" time="0.53" steps="669"/></proof>
-      </goal>
-      <goal name="have_winning_strat_local_criterion.1.4.19.12.5" expl="5.">
-      <proof prover="3"><result status="valid" time="0.44" steps="677"/></proof>
-      </goal>
-      <goal name="have_winning_strat_local_criterion.1.4.19.12.6" expl="6.">
-      <proof prover="3"><result status="valid" time="0.69" steps="1310"/></proof>
-      </goal>
-      <goal name="have_winning_strat_local_criterion.1.4.19.12.7" expl="7.">
-      <proof prover="3"><result status="valid" time="0.07" steps="38"/></proof>
-      </goal>
-     </transf>
-     </goal>
-     <goal name="have_winning_strat_local_criterion.1.4.19.13" expl="13.">
-     <proof prover="3"><result status="valid" time="0.28" steps="302"/></proof>
-     </goal>
-     <goal name="have_winning_strat_local_criterion.1.4.19.14" expl="14.">
-     <proof prover="3"><result status="valid" time="0.10" steps="104"/></proof>
-     </goal>
-    </transf>
-    </goal>
-    <goal name="have_winning_strat_local_criterion.1.4.20" expl="20.">
-    <transf name="induction_pr">
-     <goal name="have_winning_strat_local_criterion.1.4.20.1" expl="1.">
-     <transf name="simplify_trivial_quantification_in_goal">
-      <goal name="have_winning_strat_local_criterion.1.4.20.1.1" expl="1.">
-      <transf name="simplify_trivial_quantification_in_goal">
-       <goal name="have_winning_strat_local_criterion.1.4.20.1.1.1" expl="1.">
-       <proof prover="3"><result status="valid" time="0.03" steps="0"/></proof>
-       </goal>
-      </transf>
-      </goal>
-     </transf>
-     </goal>
-     <goal name="have_winning_strat_local_criterion.1.4.20.2" expl="2.">
-     <transf name="simplify_trivial_quantification_in_goal">
-      <goal name="have_winning_strat_local_criterion.1.4.20.2.1" expl="1.">
-      <transf name="simplify_trivial_quantification_in_goal">
-       <goal name="have_winning_strat_local_criterion.1.4.20.2.1.1" expl="1.">
-       <proof prover="3"><result status="valid" time="0.05" steps="38"/></proof>
-       </goal>
-      </transf>
-      </goal>
-     </transf>
-     </goal>
-     <goal name="have_winning_strat_local_criterion.1.4.20.3" expl="3.">
-     <transf name="simplify_trivial_quantification_in_goal">
-      <goal name="have_winning_strat_local_criterion.1.4.20.3.1" expl="1.">
-      <transf name="simplify_trivial_quantification_in_goal">
-       <goal name="have_winning_strat_local_criterion.1.4.20.3.1.1" expl="1.">
-       <proof prover="3"><result status="valid" time="0.47" steps="554"/></proof>
-       </goal>
-      </transf>
-      </goal>
-     </transf>
-     </goal>
-    </transf>
-    </goal>
-    <goal name="have_winning_strat_local_criterion.1.4.21" expl="21.">
-    <proof prover="3"><result status="valid" time="0.06" steps="36"/></proof>
-    </goal>
-    <goal name="have_winning_strat_local_criterion.1.4.22" expl="22.">
-    <proof prover="1"><result status="valid" time="0.85"/></proof>
-    </goal>
-    <goal name="have_winning_strat_local_criterion.1.4.23" expl="23.">
-    <proof prover="3"><result status="valid" time="0.09" steps="120"/></proof>
-    </goal>
-    <goal name="have_winning_strat_local_criterion.1.4.24" expl="24.">
-    <proof prover="3"><result status="valid" time="0.09" steps="105"/></proof>
-    </goal>
-    <goal name="have_winning_strat_local_criterion.1.4.25" expl="25.">
-    <proof prover="3"><result status="valid" time="0.04" steps="25"/></proof>
-    </goal>
-    <goal name="have_winning_strat_local_criterion.1.4.26" expl="26.">
-    <proof prover="3"><result status="valid" time="0.07" steps="36"/></proof>
-    </goal>
-    <goal name="have_winning_strat_local_criterion.1.4.27" expl="27.">
-    <proof prover="3"><result status="valid" time="0.06" steps="37"/></proof>
-    </goal>
-    <goal name="have_winning_strat_local_criterion.1.4.28" expl="28.">
-    <proof prover="3"><result status="valid" time="0.05" steps="35"/></proof>
-    </goal>
-    <goal name="have_winning_strat_local_criterion.1.4.29" expl="29.">
-    <proof prover="3"><result status="valid" time="0.06" steps="56"/></proof>
-    </goal>
-    <goal name="have_winning_strat_local_criterion.1.4.30" expl="30.">
-    <proof prover="3"><result status="valid" time="0.05" steps="35"/></proof>
-    </goal>
-    <goal name="have_winning_strat_local_criterion.1.4.31" expl="31.">
-    <proof prover="3"><result status="valid" time="0.19" steps="400"/></proof>
-    </goal>
-    <goal name="have_winning_strat_local_criterion.1.4.32" expl="32.">
-    <proof prover="3"><result status="valid" time="0.15" steps="306"/></proof>
-    </goal>
-    <goal name="have_winning_strat_local_criterion.1.4.33" expl="33.">
-    <proof prover="3"><result status="valid" time="0.06" steps="38"/></proof>
-    </goal>
-    <goal name="have_winning_strat_local_criterion.1.4.34" expl="34.">
-    <proof prover="3"><result status="valid" time="0.09" steps="120"/></proof>
-    </goal>
-    <goal name="have_winning_strat_local_criterion.1.4.35" expl="35.">
-    <proof prover="3"><result status="valid" time="0.44" steps="468"/></proof>
-    </goal>
-    <goal name="have_winning_strat_local_criterion.1.4.36" expl="36.">
-    <proof prover="3"><result status="valid" time="0.57" steps="627"/></proof>
-    </goal>
-    <goal name="have_winning_strat_local_criterion.1.4.37" expl="37.">
-    <proof prover="3"><result status="valid" time="0.10" steps="82"/></proof>
-    </goal>
-    <goal name="have_winning_strat_local_criterion.1.4.38" expl="38.">
-    <proof prover="3"><result status="valid" time="0.09" steps="70"/></proof>
-    </goal>
-    <goal name="have_winning_strat_local_criterion.1.4.39" expl="39.">
-    <proof prover="3"><result status="valid" time="0.09" steps="122"/></proof>
-    </goal>
-    <goal name="have_winning_strat_local_criterion.1.4.40" expl="40.">
-    <proof prover="1"><result status="valid" time="0.71"/></proof>
-    </goal>
-    <goal name="have_winning_strat_local_criterion.1.4.41" expl="41.">
-    <proof prover="3"><result status="valid" time="0.13" steps="179"/></proof>
-    </goal>
-    <goal name="have_winning_strat_local_criterion.1.4.42" expl="42.">
-    <proof prover="1"><result status="valid" time="0.85"/></proof>
-    </goal>
-   </transf>
-   </goal>
-   <goal name="have_winning_strat_local_criterion.1.5" expl="5.">
-   <proof prover="3"><result status="valid" time="0.04" steps="17"/></proof>
-   </goal>
-   <goal name="have_winning_strat_local_criterion.1.6" expl="6.">
-   <proof prover="3"><result status="valid" time="0.04" steps="12"/></proof>
-   </goal>
-   <goal name="have_winning_strat_local_criterion.1.7" expl="7.">
-   <proof prover="3"><result status="valid" time="0.04" steps="14"/></proof>
-   </goal>
-   <goal name="have_winning_strat_local_criterion.1.8" expl="8.">
-   <proof prover="3"><result status="valid" time="0.04" steps="6"/></proof>
-   </goal>
-   <goal name="have_winning_strat_local_criterion.1.9" expl="9.">
-   <proof prover="3"><result status="valid" time="0.03" steps="13"/></proof>
-   </goal>
-  </transf>
-  </goal>
-  <goal name="have_winning_strat_local_criterion.2" expl="2.">
-  <transf name="split_goal_right">
-   <goal name="have_winning_strat_local_criterion.2.1" expl="1.">
-   <proof prover="3"><result status="valid" time="0.10" steps="125"/></proof>
-   </goal>
-   <goal name="have_winning_strat_local_criterion.2.2" expl="2.">
-   <proof prover="1"><result status="valid" time="0.39"/></proof>
-   </goal>
-   <goal name="have_winning_strat_local_criterion.2.3" expl="3.">
-   <proof prover="3"><result status="valid" time="0.06" steps="14"/></proof>
-   </goal>
-   <goal name="have_winning_strat_local_criterion.2.4" expl="4.">
-   <proof prover="2"><result status="valid" time="0.81"/></proof>
-   </goal>
-  </transf>
-  </goal>
-  <goal name="have_winning_strat_local_criterion.3" expl="3.">
-  <transf name="split_goal_right">
-   <goal name="have_winning_strat_local_criterion.3.1" expl="1.">
-   <proof prover="3"><result status="valid" time="0.05" steps="7"/></proof>
-   </goal>
-   <goal name="have_winning_strat_local_criterion.3.2" expl="2.">
-   <proof prover="3"><result status="valid" time="0.05" steps="9"/></proof>
-   </goal>
-   <goal name="have_winning_strat_local_criterion.3.3" expl="3.">
-   <proof prover="3"><result status="valid" time="0.11" steps="154"/></proof>
-   </goal>
-   <goal name="have_winning_strat_local_criterion.3.4" expl="4.">
-   <proof prover="3"><result status="valid" time="0.04" steps="7"/></proof>
-   </goal>
-   <goal name="have_winning_strat_local_criterion.3.5" expl="5.">
-   <proof prover="3"><result status="valid" time="0.07" steps="53"/></proof>
-   </goal>
-   <goal name="have_winning_strat_local_criterion.3.6" expl="6.">
-   <proof prover="3"><result status="valid" time="0.06" steps="35"/></proof>
-   </goal>
-   <goal name="have_winning_strat_local_criterion.3.7" expl="7.">
-   <proof prover="3"><result status="valid" time="0.06" steps="17"/></proof>
-   </goal>
-   <goal name="have_winning_strat_local_criterion.3.8" expl="8.">
-   <proof prover="3"><result status="valid" time="0.06" steps="17"/></proof>
-   </goal>
-   <goal name="have_winning_strat_local_criterion.3.9" expl="9.">
-   <proof prover="3"><result status="valid" time="0.05" steps="12"/></proof>
-   </goal>
-   <goal name="have_winning_strat_local_criterion.3.10" expl="10.">
-   <proof prover="3"><result status="valid" time="0.04" steps="6"/></proof>
-   </goal>
-   <goal name="have_winning_strat_local_criterion.3.11" expl="11.">
-   <proof prover="1"><result status="valid" time="0.70"/></proof>
-   </goal>
-   <goal name="have_winning_strat_local_criterion.3.12" expl="12.">
-   <proof prover="3"><result status="valid" time="0.06" steps="47"/></proof>
-   </goal>
-   <goal name="have_winning_strat_local_criterion.3.13" expl="13.">
-   <proof prover="3"><result status="valid" time="0.06" steps="25"/></proof>
-   </goal>
-   <goal name="have_winning_strat_local_criterion.3.14" expl="14.">
-   <proof prover="3"><result status="valid" time="0.08" steps="96"/></proof>
-   </goal>
-   <goal name="have_winning_strat_local_criterion.3.15" expl="15.">
-   <proof prover="3"><result status="valid" time="0.95" steps="1072"/></proof>
-   </goal>
-   <goal name="have_winning_strat_local_criterion.3.16" expl="16.">
-   <proof prover="3"><result status="valid" time="0.15" steps="370"/></proof>
-   </goal>
-   <goal name="have_winning_strat_local_criterion.3.17" expl="17.">
-   <proof prover="3"><result status="valid" time="0.03" steps="22"/></proof>
-   </goal>
-   <goal name="have_winning_strat_local_criterion.3.18" expl="18.">
-   <proof prover="3"><result status="valid" time="4.67" steps="5346"/></proof>
-   </goal>
-   <goal name="have_winning_strat_local_criterion.3.19" expl="19.">
-   <proof prover="3"><result status="valid" time="0.07" steps="91"/></proof>
-   </goal>
-   <goal name="have_winning_strat_local_criterion.3.20" expl="20.">
-   <proof prover="3"><result status="valid" time="0.05" steps="75"/></proof>
-   </goal>
-   <goal name="have_winning_strat_local_criterion.3.21" expl="21.">
-   <proof prover="3"><result status="valid" time="0.09" steps="63"/></proof>
-   </goal>
-   <goal name="have_winning_strat_local_criterion.3.22" expl="22.">
-   <proof prover="3"><result status="valid" time="1.48" steps="1293"/></proof>
-   </goal>
-   <goal name="have_winning_strat_local_criterion.3.23" expl="23.">
-   <proof prover="3"><result status="valid" time="0.08" steps="96"/></proof>
-   </goal>
-   <goal name="have_winning_strat_local_criterion.3.24" expl="24.">
-   <proof prover="3"><result status="valid" time="0.07" steps="25"/></proof>
-   </goal>
-   <goal name="have_winning_strat_local_criterion.3.25" expl="25.">
-   <proof prover="3"><result status="valid" time="0.05" steps="36"/></proof>
-   </goal>
-   <goal name="have_winning_strat_local_criterion.3.26" expl="26.">
-   <proof prover="3"><result status="valid" time="0.11" steps="109"/></proof>
-   </goal>
-   <goal name="have_winning_strat_local_criterion.3.27" expl="27.">
-   <proof prover="3"><result status="valid" time="0.07" steps="34"/></proof>
-   </goal>
-   <goal name="have_winning_strat_local_criterion.3.28" expl="28.">
-   <proof prover="3"><result status="valid" time="3.41" steps="1223"/></proof>
-   </goal>
-   <goal name="have_winning_strat_local_criterion.3.29" expl="29.">
-   <proof prover="3"><result status="valid" time="0.25" steps="323"/></proof>
-   </goal>
-   <goal name="have_winning_strat_local_criterion.3.30" expl="30.">
-   <proof prover="3"><result status="valid" time="0.06" steps="38"/></proof>
-   </goal>
-   <goal name="have_winning_strat_local_criterion.3.31" expl="31.">
-   <proof prover="1"><result status="valid" time="6.33"/></proof>
-   </goal>
-   <goal name="have_winning_strat_local_criterion.3.32" expl="32.">
-   <transf name="split_goal_right">
-    <goal name="have_winning_strat_local_criterion.3.32.1" expl="1.">
-    <proof prover="3"><result status="valid" time="0.38" steps="513"/></proof>
-    </goal>
-    <goal name="have_winning_strat_local_criterion.3.32.2" expl="2.">
-    <proof prover="3"><result status="valid" time="0.07" steps="76"/></proof>
-    </goal>
-    <goal name="have_winning_strat_local_criterion.3.32.3" expl="3.">
-    <proof prover="1"><result status="valid" time="5.14"/></proof>
-    </goal>
-    <goal name="have_winning_strat_local_criterion.3.32.4" expl="4.">
-    <proof prover="3"><result status="valid" time="0.13" steps="206"/></proof>
-    </goal>
-    <goal name="have_winning_strat_local_criterion.3.32.5" expl="5.">
-    <proof prover="3"><result status="valid" time="0.16" steps="392"/></proof>
-    </goal>
-    <goal name="have_winning_strat_local_criterion.3.32.6" expl="6.">
-    <proof prover="1"><result status="valid" time="3.98"/></proof>
-    </goal>
-   </transf>
-   </goal>
-   <goal name="have_winning_strat_local_criterion.3.33" expl="33.">
-   <transf name="split_goal_right">
-    <goal name="have_winning_strat_local_criterion.3.33.1" expl="1.">
-    <proof prover="3"><result status="valid" time="0.09" steps="108"/></proof>
-    </goal>
-    <goal name="have_winning_strat_local_criterion.3.33.2" expl="2.">
-    <proof prover="3"><result status="valid" time="0.07" steps="33"/></proof>
-    </goal>
-    <goal name="have_winning_strat_local_criterion.3.33.3" expl="3.">
-    <proof prover="3"><result status="valid" time="0.67" steps="1014"/></proof>
-    </goal>
-    <goal name="have_winning_strat_local_criterion.3.33.4" expl="4.">
-    <proof prover="3"><result status="valid" time="0.11" steps="130"/></proof>
-    </goal>
-    <goal name="have_winning_strat_local_criterion.3.33.5" expl="5.">
-    <proof prover="3"><result status="valid" time="0.06" steps="43"/></proof>
-    </goal>
-    <goal name="have_winning_strat_local_criterion.3.33.6" expl="6.">
-    <proof prover="3"><result status="valid" time="0.42" steps="1082"/></proof>
-    </goal>
-    <goal name="have_winning_strat_local_criterion.3.33.7" expl="7.">
-    <proof prover="3"><result status="valid" time="0.45" steps="555"/></proof>
-    </goal>
-    <goal name="have_winning_strat_local_criterion.3.33.8" expl="8.">
-    <proof prover="3"><result status="valid" time="0.57" steps="390"/></proof>
-    </goal>
-    <goal name="have_winning_strat_local_criterion.3.33.9" expl="9.">
-    <proof prover="3"><result status="valid" time="0.80" steps="472"/></proof>
-    </goal>
-    <goal name="have_winning_strat_local_criterion.3.33.10" expl="10.">
-    <proof prover="3"><result status="valid" time="0.33" steps="296"/></proof>
-    </goal>
-    <goal name="have_winning_strat_local_criterion.3.33.11" expl="11.">
-    <proof prover="3"><result status="valid" time="0.10" steps="125"/></proof>
-    </goal>
-    <goal name="have_winning_strat_local_criterion.3.33.12" expl="12.">
-    <proof prover="3"><result status="valid" time="0.10" steps="81"/></proof>
-    </goal>
-    <goal name="have_winning_strat_local_criterion.3.33.13" expl="13.">
-    <transf name="split_goal_right">
-     <goal name="have_winning_strat_local_criterion.3.33.13.1" expl="1.">
-     <proof prover="3"><result status="valid" time="0.04" steps="30"/></proof>
-     </goal>
-     <goal name="have_winning_strat_local_criterion.3.33.13.2" expl="2.">
-     <proof prover="3"><result status="valid" time="0.06" steps="44"/></proof>
-     </goal>
-     <goal name="have_winning_strat_local_criterion.3.33.13.3" expl="3.">
-     <proof prover="3"><result status="valid" time="0.10" steps="160"/></proof>
-     </goal>
-     <goal name="have_winning_strat_local_criterion.3.33.13.4" expl="4.">
-     <proof prover="3"><result status="valid" time="0.06" steps="43"/></proof>
-     </goal>
-    </transf>
-    </goal>
-    <goal name="have_winning_strat_local_criterion.3.33.14" expl="14.">
-    <proof prover="3"><result status="valid" time="0.78" steps="677"/></proof>
-    </goal>
-    <goal name="have_winning_strat_local_criterion.3.33.15" expl="15.">
-    <proof prover="3"><result status="valid" time="0.74" steps="673"/></proof>
-    </goal>
-    <goal name="have_winning_strat_local_criterion.3.33.16" expl="16.">
-    <proof prover="3"><result status="valid" time="0.09" steps="126"/></proof>
-    </goal>
-    <goal name="have_winning_strat_local_criterion.3.33.17" expl="17.">
-    <proof prover="3"><result status="valid" time="0.34" steps="333"/></proof>
-    </goal>
-    <goal name="have_winning_strat_local_criterion.3.33.18" expl="18.">
-    <proof prover="3"><result status="valid" time="0.08" steps="45"/></proof>
-    </goal>
-    <goal name="have_winning_strat_local_criterion.3.33.19" expl="19.">
-    <proof prover="3"><result status="valid" time="0.11" steps="138"/></proof>
-    </goal>
-    <goal name="have_winning_strat_local_criterion.3.33.20" expl="20.">
-    <proof prover="1"><result status="valid" time="1.46"/></proof>
-    </goal>
-    <goal name="have_winning_strat_local_criterion.3.33.21" expl="21.">
-    <proof prover="3"><result status="valid" time="0.53" steps="542"/></proof>
-    </goal>
-    <goal name="have_winning_strat_local_criterion.3.33.22" expl="22.">
-    <proof prover="3"><result status="valid" time="0.05" steps="32"/></proof>
-    </goal>
-    <goal name="have_winning_strat_local_criterion.3.33.23" expl="23.">
-    <proof prover="3"><result status="valid" time="2.07" steps="2101"/></proof>
-    </goal>
-    <goal name="have_winning_strat_local_criterion.3.33.24" expl="24.">
-    <proof prover="3"><result status="valid" time="0.15" steps="171"/></proof>
-    </goal>
-    <goal name="have_winning_strat_local_criterion.3.33.25" expl="25.">
-    <proof prover="3"><result status="valid" time="1.20" steps="1961"/></proof>
-    </goal>
-    <goal name="have_winning_strat_local_criterion.3.33.26" expl="26.">
-    <proof prover="3"><result status="valid" time="0.68" steps="846"/></proof>
-    </goal>
-   </transf>
-   </goal>
-   <goal name="have_winning_strat_local_criterion.3.34" expl="34.">
-   <transf name="split_goal_right">
-    <goal name="have_winning_strat_local_criterion.3.34.1" expl="1.">
-    <transf name="split_goal_right">
-     <goal name="have_winning_strat_local_criterion.3.34.1.1" expl="1.">
-     <proof prover="3"><result status="valid" time="0.22" steps="306"/></proof>
-     </goal>
-     <goal name="have_winning_strat_local_criterion.3.34.1.2" expl="2.">
-     <proof prover="3"><result status="valid" time="1.72" steps="1155"/></proof>
-     </goal>
-     <goal name="have_winning_strat_local_criterion.3.34.1.3" expl="3.">
-     <proof prover="3"><result status="valid" time="0.07" steps="36"/></proof>
-     </goal>
-     <goal name="have_winning_strat_local_criterion.3.34.1.4" expl="4.">
-     <proof prover="3"><result status="valid" time="0.21" steps="336"/></proof>
-     </goal>
-     <goal name="have_winning_strat_local_criterion.3.34.1.5" expl="5.">
-     <proof prover="3"><result status="valid" time="0.46" steps="867"/></proof>
-     </goal>
-     <goal name="have_winning_strat_local_criterion.3.34.1.6" expl="6.">
-     <proof prover="3"><result status="valid" time="1.87" steps="1713"/></proof>
-     </goal>
-     <goal name="have_winning_strat_local_criterion.3.34.1.7" expl="7.">
-     <proof prover="3"><result status="valid" time="0.07" steps="35"/></proof>
-     </goal>
-    </transf>
-    </goal>
-    <goal name="have_winning_strat_local_criterion.3.34.2" expl="2.">
-    <transf name="split_goal_right">
-     <goal name="have_winning_strat_local_criterion.3.34.2.1" expl="1.">
-     <proof prover="3"><result status="valid" time="0.06" steps="48"/></proof>
-     </goal>
-     <goal name="have_winning_strat_local_criterion.3.34.2.2" expl="2.">
-     <proof prover="3"><result status="valid" time="0.12" steps="133"/></proof>
-     </goal>
-     <goal name="have_winning_strat_local_criterion.3.34.2.3" expl="3.">
-     <proof prover="3"><result status="valid" time="0.08" steps="43"/></proof>
-     </goal>
-     <goal name="have_winning_strat_local_criterion.3.34.2.4" expl="4.">
-     <proof prover="3"><result status="valid" time="0.43" steps="643"/></proof>
-     </goal>
-     <goal name="have_winning_strat_local_criterion.3.34.2.5" expl="5.">
-     <proof prover="3"><result status="valid" time="1.31" steps="1174"/></proof>
-     </goal>
-     <goal name="have_winning_strat_local_criterion.3.34.2.6" expl="6.">
-     <proof prover="3"><result status="valid" time="0.13" steps="193"/></proof>
-     </goal>
-     <goal name="have_winning_strat_local_criterion.3.34.2.7" expl="7.">
-     <proof prover="3"><result status="valid" time="3.47" steps="2695"/></proof>
-     </goal>
-     <goal name="have_winning_strat_local_criterion.3.34.2.8" expl="8.">
-     <proof prover="3"><result status="valid" time="0.07" steps="39"/></proof>
-     </goal>
-     <goal name="have_winning_strat_local_criterion.3.34.2.9" expl="9.">
-     <proof prover="3"><result status="valid" time="0.07" steps="39"/></proof>
-     </goal>
-     <goal name="have_winning_strat_local_criterion.3.34.2.10" expl="10.">
-     <proof prover="3"><result status="valid" time="0.26" steps="504"/></proof>
-     </goal>
-     <goal name="have_winning_strat_local_criterion.3.34.2.11" expl="11.">
-     <proof prover="3"><result status="valid" time="0.06" steps="38"/></proof>
-     </goal>
-     <goal name="have_winning_strat_local_criterion.3.34.2.12" expl="12.">
-     <proof prover="3"><result status="valid" time="0.33" steps="570"/></proof>
-     </goal>
-     <goal name="have_winning_strat_local_criterion.3.34.2.13" expl="13.">
-     <proof prover="3"><result status="valid" time="0.19" steps="245"/></proof>
-     </goal>
-     <goal name="have_winning_strat_local_criterion.3.34.2.14" expl="14.">
-     <proof prover="3"><result status="valid" time="0.07" steps="44"/></proof>
-     </goal>
-     <goal name="have_winning_strat_local_criterion.3.34.2.15" expl="15.">
-     <proof prover="0"><result status="valid" time="0.36"/></proof>
-     </goal>
-     <goal name="have_winning_strat_local_criterion.3.34.2.16" expl="16.">
-     <proof prover="3"><result status="valid" time="0.07" steps="38"/></proof>
-     </goal>
-     <goal name="have_winning_strat_local_criterion.3.34.2.17" expl="17.">
-     <proof prover="3"><result status="valid" time="0.28" steps="341"/></proof>
-     </goal>
-     <goal name="have_winning_strat_local_criterion.3.34.2.18" expl="18.">
-     <proof prover="0"><result status="valid" time="0.37"/></proof>
-     </goal>
-    </transf>
-    </goal>
-    <goal name="have_winning_strat_local_criterion.3.34.3" expl="3.">
-    <proof prover="3"><result status="valid" time="0.27" steps="263"/></proof>
-    </goal>
-    <goal name="have_winning_strat_local_criterion.3.34.4" expl="4.">
-    <transf name="split_goal_right">
-     <goal name="have_winning_strat_local_criterion.3.34.4.1" expl="1.">
-     <proof prover="3"><result status="valid" time="0.08" steps="105"/></proof>
-     </goal>
-     <goal name="have_winning_strat_local_criterion.3.34.4.2" expl="2.">
-     <proof prover="0"><result status="valid" time="0.35"/></proof>
-     </goal>
-     <goal name="have_winning_strat_local_criterion.3.34.4.3" expl="3.">
-     <proof prover="3"><result status="valid" time="1.01" steps="984"/></proof>
-     </goal>
-     <goal name="have_winning_strat_local_criterion.3.34.4.4" expl="4.">
-     <proof prover="3"><result status="valid" time="0.32" steps="320"/></proof>
-     </goal>
-     <goal name="have_winning_strat_local_criterion.3.34.4.5" expl="5.">
-     <proof prover="3"><result status="valid" time="0.55" steps="664"/></proof>
-     </goal>
-     <goal name="have_winning_strat_local_criterion.3.34.4.6" expl="6.">
-     <proof prover="3"><result status="valid" time="0.26" steps="548"/></proof>
-     </goal>
-     <goal name="have_winning_strat_local_criterion.3.34.4.7" expl="7.">
-     <proof prover="3"><result status="valid" time="0.32" steps="554"/></proof>
-     </goal>
-     <goal name="have_winning_strat_local_criterion.3.34.4.8" expl="8.">
-     <proof prover="3"><result status="valid" time="0.11" steps="82"/></proof>
-     </goal>
-     <goal name="have_winning_strat_local_criterion.3.34.4.9" expl="9.">
-     <proof prover="0"><result status="valid" time="0.31"/></proof>
-     </goal>
-     <goal name="have_winning_strat_local_criterion.3.34.4.10" expl="10.">
-     <proof prover="0"><result status="valid" time="0.36"/></proof>
-     </goal>
-     <goal name="have_winning_strat_local_criterion.3.34.4.11" expl="11.">
-     <proof prover="3"><result status="valid" time="0.57" steps="1087"/></proof>
-     </goal>
-     <goal name="have_winning_strat_local_criterion.3.34.4.12" expl="12.">
-     <proof prover="3"><result status="valid" time="0.07" steps="47"/></proof>
-     </goal>
-     <goal name="have_winning_strat_local_criterion.3.34.4.13" expl="13.">
-     <proof prover="3"><result status="valid" time="0.08" steps="40"/></proof>
-     </goal>
-     <goal name="have_winning_strat_local_criterion.3.34.4.14" expl="14.">
-     <proof prover="3"><result status="valid" time="0.06" steps="40"/></proof>
-     </goal>
-     <goal name="have_winning_strat_local_criterion.3.34.4.15" expl="15.">
-     <proof prover="3"><result status="valid" time="0.14" steps="297"/></proof>
-     </goal>
-     <goal name="have_winning_strat_local_criterion.3.34.4.16" expl="16.">
-     <proof prover="3"><result status="valid" time="1.19" steps="2093"/></proof>
-     </goal>
-     <goal name="have_winning_strat_local_criterion.3.34.4.17" expl="17.">
-     <proof prover="3"><result status="valid" time="1.05" steps="2093"/></proof>
-     </goal>
-     <goal name="have_winning_strat_local_criterion.3.34.4.18" expl="18.">
-     <proof prover="3"><result status="valid" time="0.12" steps="130"/></proof>
-     </goal>
-     <goal name="have_winning_strat_local_criterion.3.34.4.19" expl="19.">
-     <proof prover="3"><result status="valid" time="0.06" steps="36"/></proof>
-     </goal>
-    </transf>
-    </goal>
-    <goal name="have_winning_strat_local_criterion.3.34.5" expl="5.">
-    <proof prover="3"><result status="valid" time="0.23" steps="522"/></proof>
-    </goal>
-    <goal name="have_winning_strat_local_criterion.3.34.6" expl="6.">
-    <proof prover="3"><result status="valid" time="2.21" steps="1888"/></proof>
-    </goal>
-    <goal name="have_winning_strat_local_criterion.3.34.7" expl="7.">
-    <proof prover="3"><result status="valid" time="0.18" steps="175"/></proof>
-    </goal>
-   </transf>
-   </goal>
-   <goal name="have_winning_strat_local_criterion.3.35" expl="35.">
-   <transf name="induction_pr">
-    <goal name="have_winning_strat_local_criterion.3.35.1" expl="1.">
-    <transf name="simplify_trivial_quantification_in_goal">
-     <goal name="have_winning_strat_local_criterion.3.35.1.1" expl="1.">
-     <transf name="simplify_trivial_quantification_in_goal">
-      <goal name="have_winning_strat_local_criterion.3.35.1.1.1" expl="1.">
-      <proof prover="3"><result status="valid" time="0.06" steps="18"/></proof>
-      </goal>
-     </transf>
-     </goal>
-    </transf>
-    </goal>
-    <goal name="have_winning_strat_local_criterion.3.35.2" expl="2.">
-    <transf name="simplify_trivial_quantification_in_goal">
-     <goal name="have_winning_strat_local_criterion.3.35.2.1" expl="1.">
-     <transf name="simplify_trivial_quantification_in_goal">
-      <goal name="have_winning_strat_local_criterion.3.35.2.1.1" expl="1.">
-      <proof prover="3"><result status="valid" time="0.17" steps="186"/></proof>
-      </goal>
-     </transf>
-     </goal>
-    </transf>
-    </goal>
-    <goal name="have_winning_strat_local_criterion.3.35.3" expl="3.">
-    <transf name="simplify_trivial_quantification_in_goal">
-     <goal name="have_winning_strat_local_criterion.3.35.3.1" expl="1.">
-     <transf name="simplify_trivial_quantification_in_goal">
-      <goal name="have_winning_strat_local_criterion.3.35.3.1.1" expl="1.">
-      <proof prover="3"><result status="valid" time="0.50" steps="517"/></proof>
-      </goal>
-     </transf>
-     </goal>
-    </transf>
-    </goal>
-   </transf>
-   </goal>
-   <goal name="have_winning_strat_local_criterion.3.36" expl="36.">
-   <proof prover="3"><result status="valid" time="0.07" steps="70"/></proof>
-   </goal>
-   <goal name="have_winning_strat_local_criterion.3.37" expl="37.">
-   <proof prover="3"><result status="valid" time="0.07" steps="40"/></proof>
-   </goal>
-   <goal name="have_winning_strat_local_criterion.3.38" expl="38.">
-   <proof prover="3"><result status="valid" time="0.06" steps="9"/></proof>
-   </goal>
-   <goal name="have_winning_strat_local_criterion.3.39" expl="39.">
-   <proof prover="3"><result status="valid" time="0.05" steps="15"/></proof>
-   </goal>
-  </transf>
-  </goal>
-  <goal name="have_winning_strat_local_criterion.4" expl="4.">
-  <proof prover="3"><result status="valid" time="0.04" steps="11"/></proof>
-  </goal>
-  <goal name="have_winning_strat_local_criterion.5" expl="5.">
-  <proof prover="3"><result status="valid" time="0.03" steps="11"/></proof>
-  </goal>
- </transf>
- </goal>
- <goal name="sorder_order">
- <transf name="split_goal_right">
-  <goal name="sorder_order.1" expl="1.">
-  <proof prover="3"><result status="valid" time="0.16" steps="109"/></proof>
-  </goal>
-  <goal name="sorder_order.2" expl="2.">
-  <proof prover="3"><result status="valid" time="4.55" steps="3476"/></proof>
-  </goal>
-  <goal name="sorder_order.3" expl="3.">
-  <proof prover="3"><result status="valid" time="0.08" steps="42"/></proof>
-  </goal>
-  <goal name="sorder_order.4" expl="4.">
-  <proof prover="3"><result status="valid" time="0.92" steps="784"/></proof>
-  </goal>
-  <goal name="sorder_order.5" expl="5.">
-  <proof prover="3"><result status="valid" time="0.66" steps="1103"/></proof>
-  </goal>
-  <goal name="sorder_order.6" expl="6.">
-  <proof prover="3"><result status="valid" time="1.62" steps="2228"/></proof>
-  </goal>
-  <goal name="sorder_order.7" expl="7.">
-  <proof prover="3"><result status="valid" time="0.78" steps="1159"/></proof>
-  </goal>
-  <goal name="sorder_order.8" expl="8.">
-  <proof prover="3"><result status="valid" time="1.17" steps="1231"/></proof>
-  </goal>
-  <goal name="sorder_order.9" expl="9.">
-  <proof prover="3"><result status="valid" time="0.08" steps="10"/></proof>
-  </goal>
-  <goal name="sorder_order.10" expl="10.">
-  <proof prover="3"><result status="valid" time="0.75" steps="1218"/></proof>
-  </goal>
-  <goal name="sorder_order.11" expl="11.">
-  <proof prover="3"><result status="valid" time="0.08" steps="7"/></proof>
-  </goal>
-  <goal name="sorder_order.12" expl="12.">
-  <proof prover="3"><result status="valid" time="0.09" steps="10"/></proof>
-  </goal>
-  <goal name="sorder_order.13" expl="13.">
-  <proof prover="3"><result status="valid" time="0.09" steps="11"/></proof>
-  </goal>
- </transf>
- </goal>
- <goal name="h_proj_mono">
- <transf name="split_goal_right">
-  <goal name="h_proj_mono.1" expl="1.">
-  <proof prover="3"><result status="valid" time="0.16" steps="132"/></proof>
-  </goal>
-  <goal name="h_proj_mono.2" expl="2.">
-  <proof prover="3"><result status="valid" time="0.83" steps="660"/></proof>
-  </goal>
-  <goal name="h_proj_mono.3" expl="3.">
-  <proof prover="3"><result status="valid" time="1.05" steps="906"/></proof>
-  </goal>
-  <goal name="h_proj_mono.4" expl="4.">
-  <proof prover="0"><result status="valid" time="0.32"/></proof>
-  </goal>
-  <goal name="h_proj_mono.5" expl="5.">
-  <proof prover="3"><result status="valid" time="0.10" steps="54"/></proof>
-  </goal>
-  <goal name="h_proj_mono.6" expl="6.">
-  <proof prover="1"><result status="valid" time="0.74"/></proof>
-  </goal>
-  <goal name="h_proj_mono.7" expl="7.">
-  <proof prover="3"><result status="valid" time="0.06" steps="37"/></proof>
-  </goal>
- </transf>
- </goal>
- <goal name="bounds_projections">
- <transf name="split_goal_right">
-  <goal name="bounds_projections.1" expl="1.">
-  <proof prover="3"><result status="valid" time="0.07" steps="16"/></proof>
-  </goal>
-  <goal name="bounds_projections.2" expl="2.">
-  <proof prover="3"><result status="valid" time="0.09" steps="16"/></proof>
-  </goal>
-  <goal name="bounds_projections.3" expl="3.">
-  <proof prover="3"><result status="valid" time="0.08" steps="18"/></proof>
-  </goal>
-  <goal name="bounds_projections.4" expl="4.">
-  <proof prover="3"><result status="valid" time="0.09" steps="14"/></proof>
-  </goal>
-  <goal name="bounds_projections.5" expl="5.">
-  <proof prover="3"><result status="valid" time="0.14" steps="134"/></proof>
-  </goal>
-  <goal name="bounds_projections.6" expl="6.">
-  <proof prover="3"><result status="valid" time="0.09" steps="15"/></proof>
-  </goal>
-  <goal name="bounds_projections.7" expl="7.">
-  <proof prover="3"><result status="valid" time="0.09" steps="14"/></proof>
-  </goal>
-  <goal name="bounds_projections.8" expl="8.">
-  <proof prover="3"><result status="valid" time="0.10" steps="57"/></proof>
-  </goal>
-  <goal name="bounds_projections.9" expl="9.">
-  <proof prover="3"><result status="valid" time="0.09" steps="13"/></proof>
-  </goal>
-  <goal name="bounds_projections.10" expl="10.">
-  <proof prover="3"><result status="valid" time="0.10" steps="45"/></proof>
-  </goal>
-  <goal name="bounds_projections.11" expl="11.">
-  <proof prover="3"><result status="valid" time="0.07" steps="75"/></proof>
-  </goal>
-  <goal name="bounds_projections.12" expl="12.">
-  <proof prover="3"><result status="valid" time="0.06" steps="16"/></proof>
-  </goal>
- </transf>
- </goal>
- <goal name="chain_projection">
- <transf name="split_goal_right">
-  <goal name="chain_projection.1" expl="1.">
-  <proof prover="3"><result status="valid" time="0.06" steps="20"/></proof>
-  </goal>
-  <goal name="chain_projection.2" expl="2.">
-  <proof prover="3"><result status="valid" time="0.10" steps="24"/></proof>
-  </goal>
-  <goal name="chain_projection.3" expl="3.">
-  <proof prover="3"><result status="valid" time="0.09" steps="26"/></proof>
-  </goal>
-  <goal name="chain_projection.4" expl="4.">
-  <proof prover="3"><result status="valid" time="0.10" steps="29"/></proof>
-  </goal>
-  <goal name="chain_projection.5" expl="5.">
-  <proof prover="3"><result status="valid" time="0.10" steps="23"/></proof>
-  </goal>
-  <goal name="chain_projection.6" expl="6.">
-  <proof prover="3"><result status="valid" time="0.09" steps="27"/></proof>
-  </goal>
-  <goal name="chain_projection.7" expl="7.">
-  <proof prover="3"><result status="valid" time="0.15" steps="152"/></proof>
-  </goal>
-  <goal name="chain_projection.8" expl="8.">
-  <proof prover="3"><result status="valid" time="0.16" steps="125"/></proof>
-  </goal>
-  <goal name="chain_projection.9" expl="9.">
-  <proof prover="3"><result status="valid" time="0.11" steps="28"/></proof>
-  </goal>
-  <goal name="chain_projection.10" expl="10.">
-  <proof prover="3"><result status="valid" time="0.10" steps="28"/></proof>
-  </goal>
-  <goal name="chain_projection.11" expl="11.">
-  <proof prover="3"><result status="valid" time="0.31" steps="484"/></proof>
-  </goal>
-  <goal name="chain_projection.12" expl="12.">
-  <proof prover="3"><result status="valid" time="0.14" steps="100"/></proof>
-  </goal>
-  <goal name="chain_projection.13" expl="13.">
-  <proof prover="3"><result status="valid" time="0.12" steps="29"/></proof>
-  </goal>
-  <goal name="chain_projection.14" expl="14.">
-  <proof prover="3"><result status="valid" time="0.10" steps="29"/></proof>
-  </goal>
-  <goal name="chain_projection.15" expl="15.">
-  <proof prover="3"><result status="valid" time="0.15" steps="152"/></proof>
-  </goal>
-  <goal name="chain_projection.16" expl="16.">
-  <proof prover="3"><result status="valid" time="0.12" steps="105"/></proof>
-  </goal>
-  <goal name="chain_projection.17" expl="17.">
-  <proof prover="3"><result status="valid" time="0.11" steps="32"/></proof>
-  </goal>
-  <goal name="chain_projection.18" expl="18.">
-  <proof prover="3"><result status="valid" time="0.15" steps="149"/></proof>
-  </goal>
-  <goal name="chain_projection.19" expl="19.">
-  <proof prover="3"><result status="valid" time="0.76" steps="1021"/></proof>
-  </goal>
-  <goal name="chain_projection.20" expl="20.">
-  <proof prover="3"><result status="valid" time="0.12" steps="129"/></proof>
-  </goal>
- </transf>
- </goal>
- <goal name="sorder_completion">
- <transf name="split_goal_right">
-  <goal name="sorder_completion.1" expl="1.">
-  <proof prover="3"><result status="valid" time="0.12" steps="103"/></proof>
-  </goal>
-  <goal name="sorder_completion.2" expl="2.">
-  <proof prover="3"><result status="valid" time="0.13" steps="73"/></proof>
-  </goal>
-  <goal name="sorder_completion.3" expl="3.">
-  <proof prover="3"><result status="valid" time="0.15" steps="89"/></proof>
-  </goal>
-  <goal name="sorder_completion.4" expl="4.">
-  <proof prover="3"><result status="valid" time="2.52" steps="1469"/></proof>
-  </goal>
-  <goal name="sorder_completion.5" expl="5.">
-  <proof prover="3"><result status="valid" time="2.15" steps="1483"/></proof>
-  </goal>
-  <goal name="sorder_completion.6" expl="6.">
-  <proof prover="3"><result status="valid" time="0.96" steps="924"/></proof>
-  </goal>
-  <goal name="sorder_completion.7" expl="7.">
-  <proof prover="3"><result status="valid" time="0.27" steps="240"/></proof>
-  </goal>
-  <goal name="sorder_completion.8" expl="8.">
-  <proof prover="3"><result status="valid" time="0.15" steps="171"/></proof>
-  </goal>
-  <goal name="sorder_completion.9" expl="9.">
-  <proof prover="3"><result status="valid" time="0.08" steps="16"/></proof>
-  </goal>
-  <goal name="sorder_completion.10" expl="10.">
-  <proof prover="3"><result status="valid" time="0.06" steps="28"/></proof>
-  </goal>
-  <goal name="sorder_completion.11" expl="11.">
-  <proof prover="3"><result status="valid" time="0.22" steps="221"/></proof>
-  </goal>
-  <goal name="sorder_completion.12" expl="12.">
-  <proof prover="3"><result status="valid" time="0.10" steps="124"/></proof>
-  </goal>
-  <goal name="sorder_completion.13" expl="13.">
-  <proof prover="3"><result status="valid" time="0.34" steps="228"/></proof>
-  </goal>
-  <goal name="sorder_completion.14" expl="14.">
-  <proof prover="3"><result status="valid" time="0.12" steps="136"/></proof>
-  </goal>
-  <goal name="sorder_completion.15" expl="15.">
-  <proof prover="3"><result status="valid" time="0.43" steps="245"/></proof>
-  </goal>
-  <goal name="sorder_completion.16" expl="16.">
-  <proof prover="3"><result status="valid" time="0.31" steps="236"/></proof>
-  </goal>
-  <goal name="sorder_completion.17" expl="17.">
-  <proof prover="3"><result status="valid" time="0.38" steps="236"/></proof>
-  </goal>
- </transf>
- </goal>
- <goal name="sorder_complete">
- <proof prover="3"><result status="valid" time="0.12" steps="22"/></proof>
- </goal>
- <goal name="add_subchain">
- <proof prover="3"><result status="valid" time="0.11" steps="25"/></proof>
- </goal>
- <goal name="add_chain">
- <proof prover="3"><result status="valid" time="0.10" steps="44"/></proof>
- </goal>
- <goal name="evolve_inflationary">
- <transf name="split_goal_right">
-  <goal name="evolve_inflationary.1" expl="1.">
-  <proof prover="3"><result status="valid" time="0.24" steps="73"/></proof>
-  </goal>
-  <goal name="evolve_inflationary.2" expl="2.">
-  <proof prover="3"><result status="valid" time="0.21" steps="107"/></proof>
-  </goal>
-  <goal name="evolve_inflationary.3" expl="3.">
-  <proof prover="1"><result status="valid" time="2.59"/></proof>
-  </goal>
-  <goal name="evolve_inflationary.4" expl="4.">
-  <proof prover="3"><result status="valid" time="0.32" steps="206"/></proof>
-  </goal>
-  <goal name="evolve_inflationary.5" expl="5.">
-  <proof prover="3"><result status="valid" time="0.32" steps="127"/></proof>
-  </goal>
-  <goal name="evolve_inflationary.6" expl="6.">
-  <proof prover="3"><result status="valid" time="0.17" steps="13"/></proof>
-  </goal>
-  <goal name="evolve_inflationary.7" expl="7.">
-  <proof prover="3"><result status="valid" time="0.26" steps="208"/></proof>
-  </goal>
-  <goal name="evolve_inflationary.8" expl="8.">
-  <proof prover="3"><result status="valid" time="0.23" steps="140"/></proof>
-  </goal>
-  <goal name="evolve_inflationary.9" expl="9.">
-  <proof prover="3"><result status="valid" time="0.14" steps="15"/></proof>
-  </goal>
-  <goal name="evolve_inflationary.10" expl="10.">
-  <proof prover="3"><result status="valid" time="0.55" steps="511"/></proof>
-  </goal>
-  <goal name="evolve_inflationary.11" expl="11.">
-  <proof prover="3"><result status="valid" time="0.54" steps="506"/></proof>
-  </goal>
-  <goal name="evolve_inflationary.12" expl="12.">
-  <proof prover="3"><result status="valid" time="0.24" steps="66"/></proof>
-  </goal>
-  <goal name="evolve_inflationary.13" expl="13.">
-  <proof prover="3"><result status="valid" time="0.25" steps="133"/></proof>
-  </goal>
-  <goal name="evolve_inflationary.14" expl="14.">
-  <proof prover="3"><result status="valid" time="0.43" steps="450"/></proof>
-  </goal>
-  <goal name="evolve_inflationary.15" expl="15.">
-  <proof prover="3"><result status="valid" time="0.29" steps="154"/></proof>
-  </goal>
-  <goal name="evolve_inflationary.16" expl="16.">
-  <proof prover="1"><result status="valid" time="3.88"/></proof>
-  </goal>
-  <goal name="evolve_inflationary.17" expl="17.">
-  <proof prover="3"><result status="valid" time="0.90" steps="690"/></proof>
-  </goal>
-  <goal name="evolve_inflationary.18" expl="18.">
-  <proof prover="1"><result status="valid" time="5.08"/></proof>
-  </goal>
-  <goal name="evolve_inflationary.19" expl="19.">
-  <proof prover="3"><result status="valid" time="1.23" steps="1331"/></proof>
-  </goal>
-  <goal name="evolve_inflationary.20" expl="20.">
-  <proof prover="1"><result status="valid" time="3.04"/></proof>
-  </goal>
-  <goal name="evolve_inflationary.21" expl="21.">
-  <proof prover="3"><result status="valid" time="0.93" steps="739"/></proof>
-  </goal>
-  <goal name="evolve_inflationary.22" expl="22.">
-  <proof prover="1"><result status="valid" time="2.83"/></proof>
-  </goal>
-  <goal name="evolve_inflationary.23" expl="23.">
-  <proof prover="1"><result status="valid" time="2.69"/></proof>
-  </goal>
-  <goal name="evolve_inflationary.24" expl="24.">
-  <proof prover="1"><result status="valid" time="2.97"/></proof>
-  </goal>
-  <goal name="evolve_inflationary.25" expl="25.">
-  <proof prover="3"><result status="valid" time="0.34" steps="220"/></proof>
-  </goal>
-  <goal name="evolve_inflationary.26" expl="26.">
-  <proof prover="1"><result status="valid" time="2.67"/></proof>
-  </goal>
-  <goal name="evolve_inflationary.27" expl="27.">
-  <proof prover="1"><result status="valid" time="2.94"/></proof>
-  </goal>
-  <goal name="evolve_inflationary.28" expl="28.">
-  <proof prover="1"><result status="valid" time="2.99"/></proof>
-  </goal>
-  <goal name="evolve_inflationary.29" expl="29.">
-  <proof prover="3"><result status="valid" time="4.08" steps="3690"/></proof>
-  </goal>
-  <goal name="evolve_inflationary.30" expl="30.">
-  <proof prover="1"><result status="valid" time="3.03"/></proof>
-  </goal>
-  <goal name="evolve_inflationary.31" expl="31.">
-  <proof prover="3" timelimit="20"><result status="valid" time="6.12" steps="3588"/></proof>
-  </goal>
-  <goal name="evolve_inflationary.32" expl="32.">
-  <proof prover="3"><result status="valid" time="0.44" steps="364"/></proof>
-  </goal>
-  <goal name="evolve_inflationary.33" expl="33.">
-  <proof prover="3"><result status="valid" time="4.86" steps="4412"/></proof>
-  </goal>
-  <goal name="evolve_inflationary.34" expl="34.">
-  <proof prover="3"><result status="valid" time="0.15" steps="8"/></proof>
-  </goal>
- </transf>
- </goal>
- <goal name="coherence">
- <transf name="split_goal_right">
-  <goal name="coherence.1" expl="1.">
-  <proof prover="3"><result status="valid" time="1.20" steps="560"/></proof>
-  </goal>
-  <goal name="coherence.2" expl="2.">
-  <proof prover="3"><result status="valid" time="0.29" steps="103"/></proof>
-  </goal>
-  <goal name="coherence.3" expl="3.">
-  <proof prover="1"><result status="valid" time="1.80"/></proof>
-  </goal>
-  <goal name="coherence.4" expl="4.">
-  <transf name="split_goal_right">
-   <goal name="coherence.4.1" expl="1.">
-   <proof prover="3"><result status="valid" time="0.28" steps="95"/></proof>
-   </goal>
-   <goal name="coherence.4.2" expl="2.">
-   <proof prover="1"><result status="valid" time="2.67"/></proof>
-   </goal>
-   <goal name="coherence.4.3" expl="3.">
-   <proof prover="3"><result status="valid" time="0.32" steps="89"/></proof>
-   </goal>
-   <goal name="coherence.4.4" expl="4.">
-   <proof prover="3"><result status="valid" time="0.14" steps="13"/></proof>
-   </goal>
-   <goal name="coherence.4.5" expl="5.">
-   <proof prover="3"><result status="valid" time="0.86" steps="622"/></proof>
-   </goal>
-   <goal name="coherence.4.6" expl="6.">
-   <proof prover="3"><result status="valid" time="0.32" steps="140"/></proof>
-   </goal>
-   <goal name="coherence.4.7" expl="7.">
-   <proof prover="3"><result status="valid" time="0.25" steps="252"/></proof>
-   </goal>
-   <goal name="coherence.4.8" expl="8.">
-   <proof prover="3"><result status="valid" time="0.14" steps="19"/></proof>
-   </goal>
-   <goal name="coherence.4.9" expl="9.">
-   <transf name="introduce_premises">
-    <goal name="coherence.4.9.1" expl="1.">
-    <transf name="inline_goal">
-     <goal name="coherence.4.9.1.1" expl="1.">
-     <transf name="split_goal_right">
-      <goal name="coherence.4.9.1.1.1" expl="1.">
-      <transf name="introduce_premises">
-       <goal name="coherence.4.9.1.1.1.1" expl="1.">
-       <transf name="inline_goal">
-        <goal name="coherence.4.9.1.1.1.1.1" expl="1.">
-        <transf name="split_goal_right">
-         <goal name="coherence.4.9.1.1.1.1.1.1" expl="1.">
-         <proof prover="3"><result status="valid" time="0.69" steps="291"/></proof>
-         </goal>
-         <goal name="coherence.4.9.1.1.1.1.1.2" expl="2.">
-         <proof prover="3"><result status="valid" time="0.32" steps="175"/></proof>
-         </goal>
-         <goal name="coherence.4.9.1.1.1.1.1.3" expl="3.">
-         <proof prover="3"><result status="valid" time="0.40" steps="175"/></proof>
-         </goal>
-         <goal name="coherence.4.9.1.1.1.1.1.4" expl="4.">
-         <proof prover="3"><result status="valid" time="0.24" steps="6"/></proof>
-         </goal>
-         <goal name="coherence.4.9.1.1.1.1.1.5" expl="5.">
-         <proof prover="3"><result status="valid" time="0.29" steps="84"/></proof>
-         </goal>
-         <goal name="coherence.4.9.1.1.1.1.1.6" expl="6.">
-         <proof prover="3"><result status="valid" time="0.36" steps="97"/></proof>
-         </goal>
-        </transf>
-        </goal>
-       </transf>
-       </goal>
-      </transf>
-      </goal>
-      <goal name="coherence.4.9.1.1.2" expl="2.">
-      <proof prover="3"><result status="valid" time="0.39" steps="258"/></proof>
-      </goal>
-      <goal name="coherence.4.9.1.1.3" expl="3.">
-      <proof prover="3"><result status="valid" time="0.20" steps="5"/></proof>
-      </goal>
-      <goal name="coherence.4.9.1.1.4" expl="4.">
-      <proof prover="3"><result status="valid" time="0.25" steps="25"/></proof>
-      </goal>
-      <goal name="coherence.4.9.1.1.5" expl="5.">
-      <proof prover="3"><result status="valid" time="0.15" steps="30"/></proof>
-      </goal>
-      <goal name="coherence.4.9.1.1.6" expl="6.">
-      <proof prover="3"><result status="valid" time="0.22" steps="30"/></proof>
-      </goal>
-      <goal name="coherence.4.9.1.1.7" expl="7.">
-      <proof prover="3"><result status="valid" time="0.60" steps="254"/></proof>
-      </goal>
-      <goal name="coherence.4.9.1.1.8" expl="8.">
-      <proof prover="3"><result status="valid" time="0.21" steps="21"/></proof>
-      </goal>
-      <goal name="coherence.4.9.1.1.9" expl="9.">
-      <proof prover="3"><result status="valid" time="0.25" steps="24"/></proof>
-      </goal>
-     </transf>
-     </goal>
-    </transf>
-    </goal>
-   </transf>
-   </goal>
-  </transf>
-  </goal>
-  <goal name="coherence.5" expl="5.">
-  <transf name="split_goal_right">
-   <goal name="coherence.5.1" expl="1.">
-   <proof prover="3"><result status="valid" time="0.23" steps="35"/></proof>
-   </goal>
-   <goal name="coherence.5.2" expl="2.">
-   <proof prover="3"><result status="valid" time="0.23" steps="29"/></proof>
-   </goal>
-   <goal name="coherence.5.3" expl="3.">
-   <proof prover="3"><result status="valid" time="0.22" steps="31"/></proof>
-   </goal>
-   <goal name="coherence.5.4" expl="4.">
-   <proof prover="3"><result status="valid" time="2.06" steps="1910"/></proof>
-   </goal>
-   <goal name="coherence.5.5" expl="5.">
-   <transf name="introduce_premises">
-    <goal name="coherence.5.5.1" expl="1.">
-    <transf name="inline_goal">
-     <goal name="coherence.5.5.1.1" expl="1.">
-     <transf name="split_goal_right">
-      <goal name="coherence.5.5.1.1.1" expl="1.">
-      <proof prover="3"><result status="valid" time="0.36" steps="228"/></proof>
-      </goal>
-      <goal name="coherence.5.5.1.1.2" expl="2.">
-      <proof prover="0"><result status="valid" time="1.88"/></proof>
-      </goal>
-     </transf>
-     </goal>
-    </transf>
-    </goal>
-   </transf>
-   </goal>
-   <goal name="coherence.5.6" expl="6.">
-   <proof prover="3"><result status="valid" time="0.44" steps="220"/></proof>
-   </goal>
-   <goal name="coherence.5.7" expl="7.">
-   <proof prover="3"><result status="valid" time="2.59" steps="2484"/></proof>
-   </goal>
-   <goal name="coherence.5.8" expl="8.">
-   <proof prover="3"><result status="valid" time="1.88" steps="1787"/></proof>
-   </goal>
-   <goal name="coherence.5.9" expl="9.">
-   <proof prover="3"><result status="valid" time="2.07" steps="1359"/></proof>
-   </goal>
-   <goal name="coherence.5.10" expl="10.">
-   <proof prover="3"><result status="valid" time="2.04" steps="1994"/></proof>
-   </goal>
-   <goal name="coherence.5.11" expl="11.">
-   <proof prover="3"><result status="valid" time="2.19" steps="1916"/></proof>
-   </goal>
-   <goal name="coherence.5.12" expl="12.">
-   <proof prover="3"><result status="valid" time="2.34" steps="1916"/></proof>
-   </goal>
-   <goal name="coherence.5.13" expl="13.">
-   <proof prover="3"><result status="valid" time="2.35" steps="1916"/></proof>
-   </goal>
-   <goal name="coherence.5.14" expl="14.">
-   <proof prover="3"><result status="valid" time="0.42" steps="248"/></proof>
-   </goal>
-   <goal name="coherence.5.15" expl="15.">
-   <proof prover="3"><result status="valid" time="0.30" steps="134"/></proof>
-   </goal>
-   <goal name="coherence.5.16" expl="16.">
-   <proof prover="3"><result status="valid" time="0.22" steps="33"/></proof>
-   </goal>
-   <goal name="coherence.5.17" expl="17.">
-   <proof prover="3"><result status="valid" time="0.51" steps="345"/></proof>
-   </goal>
-   <goal name="coherence.5.18" expl="18.">
-   <proof prover="3"><result status="valid" time="1.26" steps="698"/></proof>
-   </goal>
-   <goal name="coherence.5.19" expl="19.">
-   <proof prover="3"><result status="valid" time="0.56" steps="305"/></proof>
-   </goal>
-   <goal name="coherence.5.20" expl="20.">
-   <transf name="split_goal_right">
-    <goal name="coherence.5.20.1" expl="1.">
-    <proof prover="3"><result status="valid" time="0.26" steps="54"/></proof>
-    </goal>
-    <goal name="coherence.5.20.2" expl="2.">
-    <proof prover="3"><result status="valid" time="0.96" steps="1289"/></proof>
-    </goal>
-    <goal name="coherence.5.20.3" expl="3.">
-    <proof prover="1"><result status="valid" time="3.44"/></proof>
-    </goal>
-    <goal name="coherence.5.20.4" expl="4.">
-    <proof prover="3"><result status="valid" time="0.14" steps="28"/></proof>
-    </goal>
-    <goal name="coherence.5.20.5" expl="5.">
-    <proof prover="3"><result status="valid" time="0.17" steps="48"/></proof>
-    </goal>
-    <goal name="coherence.5.20.6" expl="6.">
-    <proof prover="3"><result status="valid" time="0.64" steps="467"/></proof>
-    </goal>
-    <goal name="coherence.5.20.7" expl="7.">
-    <proof prover="3"><result status="valid" time="0.13" steps="59"/></proof>
-    </goal>
-    <goal name="coherence.5.20.8" expl="8.">
-    <proof prover="3"><result status="valid" time="0.57" steps="312"/></proof>
-    </goal>
-    <goal name="coherence.5.20.9" expl="9.">
-    <proof prover="3"><result status="valid" time="1.39" steps="1122"/></proof>
-    </goal>
-    <goal name="coherence.5.20.10" expl="10.">
-    <proof prover="3"><result status="valid" time="0.11" steps="30"/></proof>
-    </goal>
-   </transf>
-   </goal>
-   <goal name="coherence.5.21" expl="21.">
-   <transf name="split_goal_right">
-    <goal name="coherence.5.21.1" expl="1.">
-    <proof prover="3"><result status="valid" time="0.82" steps="511"/></proof>
-    </goal>
-    <goal name="coherence.5.21.2" expl="2.">
-    <proof prover="1"><result status="valid" time="5.22"/></proof>
-    </goal>
-    <goal name="coherence.5.21.3" expl="3.">
-    <proof prover="1"><result status="valid" time="5.95"/></proof>
-    </goal>
-    <goal name="coherence.5.21.4" expl="4.">
-    <proof prover="3"><result status="valid" time="0.14" steps="33"/></proof>
-    </goal>
-    <goal name="coherence.5.21.5" expl="5.">
-    <proof prover="3"><result status="valid" time="0.15" steps="49"/></proof>
-    </goal>
-    <goal name="coherence.5.21.6" expl="6.">
-    <proof prover="3"><result status="valid" time="0.56" steps="414"/></proof>
-    </goal>
-    <goal name="coherence.5.21.7" expl="7.">
-    <proof prover="3"><result status="valid" time="0.21" steps="91"/></proof>
-    </goal>
-   </transf>
-   </goal>
-   <goal name="coherence.5.22" expl="22.">
-   <transf name="split_goal_right">
-    <goal name="coherence.5.22.1" expl="1.">
-    <proof prover="3"><result status="valid" time="0.26" steps="56"/></proof>
-    </goal>
-    <goal name="coherence.5.22.2" expl="2.">
-    <proof prover="3"><result status="valid" time="0.29" steps="61"/></proof>
-    </goal>
-    <goal name="coherence.5.22.3" expl="3.">
-    <proof prover="3"><result status="valid" time="0.24" steps="30"/></proof>
-    </goal>
-    <goal name="coherence.5.22.4" expl="4.">
-    <proof prover="3"><result status="valid" time="0.22" steps="210"/></proof>
-    </goal>
-    <goal name="coherence.5.22.5" expl="5.">
-    <proof prover="3"><result status="valid" time="0.31" steps="94"/></proof>
-    </goal>
-    <goal name="coherence.5.22.6" expl="6.">
-    <proof prover="3"><result status="valid" time="0.39" steps="222"/></proof>
-    </goal>
-    <goal name="coherence.5.22.7" expl="7.">
-    <proof prover="3"><result status="valid" time="1.17" steps="618"/></proof>
-    </goal>
-    <goal name="coherence.5.22.8" expl="8.">
-    <proof prover="3"><result status="valid" time="0.30" steps="108"/></proof>
-    </goal>
-    <goal name="coherence.5.22.9" expl="9.">
-    <proof prover="3"><result status="valid" time="0.28" steps="70"/></proof>
-    </goal>
-    <goal name="coherence.5.22.10" expl="10.">
-    <proof prover="3"><result status="valid" time="0.26" steps="95"/></proof>
-    </goal>
-    <goal name="coherence.5.22.11" expl="11.">
-    <proof prover="3"><result status="valid" time="0.23" steps="51"/></proof>
-    </goal>
-    <goal name="coherence.5.22.12" expl="12.">
-    <proof prover="1"><result status="valid" time="5.95"/></proof>
-    </goal>
-    <goal name="coherence.5.22.13" expl="13.">
-    <proof prover="3"><result status="valid" time="0.28" steps="97"/></proof>
-    </goal>
-    <goal name="coherence.5.22.14" expl="14.">
-    <proof prover="3"><result status="valid" time="0.32" steps="78"/></proof>
-    </goal>
-    <goal name="coherence.5.22.15" expl="15.">
-    <proof prover="3"><result status="valid" time="0.28" steps="139"/></proof>
-    </goal>
-    <goal name="coherence.5.22.16" expl="16.">
-    <transf name="introduce_premises">
-     <goal name="coherence.5.22.16.1" expl="1.">
-     <transf name="inline_goal">
-      <goal name="coherence.5.22.16.1.1" expl="1.">
-      <transf name="split_goal_right">
-       <goal name="coherence.5.22.16.1.1.1" expl="1.">
-       <proof prover="3"><result status="valid" time="4.49" steps="4129"/></proof>
-       </goal>
-       <goal name="coherence.5.22.16.1.1.2" expl="2.">
-       <proof prover="3"><result status="valid" time="0.22" steps="136"/></proof>
-       </goal>
-      </transf>
-      </goal>
-     </transf>
-     </goal>
-    </transf>
-    </goal>
-    <goal name="coherence.5.22.17" expl="17.">
-    <proof prover="3"><result status="valid" time="0.66" steps="465"/></proof>
-    </goal>
-    <goal name="coherence.5.22.18" expl="18.">
-    <proof prover="1"><result status="valid" time="3.64"/></proof>
-    </goal>
-    <goal name="coherence.5.22.19" expl="19.">
-    <proof prover="3"><result status="valid" time="0.21" steps="177"/></proof>
-    </goal>
-    <goal name="coherence.5.22.20" expl="20.">
-    <proof prover="3"><result status="valid" time="1.09" steps="620"/></proof>
-    </goal>
-    <goal name="coherence.5.22.21" expl="21.">
-    <proof prover="3"><result status="valid" time="0.18" steps="137"/></proof>
-    </goal>
-    <goal name="coherence.5.22.22" expl="22.">
-    <proof prover="3"><result status="valid" time="0.25" steps="64"/></proof>
-    </goal>
-   </transf>
-   </goal>
-   <goal name="coherence.5.23" expl="23.">
-   <proof prover="3"><result status="valid" time="0.15" steps="86"/></proof>
-   </goal>
-   <goal name="coherence.5.24" expl="24.">
-   <proof prover="3"><result status="valid" time="0.22" steps="39"/></proof>
-   </goal>
-   <goal name="coherence.5.25" expl="25.">
-   <proof prover="3"><result status="valid" time="0.48" steps="275"/></proof>
-   </goal>
-   <goal name="coherence.5.26" expl="26.">
-   <proof prover="3"><result status="valid" time="2.05" steps="1253"/></proof>
-   </goal>
-   <goal name="coherence.5.27" expl="27.">
-   <proof prover="3"><result status="valid" time="0.34" steps="188"/></proof>
-   </goal>
-   <goal name="coherence.5.28" expl="28.">
-   <proof prover="3"><result status="valid" time="0.16" steps="33"/></proof>
-   </goal>
-   <goal name="coherence.5.29" expl="29.">
-   <proof prover="3"><result status="valid" time="0.12" steps="33"/></proof>
-   </goal>
-   <goal name="coherence.5.30" expl="30.">
-   <proof prover="3"><result status="valid" time="0.20" steps="23"/></proof>
-   </goal>
-   <goal name="coherence.5.31" expl="31.">
-   <proof prover="3"><result status="valid" time="0.72" steps="343"/></proof>
-   </goal>
-   <goal name="coherence.5.32" expl="32.">
-   <proof prover="3"><result status="valid" time="0.21" steps="25"/></proof>
-   </goal>
-   <goal name="coherence.5.33" expl="33.">
-   <proof prover="3"><result status="valid" time="0.21" steps="25"/></proof>
-   </goal>
-   <goal name="coherence.5.34" expl="34.">
-   <proof prover="3"><result status="valid" time="2.91" steps="1673"/></proof>
-   </goal>
-   <goal name="coherence.5.35" expl="35.">
-   <proof prover="3"><result status="valid" time="2.51" steps="1517"/></proof>
-   </goal>
-   <goal name="coherence.5.36" expl="36.">
-   <proof prover="3"><result status="valid" time="2.38" steps="1529"/></proof>
-   </goal>
-   <goal name="coherence.5.37" expl="37.">
-   <transf name="split_goal_right">
-    <goal name="coherence.5.37.1" expl="1.">
-    <proof prover="3"><result status="valid" time="0.28" steps="99"/></proof>
-    </goal>
-    <goal name="coherence.5.37.2" expl="2.">
-    <proof prover="1"><result status="valid" time="4.26"/></proof>
-    </goal>
-    <goal name="coherence.5.37.3" expl="3.">
-    <proof prover="3"><result status="valid" time="0.22" steps="33"/></proof>
-    </goal>
-    <goal name="coherence.5.37.4" expl="4.">
-    <proof prover="3"><result status="valid" time="0.27" steps="188"/></proof>
-    </goal>
-    <goal name="coherence.5.37.5" expl="5.">
-    <proof prover="1"><result status="valid" time="4.60"/></proof>
-    </goal>
-    <goal name="coherence.5.37.6" expl="6.">
-    <proof prover="3"><result status="valid" time="0.20" steps="95"/></proof>
-    </goal>
-    <goal name="coherence.5.37.7" expl="7.">
-    <proof prover="3"><result status="valid" time="0.13" steps="36"/></proof>
-    </goal>
-    <goal name="coherence.5.37.8" expl="8.">
-    <proof prover="0"><result status="valid" time="5.16"/></proof>
-    </goal>
-    <goal name="coherence.5.37.9" expl="9.">
-    <proof prover="3"><result status="valid" time="0.25" steps="44"/></proof>
-    </goal>
-   </transf>
-   </goal>
-   <goal name="coherence.5.38" expl="38.">
-   <proof prover="3"><result status="valid" time="0.30" steps="209"/></proof>
-   </goal>
-   <goal name="coherence.5.39" expl="39.">
-   <proof prover="3"><result status="valid" time="0.43" steps="420"/></proof>
-   </goal>
-   <goal name="coherence.5.40" expl="40.">
-   <proof prover="3"><result status="valid" time="1.25" steps="798"/></proof>
-   </goal>
-   <goal name="coherence.5.41" expl="41.">
-   <proof prover="3"><result status="valid" time="0.51" steps="191"/></proof>
-   </goal>
-   <goal name="coherence.5.42" expl="42.">
-   <proof prover="3"><result status="valid" time="1.80" steps="1654"/></proof>
-   </goal>
-   <goal name="coherence.5.43" expl="43.">
-   <transf name="split_goal_right">
-    <goal name="coherence.5.43.1" expl="1.">
-    <proof prover="1"><result status="valid" time="7.50"/></proof>
-    </goal>
-    <goal name="coherence.5.43.2" expl="2.">
-    <proof prover="3"><result status="valid" time="0.20" steps="40"/></proof>
-    </goal>
-    <goal name="coherence.5.43.3" expl="3.">
-    <proof prover="3"><result status="valid" time="0.26" steps="59"/></proof>
-    </goal>
-    <goal name="coherence.5.43.4" expl="4.">
-    <proof prover="3"><result status="valid" time="0.25" steps="115"/></proof>
-    </goal>
-    <goal name="coherence.5.43.5" expl="5.">
-    <proof prover="3"><result status="valid" time="0.27" steps="110"/></proof>
-    </goal>
-   </transf>
-   </goal>
-   <goal name="coherence.5.44" expl="44.">
-   <transf name="split_goal_right">
-    <goal name="coherence.5.44.1" expl="1.">
-    <transf name="split_goal_right">
-     <goal name="coherence.5.44.1.1" expl="1.">
-     <proof prover="3"><result status="valid" time="0.26" steps="69"/></proof>
-     </goal>
-     <goal name="coherence.5.44.1.2" expl="2.">
-     <proof prover="3"><result status="valid" time="0.28" steps="107"/></proof>
-     </goal>
-     <goal name="coherence.5.44.1.3" expl="3.">
-     <proof prover="3"><result status="valid" time="0.35" steps="224"/></proof>
-     </goal>
-     <goal name="coherence.5.44.1.4" expl="4.">
-     <proof prover="3"><result status="valid" time="1.11" steps="588"/></proof>
-     </goal>
-     <goal name="coherence.5.44.1.5" expl="5.">
-     <proof prover="3"><result status="valid" time="0.30" steps="121"/></proof>
-     </goal>
-     <goal name="coherence.5.44.1.6" expl="6.">
-     <proof prover="3"><result status="valid" time="0.22" steps="78"/></proof>
-     </goal>
-    </transf>
-    </goal>
-    <goal name="coherence.5.44.2" expl="2.">
-    <transf name="split_goal_right">
-     <goal name="coherence.5.44.2.1" expl="1.">
-     <proof prover="3"><result status="valid" time="0.17" steps="37"/></proof>
-     </goal>
-     <goal name="coherence.5.44.2.2" expl="2.">
-     <proof prover="3"><result status="valid" time="0.34" steps="212"/></proof>
-     </goal>
-     <goal name="coherence.5.44.2.3" expl="3.">
-     <proof prover="3"><result status="valid" time="0.32" steps="106"/></proof>
-     </goal>
-     <goal name="coherence.5.44.2.4" expl="4.">
-     <proof prover="3"><result status="valid" time="0.25" steps="60"/></proof>
-     </goal>
-     <goal name="coherence.5.44.2.5" expl="5.">
-     <proof prover="1"><result status="valid" time="7.41"/></proof>
-     </goal>
-     <goal name="coherence.5.44.2.6" expl="6.">
-     <proof prover="3"><result status="valid" time="0.24" steps="112"/></proof>
-     </goal>
-    </transf>
-    </goal>
-    <goal name="coherence.5.44.3" expl="3.">
-    <proof prover="3"><result status="valid" time="0.13" steps="87"/></proof>
-    </goal>
-    <goal name="coherence.5.44.4" expl="4.">
-    <transf name="split_goal_right">
-     <goal name="coherence.5.44.4.1" expl="1.">
-     <proof prover="3"><result status="valid" time="0.25" steps="70"/></proof>
-     </goal>
-     <goal name="coherence.5.44.4.2" expl="2.">
-     <proof prover="3"><result status="valid" time="0.33" steps="108"/></proof>
-     </goal>
-     <goal name="coherence.5.44.4.3" expl="3.">
-     <proof prover="3"><result status="valid" time="0.41" steps="144"/></proof>
-     </goal>
-     <goal name="coherence.5.44.4.4" expl="4.">
-     <proof prover="3"><result status="valid" time="1.53" steps="808"/></proof>
-     </goal>
-     <goal name="coherence.5.44.4.5" expl="5.">
-     <proof prover="3"><result status="valid" time="0.24" steps="36"/></proof>
-     </goal>
-     <goal name="coherence.5.44.4.6" expl="6.">
-     <proof prover="3"><result status="valid" time="0.17" steps="56"/></proof>
-     </goal>
-     <goal name="coherence.5.44.4.7" expl="7.">
-     <proof prover="0"><result status="valid" time="5.62"/></proof>
-     </goal>
-     <goal name="coherence.5.44.4.8" expl="8.">
-     <proof prover="3"><result status="valid" time="0.14" steps="38"/></proof>
-     </goal>
-    </transf>
-    </goal>
-    <goal name="coherence.5.44.5" expl="5.">
-    <proof prover="3"><result status="valid" time="0.16" steps="37"/></proof>
-    </goal>
-    <goal name="coherence.5.44.6" expl="6.">
-    <proof prover="3"><result status="valid" time="0.10" steps="38"/></proof>
-    </goal>
-    <goal name="coherence.5.44.7" expl="7.">
-    <proof prover="1"><result status="valid" time="4.46"/></proof>
-    </goal>
-   </transf>
-   </goal>
-   <goal name="coherence.5.45" expl="45.">
-   <proof prover="1"><result status="valid" time="5.16"/></proof>
-   </goal>
-   <goal name="coherence.5.46" expl="46.">
-   <proof prover="3"><result status="valid" time="0.28" steps="60"/></proof>
-   </goal>
-   <goal name="coherence.5.47" expl="47.">
-   <proof prover="1"><result status="valid" time="4.72"/></proof>
-   </goal>
-   <goal name="coherence.5.48" expl="48.">
-   <proof prover="3"><result status="valid" time="0.40" steps="204"/></proof>
-   </goal>
-   <goal name="coherence.5.49" expl="49.">
-   <proof prover="3"><result status="valid" time="0.34" steps="206"/></proof>
-   </goal>
-   <goal name="coherence.5.50" expl="50.">
-   <proof prover="3"><result status="valid" time="0.34" steps="209"/></proof>
-   </goal>
-   <goal name="coherence.5.51" expl="51.">
-   <proof prover="3"><result status="valid" time="0.32" steps="323"/></proof>
-   </goal>
-   <goal name="coherence.5.52" expl="52.">
-   <proof prover="3"><result status="valid" time="4.87" steps="2071"/></proof>
-   </goal>
-   <goal name="coherence.5.53" expl="53.">
-   <proof prover="1"><result status="valid" time="4.64"/></proof>
-   </goal>
-   <goal name="coherence.5.54" expl="54.">
-   <proof prover="3"><result status="valid" time="0.27" steps="60"/></proof>
-   </goal>
-   <goal name="coherence.5.55" expl="55.">
-   <proof prover="1"><result status="valid" time="6.20"/></proof>
-   </goal>
-   <goal name="coherence.5.56" expl="56.">
-   <proof prover="1"><result status="valid" time="3.02"/></proof>
-   </goal>
-   <goal name="coherence.5.57" expl="57.">
-   <proof prover="1"><result status="valid" time="6.56"/></proof>
-   </goal>
-   <goal name="coherence.5.58" expl="58.">
-   <proof prover="1"><result status="valid" time="6.50"/></proof>
-   </goal>
-   <goal name="coherence.5.59" expl="59.">
-   <proof prover="3"><result status="valid" time="0.19" steps="6"/></proof>
-   </goal>
-   <goal name="coherence.5.60" expl="60.">
-   <transf name="introduce_premises">
-    <goal name="coherence.5.60.1" expl="1.">
-    <transf name="inline_goal">
-     <goal name="coherence.5.60.1.1" expl="1.">
-     <transf name="split_goal_right">
-      <goal name="coherence.5.60.1.1.1" expl="1.">
-      <proof prover="3"><result status="valid" time="0.47" steps="411"/></proof>
-      </goal>
-      <goal name="coherence.5.60.1.1.2" expl="2.">
-      <proof prover="3"><result status="valid" time="0.41" steps="212"/></proof>
-      </goal>
-      <goal name="coherence.5.60.1.1.3" expl="3.">
-      <proof prover="3"><result status="valid" time="0.22" steps="24"/></proof>
-      </goal>
-      <goal name="coherence.5.60.1.1.4" expl="4.">
-      <proof prover="3"><result status="valid" time="0.38" steps="150"/></proof>
-      </goal>
-      <goal name="coherence.5.60.1.1.5" expl="5.">
-      <proof prover="3"><result status="valid" time="0.32" steps="149"/></proof>
-      </goal>
-      <goal name="coherence.5.60.1.1.6" expl="6.">
-      <proof prover="3"><result status="valid" time="0.76" steps="638"/></proof>
-      </goal>
-      <goal name="coherence.5.60.1.1.7" expl="7.">
-      <proof prover="3"><result status="valid" time="0.35" steps="207"/></proof>
-      </goal>
-      <goal name="coherence.5.60.1.1.8" expl="8.">
-      <proof prover="1"><result status="valid" time="1.81"/></proof>
-      </goal>
-      <goal name="coherence.5.60.1.1.9" expl="9.">
-      <proof prover="3"><result status="valid" time="0.18" steps="63"/></proof>
-      </goal>
-     </transf>
-     </goal>
-    </transf>
-    </goal>
-   </transf>
-   </goal>
-   <goal name="coherence.5.61" expl="61.">
-   <transf name="introduce_premises">
-    <goal name="coherence.5.61.1" expl="1.">
-    <transf name="inline_goal">
-     <goal name="coherence.5.61.1.1" expl="1.">
-     <transf name="split_goal_right">
-      <goal name="coherence.5.61.1.1.1" expl="1.">
-      <proof prover="3"><result status="valid" time="0.13" steps="6"/></proof>
-      </goal>
-      <goal name="coherence.5.61.1.1.2" expl="2.">
-      <proof prover="3"><result status="valid" time="0.19" steps="6"/></proof>
-      </goal>
-      <goal name="coherence.5.61.1.1.3" expl="3.">
-      <proof prover="3"><result status="valid" time="0.19" steps="6"/></proof>
-      </goal>
-      <goal name="coherence.5.61.1.1.4" expl="4.">
-      <proof prover="3"><result status="valid" time="0.20" steps="6"/></proof>
-      </goal>
-      <goal name="coherence.5.61.1.1.5" expl="5.">
-      <proof prover="3"><result status="valid" time="0.19" steps="6"/></proof>
-      </goal>
-      <goal name="coherence.5.61.1.1.6" expl="6.">
-      <proof prover="3"><result status="valid" time="0.19" steps="6"/></proof>
-      </goal>
-      <goal name="coherence.5.61.1.1.7" expl="7.">
-      <proof prover="3"><result status="valid" time="0.17" steps="6"/></proof>
-      </goal>
-      <goal name="coherence.5.61.1.1.8" expl="8.">
-      <proof prover="3"><result status="valid" time="0.15" steps="6"/></proof>
-      </goal>
-      <goal name="coherence.5.61.1.1.9" expl="9.">
-      <proof prover="3"><result status="valid" time="0.13" steps="6"/></proof>
-      </goal>
-     </transf>
-     </goal>
-    </transf>
-    </goal>
-   </transf>
-   </goal>
-   <goal name="coherence.5.62" expl="62.">
-   <transf name="introduce_premises">
-    <goal name="coherence.5.62.1" expl="1.">
-    <transf name="inline_goal">
-     <goal name="coherence.5.62.1.1" expl="1.">
-     <transf name="split_goal_right">
-      <goal name="coherence.5.62.1.1.1" expl="1.">
-      <proof prover="3"><result status="valid" time="0.74" steps="586"/></proof>
-      </goal>
-      <goal name="coherence.5.62.1.1.2" expl="2.">
-      <proof prover="3"><result status="valid" time="0.37" steps="225"/></proof>
-      </goal>
-      <goal name="coherence.5.62.1.1.3" expl="3.">
-      <proof prover="3"><result status="valid" time="0.24" steps="35"/></proof>
-      </goal>
-      <goal name="coherence.5.62.1.1.4" expl="4.">
-      <proof prover="3"><result status="valid" time="0.37" steps="122"/></proof>
-      </goal>
-      <goal name="coherence.5.62.1.1.5" expl="5.">
-      <proof prover="3"><result status="valid" time="0.32" steps="122"/></proof>
-      </goal>
-      <goal name="coherence.5.62.1.1.6" expl="6.">
-      <proof prover="3"><result status="valid" time="0.58" steps="567"/></proof>
-      </goal>
-      <goal name="coherence.5.62.1.1.7" expl="7.">
-      <proof prover="3"><result status="valid" time="0.35" steps="224"/></proof>
-      </goal>
-      <goal name="coherence.5.62.1.1.8" expl="8.">
-      <proof prover="1"><result status="valid" time="2.78"/></proof>
-      </goal>
-      <goal name="coherence.5.62.1.1.9" expl="9.">
-      <proof prover="3"><result status="valid" time="0.27" steps="77"/></proof>
-      </goal>
-     </transf>
-     </goal>
-    </transf>
-    </goal>
-   </transf>
-   </goal>
-   <goal name="coherence.5.63" expl="63.">
-   <transf name="introduce_premises">
-    <goal name="coherence.5.63.1" expl="1.">
-    <transf name="inline_goal">
-     <goal name="coherence.5.63.1.1" expl="1.">
-     <transf name="split_goal_right">
-      <goal name="coherence.5.63.1.1.1" expl="1.">
-      <proof prover="3"><result status="valid" time="0.21" steps="163"/></proof>
-      </goal>
-      <goal name="coherence.5.63.1.1.2" expl="2.">
-      <proof prover="3"><result status="valid" time="0.23" steps="49"/></proof>
-      </goal>
-      <goal name="coherence.5.63.1.1.3" expl="3.">
-      <proof prover="3"><result status="valid" time="0.29" steps="64"/></proof>
-      </goal>
-      <goal name="coherence.5.63.1.1.4" expl="4.">
-      <proof prover="3"><result status="valid" time="0.33" steps="112"/></proof>
-      </goal>
-      <goal name="coherence.5.63.1.1.5" expl="5.">
-      <proof prover="3"><result status="valid" time="0.58" steps="512"/></proof>
-      </goal>
-      <goal name="coherence.5.63.1.1.6" expl="6.">
-      <proof prover="3"><result status="valid" time="0.71" steps="513"/></proof>
-      </goal>
-      <goal name="coherence.5.63.1.1.7" expl="7.">
-      <proof prover="3"><result status="valid" time="0.29" steps="105"/></proof>
-      </goal>
-      <goal name="coherence.5.63.1.1.8" expl="8.">
-      <proof prover="3"><result status="valid" time="4.50" steps="2425"/></proof>
-      </goal>
-      <goal name="coherence.5.63.1.1.9" expl="9.">
-      <proof prover="3"><result status="valid" time="0.19" steps="71"/></proof>
-      </goal>
-     </transf>
-     </goal>
-    </transf>
-    </goal>
-   </transf>
-   </goal>
-  </transf>
-  </goal>
-  <goal name="coherence.6" expl="6.">
-  <transf name="split_goal_right">
-   <goal name="coherence.6.1" expl="1.">
-   <proof prover="3"><result status="valid" time="1.39" steps="912"/></proof>
-   </goal>
-   <goal name="coherence.6.2" expl="2.">
-   <transf name="split_goal_right">
-    <goal name="coherence.6.2.1" expl="1.">
-    <proof prover="3"><result status="valid" time="0.25" steps="69"/></proof>
-    </goal>
-    <goal name="coherence.6.2.2" expl="2.">
-    <proof prover="3"><result status="valid" time="0.20" steps="21"/></proof>
-    </goal>
-    <goal name="coherence.6.2.3" expl="3.">
-    <proof prover="3"><result status="valid" time="0.19" steps="20"/></proof>
-    </goal>
-    <goal name="coherence.6.2.4" expl="4.">
-    <proof prover="1"><result status="valid" time="5.02"/></proof>
-    </goal>
-    <goal name="coherence.6.2.5" expl="5.">
-    <proof prover="3"><result status="valid" time="0.37" steps="242"/></proof>
-    </goal>
-   </transf>
-   </goal>
-   <goal name="coherence.6.3" expl="3.">
-   <transf name="split_goal_right">
-    <goal name="coherence.6.3.1" expl="1.">
-    <proof prover="3"><result status="valid" time="0.46" steps="407"/></proof>
-    </goal>
-    <goal name="coherence.6.3.2" expl="2.">
-    <proof prover="3"><result status="valid" time="0.26" steps="101"/></proof>
-    </goal>
-    <goal name="coherence.6.3.3" expl="3.">
-    <proof prover="1"><result status="valid" time="4.55"/></proof>
-    </goal>
-    <goal name="coherence.6.3.4" expl="4.">
-    <proof prover="3"><result status="valid" time="0.28" steps="195"/></proof>
-    </goal>
-   </transf>
-   </goal>
-   <goal name="coherence.6.4" expl="4.">
-   <transf name="split_goal_right">
-    <goal name="coherence.6.4.1" expl="1.">
-    <proof prover="3"><result status="valid" time="0.62" steps="517"/></proof>
-    </goal>
-    <goal name="coherence.6.4.2" expl="2.">
-    <proof prover="3"><result status="valid" time="0.30" steps="110"/></proof>
-    </goal>
-    <goal name="coherence.6.4.3" expl="3.">
-    <proof prover="3"><result status="valid" time="0.34" steps="189"/></proof>
-    </goal>
-    <goal name="coherence.6.4.4" expl="4.">
-    <proof prover="1"><result status="valid" time="4.09"/></proof>
-    </goal>
-    <goal name="coherence.6.4.5" expl="5.">
-    <proof prover="3"><result status="valid" time="0.26" steps="211"/></proof>
-    </goal>
-   </transf>
-   </goal>
-   <goal name="coherence.6.5" expl="5.">
-   <transf name="split_goal_right">
-    <goal name="coherence.6.5.1" expl="1.">
-    <proof prover="3"><result status="valid" time="0.54" steps="414"/></proof>
-    </goal>
-    <goal name="coherence.6.5.2" expl="2.">
-    <transf name="split_goal_right">
-     <goal name="coherence.6.5.2.1" expl="1.">
-     <proof prover="3"><result status="valid" time="0.18" steps="25"/></proof>
-     </goal>
-     <goal name="coherence.6.5.2.2" expl="2.">
-     <proof prover="3"><result status="valid" time="0.19" steps="41"/></proof>
-     </goal>
-     <goal name="coherence.6.5.2.3" expl="3.">
-     <proof prover="3"><result status="valid" time="1.36" steps="924"/></proof>
-     </goal>
-     <goal name="coherence.6.5.2.4" expl="4.">
-     <proof prover="3"><result status="valid" time="0.17" steps="50"/></proof>
-     </goal>
-     <goal name="coherence.6.5.2.5" expl="5.">
-     <proof prover="3"><result status="valid" time="0.17" steps="63"/></proof>
-     </goal>
-     <goal name="coherence.6.5.2.6" expl="6.">
-     <proof prover="3"><result status="valid" time="0.24" steps="188"/></proof>
-     </goal>
-     <goal name="coherence.6.5.2.7" expl="7.">
-     <proof prover="3"><result status="valid" time="0.17" steps="39"/></proof>
-     </goal>
-    </transf>
-    </goal>
-    <goal name="coherence.6.5.3" expl="3.">
-    <transf name="split_goal_right">
-     <goal name="coherence.6.5.3.1" expl="1.">
-     <proof prover="3"><result status="valid" time="0.25" steps="85"/></proof>
-     </goal>
-     <goal name="coherence.6.5.3.2" expl="2.">
-     <proof prover="3"><result status="valid" time="0.34" steps="150"/></proof>
-     </goal>
-     <goal name="coherence.6.5.3.3" expl="3.">
-     <proof prover="3"><result status="valid" time="0.24" steps="30"/></proof>
-     </goal>
-     <goal name="coherence.6.5.3.4" expl="4.">
-     <proof prover="3"><result status="valid" time="0.18" steps="46"/></proof>
-     </goal>
-     <goal name="coherence.6.5.3.5" expl="5.">
-     <proof prover="3"><result status="valid" time="0.33" steps="179"/></proof>
-     </goal>
-     <goal name="coherence.6.5.3.6" expl="6.">
-     <proof prover="3"><result status="valid" time="1.68" steps="1172"/></proof>
-     </goal>
-     <goal name="coherence.6.5.3.7" expl="7.">
-     <proof prover="3"><result status="valid" time="0.37" steps="203"/></proof>
-     </goal>
-    </transf>
-    </goal>
-    <goal name="coherence.6.5.4" expl="4.">
-    <proof prover="3"><result status="valid" time="0.20" steps="34"/></proof>
-    </goal>
-    <goal name="coherence.6.5.5" expl="5.">
-    <proof prover="3"><result status="valid" time="0.45" steps="211"/></proof>
-    </goal>
-    <goal name="coherence.6.5.6" expl="6.">
-    <proof prover="3"><result status="valid" time="0.15" steps="47"/></proof>
-    </goal>
-    <goal name="coherence.6.5.7" expl="7.">
-    <proof prover="3"><result status="valid" time="0.14" steps="25"/></proof>
-    </goal>
-    <goal name="coherence.6.5.8" expl="8.">
-    <proof prover="3"><result status="valid" time="0.14" steps="17"/></proof>
-    </goal>
-    <goal name="coherence.6.5.9" expl="9.">
-    <proof prover="3"><result status="valid" time="0.30" steps="174"/></proof>
-    </goal>
-    <goal name="coherence.6.5.10" expl="10.">
-    <proof prover="3"><result status="valid" time="0.19" steps="85"/></proof>
-    </goal>
-   </transf>
-   </goal>
-   <goal name="coherence.6.6" expl="6.">
-   <proof prover="3"><result status="valid" time="0.18" steps="0"/></proof>
-   </goal>
-   <goal name="coherence.6.7" expl="7.">
-   <proof prover="3"><result status="valid" time="0.26" steps="108"/></proof>
-   </goal>
-   <goal name="coherence.6.8" expl="8.">
-   <proof prover="3"><result status="valid" time="0.17" steps="45"/></proof>
-   </goal>
-   <goal name="coherence.6.9" expl="9.">
-   <proof prover="3"><result status="valid" time="4.21" steps="2022"/></proof>
-   </goal>
-   <goal name="coherence.6.10" expl="10.">
-   <transf name="split_goal_right">
-    <goal name="coherence.6.10.1" expl="1.">
-    <transf name="split_goal_right">
-     <goal name="coherence.6.10.1.1" expl="1.">
-     <proof prover="3"><result status="valid" time="4.29" steps="2082"/></proof>
-     </goal>
-     <goal name="coherence.6.10.1.2" expl="2.">
-     <proof prover="3"><result status="valid" time="0.24" steps="50"/></proof>
-     </goal>
-     <goal name="coherence.6.10.1.3" expl="3.">
-     <proof prover="3"><result status="valid" time="0.45" steps="224"/></proof>
-     </goal>
-     <goal name="coherence.6.10.1.4" expl="4.">
-     <proof prover="3"><result status="valid" time="3.17" steps="1754"/></proof>
-     </goal>
-     <goal name="coherence.6.10.1.5" expl="5.">
-     <proof prover="1"><result status="valid" time="7.11"/></proof>
-     </goal>
-     <goal name="coherence.6.10.1.6" expl="6.">
-     <proof prover="3"><result status="valid" time="0.59" steps="491"/></proof>
-     </goal>
-     <goal name="coherence.6.10.1.7" expl="7.">
-     <proof prover="3"><result status="valid" time="0.18" steps="70"/></proof>
-     </goal>
-     <goal name="coherence.6.10.1.8" expl="8.">
-     <proof prover="3"><result status="valid" time="3.71" steps="2651"/></proof>
-     </goal>
-     <goal name="coherence.6.10.1.9" expl="9.">
-     <proof prover="3"><result status="valid" time="0.29" steps="269"/></proof>
-     </goal>
-     <goal name="coherence.6.10.1.10" expl="10.">
-     <proof prover="3"><result status="valid" time="0.24" steps="38"/></proof>
-     </goal>
-    </transf>
-    </goal>
-    <goal name="coherence.6.10.2" expl="2.">
-    <proof prover="3"><result status="valid" time="0.14" steps="0"/></proof>
-    </goal>
-    <goal name="coherence.6.10.3" expl="3.">
-    <transf name="split_goal_right">
-     <goal name="coherence.6.10.3.1" expl="1.">
-     <proof prover="3"><result status="valid" time="4.26" steps="2556"/></proof>
-     </goal>
-     <goal name="coherence.6.10.3.2" expl="2.">
-     <proof prover="3"><result status="valid" time="0.24" steps="54"/></proof>
-     </goal>
-     <goal name="coherence.6.10.3.3" expl="3.">
-     <proof prover="3"><result status="valid" time="0.32" steps="138"/></proof>
-     </goal>
-     <goal name="coherence.6.10.3.4" expl="4.">
-     <proof prover="3"><result status="valid" time="1.31" steps="1475"/></proof>
-     </goal>
-     <goal name="coherence.6.10.3.5" expl="5.">
-     <proof prover="0"><result status="valid" time="4.73"/></proof>
-     </goal>
-     <goal name="coherence.6.10.3.6" expl="6.">
-     <proof prover="3"><result status="valid" time="0.25" steps="256"/></proof>
-     </goal>
-     <goal name="coherence.6.10.3.7" expl="7.">
-     <proof prover="3"><result status="valid" time="1.72" steps="1916"/></proof>
-     </goal>
-     <goal name="coherence.6.10.3.8" expl="8.">
-     <proof prover="3"><result status="valid" time="2.22" steps="1831"/></proof>
-     </goal>
-     <goal name="coherence.6.10.3.9" expl="9.">
-     <proof prover="3"><result status="valid" time="1.38" steps="1126"/></proof>
-     </goal>
-     <goal name="coherence.6.10.3.10" expl="10.">
-     <proof prover="3"><result status="valid" time="3.70" steps="2324"/></proof>
-     </goal>
-     <goal name="coherence.6.10.3.11" expl="11.">
-     <proof prover="3"><result status="valid" time="0.30" steps="101"/></proof>
-     </goal>
-    </transf>
-    </goal>
-    <goal name="coherence.6.10.4" expl="4.">
-    <transf name="split_goal_right">
-     <goal name="coherence.6.10.4.1" expl="1.">
-     <proof prover="3"><result status="valid" time="4.19" steps="2301"/></proof>
-     </goal>
-     <goal name="coherence.6.10.4.2" expl="2.">
-     <proof prover="3"><result status="valid" time="0.27" steps="54"/></proof>
-     </goal>
-     <goal name="coherence.6.10.4.3" expl="3.">
-     <proof prover="3"><result status="valid" time="0.49" steps="247"/></proof>
-     </goal>
-     <goal name="coherence.6.10.4.4" expl="4.">
-     <proof prover="3"><result status="valid" time="2.63" steps="1673"/></proof>
-     </goal>
-     <goal name="coherence.6.10.4.5" expl="5.">
-     <proof prover="3"><result status="valid" time="0.19" steps="22"/></proof>
-     </goal>
-     <goal name="coherence.6.10.4.6" expl="6.">
-     <proof prover="3"><result status="valid" time="0.20" steps="40"/></proof>
-     </goal>
-     <goal name="coherence.6.10.4.7" expl="7.">
-     <proof prover="3"><result status="valid" time="0.25" steps="71"/></proof>
-     </goal>
-     <goal name="coherence.6.10.4.8" expl="8.">
-     <proof prover="1"><result status="valid" time="5.85"/></proof>
-     </goal>
-     <goal name="coherence.6.10.4.9" expl="9.">
-     <proof prover="3"><result status="valid" time="0.22" steps="50"/></proof>
-     </goal>
-     <goal name="coherence.6.10.4.10" expl="10.">
-     <proof prover="3"><result status="valid" time="0.19" steps="23"/></proof>
-     </goal>
-     <goal name="coherence.6.10.4.11" expl="11.">
-     <proof prover="3"><result status="valid" time="3.08" steps="2078"/></proof>
-     </goal>
-     <goal name="coherence.6.10.4.12" expl="12.">
-     <proof prover="3"><result status="valid" time="0.17" steps="39"/></proof>
-     </goal>
-     <goal name="coherence.6.10.4.13" expl="13.">
-     <proof prover="3"><result status="valid" time="0.66" steps="347"/></proof>
-     </goal>
-     <goal name="coherence.6.10.4.14" expl="14.">
-     <proof prover="3"><result status="valid" time="4.06" steps="2778"/></proof>
-     </goal>
-    </transf>
-    </goal>
-    <goal name="coherence.6.10.5" expl="5.">
-    <transf name="split_goal_right">
-     <goal name="coherence.6.10.5.1" expl="1.">
-     <proof prover="3"><result status="valid" time="0.33" steps="147"/></proof>
-     </goal>
-     <goal name="coherence.6.10.5.2" expl="2.">
-     <proof prover="3"><result status="valid" time="0.32" steps="135"/></proof>
-     </goal>
-     <goal name="coherence.6.10.5.3" expl="3.">
-     <proof prover="3" timelimit="20"><result status="valid" time="3.18" steps="1451"/></proof>
-     </goal>
-     <goal name="coherence.6.10.5.4" expl="4.">
-     <proof prover="3"><result status="valid" time="0.55" steps="459"/></proof>
-     </goal>
-     <goal name="coherence.6.10.5.5" expl="5.">
-     <proof prover="0"><result status="valid" time="3.98"/></proof>
-     </goal>
-     <goal name="coherence.6.10.5.6" expl="6.">
-     <proof prover="3"><result status="valid" time="0.22" steps="39"/></proof>
-     </goal>
-     <goal name="coherence.6.10.5.7" expl="7.">
-     <proof prover="0"><result status="valid" time="3.54"/></proof>
-     </goal>
-     <goal name="coherence.6.10.5.8" expl="8.">
-     <proof prover="3"><result status="valid" time="0.21" steps="27"/></proof>
-     </goal>
-    </transf>
-    </goal>
-    <goal name="coherence.6.10.6" expl="6.">
-    <transf name="split_goal_right">
-     <goal name="coherence.6.10.6.1" expl="1.">
-     <proof prover="3"><result status="valid" time="3.98" steps="2405"/></proof>
-     </goal>
-     <goal name="coherence.6.10.6.2" expl="2.">
-     <proof prover="3"><result status="valid" time="0.24" steps="57"/></proof>
-     </goal>
-     <goal name="coherence.6.10.6.3" expl="3.">
-     <proof prover="3"><result status="valid" time="0.29" steps="143"/></proof>
-     </goal>
-     <goal name="coherence.6.10.6.4" expl="4.">
-     <proof prover="3" timelimit="20"><result status="valid" time="4.12" steps="1507"/></proof>
-     </goal>
-     <goal name="coherence.6.10.6.5" expl="5.">
-     <proof prover="3"><result status="valid" time="0.74" steps="480"/></proof>
-     </goal>
-     <goal name="coherence.6.10.6.6" expl="6.">
-     <proof prover="0"><result status="valid" time="4.54"/></proof>
-     </goal>
-     <goal name="coherence.6.10.6.7" expl="7.">
-     <proof prover="3"><result status="valid" time="0.72" steps="385"/></proof>
-     </goal>
-     <goal name="coherence.6.10.6.8" expl="8.">
-     <proof prover="3"><result status="valid" time="0.20" steps="42"/></proof>
-     </goal>
-     <goal name="coherence.6.10.6.9" expl="9.">
-     <proof prover="1"><result status="valid" time="2.67"/></proof>
-     </goal>
-    </transf>
-    </goal>
-    <goal name="coherence.6.10.7" expl="7.">
-    <proof prover="3"><result status="valid" time="0.64" steps="829"/></proof>
-    </goal>
-    <goal name="coherence.6.10.8" expl="8.">
-    <transf name="split_goal_right">
-     <goal name="coherence.6.10.8.1" expl="1.">
-     <proof prover="3"><result status="valid" time="0.20" steps="155"/></proof>
-     </goal>
-     <goal name="coherence.6.10.8.2" expl="2.">
-     <proof prover="3"><result status="valid" time="0.35" steps="274"/></proof>
-     </goal>
-     <goal name="coherence.6.10.8.3" expl="3.">
-     <proof prover="0"><result status="valid" time="3.61"/></proof>
-     </goal>
-     <goal name="coherence.6.10.8.4" expl="4.">
-     <proof prover="0"><result status="valid" time="4.61"/></proof>
-     </goal>
-     <goal name="coherence.6.10.8.5" expl="5.">
-     <proof prover="3"><result status="valid" time="0.30" steps="150"/></proof>
-     </goal>
-     <goal name="coherence.6.10.8.6" expl="6.">
-     <proof prover="3"><result status="valid" time="0.27" steps="89"/></proof>
-     </goal>
-     <goal name="coherence.6.10.8.7" expl="7.">
-     <proof prover="3"><result status="valid" time="0.62" steps="696"/></proof>
-     </goal>
-     <goal name="coherence.6.10.8.8" expl="8.">
-     <proof prover="3"><result status="valid" time="0.53" steps="452"/></proof>
-     </goal>
-     <goal name="coherence.6.10.8.9" expl="9.">
-     <proof prover="3"><result status="valid" time="0.22" steps="44"/></proof>
-     </goal>
-     <goal name="coherence.6.10.8.10" expl="10.">
-     <proof prover="3"><result status="valid" time="0.27" steps="94"/></proof>
-     </goal>
-    </transf>
-    </goal>
-    <goal name="coherence.6.10.9" expl="9.">
-    <transf name="split_goal_right">
-     <goal name="coherence.6.10.9.1" expl="1.">
-     <proof prover="3"><result status="valid" time="0.11" steps="40"/></proof>
-     </goal>
-     <goal name="coherence.6.10.9.2" expl="2.">
-     <proof prover="3"><result status="valid" time="0.42" steps="262"/></proof>
-     </goal>
-     <goal name="coherence.6.10.9.3" expl="3.">
-     <proof prover="3"><result status="valid" time="0.22" steps="64"/></proof>
-     </goal>
-     <goal name="coherence.6.10.9.4" expl="4.">
-     <proof prover="3"><result status="valid" time="0.47" steps="293"/></proof>
-     </goal>
-     <goal name="coherence.6.10.9.5" expl="5.">
-     <proof prover="3" timelimit="20"><result status="valid" time="6.37" steps="3947"/></proof>
-     </goal>
-     <goal name="coherence.6.10.9.6" expl="6.">
-     <proof prover="3"><result status="valid" time="4.14" steps="3011"/></proof>
-     </goal>
-     <goal name="coherence.6.10.9.7" expl="7.">
-     <proof prover="3"><result status="valid" time="0.32" steps="165"/></proof>
-     </goal>
-     <goal name="coherence.6.10.9.8" expl="8.">
-     <proof prover="3"><result status="valid" time="0.28" steps="99"/></proof>
-     </goal>
-     <goal name="coherence.6.10.9.9" expl="9.">
-     <proof prover="3"><result status="valid" time="1.34" steps="752"/></proof>
-     </goal>
-     <goal name="coherence.6.10.9.10" expl="10.">
-     <proof prover="3"><result status="valid" time="0.97" steps="489"/></proof>
-     </goal>
-     <goal name="coherence.6.10.9.11" expl="11.">
-     <proof prover="3"><result status="valid" time="0.24" steps="50"/></proof>
-     </goal>
-     <goal name="coherence.6.10.9.12" expl="12.">
-     <proof prover="3"><result status="valid" time="0.33" steps="103"/></proof>
-     </goal>
-    </transf>
-    </goal>
-    <goal name="coherence.6.10.10" expl="10.">
-    <proof prover="3"><result status="valid" time="0.42" steps="236"/></proof>
-    </goal>
-    <goal name="coherence.6.10.11" expl="11.">
-    <proof prover="3"><result status="valid" time="0.21" steps="31"/></proof>
-    </goal>
-    <goal name="coherence.6.10.12" expl="12.">
-    <proof prover="3"><result status="valid" time="0.22" steps="31"/></proof>
-    </goal>
-    <goal name="coherence.6.10.13" expl="13.">
-    <proof prover="3"><result status="valid" time="0.18" steps="19"/></proof>
-    </goal>
-   </transf>
-   </goal>
-   <goal name="coherence.6.11" expl="11.">
-   <transf name="split_goal_right">
-    <goal name="coherence.6.11.1" expl="1.">
-    <proof prover="3"><result status="valid" time="2.87" steps="2010"/></proof>
-    </goal>
-    <goal name="coherence.6.11.2" expl="2.">
-    <proof prover="3"><result status="valid" time="0.24" steps="48"/></proof>
-    </goal>
-    <goal name="coherence.6.11.3" expl="3.">
-    <proof prover="1"><result status="valid" time="4.09"/></proof>
-    </goal>
-    <goal name="coherence.6.11.4" expl="4.">
-    <proof prover="3"><result status="valid" time="0.42" steps="205"/></proof>
-    </goal>
-    <goal name="coherence.6.11.5" expl="5.">
-    <proof prover="3"><result status="valid" time="4.52" steps="2944"/></proof>
-    </goal>
-    <goal name="coherence.6.11.6" expl="6.">
-    <proof prover="3"><result status="valid" time="0.14" steps="30"/></proof>
-    </goal>
-    <goal name="coherence.6.11.7" expl="7.">
-    <proof prover="1"><result status="valid" time="4.46"/></proof>
-    </goal>
-    <goal name="coherence.6.11.8" expl="8.">
-    <proof prover="3"><result status="valid" time="0.17" steps="19"/></proof>
-    </goal>
-   </transf>
-   </goal>
-   <goal name="coherence.6.12" expl="12.">
-   <transf name="split_goal_right">
-    <goal name="coherence.6.12.1" expl="1.">
-    <proof prover="3"><result status="valid" time="0.19" steps="24"/></proof>
-    </goal>
-    <goal name="coherence.6.12.2" expl="2.">
-    <proof prover="0"><result status="valid" time="4.22"/></proof>
-    </goal>
-    <goal name="coherence.6.12.3" expl="3.">
-    <proof prover="3"><result status="valid" time="0.14" steps="41"/></proof>
-    </goal>
-    <goal name="coherence.6.12.4" expl="4.">
-    <proof prover="3"><result status="valid" time="0.25" steps="37"/></proof>
-    </goal>
-    <goal name="coherence.6.12.5" expl="5.">
-    <proof prover="3"><result status="valid" time="0.26" steps="229"/></proof>
-    </goal>
-    <goal name="coherence.6.12.6" expl="6.">
-    <proof prover="3"><result status="valid" time="0.25" steps="61"/></proof>
-    </goal>
-    <goal name="coherence.6.12.7" expl="7.">
-    <proof prover="3"><result status="valid" time="0.56" steps="644"/></proof>
-    </goal>
-    <goal name="coherence.6.12.8" expl="8.">
-    <proof prover="3"><result status="valid" time="0.58" steps="333"/></proof>
-    </goal>
-    <goal name="coherence.6.12.9" expl="9.">
-    <proof prover="3"><result status="valid" time="3.43" steps="1849"/></proof>
-    </goal>
-    <goal name="coherence.6.12.10" expl="10.">
-    <proof prover="3"><result status="valid" time="5.12" steps="2904"/></proof>
-    </goal>
-    <goal name="coherence.6.12.11" expl="11.">
-    <proof prover="3"><result status="valid" time="0.56" steps="192"/></proof>
-    </goal>
-    <goal name="coherence.6.12.12" expl="12.">
-    <proof prover="3"><result status="valid" time="0.21" steps="41"/></proof>
-    </goal>
-    <goal name="coherence.6.12.13" expl="13.">
-    <proof prover="3"><result status="valid" time="0.14" steps="31"/></proof>
-    </goal>
-    <goal name="coherence.6.12.14" expl="14.">
-    <proof prover="1"><result status="valid" time="5.14"/></proof>
-    </goal>
-    <goal name="coherence.6.12.15" expl="15.">
-    <proof prover="3"><result status="valid" time="0.22" steps="108"/></proof>
-    </goal>
-    <goal name="coherence.6.12.16" expl="16.">
-    <proof prover="3"><result status="valid" time="0.32" steps="112"/></proof>
-    </goal>
-   </transf>
-   </goal>
-   <goal name="coherence.6.13" expl="13.">
-   <transf name="split_goal_right">
-    <goal name="coherence.6.13.1" expl="1.">
-    <transf name="split_goal_right">
-     <goal name="coherence.6.13.1.1" expl="1.">
-     <proof prover="1"><result status="valid" time="4.35"/></proof>
-     </goal>
-     <goal name="coherence.6.13.1.2" expl="2.">
-     <proof prover="3"><result status="valid" time="0.12" steps="53"/></proof>
-     </goal>
-     <goal name="coherence.6.13.1.3" expl="3.">
-     <proof prover="1"><result status="valid" time="3.14"/></proof>
-     </goal>
-     <goal name="coherence.6.13.1.4" expl="4.">
-     <proof prover="3"><result status="valid" time="0.19" steps="24"/></proof>
-     </goal>
-    </transf>
-    </goal>
-    <goal name="coherence.6.13.2" expl="2.">
-    <transf name="split_goal_right">
-     <goal name="coherence.6.13.2.1" expl="1.">
-     <proof prover="3"><result status="valid" time="2.46" steps="1640"/></proof>
-     </goal>
-     <goal name="coherence.6.13.2.2" expl="2.">
-     <proof prover="3"><result status="valid" time="0.22" steps="51"/></proof>
-     </goal>
-     <goal name="coherence.6.13.2.3" expl="3.">
-     <proof prover="1"><result status="valid" time="3.28"/></proof>
-     </goal>
-     <goal name="coherence.6.13.2.4" expl="4.">
-     <proof prover="3"><result status="valid" time="0.22" steps="30"/></proof>
-     </goal>
-     <goal name="coherence.6.13.2.5" expl="5.">
-     <proof prover="3"><result status="valid" time="0.44" steps="260"/></proof>
-     </goal>
-     <goal name="coherence.6.13.2.6" expl="6.">
-     <proof prover="3"><result status="valid" time="0.19" steps="74"/></proof>
-     </goal>
-     <goal name="coherence.6.13.2.7" expl="7.">
-     <proof prover="1"><result status="valid" time="3.10"/></proof>
-     </goal>
-     <goal name="coherence.6.13.2.8" expl="8.">
-     <proof prover="1"><result status="valid" time="5.20"/></proof>
-     </goal>
-     <goal name="coherence.6.13.2.9" expl="9.">
-     <proof prover="3"><result status="valid" time="0.10" steps="35"/></proof>
-     </goal>
-     <goal name="coherence.6.13.2.10" expl="10.">
-     <proof prover="3"><result status="valid" time="1.97" steps="1758"/></proof>
-     </goal>
-     <goal name="coherence.6.13.2.11" expl="11.">
-     <proof prover="3"><result status="valid" time="0.16" steps="32"/></proof>
-     </goal>
-     <goal name="coherence.6.13.2.12" expl="12.">
-     <proof prover="3"><result status="valid" time="0.13" steps="40"/></proof>
-     </goal>
-     <goal name="coherence.6.13.2.13" expl="13.">
-     <proof prover="3"><result status="valid" time="0.19" steps="24"/></proof>
-     </goal>
-    </transf>
-    </goal>
-    <goal name="coherence.6.13.3" expl="3.">
-    <proof prover="3"><result status="valid" time="0.70" steps="593"/></proof>
-    </goal>
-   </transf>
-   </goal>
-   <goal name="coherence.6.14" expl="14.">
-   <proof prover="3"><result status="valid" time="0.27" steps="116"/></proof>
-   </goal>
-   <goal name="coherence.6.15" expl="15.">
-   <proof prover="3"><result status="valid" time="0.11" steps="48"/></proof>
-   </goal>
-   <goal name="coherence.6.16" expl="16.">
-   <proof prover="3"><result status="valid" time="3.14" steps="2300"/></proof>
-   </goal>
-   <goal name="coherence.6.17" expl="17.">
-   <transf name="introduce_premises">
-    <goal name="coherence.6.17.1" expl="1.">
-    <transf name="inline_goal">
-     <goal name="coherence.6.17.1.1" expl="1.">
-     <transf name="split_goal_right">
-      <goal name="coherence.6.17.1.1.1" expl="1.">
-      <transf name="introduce_premises">
-       <goal name="coherence.6.17.1.1.1.1" expl="1.">
-       <transf name="inline_goal">
-        <goal name="coherence.6.17.1.1.1.1.1" expl="1.">
-        <transf name="split_goal_right">
-         <goal name="coherence.6.17.1.1.1.1.1.1" expl="1.">
-         <proof prover="3"><result status="valid" time="0.18" steps="13"/></proof>
-         </goal>
-         <goal name="coherence.6.17.1.1.1.1.1.2" expl="2.">
-         <proof prover="3"><result status="valid" time="0.19" steps="13"/></proof>
-         </goal>
-         <goal name="coherence.6.17.1.1.1.1.1.3" expl="3.">
-         <proof prover="3"><result status="valid" time="0.19" steps="13"/></proof>
-         </goal>
-         <goal name="coherence.6.17.1.1.1.1.1.4" expl="4.">
-         <proof prover="3"><result status="valid" time="0.20" steps="13"/></proof>
-         </goal>
-         <goal name="coherence.6.17.1.1.1.1.1.5" expl="5.">
-         <proof prover="3"><result status="valid" time="0.18" steps="13"/></proof>
-         </goal>
-         <goal name="coherence.6.17.1.1.1.1.1.6" expl="6.">
-         <proof prover="3"><result status="valid" time="0.30" steps="132"/></proof>
-         </goal>
-        </transf>
-        </goal>
-       </transf>
-       </goal>
-      </transf>
-      </goal>
-      <goal name="coherence.6.17.1.1.2" expl="2.">
-      <proof prover="3"><result status="valid" time="0.22" steps="22"/></proof>
-      </goal>
-      <goal name="coherence.6.17.1.1.3" expl="3.">
-      <proof prover="3"><result status="valid" time="0.21" steps="13"/></proof>
-      </goal>
-      <goal name="coherence.6.17.1.1.4" expl="4.">
-      <proof prover="3"><result status="valid" time="0.25" steps="53"/></proof>
-      </goal>
-      <goal name="coherence.6.17.1.1.5" expl="5.">
-      <proof prover="3"><result status="valid" time="0.54" steps="296"/></proof>
-      </goal>
-      <goal name="coherence.6.17.1.1.6" expl="6.">
-      <proof prover="3"><result status="valid" time="0.55" steps="295"/></proof>
-      </goal>
-      <goal name="coherence.6.17.1.1.7" expl="7.">
-      <proof prover="3"><result status="valid" time="0.16" steps="48"/></proof>
-      </goal>
-      <goal name="coherence.6.17.1.1.8" expl="8.">
-      <proof prover="3"><result status="valid" time="2.91" steps="2268"/></proof>
-      </goal>
-      <goal name="coherence.6.17.1.1.9" expl="9.">
-      <proof prover="3"><result status="valid" time="0.36" steps="192"/></proof>
-      </goal>
-     </transf>
-     </goal>
-    </transf>
-    </goal>
-   </transf>
-   </goal>
-  </transf>
-  </goal>
-  <goal name="coherence.7" expl="7.">
-  <transf name="induction_pr">
-   <goal name="coherence.7.1" expl="1.">
-   <transf name="simplify_trivial_quantification_in_goal">
-    <goal name="coherence.7.1.1" expl="1.">
-    <transf name="simplify_trivial_quantification_in_goal">
-     <goal name="coherence.7.1.1.1" expl="1.">
-     <proof prover="3"><result status="valid" time="0.15" steps="4"/></proof>
-     </goal>
-    </transf>
-    </goal>
-   </transf>
-   </goal>
-   <goal name="coherence.7.2" expl="2.">
-   <transf name="simplify_trivial_quantification_in_goal">
-    <goal name="coherence.7.2.1" expl="1.">
-    <transf name="simplify_trivial_quantification_in_goal">
-     <goal name="coherence.7.2.1.1" expl="1.">
-     <proof prover="3"><result status="valid" time="0.12" steps="18"/></proof>
-     </goal>
-    </transf>
-    </goal>
-   </transf>
-   </goal>
-   <goal name="coherence.7.3" expl="3.">
-   <transf name="simplify_trivial_quantification_in_goal">
-    <goal name="coherence.7.3.1" expl="1.">
-    <transf name="simplify_trivial_quantification_in_goal">
-     <goal name="coherence.7.3.1.1" expl="1.">
-     <proof prover="3"><result status="valid" time="0.26" steps="106"/></proof>
-     </goal>
-    </transf>
-    </goal>
-   </transf>
-   </goal>
-  </transf>
-  </goal>
-  <goal name="coherence.8" expl="8.">
-  <proof prover="3"><result status="valid" time="0.21" steps="15"/></proof>
-  </goal>
- </transf>
- </goal>
- <goal name="maximal_witness_unicity_prelude">
- <transf name="split_goal_right">
-  <goal name="maximal_witness_unicity_prelude.1" expl="1.">
-  <proof prover="3"><result status="valid" time="0.19" steps="16"/></proof>
-  </goal>
-  <goal name="maximal_witness_unicity_prelude.2" expl="2.">
-  <proof prover="3"><result status="valid" time="0.21" steps="16"/></proof>
-  </goal>
-  <goal name="maximal_witness_unicity_prelude.3" expl="3.">
-  <proof prover="3"><result status="valid" time="0.15" steps="9"/></proof>
-  </goal>
-  <goal name="maximal_witness_unicity_prelude.4" expl="4.">
-  <proof prover="3"><result status="valid" time="0.23" steps="26"/></proof>
-  </goal>
-  <goal name="maximal_witness_unicity_prelude.5" expl="5.">
-  <proof prover="3"><result status="valid" time="0.21" steps="26"/></proof>
-  </goal>
-  <goal name="maximal_witness_unicity_prelude.6" expl="6.">
-  <proof prover="1"><result status="valid" time="2.07"/></proof>
-  </goal>
-  <goal name="maximal_witness_unicity_prelude.7" expl="7.">
-  <proof prover="1"><result status="valid" time="2.26"/></proof>
-  </goal>
-  <goal name="maximal_witness_unicity_prelude.8" expl="8.">
-  <proof prover="1"><result status="valid" time="3.90"/></proof>
-  </goal>
-  <goal name="maximal_witness_unicity_prelude.9" expl="9.">
-  <proof prover="1"><result status="valid" time="5.90"/></proof>
-  </goal>
-  <goal name="maximal_witness_unicity_prelude.10" expl="10.">
-  <proof prover="1" timelimit="20"><result status="valid" time="7.24"/></proof>
-  </goal>
-  <goal name="maximal_witness_unicity_prelude.11" expl="11.">
-  <proof prover="1" timelimit="20"><result status="valid" time="7.31"/></proof>
-  </goal>
-  <goal name="maximal_witness_unicity_prelude.12" expl="12.">
-  <proof prover="1"><result status="valid" time="4.18"/></proof>
-  </goal>
-  <goal name="maximal_witness_unicity_prelude.13" expl="13.">
-  <proof prover="1"><result status="valid" time="4.46"/></proof>
-  </goal>
-  <goal name="maximal_witness_unicity_prelude.14" expl="14.">
-  <proof prover="1"><result status="valid" time="3.62"/></proof>
-  </goal>
-  <goal name="maximal_witness_unicity_prelude.15" expl="15.">
-  <proof prover="3"><result status="valid" time="0.19" steps="53"/></proof>
-  </goal>
-  <goal name="maximal_witness_unicity_prelude.16" expl="16.">
-  <proof prover="1"><result status="valid" time="4.47"/></proof>
-  </goal>
-  <goal name="maximal_witness_unicity_prelude.17" expl="17.">
-  <proof prover="3"><result status="valid" time="0.21" steps="53"/></proof>
-  </goal>
-  <goal name="maximal_witness_unicity_prelude.18" expl="18.">
-  <proof prover="3"><result status="valid" time="0.24" steps="49"/></proof>
-  </goal>
-  <goal name="maximal_witness_unicity_prelude.19" expl="19.">
-  <proof prover="3"><result status="valid" time="0.23" steps="49"/></proof>
-  </goal>
-  <goal name="maximal_witness_unicity_prelude.20" expl="20.">
-  <proof prover="3"><result status="valid" time="0.26" steps="126"/></proof>
-  </goal>
-  <goal name="maximal_witness_unicity_prelude.21" expl="21.">
-  <proof prover="3"><result status="valid" time="0.35" steps="230"/></proof>
-  </goal>
-  <goal name="maximal_witness_unicity_prelude.22" expl="22.">
-  <proof prover="1"><result status="valid" time="3.93"/></proof>
-  </goal>
-  <goal name="maximal_witness_unicity_prelude.23" expl="23.">
-  <proof prover="0"><result status="valid" time="5.25"/></proof>
-  </goal>
-  <goal name="maximal_witness_unicity_prelude.24" expl="24.">
-  <proof prover="3"><result status="valid" time="0.77" steps="426"/></proof>
-  </goal>
-  <goal name="maximal_witness_unicity_prelude.25" expl="25.">
-  <proof prover="3"><result status="valid" time="0.21" steps="52"/></proof>
-  </goal>
-  <goal name="maximal_witness_unicity_prelude.26" expl="26.">
-  <proof prover="3"><result status="valid" time="0.30" steps="113"/></proof>
-  </goal>
-  <goal name="maximal_witness_unicity_prelude.27" expl="27.">
-  <proof prover="1"><result status="valid" time="3.93"/></proof>
-  </goal>
-  <goal name="maximal_witness_unicity_prelude.28" expl="28.">
-  <proof prover="3"><result status="valid" time="0.37" steps="250"/></proof>
-  </goal>
-  <goal name="maximal_witness_unicity_prelude.29" expl="29.">
-  <proof prover="1"><result status="valid" time="4.67"/></proof>
-  </goal>
-  <goal name="maximal_witness_unicity_prelude.30" expl="30.">
-  <proof prover="3"><result status="valid" time="0.17" steps="33"/></proof>
-  </goal>
-  <goal name="maximal_witness_unicity_prelude.31" expl="31.">
-  <proof prover="3"><result status="valid" time="0.23" steps="65"/></proof>
-  </goal>
-  <goal name="maximal_witness_unicity_prelude.32" expl="32.">
-  <proof prover="3"><result status="valid" time="0.19" steps="37"/></proof>
-  </goal>
-  <goal name="maximal_witness_unicity_prelude.33" expl="33.">
-  <proof prover="0"><result status="valid" time="5.94"/></proof>
-  </goal>
-  <goal name="maximal_witness_unicity_prelude.34" expl="34.">
-  <proof prover="3"><result status="valid" time="0.22" steps="36"/></proof>
-  </goal>
-  <goal name="maximal_witness_unicity_prelude.35" expl="35.">
-  <proof prover="3"><result status="valid" time="0.22" steps="57"/></proof>
-  </goal>
-  <goal name="maximal_witness_unicity_prelude.36" expl="36.">
-  <proof prover="1"><result status="valid" time="4.73"/></proof>
-  </goal>
-  <goal name="maximal_witness_unicity_prelude.37" expl="37.">
-  <proof prover="3"><result status="valid" time="1.11" steps="688"/></proof>
-  </goal>
-  <goal name="maximal_witness_unicity_prelude.38" expl="38.">
-  <proof prover="3"><result status="valid" time="0.69" steps="463"/></proof>
-  </goal>
-  <goal name="maximal_witness_unicity_prelude.39" expl="39.">
-  <proof prover="3"><result status="valid" time="0.23" steps="57"/></proof>
-  </goal>
-  <goal name="maximal_witness_unicity_prelude.40" expl="40.">
-  <proof prover="3"><result status="valid" time="0.26" steps="118"/></proof>
-  </goal>
-  <goal name="maximal_witness_unicity_prelude.41" expl="41.">
-  <proof prover="1"><result status="valid" time="4.66"/></proof>
-  </goal>
-  <goal name="maximal_witness_unicity_prelude.42" expl="42.">
-  <proof prover="3"><result status="valid" time="0.33" steps="261"/></proof>
-  </goal>
-  <goal name="maximal_witness_unicity_prelude.43" expl="43.">
-  <proof prover="1"><result status="valid" time="4.71"/></proof>
-  </goal>
-  <goal name="maximal_witness_unicity_prelude.44" expl="44.">
-  <proof prover="3"><result status="valid" time="1.68" steps="708"/></proof>
-  </goal>
-  <goal name="maximal_witness_unicity_prelude.45" expl="45.">
-  <proof prover="3"><result status="valid" time="0.32" steps="155"/></proof>
-  </goal>
-  <goal name="maximal_witness_unicity_prelude.46" expl="46.">
-  <proof prover="0"><result status="valid" time="4.44"/></proof>
-  </goal>
-  <goal name="maximal_witness_unicity_prelude.47" expl="47.">
-  <proof prover="3"><result status="valid" time="0.22" steps="38"/></proof>
-  </goal>
-  <goal name="maximal_witness_unicity_prelude.48" expl="48.">
-  <proof prover="3"><result status="valid" time="0.25" steps="72"/></proof>
-  </goal>
-  <goal name="maximal_witness_unicity_prelude.49" expl="49.">
-  <proof prover="3"><result status="valid" time="0.25" steps="63"/></proof>
-  </goal>
-  <goal name="maximal_witness_unicity_prelude.50" expl="50.">
-  <proof prover="3"><result status="valid" time="0.38" steps="232"/></proof>
-  </goal>
-  <goal name="maximal_witness_unicity_prelude.51" expl="51.">
-  <proof prover="3"><result status="valid" time="0.35" steps="231"/></proof>
-  </goal>
-  <goal name="maximal_witness_unicity_prelude.52" expl="52.">
-  <proof prover="3"><result status="valid" time="0.20" steps="39"/></proof>
-  </goal>
-  <goal name="maximal_witness_unicity_prelude.53" expl="53.">
-  <proof prover="1"><result status="valid" time="4.33"/></proof>
-  </goal>
-  <goal name="maximal_witness_unicity_prelude.54" expl="54.">
-  <transf name="induction_pr">
-   <goal name="maximal_witness_unicity_prelude.54.1" expl="1.">
-   <transf name="simplify_trivial_quantification_in_goal">
-    <goal name="maximal_witness_unicity_prelude.54.1.1" expl="1.">
-    <transf name="simplify_trivial_quantification_in_goal">
-     <goal name="maximal_witness_unicity_prelude.54.1.1.1" expl="1.">
-     <proof prover="3"><result status="valid" time="0.15" steps="14"/></proof>
-     </goal>
-    </transf>
-    </goal>
-   </transf>
-   </goal>
-   <goal name="maximal_witness_unicity_prelude.54.2" expl="2.">
-   <transf name="simplify_trivial_quantification_in_goal">
-    <goal name="maximal_witness_unicity_prelude.54.2.1" expl="1.">
-    <transf name="simplify_trivial_quantification_in_goal">
-     <goal name="maximal_witness_unicity_prelude.54.2.1.1" expl="1.">
-     <proof prover="3" timelimit="20"><result status="valid" time="6.29" steps="5148"/></proof>
-     </goal>
-    </transf>
-    </goal>
-   </transf>
-   </goal>
-   <goal name="maximal_witness_unicity_prelude.54.3" expl="3.">
-   <transf name="simplify_trivial_quantification_in_goal">
-    <goal name="maximal_witness_unicity_prelude.54.3.1" expl="1.">
-    <transf name="simplify_trivial_quantification_in_goal">
-     <goal name="maximal_witness_unicity_prelude.54.3.1.1" expl="1.">
-     <proof prover="3" timelimit="20"><result status="valid" time="6.88" steps="5012"/></proof>
-     </goal>
-    </transf>
-    </goal>
-   </transf>
-   </goal>
-  </transf>
-  </goal>
-  <goal name="maximal_witness_unicity_prelude.55" expl="55.">
-  <proof prover="3"><result status="valid" time="0.37" steps="151"/></proof>
-  </goal>
- </transf>
- </goal>
- <goal name="maximal_witness_unique">
- <transf name="split_goal_right">
-  <goal name="maximal_witness_unique.1" expl="1.">
-  <proof prover="3"><result status="valid" time="0.15" steps="23"/></proof>
-  </goal>
-  <goal name="maximal_witness_unique.2" expl="2.">
-  <proof prover="3"><result status="valid" time="0.47" steps="163"/></proof>
-  </goal>
-  <goal name="maximal_witness_unique.3" expl="3.">
-  <proof prover="3"><result status="valid" time="0.36" steps="164"/></proof>
-  </goal>
-  <goal name="maximal_witness_unique.4" expl="4.">
-  <proof prover="0"><result status="valid" time="2.66"/></proof>
-  </goal>
- </transf>
- </goal>
- <goal name="sim_angel_reach">
- <transf name="split_goal_right">
-  <goal name="sim_angel_reach.1" expl="1.">
-  <transf name="split_goal_right">
-   <goal name="sim_angel_reach.1.1" expl="1.">
-   <proof prover="3"><result status="valid" time="0.18" steps="13"/></proof>
-   </goal>
-   <goal name="sim_angel_reach.1.2" expl="2.">
-   <proof prover="3"><result status="valid" time="0.26" steps="129"/></proof>
-   </goal>
-   <goal name="sim_angel_reach.1.3" expl="3.">
-   <proof prover="3"><result status="valid" time="0.23" steps="89"/></proof>
-   </goal>
-   <goal name="sim_angel_reach.1.4" expl="4.">
-   <proof prover="1"><result status="valid" time="1.55"/></proof>
-   </goal>
-   <goal name="sim_angel_reach.1.5" expl="5.">
-   <proof prover="1"><result status="valid" time="1.64"/></proof>
-   </goal>
-   <goal name="sim_angel_reach.1.6" expl="6.">
-   <proof prover="3"><result status="valid" time="0.40" steps="348"/></proof>
-   </goal>
-   <goal name="sim_angel_reach.1.7" expl="7.">
-   <proof prover="1"><result status="valid" time="5.07"/></proof>
-   </goal>
-   <goal name="sim_angel_reach.1.8" expl="8.">
-   <proof prover="3"><result status="valid" time="2.10" steps="1989"/></proof>
-   </goal>
-   <goal name="sim_angel_reach.1.9" expl="9.">
-   <proof prover="3"><result status="valid" time="2.29" steps="2047"/></proof>
-   </goal>
-   <goal name="sim_angel_reach.1.10" expl="10.">
-   <proof prover="3"><result status="valid" time="3.71" steps="2152"/></proof>
-   </goal>
-   <goal name="sim_angel_reach.1.11" expl="11.">
-   <proof prover="3"><result status="valid" time="2.87" steps="1857"/></proof>
-   </goal>
-   <goal name="sim_angel_reach.1.12" expl="12.">
-   <proof prover="3"><result status="valid" time="4.48" steps="3270"/></proof>
-   </goal>
-   <goal name="sim_angel_reach.1.13" expl="13.">
-   <proof prover="3"><result status="valid" time="4.13" steps="2946"/></proof>
-   </goal>
-   <goal name="sim_angel_reach.1.14" expl="14.">
-   <proof prover="3"><result status="valid" time="2.04" steps="1217"/></proof>
-   </goal>
-   <goal name="sim_angel_reach.1.15" expl="15.">
-   <proof prover="3"><result status="valid" time="0.30" steps="99"/></proof>
-   </goal>
-   <goal name="sim_angel_reach.1.16" expl="16.">
-   <proof prover="1"><result status="valid" time="4.70"/></proof>
-   </goal>
-   <goal name="sim_angel_reach.1.17" expl="17.">
-   <transf name="introduce_premises">
-    <goal name="sim_angel_reach.1.17.1" expl="1.">
-    <transf name="inline_goal">
-     <goal name="sim_angel_reach.1.17.1.1" expl="1.">
-     <proof prover="3"><result status="valid" time="1.14" steps="1027"/></proof>
-     </goal>
-    </transf>
-    </goal>
-   </transf>
-   </goal>
-   <goal name="sim_angel_reach.1.18" expl="18.">
-   <proof prover="1"><result status="valid" time="4.57"/></proof>
-   </goal>
-   <goal name="sim_angel_reach.1.19" expl="19.">
-   <proof prover="3"><result status="valid" time="0.19" steps="49"/></proof>
-   </goal>
-   <goal name="sim_angel_reach.1.20" expl="20.">
-   <transf name="split_goal_right">
-    <goal name="sim_angel_reach.1.20.1" expl="1.">
-    <proof prover="3"><result status="valid" time="0.22" steps="90"/></proof>
-    </goal>
-    <goal name="sim_angel_reach.1.20.2" expl="2.">
-    <proof prover="1"><result status="valid" time="4.59"/></proof>
-    </goal>
-    <goal name="sim_angel_reach.1.20.3" expl="3.">
-    <proof prover="1"><result status="valid" time="6.78"/></proof>
-    </goal>
-    <goal name="sim_angel_reach.1.20.4" expl="4.">
-    <proof prover="3"><result status="valid" time="0.49" steps="465"/></proof>
-    </goal>
-    <goal name="sim_angel_reach.1.20.5" expl="5.">
-    <proof prover="1"><result status="valid" time="7.18"/></proof>
-    </goal>
-    <goal name="sim_angel_reach.1.20.6" expl="6.">
-    <proof prover="1"><result status="valid" time="6.50"/></proof>
-    </goal>
-    <goal name="sim_angel_reach.1.20.7" expl="7.">
-    <proof prover="3"><result status="valid" time="0.40" steps="241"/></proof>
-    </goal>
-    <goal name="sim_angel_reach.1.20.8" expl="8.">
-    <proof prover="1"><result status="valid" time="4.47"/></proof>
-    </goal>
-    <goal name="sim_angel_reach.1.20.9" expl="9.">
-    <proof prover="3"><result status="valid" time="0.26" steps="129"/></proof>
-    </goal>
-    <goal name="sim_angel_reach.1.20.10" expl="10.">
-    <proof prover="3"><result status="valid" time="0.20" steps="43"/></proof>
-    </goal>
-    <goal name="sim_angel_reach.1.20.11" expl="11.">
-    <proof prover="3"><result status="valid" time="0.17" steps="40"/></proof>
-    </goal>
-    <goal name="sim_angel_reach.1.20.12" expl="12.">
-    <proof prover="3"><result status="valid" time="0.20" steps="39"/></proof>
-    </goal>
-    <goal name="sim_angel_reach.1.20.13" expl="13.">
-    <proof prover="3"><result status="valid" time="0.20" steps="54"/></proof>
-    </goal>
-    <goal name="sim_angel_reach.1.20.14" expl="14.">
-    <proof prover="3"><result status="valid" time="0.57" steps="401"/></proof>
-    </goal>
-    <goal name="sim_angel_reach.1.20.15" expl="15.">
-    <proof prover="3"><result status="valid" time="0.24" steps="187"/></proof>
-    </goal>
-    <goal name="sim_angel_reach.1.20.16" expl="16.">
-    <proof prover="3"><result status="valid" time="0.14" steps="0"/></proof>
-    </goal>
-    <goal name="sim_angel_reach.1.20.17" expl="17.">
-    <proof prover="3"><result status="valid" time="0.11" steps="46"/></proof>
-    </goal>
-    <goal name="sim_angel_reach.1.20.18" expl="18.">
-    <proof prover="1"><result status="valid" time="4.62"/></proof>
-    </goal>
-   </transf>
-   </goal>
-   <goal name="sim_angel_reach.1.21" expl="21.">
-   <proof prover="3"><result status="valid" time="0.47" steps="226"/></proof>
-   </goal>
-   <goal name="sim_angel_reach.1.22" expl="22.">
-   <proof prover="3"><result status="valid" time="1.21" steps="532"/></proof>
-   </goal>
-   <goal name="sim_angel_reach.1.23" expl="23.">
-   <proof prover="3"><result status="valid" time="0.27" steps="62"/></proof>
-   </goal>
-  </transf>
-  </goal>
-  <goal name="sim_angel_reach.2" expl="2.">
-  <transf name="split_goal_right">
-   <goal name="sim_angel_reach.2.1" expl="1.">
-   <proof prover="3"><result status="valid" time="0.41" steps="370"/></proof>
-   </goal>
-   <goal name="sim_angel_reach.2.2" expl="2.">
-   <proof prover="1"><result status="valid" time="2.57"/></proof>
-   </goal>
-   <goal name="sim_angel_reach.2.3" expl="3.">
-   <proof prover="3"><result status="valid" time="1.40" steps="1249"/></proof>
-   </goal>
-   <goal name="sim_angel_reach.2.4" expl="4.">
-   <proof prover="3"><result status="valid" time="0.22" steps="92"/></proof>
-   </goal>
-   <goal name="sim_angel_reach.2.5" expl="5.">
-   <proof prover="0"><result status="valid" time="2.68"/></proof>
-   </goal>
-   <goal name="sim_angel_reach.2.6" expl="6.">
-   <proof prover="3"><result status="valid" time="0.27" steps="77"/></proof>
-   </goal>
-  </transf>
-  </goal>
-  <goal name="sim_angel_reach.3" expl="3.">
-  <transf name="induction_pr">
-   <goal name="sim_angel_reach.3.1" expl="1.">
-   <transf name="simplify_trivial_quantification_in_goal">
-    <goal name="sim_angel_reach.3.1.1" expl="1.">
-    <transf name="simplify_trivial_quantification_in_goal">
-     <goal name="sim_angel_reach.3.1.1.1" expl="1.">
-     <proof prover="3"><result status="valid" time="0.32" steps="136"/></proof>
-     </goal>
-    </transf>
-    </goal>
-   </transf>
-   </goal>
-   <goal name="sim_angel_reach.3.2" expl="2.">
-   <transf name="simplify_trivial_quantification_in_goal">
-    <goal name="sim_angel_reach.3.2.1" expl="1.">
-    <transf name="simplify_trivial_quantification_in_goal">
-     <goal name="sim_angel_reach.3.2.1.1" expl="1.">
-     <proof prover="3"><result status="valid" time="0.16" steps="15"/></proof>
-     </goal>
-    </transf>
-    </goal>
-   </transf>
-   </goal>
-   <goal name="sim_angel_reach.3.3" expl="3.">
-   <transf name="simplify_trivial_quantification_in_goal">
-    <goal name="sim_angel_reach.3.3.1" expl="1.">
-    <transf name="simplify_trivial_quantification_in_goal">
-     <goal name="sim_angel_reach.3.3.1.1" expl="1.">
-     <proof prover="3"><result status="valid" time="0.34" steps="301"/></proof>
-     </goal>
-    </transf>
-    </goal>
-   </transf>
-   </goal>
-  </transf>
-  </goal>
-  <goal name="sim_angel_reach.4" expl="4.">
-  <proof prover="3"><result status="valid" time="0.15" steps="64"/></proof>
-  </goal>
- </transf>
- </goal>
- <goal name="all_locally_winning">
- <transf name="split_goal_right">
-  <goal name="all_locally_winning.1" expl="1.">
-  <transf name="split_goal_right">
-   <goal name="all_locally_winning.1.1" expl="1.">
-   <proof prover="3"><result status="valid" time="0.25" steps="66"/></proof>
-   </goal>
-   <goal name="all_locally_winning.1.2" expl="2.">
-   <proof prover="3"><result status="valid" time="1.60" steps="1168"/></proof>
-   </goal>
-   <goal name="all_locally_winning.1.3" expl="3.">
-   <proof prover="3"><result status="valid" time="0.99" steps="498"/></proof>
-   </goal>
-   <goal name="all_locally_winning.1.4" expl="4.">
-   <proof prover="3"><result status="valid" time="0.24" steps="171"/></proof>
-   </goal>
-   <goal name="all_locally_winning.1.5" expl="5.">
-   <proof prover="3"><result status="valid" time="0.53" steps="234"/></proof>
-   </goal>
-  </transf>
-  </goal>
-  <goal name="all_locally_winning.2" expl="2.">
-  <transf name="split_goal_right">
-   <goal name="all_locally_winning.2.1" expl="1.">
-   <proof prover="3"><result status="valid" time="0.20" steps="6"/></proof>
-   </goal>
-   <goal name="all_locally_winning.2.2" expl="2.">
-   <proof prover="3"><result status="valid" time="1.38" steps="1418"/></proof>
-   </goal>
-   <goal name="all_locally_winning.2.3" expl="3.">
-   <proof prover="3"><result status="valid" time="0.66" steps="663"/></proof>
-   </goal>
-   <goal name="all_locally_winning.2.4" expl="4.">
-   <proof prover="3"><result status="valid" time="0.71" steps="779"/></proof>
-   </goal>
-   <goal name="all_locally_winning.2.5" expl="5.">
-   <proof prover="3"><result status="valid" time="0.51" steps="361"/></proof>
-   </goal>
-   <goal name="all_locally_winning.2.6" expl="6.">
-   <proof prover="3"><result status="valid" time="0.54" steps="404"/></proof>
-   </goal>
-   <goal name="all_locally_winning.2.7" expl="7.">
-   <proof prover="3"><result status="valid" time="0.68" steps="737"/></proof>
-   </goal>
-   <goal name="all_locally_winning.2.8" expl="8.">
-   <proof prover="3"><result status="valid" time="0.89" steps="735"/></proof>
-   </goal>
-   <goal name="all_locally_winning.2.9" expl="9.">
-   <proof prover="3"><result status="valid" time="0.20" steps="12"/></proof>
-   </goal>
-   <goal name="all_locally_winning.2.10" expl="10.">
-   <proof prover="3"><result status="valid" time="1.08" steps="654"/></proof>
-   </goal>
-   <goal name="all_locally_winning.2.11" expl="11.">
-   <proof prover="3"><result status="valid" time="2.42" steps="1482"/></proof>
-   </goal>
-   <goal name="all_locally_winning.2.12" expl="12.">
-   <proof prover="3"><result status="valid" time="1.22" steps="838"/></proof>
-   </goal>
-   <goal name="all_locally_winning.2.13" expl="13.">
-   <proof prover="3"><result status="valid" time="1.54" steps="1155"/></proof>
-   </goal>
-   <goal name="all_locally_winning.2.14" expl="14.">
-   <proof prover="3"><result status="valid" time="1.58" steps="1142"/></proof>
-   </goal>
-   <goal name="all_locally_winning.2.15" expl="15.">
-   <proof prover="3"><result status="valid" time="1.39" steps="1173"/></proof>
-   </goal>
-   <goal name="all_locally_winning.2.16" expl="16.">
-   <proof prover="3"><result status="valid" time="1.27" steps="1066"/></proof>
-   </goal>
-   <goal name="all_locally_winning.2.17" expl="17.">
-   <proof prover="3"><result status="valid" time="0.44" steps="173"/></proof>
-   </goal>
-   <goal name="all_locally_winning.2.18" expl="18.">
-   <proof prover="1"><result status="valid" time="5.34"/></proof>
-   </goal>
-   <goal name="all_locally_winning.2.19" expl="19.">
-   <proof prover="1"><result status="valid" time="4.67"/></proof>
-   </goal>
-   <goal name="all_locally_winning.2.20" expl="20.">
-   <proof prover="3"><result status="valid" time="0.18" steps="17"/></proof>
-   </goal>
-   <goal name="all_locally_winning.2.21" expl="21.">
-   <proof prover="3"><result status="valid" time="0.55" steps="346"/></proof>
-   </goal>
-   <goal name="all_locally_winning.2.22" expl="22.">
-   <proof prover="3"><result status="valid" time="0.20" steps="19"/></proof>
-   </goal>
-   <goal name="all_locally_winning.2.23" expl="23.">
-   <proof prover="3"><result status="valid" time="0.65" steps="545"/></proof>
-   </goal>
-   <goal name="all_locally_winning.2.24" expl="24.">
-   <proof prover="3"><result status="valid" time="0.78" steps="929"/></proof>
-   </goal>
-   <goal name="all_locally_winning.2.25" expl="25.">
-   <transf name="split_goal_right">
-    <goal name="all_locally_winning.2.25.1" expl="1.">
-    <proof prover="3"><result status="valid" time="0.28" steps="86"/></proof>
-    </goal>
-    <goal name="all_locally_winning.2.25.2" expl="2.">
-    <proof prover="1" timelimit="20"><result status="valid" time="6.85"/></proof>
-    </goal>
-    <goal name="all_locally_winning.2.25.3" expl="3.">
-    <proof prover="3"><result status="valid" time="0.33" steps="155"/></proof>
-    </goal>
-    <goal name="all_locally_winning.2.25.4" expl="4.">
-    <proof prover="1" timelimit="20"><result status="valid" time="5.62"/></proof>
-    </goal>
-    <goal name="all_locally_winning.2.25.5" expl="5.">
-    <proof prover="3"><result status="valid" time="0.29" steps="84"/></proof>
-    </goal>
-    <goal name="all_locally_winning.2.25.6" expl="6.">
-    <proof prover="3"><result status="valid" time="0.21" steps="24"/></proof>
-    </goal>
-    <goal name="all_locally_winning.2.25.7" expl="7.">
-    <proof prover="1" timelimit="20"><result status="valid" time="7.55"/></proof>
-    </goal>
-    <goal name="all_locally_winning.2.25.8" expl="8.">
-    <proof prover="3"><result status="valid" time="0.22" steps="35"/></proof>
-    </goal>
-    <goal name="all_locally_winning.2.25.9" expl="9.">
-    <proof prover="3"><result status="valid" time="1.62" steps="1068"/></proof>
-    </goal>
-   </transf>
-   </goal>
-   <goal name="all_locally_winning.2.26" expl="26.">
-   <proof prover="3"><result status="valid" time="0.76" steps="592"/></proof>
-   </goal>
-   <goal name="all_locally_winning.2.27" expl="27.">
-   <proof prover="3"><result status="valid" time="0.36" steps="221"/></proof>
-   </goal>
-   <goal name="all_locally_winning.2.28" expl="28.">
-   <proof prover="3"><result status="valid" time="0.27" steps="97"/></proof>
-   </goal>
-   <goal name="all_locally_winning.2.29" expl="29.">
-   <transf name="split_goal_right">
-    <goal name="all_locally_winning.2.29.1" expl="1.">
-    <proof prover="3"><result status="valid" time="0.23" steps="38"/></proof>
-    </goal>
-    <goal name="all_locally_winning.2.29.2" expl="2.">
-    <proof prover="3"><result status="valid" time="0.38" steps="215"/></proof>
-    </goal>
-    <goal name="all_locally_winning.2.29.3" expl="3.">
-    <proof prover="1"><result status="valid" time="6.82"/></proof>
-    </goal>
-    <goal name="all_locally_winning.2.29.4" expl="4.">
-    <proof prover="3"><result status="valid" time="0.25" steps="38"/></proof>
-    </goal>
-    <goal name="all_locally_winning.2.29.5" expl="5.">
-    <proof prover="3"><result status="valid" time="0.22" steps="49"/></proof>
-    </goal>
-    <goal name="all_locally_winning.2.29.6" expl="6.">
-    <proof prover="1" timelimit="20"><result status="valid" time="4.09"/></proof>
-    </goal>
-    <goal name="all_locally_winning.2.29.7" expl="7.">
-    <proof prover="1" timelimit="20"><result status="valid" time="5.13"/></proof>
-    </goal>
-    <goal name="all_locally_winning.2.29.8" expl="8.">
-    <proof prover="3"><result status="valid" time="0.11" steps="38"/></proof>
-    </goal>
-   </transf>
-   </goal>
-   <goal name="all_locally_winning.2.30" expl="30.">
-   <proof prover="3"><result status="valid" time="0.19" steps="5"/></proof>
-   </goal>
-   <goal name="all_locally_winning.2.31" expl="31.">
-   <proof prover="3"><result status="valid" time="0.25" steps="204"/></proof>
-   </goal>
-   <goal name="all_locally_winning.2.32" expl="32.">
-   <proof prover="3"><result status="valid" time="0.71" steps="424"/></proof>
-   </goal>
-   <goal name="all_locally_winning.2.33" expl="33.">
-   <proof prover="3"><result status="valid" time="0.41" steps="308"/></proof>
-   </goal>
-  </transf>
-  </goal>
-  <goal name="all_locally_winning.3" expl="3.">
-  <transf name="split_goal_right">
-   <goal name="all_locally_winning.3.1" expl="1.">
-   <proof prover="3"><result status="valid" time="2.66" steps="1621"/></proof>
-   </goal>
-   <goal name="all_locally_winning.3.2" expl="2.">
-   <transf name="split_goal_right">
-    <goal name="all_locally_winning.3.2.1" expl="1.">
-    <proof prover="3"><result status="valid" time="2.33" steps="911"/></proof>
-    </goal>
-    <goal name="all_locally_winning.3.2.2" expl="2.">
-    <proof prover="3"><result status="valid" time="0.43" steps="205"/></proof>
-    </goal>
-    <goal name="all_locally_winning.3.2.3" expl="3.">
-    <proof prover="3"><result status="valid" time="2.26" steps="1066"/></proof>
-    </goal>
-    <goal name="all_locally_winning.3.2.4" expl="4.">
-    <proof prover="3"><result status="valid" time="0.40" steps="227"/></proof>
-    </goal>
-    <goal name="all_locally_winning.3.2.5" expl="5.">
-    <proof prover="3"><result status="valid" time="0.32" steps="249"/></proof>
-    </goal>
-    <goal name="all_locally_winning.3.2.6" expl="6.">
-    <proof prover="3"><result status="valid" time="2.09" steps="1570"/></proof>
-    </goal>
-    <goal name="all_locally_winning.3.2.7" expl="7.">
-    <proof prover="3"><result status="valid" time="0.22" steps="24"/></proof>
-    </goal>
-    <goal name="all_locally_winning.3.2.8" expl="8.">
-    <proof prover="3"><result status="valid" time="0.25" steps="32"/></proof>
-    </goal>
-    <goal name="all_locally_winning.3.2.9" expl="9.">
-    <proof prover="3"><result status="valid" time="2.27" steps="1570"/></proof>
-    </goal>
-    <goal name="all_locally_winning.3.2.10" expl="10.">
-    <proof prover="3"><result status="valid" time="0.20" steps="24"/></proof>
-    </goal>
-    <goal name="all_locally_winning.3.2.11" expl="11.">
-    <proof prover="3"><result status="valid" time="0.24" steps="32"/></proof>
-    </goal>
-    <goal name="all_locally_winning.3.2.12" expl="12.">
-    <proof prover="3"><result status="valid" time="0.36" steps="200"/></proof>
-    </goal>
-    <goal name="all_locally_winning.3.2.13" expl="13.">
-    <proof prover="3"><result status="valid" time="0.73" steps="533"/></proof>
-    </goal>
-    <goal name="all_locally_winning.3.2.14" expl="14.">
-    <proof prover="3"><result status="valid" time="0.54" steps="298"/></proof>
-    </goal>
-    <goal name="all_locally_winning.3.2.15" expl="15.">
-    <proof prover="3"><result status="valid" time="0.39" steps="188"/></proof>
-    </goal>
-    <goal name="all_locally_winning.3.2.16" expl="16.">
-    <proof prover="3"><result status="valid" time="0.29" steps="96"/></proof>
-    </goal>
-    <goal name="all_locally_winning.3.2.17" expl="17.">
-    <proof prover="3"><result status="valid" time="0.19" steps="33"/></proof>
-    </goal>
-   </transf>
-   </goal>
-   <goal name="all_locally_winning.3.3" expl="3.">
-   <transf name="split_goal_right">
-    <goal name="all_locally_winning.3.3.1" expl="1.">
-    <proof prover="3"><result status="valid" time="0.31" steps="91"/></proof>
-    </goal>
-    <goal name="all_locally_winning.3.3.2" expl="2.">
-    <proof prover="3"><result status="valid" time="0.20" steps="20"/></proof>
-    </goal>
-    <goal name="all_locally_winning.3.3.3" expl="3.">
-    <proof prover="3"><result status="valid" time="0.29" steps="108"/></proof>
-    </goal>
-    <goal name="all_locally_winning.3.3.4" expl="4.">
-    <proof prover="3"><result status="valid" time="0.29" steps="60"/></proof>
-    </goal>
-    <goal name="all_locally_winning.3.3.5" expl="5.">
-    <proof prover="3"><result status="valid" time="0.64" steps="309"/></proof>
-    </goal>
-    <goal name="all_locally_winning.3.3.6" expl="6.">
-    <proof prover="3"><result status="valid" time="2.20" steps="915"/></proof>
-    </goal>
-    <goal name="all_locally_winning.3.3.7" expl="7.">
-    <proof prover="3"><result status="valid" time="8.35" steps="2001"/></proof>
-    </goal>
-    <goal name="all_locally_winning.3.3.8" expl="8.">
-    <proof prover="3"><result status="valid" time="0.14" steps="0"/></proof>
-    </goal>
-    <goal name="all_locally_winning.3.3.9" expl="9.">
-    <proof prover="3"><result status="valid" time="2.42" steps="1018"/></proof>
-    </goal>
-    <goal name="all_locally_winning.3.3.10" expl="10.">
-    <proof prover="3"><result status="valid" time="0.36" steps="209"/></proof>
-    </goal>
-    <goal name="all_locally_winning.3.3.11" expl="11.">
-    <proof prover="3"><result status="valid" time="2.23" steps="1787"/></proof>
-    </goal>
-    <goal name="all_locally_winning.3.3.12" expl="12.">
-    <proof prover="3"><result status="valid" time="0.30" steps="102"/></proof>
-    </goal>
-    <goal name="all_locally_winning.3.3.13" expl="13.">
-    <proof prover="1"><result status="valid" time="7.45"/></proof>
-    </goal>
-    <goal name="all_locally_winning.3.3.14" expl="14.">
-    <proof prover="3"><result status="valid" time="0.32" steps="84"/></proof>
-    </goal>
-    <goal name="all_locally_winning.3.3.15" expl="15.">
-    <proof prover="3"><result status="valid" time="0.22" steps="15"/></proof>
-    </goal>
-    <goal name="all_locally_winning.3.3.16" expl="16.">
-    <proof prover="3"><result status="valid" time="1.89" steps="923"/></proof>
-    </goal>
-    <goal name="all_locally_winning.3.3.17" expl="17.">
-    <transf name="split_goal_right">
-     <goal name="all_locally_winning.3.3.17.1" expl="1.">
-     <proof prover="3"><result status="valid" time="0.30" steps="126"/></proof>
-     </goal>
-     <goal name="all_locally_winning.3.3.17.2" expl="2.">
-     <proof prover="3"><result status="valid" time="0.25" steps="46"/></proof>
-     </goal>
-     <goal name="all_locally_winning.3.3.17.3" expl="3.">
-     <proof prover="3"><result status="valid" time="2.29" steps="1341"/></proof>
-     </goal>
-     <goal name="all_locally_winning.3.3.17.4" expl="4.">
-     <proof prover="3"><result status="valid" time="0.18" steps="73"/></proof>
-     </goal>
-     <goal name="all_locally_winning.3.3.17.5" expl="5.">
-     <proof prover="1"><result status="valid" time="6.23"/></proof>
-     </goal>
-     <goal name="all_locally_winning.3.3.17.6" expl="6.">
-     <proof prover="3"><result status="valid" time="2.83" steps="1765"/></proof>
-     </goal>
-     <goal name="all_locally_winning.3.3.17.7" expl="7.">
-     <proof prover="3"><result status="valid" time="0.26" steps="56"/></proof>
-     </goal>
-     <goal name="all_locally_winning.3.3.17.8" expl="8.">
-     <proof prover="3"><result status="valid" time="0.24" steps="46"/></proof>
-     </goal>
-     <goal name="all_locally_winning.3.3.17.9" expl="9.">
-     <proof prover="3"><result status="valid" time="0.34" steps="98"/></proof>
-     </goal>
-     <goal name="all_locally_winning.3.3.17.10" expl="10.">
-     <proof prover="3"><result status="valid" time="0.44" steps="253"/></proof>
-     </goal>
-     <goal name="all_locally_winning.3.3.17.11" expl="11.">
-     <proof prover="3"><result status="valid" time="0.32" steps="78"/></proof>
-     </goal>
-     <goal name="all_locally_winning.3.3.17.12" expl="12.">
-     <proof prover="3"><result status="valid" time="0.48" steps="349"/></proof>
-     </goal>
-     <goal name="all_locally_winning.3.3.17.13" expl="13.">
-     <proof prover="3"><result status="valid" time="0.29" steps="52"/></proof>
-     </goal>
-     <goal name="all_locally_winning.3.3.17.14" expl="14.">
-     <proof prover="3"><result status="valid" time="0.20" steps="0"/></proof>
-     </goal>
-     <goal name="all_locally_winning.3.3.17.15" expl="15.">
-     <proof prover="3"><result status="valid" time="0.52" steps="334"/></proof>
-     </goal>
-     <goal name="all_locally_winning.3.3.17.16" expl="16.">
-     <proof prover="3"><result status="valid" time="2.07" steps="1355"/></proof>
-     </goal>
-     <goal name="all_locally_winning.3.3.17.17" expl="17.">
-     <proof prover="3"><result status="valid" time="3.98" steps="2145"/></proof>
-     </goal>
-     <goal name="all_locally_winning.3.3.17.18" expl="18.">
-     <proof prover="3"><result status="valid" time="0.28" steps="115"/></proof>
-     </goal>
-     <goal name="all_locally_winning.3.3.17.19" expl="19.">
-     <proof prover="3"><result status="valid" time="0.45" steps="249"/></proof>
-     </goal>
-     <goal name="all_locally_winning.3.3.17.20" expl="20.">
-     <proof prover="3"><result status="valid" time="1.14" steps="572"/></proof>
-     </goal>
-     <goal name="all_locally_winning.3.3.17.21" expl="21.">
-     <proof prover="3"><result status="valid" time="1.29" steps="741"/></proof>
-     </goal>
-     <goal name="all_locally_winning.3.3.17.22" expl="22.">
-     <proof prover="3"><result status="valid" time="1.99" steps="998"/></proof>
-     </goal>
-     <goal name="all_locally_winning.3.3.17.23" expl="23.">
-     <proof prover="3"><result status="valid" time="7.64" steps="3551"/></proof>
-     </goal>
-     <goal name="all_locally_winning.3.3.17.24" expl="24.">
-     <proof prover="3"><result status="valid" time="0.22" steps="28"/></proof>
-     </goal>
-    </transf>
-    </goal>
-    <goal name="all_locally_winning.3.3.18" expl="18.">
-    <proof prover="3"><result status="valid" time="0.33" steps="90"/></proof>
-    </goal>
-    <goal name="all_locally_winning.3.3.19" expl="19.">
-    <proof prover="3"><result status="valid" time="0.29" steps="79"/></proof>
-    </goal>
-    <goal name="all_locally_winning.3.3.20" expl="20.">
-    <proof prover="3"><result status="valid" time="0.40" steps="157"/></proof>
-    </goal>
-   </transf>
-   </goal>
-   <goal name="all_locally_winning.3.4" expl="4.">
-   <proof prover="3"><result status="valid" time="0.39" steps="191"/></proof>
-   </goal>
-  </transf>
-  </goal>
-  <goal name="all_locally_winning.4" expl="4.">
-  <transf name="induction_pr">
-   <goal name="all_locally_winning.4.1" expl="1.">
-   <transf name="simplify_trivial_quantification_in_goal">
-    <goal name="all_locally_winning.4.1.1" expl="1.">
-    <transf name="simplify_trivial_quantification_in_goal">
-     <goal name="all_locally_winning.4.1.1.1" expl="1.">
-     <proof prover="3"><result status="valid" time="0.17" steps="3"/></proof>
-     </goal>
-    </transf>
-    </goal>
-   </transf>
-   </goal>
-   <goal name="all_locally_winning.4.2" expl="2.">
-   <transf name="simplify_trivial_quantification_in_goal">
-    <goal name="all_locally_winning.4.2.1" expl="1.">
-    <transf name="simplify_trivial_quantification_in_goal">
-     <goal name="all_locally_winning.4.2.1.1" expl="1.">
-     <proof prover="3"><result status="valid" time="0.37" steps="143"/></proof>
-     </goal>
-    </transf>
-    </goal>
-   </transf>
-   </goal>
-   <goal name="all_locally_winning.4.3" expl="3.">
-   <transf name="simplify_trivial_quantification_in_goal">
-    <goal name="all_locally_winning.4.3.1" expl="1.">
-    <transf name="simplify_trivial_quantification_in_goal">
-     <goal name="all_locally_winning.4.3.1.1" expl="1.">
-     <proof prover="3"><result status="valid" time="0.42" steps="237"/></proof>
-     </goal>
-    </transf>
-    </goal>
-   </transf>
-   </goal>
-  </transf>
-  </goal>
-  <goal name="all_locally_winning.5" expl="5.">
-  <proof prover="3"><result status="valid" time="0.18" steps="80"/></proof>
-  </goal>
- </transf>
- </goal>
- <goal name="r_simulation_theorem">
- <transf name="split_goal_right">
-  <goal name="r_simulation_theorem.1" expl="1.">
-  <proof prover="3"><result status="valid" time="0.19" steps="15"/></proof>
-  </goal>
-  <goal name="r_simulation_theorem.2" expl="2.">
-  <proof prover="3"><result status="valid" time="0.19" steps="17"/></proof>
-  </goal>
-  <goal name="r_simulation_theorem.3" expl="3.">
-  <proof prover="3"><result status="valid" time="0.21" steps="16"/></proof>
-  </goal>
-  <goal name="r_simulation_theorem.4" expl="4.">
-  <proof prover="3"><result status="valid" time="0.21" steps="16"/></proof>
-  </goal>
-  <goal name="r_simulation_theorem.5" expl="5.">
-  <proof prover="3"><result status="valid" time="0.29" steps="162"/></proof>
-  </goal>
-  <goal name="r_simulation_theorem.6" expl="6.">
-  <transf name="split_goal_right">
-   <goal name="r_simulation_theorem.6.1" expl="1.">
-   <proof prover="3"><result status="valid" time="3.30" steps="2369"/></proof>
-   </goal>
-   <goal name="r_simulation_theorem.6.2" expl="2.">
-   <proof prover="3"><result status="valid" time="0.25" steps="39"/></proof>
-   </goal>
-   <goal name="r_simulation_theorem.6.3" expl="3.">
-   <proof prover="3"><result status="valid" time="0.31" steps="349"/></proof>
-   </goal>
-   <goal name="r_simulation_theorem.6.4" expl="4.">
-   <proof prover="3"><result status="valid" time="0.20" steps="47"/></proof>
-   </goal>
-   <goal name="r_simulation_theorem.6.5" expl="5.">
-   <proof prover="3"><result status="valid" time="0.29" steps="255"/></proof>
-   </goal>
-   <goal name="r_simulation_theorem.6.6" expl="6.">
-   <proof prover="3"><result status="valid" time="4.45" steps="1855"/></proof>
-   </goal>
-   <goal name="r_simulation_theorem.6.7" expl="7.">
-   <proof prover="3"><result status="valid" time="0.19" steps="19"/></proof>
-   </goal>
-   <goal name="r_simulation_theorem.6.8" expl="8.">
-   <proof prover="3"><result status="valid" time="0.28" steps="124"/></proof>
-   </goal>
-   <goal name="r_simulation_theorem.6.9" expl="9.">
-   <proof prover="3"><result status="valid" time="3.81" steps="2318"/></proof>
-   </goal>
-  </transf>
-  </goal>
-  <goal name="r_simulation_theorem.7" expl="7.">
-  <transf name="split_goal_right">
-   <goal name="r_simulation_theorem.7.1" expl="1.">
-   <proof prover="3"><result status="valid" time="0.59" steps="410"/></proof>
-   </goal>
-   <goal name="r_simulation_theorem.7.2" expl="2.">
-   <proof prover="3"><result status="valid" time="0.27" steps="71"/></proof>
-   </goal>
-   <goal name="r_simulation_theorem.7.3" expl="3.">
-   <proof prover="3"><result status="valid" time="2.47" steps="1003"/></proof>
-   </goal>
-   <goal name="r_simulation_theorem.7.4" expl="4.">
-   <proof prover="3"><result status="valid" time="0.32" steps="211"/></proof>
-   </goal>
-   <goal name="r_simulation_theorem.7.5" expl="5.">
-   <proof prover="3"><result status="valid" time="0.41" steps="239"/></proof>
-   </goal>
-   <goal name="r_simulation_theorem.7.6" expl="6.">
-   <proof prover="3"><result status="valid" time="0.79" steps="630"/></proof>
-   </goal>
-   <goal name="r_simulation_theorem.7.7" expl="7.">
-   <proof prover="3"><result status="valid" time="2.89" steps="1078"/></proof>
-   </goal>
-   <goal name="r_simulation_theorem.7.8" expl="8.">
-   <proof prover="3"><result status="valid" time="0.49" steps="201"/></proof>
-   </goal>
-   <goal name="r_simulation_theorem.7.9" expl="9.">
-   <proof prover="1"><result status="valid" time="2.47"/></proof>
-   </goal>
-   <goal name="r_simulation_theorem.7.10" expl="10.">
-   <proof prover="3"><result status="valid" time="0.14" steps="46"/></proof>
-   </goal>
-   <goal name="r_simulation_theorem.7.11" expl="11.">
-   <proof prover="3"><result status="valid" time="0.37" steps="235"/></proof>
-   </goal>
-   <goal name="r_simulation_theorem.7.12" expl="12.">
-   <proof prover="3"><result status="valid" time="0.13" steps="46"/></proof>
-   </goal>
-   <goal name="r_simulation_theorem.7.13" expl="13.">
-   <proof prover="3"><result status="valid" time="0.20" steps="49"/></proof>
-   </goal>
-   <goal name="r_simulation_theorem.7.14" expl="14.">
-   <proof prover="3"><result status="valid" time="0.29" steps="171"/></proof>
-   </goal>
-   <goal name="r_simulation_theorem.7.15" expl="15.">
-   <proof prover="3"><result status="valid" time="0.25" steps="176"/></proof>
-   </goal>
-   <goal name="r_simulation_theorem.7.16" expl="16.">
-   <proof prover="3"><result status="valid" time="5.11" steps="3770"/></proof>
-   </goal>
-   <goal name="r_simulation_theorem.7.17" expl="17.">
-   <proof prover="3"><result status="valid" time="0.31" steps="232"/></proof>
-   </goal>
-   <goal name="r_simulation_theorem.7.18" expl="18.">
-   <proof prover="3"><result status="valid" time="0.34" steps="246"/></proof>
-   </goal>
-  </transf>
-  </goal>
-  <goal name="r_simulation_theorem.8" expl="8.">
-  <proof prover="3"><result status="valid" time="0.15" steps="88"/></proof>
-  </goal>
-  <goal name="r_simulation_theorem.9" expl="9.">
-  <proof prover="3"><result status="valid" time="4.89" steps="1897"/></proof>
-  </goal>
-  <goal name="r_simulation_theorem.10" expl="10.">
-  <proof prover="3"><result status="valid" time="0.69" steps="555"/></proof>
-  </goal>
-  <goal name="r_simulation_theorem.11" expl="11.">
-  <proof prover="3"><result status="valid" time="0.26" steps="31"/></proof>
-  </goal>
-  <goal name="r_simulation_theorem.12" expl="12.">
-  <proof prover="3"><result status="valid" time="0.24" steps="32"/></proof>
-  </goal>
-  <goal name="r_simulation_theorem.13" expl="13.">
-  <proof prover="3"><result status="valid" time="0.29" steps="53"/></proof>
-  </goal>
-  <goal name="r_simulation_theorem.14" expl="14.">
-  <proof prover="3"><result status="valid" time="0.33" steps="39"/></proof>
-  </goal>
-  <goal name="r_simulation_theorem.15" expl="15.">
-  <proof prover="3"><result status="valid" time="0.91" steps="519"/></proof>
-  </goal>
-  <goal name="r_simulation_theorem.16" expl="16.">
-  <proof prover="3"><result status="valid" time="0.32" steps="99"/></proof>
-  </goal>
-  <goal name="r_simulation_theorem.17" expl="17.">
-  <transf name="split_goal_right">
-   <goal name="r_simulation_theorem.17.1" expl="1.">
-   <proof prover="3"><result status="valid" time="0.22" steps="59"/></proof>
-   </goal>
-   <goal name="r_simulation_theorem.17.2" expl="2.">
-   <proof prover="3"><result status="valid" time="0.33" steps="66"/></proof>
-   </goal>
-   <goal name="r_simulation_theorem.17.3" expl="3.">
-   <proof prover="3"><result status="valid" time="0.35" steps="101"/></proof>
-   </goal>
-   <goal name="r_simulation_theorem.17.4" expl="4.">
-   <proof prover="3"><result status="valid" time="0.30" steps="74"/></proof>
-   </goal>
-   <goal name="r_simulation_theorem.17.5" expl="5.">
-   <proof prover="3"><result status="valid" time="0.37" steps="112"/></proof>
-   </goal>
-   <goal name="r_simulation_theorem.17.6" expl="6.">
-   <proof prover="3"><result status="valid" time="0.32" steps="111"/></proof>
-   </goal>
-   <goal name="r_simulation_theorem.17.7" expl="7.">
-   <proof prover="3"><result status="valid" time="0.39" steps="113"/></proof>
-   </goal>
-  </transf>
-  </goal>
-  <goal name="r_simulation_theorem.18" expl="18.">
-  <proof prover="3"><result status="valid" time="0.27" steps="44"/></proof>
-  </goal>
-  <goal name="r_simulation_theorem.19" expl="19.">
-  <proof prover="3"><result status="valid" time="0.26" steps="24"/></proof>
-  </goal>
-  <goal name="r_simulation_theorem.20" expl="20.">
-  <transf name="split_goal_right">
-   <goal name="r_simulation_theorem.20.1" expl="1.">
-   <proof prover="3"><result status="valid" time="0.40" steps="178"/></proof>
-   </goal>
-   <goal name="r_simulation_theorem.20.2" expl="2.">
-   <proof prover="3"><result status="valid" time="0.29" steps="58"/></proof>
-   </goal>
-   <goal name="r_simulation_theorem.20.3" expl="3.">
-   <proof prover="1"><result status="valid" time="3.76"/></proof>
-   </goal>
-   <goal name="r_simulation_theorem.20.4" expl="4.">
-   <proof prover="3"><result status="valid" time="0.35" steps="116"/></proof>
-   </goal>
-   <goal name="r_simulation_theorem.20.5" expl="5.">
-   <proof prover="3"><result status="valid" time="0.80" steps="304"/></proof>
-   </goal>
-   <goal name="r_simulation_theorem.20.6" expl="6.">
-   <proof prover="3"><result status="valid" time="0.16" steps="57"/></proof>
-   </goal>
-   <goal name="r_simulation_theorem.20.7" expl="7.">
-   <proof prover="3"><result status="valid" time="0.75" steps="289"/></proof>
-   </goal>
-   <goal name="r_simulation_theorem.20.8" expl="8.">
-   <proof prover="3"><result status="valid" time="0.29" steps="119"/></proof>
-   </goal>
-   <goal name="r_simulation_theorem.20.9" expl="9.">
-   <proof prover="3"><result status="valid" time="1.74" steps="671"/></proof>
-   </goal>
-   <goal name="r_simulation_theorem.20.10" expl="10.">
-   <proof prover="3"><result status="valid" time="5.07" steps="2180"/></proof>
-   </goal>
-   <goal name="r_simulation_theorem.20.11" expl="11.">
-   <proof prover="3"><result status="valid" time="0.28" steps="103"/></proof>
-   </goal>
-   <goal name="r_simulation_theorem.20.12" expl="12.">
-   <proof prover="3"><result status="valid" time="0.27" steps="56"/></proof>
-   </goal>
-   <goal name="r_simulation_theorem.20.13" expl="13.">
-   <proof prover="3"><result status="valid" time="0.31" steps="134"/></proof>
-   </goal>
-   <goal name="r_simulation_theorem.20.14" expl="14.">
-   <proof prover="3"><result status="valid" time="1.18" steps="384"/></proof>
-   </goal>
-   <goal name="r_simulation_theorem.20.15" expl="15.">
-   <proof prover="3"><result status="valid" time="0.30" steps="71"/></proof>
-   </goal>
-  </transf>
-  </goal>
-  <goal name="r_simulation_theorem.21" expl="21.">
-  <proof prover="3"><result status="valid" time="0.26" steps="24"/></proof>
-  </goal>
-  <goal name="r_simulation_theorem.22" expl="22.">
-  <proof prover="3"><result status="valid" time="0.75" steps="480"/></proof>
-  </goal>
-  <goal name="r_simulation_theorem.23" expl="23.">
-  <proof prover="3"><result status="valid" time="3.09" steps="1565"/></proof>
-  </goal>
-  <goal name="r_simulation_theorem.24" expl="24.">
-  <proof prover="3"><result status="valid" time="0.66" steps="243"/></proof>
-  </goal>
-  <goal name="r_simulation_theorem.25" expl="25.">
-  <proof prover="3"><result status="valid" time="0.33" steps="67"/></proof>
-  </goal>
-  <goal name="r_simulation_theorem.26" expl="26.">
-  <proof prover="3"><result status="valid" time="0.27" steps="55"/></proof>
-  </goal>
-  <goal name="r_simulation_theorem.27" expl="27.">
-  <proof prover="3"><result status="valid" time="3.29" steps="808"/></proof>
-  </goal>
-  <goal name="r_simulation_theorem.28" expl="28.">
-  <proof prover="3"><result status="valid" time="0.32" steps="67"/></proof>
-  </goal>
-  <goal name="r_simulation_theorem.29" expl="29.">
-  <proof prover="3"><result status="valid" time="0.50" steps="224"/></proof>
-  </goal>
-  <goal name="r_simulation_theorem.30" expl="30.">
-  <proof prover="3"><result status="valid" time="0.30" steps="62"/></proof>
-  </goal>
-  <goal name="r_simulation_theorem.31" expl="31.">
-  <proof prover="3"><result status="valid" time="0.58" steps="288"/></proof>
-  </goal>
-  <goal name="r_simulation_theorem.32" expl="32.">
-  <proof prover="3"><result status="valid" time="0.54" steps="199"/></proof>
-  </goal>
-  <goal name="r_simulation_theorem.33" expl="33.">
-  <proof prover="3"><result status="valid" time="0.65" steps="178"/></proof>
-  </goal>
-  <goal name="r_simulation_theorem.34" expl="34.">
-  <proof prover="3"><result status="valid" time="0.30" steps="59"/></proof>
-  </goal>
-  <goal name="r_simulation_theorem.35" expl="35.">
-  <proof prover="3"><result status="valid" time="0.63" steps="146"/></proof>
-  </goal>
-  <goal name="r_simulation_theorem.36" expl="36.">
-  <proof prover="3"><result status="valid" time="0.54" steps="151"/></proof>
-  </goal>
-  <goal name="r_simulation_theorem.37" expl="37.">
-  <proof prover="3"><result status="valid" time="0.52" steps="136"/></proof>
-  </goal>
-  <goal name="r_simulation_theorem.38" expl="38.">
-  <proof prover="3"><result status="valid" time="2.54" steps="723"/></proof>
-  </goal>
-  <goal name="r_simulation_theorem.39" expl="39.">
-  <transf name="introduce_premises">
-   <goal name="r_simulation_theorem.39.1" expl="1.">
-   <transf name="inline_goal">
-    <goal name="r_simulation_theorem.39.1.1" expl="1.">
-    <proof prover="3"><result status="valid" time="0.53" steps="102"/></proof>
-    </goal>
-   </transf>
-   </goal>
-  </transf>
-  </goal>
-  <goal name="r_simulation_theorem.40" expl="40.">
-  <proof prover="1"><result status="valid" time="3.44"/></proof>
-  </goal>
-  <goal name="r_simulation_theorem.41" expl="41.">
-  <proof prover="1"><result status="valid" time="5.42"/></proof>
-  </goal>
-  <goal name="r_simulation_theorem.42" expl="42.">
-  <proof prover="3"><result status="valid" time="0.13" steps="35"/></proof>
-  </goal>
-  <goal name="r_simulation_theorem.43" expl="43.">
-  <proof prover="3"><result status="valid" time="3.37" steps="779"/></proof>
-  </goal>
-  <goal name="r_simulation_theorem.44" expl="44.">
-  <proof prover="3"><result status="valid" time="0.35" steps="89"/></proof>
-  </goal>
-  <goal name="r_simulation_theorem.45" expl="45.">
-  <proof prover="3"><result status="valid" time="0.59" steps="171"/></proof>
-  </goal>
-  <goal name="r_simulation_theorem.46" expl="46.">
-  <proof prover="0"><result status="valid" time="8.03"/></proof>
-  </goal>
-  <goal name="r_simulation_theorem.47" expl="47.">
-  <proof prover="3"><result status="valid" time="0.30" steps="73"/></proof>
-  </goal>
-  <goal name="r_simulation_theorem.48" expl="48.">
-  <proof prover="3"><result status="valid" time="0.35" steps="83"/></proof>
-  </goal>
-  <goal name="r_simulation_theorem.49" expl="49.">
-  <proof prover="3"><result status="valid" time="0.66" steps="284"/></proof>
-  </goal>
-  <goal name="r_simulation_theorem.50" expl="50.">
-  <proof prover="3"><result status="valid" time="0.38" steps="86"/></proof>
-  </goal>
-  <goal name="r_simulation_theorem.51" expl="51.">
-  <proof prover="3"><result status="valid" time="0.31" steps="63"/></proof>
-  </goal>
-  <goal name="r_simulation_theorem.52" expl="52.">
-  <proof prover="1"><result status="valid" time="5.07"/></proof>
-  </goal>
-  <goal name="r_simulation_theorem.53" expl="53.">
-  <proof prover="3"><result status="valid" time="0.27" steps="66"/></proof>
-  </goal>
-  <goal name="r_simulation_theorem.54" expl="54.">
-  <proof prover="3"><result status="valid" time="0.30" steps="89"/></proof>
-  </goal>
-  <goal name="r_simulation_theorem.55" expl="55.">
-  <proof prover="1"><result status="valid" time="5.76"/></proof>
-  </goal>
-  <goal name="r_simulation_theorem.56" expl="56.">
-  <proof prover="3"><result status="valid" time="0.30" steps="75"/></proof>
-  </goal>
-  <goal name="r_simulation_theorem.57" expl="57.">
-  <proof prover="3"><result status="valid" time="0.15" steps="40"/></proof>
-  </goal>
-  <goal name="r_simulation_theorem.58" expl="58.">
-  <transf name="split_goal_right">
-   <goal name="r_simulation_theorem.58.1" expl="1.">
-   <proof prover="1"><result status="valid" time="5.01"/></proof>
-   </goal>
-   <goal name="r_simulation_theorem.58.2" expl="2.">
-   <proof prover="3"><result status="valid" time="1.23" steps="471"/></proof>
-   </goal>
-   <goal name="r_simulation_theorem.58.3" expl="3.">
-   <proof prover="3"><result status="valid" time="0.50" steps="92"/></proof>
-   </goal>
-   <goal name="r_simulation_theorem.58.4" expl="4.">
-   <proof prover="1"><result status="valid" time="5.73"/></proof>
-   </goal>
-   <goal name="r_simulation_theorem.58.5" expl="5.">
-   <proof prover="3"><result status="valid" time="0.52" steps="281"/></proof>
-   </goal>
-   <goal name="r_simulation_theorem.58.6" expl="6.">
-   <proof prover="3"><result status="valid" time="0.60" steps="172"/></proof>
-   </goal>
-  </transf>
-  </goal>
-  <goal name="r_simulation_theorem.59" expl="59.">
-  <proof prover="3"><result status="valid" time="0.53" steps="124"/></proof>
-  </goal>
-  <goal name="r_simulation_theorem.60" expl="60.">
-  <proof prover="3"><result status="valid" time="0.51" steps="111"/></proof>
-  </goal>
-  <goal name="r_simulation_theorem.61" expl="61.">
-  <proof prover="0"><result status="valid" time="6.90"/></proof>
-  </goal>
-  <goal name="r_simulation_theorem.62" expl="62.">
-  <proof prover="3"><result status="valid" time="0.33" steps="111"/></proof>
-  </goal>
-  <goal name="r_simulation_theorem.63" expl="63.">
-  <proof prover="3"><result status="valid" time="0.38" steps="96"/></proof>
-  </goal>
-  <goal name="r_simulation_theorem.64" expl="64.">
-  <proof prover="3"><result status="valid" time="0.32" steps="75"/></proof>
-  </goal>
-  <goal name="r_simulation_theorem.65" expl="65.">
-  <proof prover="3"><result status="valid" time="0.69" steps="286"/></proof>
-  </goal>
-  <goal name="r_simulation_theorem.66" expl="66.">
-  <proof prover="3"><result status="valid" time="0.85" steps="245"/></proof>
-  </goal>
-  <goal name="r_simulation_theorem.67" expl="67.">
-  <proof prover="3"><result status="valid" time="0.51" steps="98"/></proof>
-  </goal>
-  <goal name="r_simulation_theorem.68" expl="68.">
-  <proof prover="3"><result status="valid" time="0.37" steps="73"/></proof>
-  </goal>
-  <goal name="r_simulation_theorem.69" expl="69.">
-  <proof prover="1"><result status="valid" time="4.96"/></proof>
-  </goal>
-  <goal name="r_simulation_theorem.70" expl="70.">
-  <proof prover="1"><result status="valid" time="5.35"/></proof>
-  </goal>
-  <goal name="r_simulation_theorem.71" expl="71.">
-  <proof prover="3"><result status="valid" time="0.29" steps="77"/></proof>
-  </goal>
-  <goal name="r_simulation_theorem.72" expl="72.">
-  <proof prover="3"><result status="valid" time="0.48" steps="98"/></proof>
-  </goal>
-  <goal name="r_simulation_theorem.73" expl="73.">
-  <proof prover="3"><result status="valid" time="0.39" steps="81"/></proof>
-  </goal>
-  <goal name="r_simulation_theorem.74" expl="74.">
-  <proof prover="3"><result status="valid" time="3.38" steps="553"/></proof>
-  </goal>
-  <goal name="r_simulation_theorem.75" expl="75.">
-  <proof prover="3"><result status="valid" time="1.62" steps="559"/></proof>
-  </goal>
-  <goal name="r_simulation_theorem.76" expl="76.">
-  <proof prover="3"><result status="valid" time="0.42" steps="75"/></proof>
-  </goal>
-  <goal name="r_simulation_theorem.77" expl="77.">
-  <proof prover="3"><result status="valid" time="0.22" steps="0"/></proof>
-  </goal>
-  <goal name="r_simulation_theorem.78" expl="78.">
-  <proof prover="3"><result status="valid" time="0.22" steps="31"/></proof>
-  </goal>
-  <goal name="r_simulation_theorem.79" expl="79.">
-  <proof prover="3"><result status="valid" time="0.15" steps="19"/></proof>
-  </goal>
-  <goal name="r_simulation_theorem.80" expl="80.">
-  <proof prover="3"><result status="valid" time="0.12" steps="9"/></proof>
-  </goal>
- </transf>
- </goal>
- <goal name="rel_map_equal">
- <transf name="split_goal_right">
-  <goal name="rel_map_equal.1" expl="1.">
-  <transf name="introduce_premises">
-   <goal name="rel_map_equal.1.1" expl="1.">
-   <transf name="inline_goal">
-    <goal name="rel_map_equal.1.1.1" expl="1.">
-    <transf name="split_goal_right">
-     <goal name="rel_map_equal.1.1.1.1" expl="1.">
-     <proof prover="3"><result status="valid" time="0.13" steps="14"/></proof>
-     </goal>
-     <goal name="rel_map_equal.1.1.1.2" expl="2.">
-     <proof prover="1"><result status="valid" time="0.94"/></proof>
-     </goal>
-    </transf>
-    </goal>
-   </transf>
-   </goal>
-  </transf>
-  </goal>
-  <goal name="rel_map_equal.2" expl="2.">
-  <proof prover="3"><result status="valid" time="0.21" steps="5"/></proof>
-  </goal>
- </transf>
- </goal>
- <goal name="subgame_other_def">
- <transf name="split_goal_right">
-  <goal name="subgame_other_def.1" expl="1.">
-  <proof prover="3"><result status="valid" time="0.13" steps="2"/></proof>
-  </goal>
-  <goal name="subgame_other_def.2" expl="2.">
-  <proof prover="3"><result status="valid" time="0.13" steps="21"/></proof>
-  </goal>
-  <goal name="subgame_other_def.3" expl="3.">
-  <proof prover="3"><result status="valid" time="0.13" steps="10"/></proof>
-  </goal>
-  <goal name="subgame_other_def.4" expl="4.">
-  <proof prover="3"><result status="valid" time="0.12" steps="6"/></proof>
-  </goal>
- </transf>
- </goal>
- <goal name="self_order_compatible">
- <transf name="split_goal_right">
-  <goal name="self_order_compatible.1" expl="1.">
-  <proof prover="3"><result status="valid" time="0.22" steps="48"/></proof>
-  </goal>
-  <goal name="self_order_compatible.2" expl="2.">
-  <proof prover="1"><result status="valid" time="0.98"/></proof>
-  </goal>
-  <goal name="self_order_compatible.3" expl="3.">
-  <proof prover="3"><result status="valid" time="0.24" steps="48"/></proof>
-  </goal>
-  <goal name="self_order_compatible.4" expl="4.">
-  <proof prover="1"><result status="valid" time="1.22"/></proof>
-  </goal>
-  <goal name="self_order_compatible.5" expl="5.">
-  <proof prover="3"><result status="valid" time="0.46" steps="429"/></proof>
-  </goal>
-  <goal name="self_order_compatible.6" expl="6.">
-  <proof prover="3"><result status="valid" time="0.24" steps="159"/></proof>
-  </goal>
-  <goal name="self_order_compatible.7" expl="7.">
-  <proof prover="1"><result status="valid" time="4.22"/></proof>
-  </goal>
- </transf>
- </goal>
- <goal name="trivial_subgame_indeed">
- <transf name="split_goal_right">
-  <goal name="trivial_subgame_indeed.1" expl="1.">
-  <proof prover="3"><result status="valid" time="0.20" steps="29"/></proof>
-  </goal>
-  <goal name="trivial_subgame_indeed.2" expl="2.">
-  <proof prover="3"><result status="valid" time="0.85" steps="1622"/></proof>
-  </goal>
-  <goal name="trivial_subgame_indeed.3" expl="3.">
-  <proof prover="3"><result status="valid" time="0.18" steps="31"/></proof>
-  </goal>
-  <goal name="trivial_subgame_indeed.4" expl="4.">
-  <proof prover="3"><result status="valid" time="0.17" steps="12"/></proof>
-  </goal>
- </transf>
- </goal>
- <goal name="g_sat_wf">
- <proof prover="3"><result status="valid" time="0.11" steps="24"/></proof>
- </goal>
- <goal name="g_sat_equiv">
- <transf name="split_goal_right">
-  <goal name="g_sat_equiv.1" expl="1.">
-  <proof prover="3"><result status="valid" time="0.13" steps="23"/></proof>
-  </goal>
-  <goal name="g_sat_equiv.2" expl="2.">
-  <proof prover="3"><result status="valid" time="0.13" steps="42"/></proof>
-  </goal>
-  <goal name="g_sat_equiv.3" expl="3.">
-  <proof prover="3"><result status="valid" time="0.12" steps="22"/></proof>
-  </goal>
-  <goal name="g_sat_equiv.4" expl="4.">
-  <proof prover="3"><result status="valid" time="0.80" steps="1625"/></proof>
-  </goal>
-  <goal name="g_sat_equiv.5" expl="5.">
-  <proof prover="3"><result status="valid" time="0.23" steps="137"/></proof>
-  </goal>
-  <goal name="g_sat_equiv.6" expl="6.">
-  <proof prover="3"><result status="valid" time="0.19" steps="26"/></proof>
-  </goal>
-  <goal name="g_sat_equiv.7" expl="7.">
-  <proof prover="3"><result status="valid" time="0.15" steps="46"/></proof>
-  </goal>
- </transf>
- </goal>
- <goal name="simulation_theorem">
- <transf name="split_goal_right">
-  <goal name="simulation_theorem.1" expl="1.">
-  <proof prover="3"><result status="valid" time="0.27" steps="108"/></proof>
-  </goal>
-  <goal name="simulation_theorem.2" expl="2.">
-  <proof prover="3"><result status="valid" time="0.17" steps="19"/></proof>
-  </goal>
-  <goal name="simulation_theorem.3" expl="3.">
-  <proof prover="3"><result status="valid" time="0.35" steps="737"/></proof>
-  </goal>
-  <goal name="simulation_theorem.4" expl="4.">
-  <proof prover="3"><result status="valid" time="0.16" steps="11"/></proof>
->>>>>>> 8e560e42
   </goal>
   <goal name="winning_strat_progress.1" proved="true">
   <proof prover="0"><result status="valid" time="0.06" steps="63"/></proof>
