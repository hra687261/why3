--- conflicted
+++ resolved
@@ -232,54 +232,27 @@
   <proof prover="2"><result status="valid" time="0.05" steps="20059"/></proof>
   </goal>
   <goal name="shearsort&#39;vc.28" expl="precondition" proved="true">
-<<<<<<< HEAD
-  <proof prover="2"><result status="valid" time="0.04" steps="17711"/></proof>
-=======
   <proof prover="2"><result status="valid" time="0.04" steps="18754"/></proof>
->>>>>>> 92c89c24
   </goal>
   <goal name="shearsort&#39;vc.29" expl="assertion" proved="true">
   <transf name="split_vc" proved="true" >
    <goal name="shearsort&#39;vc.29.0" expl="assertion" proved="true">
-<<<<<<< HEAD
-   <proof prover="2"><result status="valid" time="0.06" steps="31172"/></proof>
-   </goal>
-   <goal name="shearsort&#39;vc.29.1" expl="assertion" proved="true">
-   <proof prover="2"><result status="valid" time="0.07" steps="23928"/></proof>
-=======
    <proof prover="2"><result status="valid" time="0.06" steps="32805"/></proof>
    </goal>
    <goal name="shearsort&#39;vc.29.1" expl="assertion" proved="true">
    <proof prover="2"><result status="valid" time="0.07" steps="25255"/></proof>
->>>>>>> 92c89c24
    </goal>
   </transf>
   </goal>
   <goal name="shearsort&#39;vc.30" expl="assertion" proved="true">
-<<<<<<< HEAD
-  <proof prover="2"><result status="valid" time="0.19" steps="34005"/></proof>
-  </goal>
-  <goal name="shearsort&#39;vc.31" expl="assertion" proved="true">
-  <proof prover="2"><result status="valid" time="0.16" steps="34505"/></proof>
-=======
   <proof prover="2"><result status="valid" time="0.19" steps="35081"/></proof>
   </goal>
   <goal name="shearsort&#39;vc.31" expl="assertion" proved="true">
   <proof prover="2"><result status="valid" time="0.16" steps="35846"/></proof>
->>>>>>> 92c89c24
   </goal>
   <goal name="shearsort&#39;vc.32" expl="assertion" proved="true">
   <transf name="split_vc" proved="true" >
    <goal name="shearsort&#39;vc.32.0" expl="assertion" proved="true">
-<<<<<<< HEAD
-   <proof prover="2"><result status="valid" time="0.08" steps="24791"/></proof>
-   </goal>
-   <goal name="shearsort&#39;vc.32.1" expl="assertion" proved="true">
-   <proof prover="2"><result status="valid" time="0.08" steps="24166"/></proof>
-   </goal>
-   <goal name="shearsort&#39;vc.32.2" expl="assertion" proved="true">
-   <proof prover="2"><result status="valid" time="0.10" steps="24325"/></proof>
-=======
    <proof prover="2"><result status="valid" time="0.08" steps="26118"/></proof>
    </goal>
    <goal name="shearsort&#39;vc.32.1" expl="assertion" proved="true">
@@ -287,16 +260,11 @@
    </goal>
    <goal name="shearsort&#39;vc.32.2" expl="assertion" proved="true">
    <proof prover="2"><result status="valid" time="0.10" steps="25652"/></proof>
->>>>>>> 92c89c24
    </goal>
   </transf>
   </goal>
   <goal name="shearsort&#39;vc.33" expl="postcondition" proved="true">
-<<<<<<< HEAD
-  <proof prover="2" timelimit="5"><result status="valid" time="0.16" steps="36954"/></proof>
-=======
   <proof prover="2" timelimit="5"><result status="valid" time="0.31" steps="60619"/></proof>
->>>>>>> 92c89c24
   </goal>
   <goal name="shearsort&#39;vc.34" expl="postcondition" proved="true">
   <proof prover="2"><result status="valid" time="0.04" steps="24947"/></proof>
