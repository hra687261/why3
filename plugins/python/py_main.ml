(********************************************************************)
(*                                                                  *)
(*  The Why3 Verification Platform   /   The Why3 Development Team  *)
(*  Copyright 2010-2017   --   INRIA - CNRS - Paris-Sud University  *)
(*                                                                  *)
(*  This software is distributed under the terms of the GNU Lesser  *)
(*  General Public License version 2.1, with the special exception  *)
(*  on linking described in file LICENSE.                           *)
(*                                                                  *)
(********************************************************************)

open Why3
open Pmodule
open Py_ast
open Ptree
open Stdlib

let debug = Debug.register_flag "python"
  ~desc:"mini-python plugin debug flag"
let () = Debug.set_flag Dterm.debug_ignore_unused_var

let mk_id ~loc name =
  { id_str = name; id_lab = []; id_loc = loc }

let infix  ~loc s = Qident (mk_id ~loc ("infix "  ^ s))
let prefix ~loc s = Qident (mk_id ~loc ("prefix " ^ s))
let mixfix ~loc s = Qident (mk_id ~loc ("mixfix " ^ s))

let mk_expr ~loc d =
  { expr_desc = d; expr_loc = loc }
let mk_term ~loc d =
  { term_desc = d; term_loc = loc }
let mk_pat ~loc d =
  { pat_desc = d; pat_loc = loc }
let mk_unit ~loc =
  mk_expr ~loc (Etuple [])
let mk_var ~loc id =
  mk_expr ~loc (Eident (Qident id))
let mk_tvar ~loc id =
  mk_term ~loc (Tident (Qident id))
let mk_ref ~loc e =
  mk_expr ~loc (Eidapp (Qident (mk_id ~loc "ref"), [e]))
let deref_id ~loc id =
  mk_expr ~loc (Eidapp (prefix ~loc "!", [mk_expr ~loc (Eident (Qident id))]))
let array_set ~loc a i v =
  mk_expr ~loc (Eidapp (mixfix ~loc "[]<-", [a; i; v]))
<<<<<<< HEAD
let constantd ~loc s =
  mk_expr ~loc (Econst (Number.(ConstInt { ic_negative = false ; ic_abs = int_const_dec s})))
let constant ~loc n =
  mk_expr ~loc (Econst (Number.(ConstInt (int_const_of_int n))))
=======
let constant ~loc i =
  mk_expr ~loc (Econst (Number.const_of_int i))
let constant_s ~loc s =
  mk_expr ~loc (Econst (Number.(ConstInt { ic_negative = false ; ic_abs = int_literal_dec s})))
>>>>>>> b9e41718
let len ~loc =
  Qident (mk_id ~loc "len")
let break ~loc =
  Qident (mk_id ~loc "Break")
let break_handler ~loc =
  [break ~loc, None, mk_unit ~loc]
let return ~loc =
  Qident (mk_id ~loc "Return")
let return_handler ~loc =
  let x = mk_id ~loc "x" in
  [return ~loc, Some (mk_pat ~loc (Pvar (x, false))), mk_var ~loc x]
let array_make ~loc n v =
  mk_expr ~loc (Eidapp (Qdot (Qident (mk_id ~loc "Array"), mk_id ~loc "make"),
                        [n; v]))

let empty_spec = {
  sp_pre     = [];
  sp_post    = [];
  sp_xpost   = [];
  sp_reads   = [];
  sp_writes  = [];
  sp_variant = [];
  sp_checkrw = false;
  sp_diverge = false;
}

type env = {
  vars: ident Mstr.t;
  for_index: int;
}

let empty_env =
  { vars = Mstr.empty;
    for_index = 0; }

let add_var env id =
  { env with vars = Mstr.add id.id_str id env.vars }

let for_vars ~loc env =
  let i = env.for_index in
  let env = { env with for_index = i + 1 } in
  let i = string_of_int env.for_index in
  mk_id ~loc ("for index " ^ i ), mk_id ~loc ("for list " ^ i), env

(* dereference all variables from the environment *)
let deref env t =
  let deref _ ({id_loc=loc} as id) t =
    let tid = mk_term ~loc (Tident (Qident id)) in
    let tid = mk_term ~loc (Tidapp (prefix ~loc "!", [tid])) in
    mk_term ~loc:t.term_loc (Tlet (id, tid, t)) in
  Mstr.fold deref env.vars t

let stmt_of_decl = function Dstmt s -> s | _ -> invalid_arg "not a statement"

let rec has_stmt p = function
  | Dstmt s -> p s || begin match s.stmt_desc with
    | Sbreak  | Sreturn _ | Sassign _ | Slabel _
    | Seval _ | Sset _ | Sassert _ | Swhile _ -> false
    | Sif (_, bl1, bl2) -> has_stmtl p bl1 || has_stmtl p bl2
    | Sfor (_, _, _, bl) -> has_stmtl p bl end
  | _ -> false
and has_stmtl p bl = List.exists (has_stmt p) bl

let has_breakl = has_stmtl (fun s -> s.stmt_desc = Sbreak)
let has_returnl = has_stmtl (function { stmt_desc = Sreturn _ } -> true | _ -> false)

let rec expr_has_call id e = match e.Py_ast.expr_desc with
  | Enone | Ebool _ | Eint _ | Estring _ | Py_ast.Eident _ -> false
  | Emake (e1, e2) | Eget (e1, e2) | Ebinop (_, e1, e2) ->
    expr_has_call id e1 || expr_has_call id e2
  | Eunop (_, e1) -> expr_has_call id e1
  | Ecall (f, el) -> id.id_str = f.id_str || List.exists (expr_has_call id) el
  | Elist el -> List.exists (expr_has_call id) el

let rec stmt_has_call id s = match s.stmt_desc with
  | Sbreak | Slabel _ | Sassert _ -> false
  | Sreturn e | Sassign (_, e) | Seval e -> expr_has_call id e
  | Sset (e1, e2, e3) ->
    expr_has_call id e1 || expr_has_call id e2 || expr_has_call id e3
  | Sif (e, s1, s2) -> expr_has_call id e || block_has_call id s1 || block_has_call id s2
  | Sfor (_, e, _, s) | Swhile (e, _, _, s) -> expr_has_call id e || block_has_call id s
and block_has_call id = has_stmtl (stmt_has_call id)

let rec expr env {Py_ast.expr_loc = loc; Py_ast.expr_desc = d } = match d with
  | Py_ast.Enone ->
    mk_unit ~loc
  | Py_ast.Ebool b ->
    mk_expr ~loc (if b then Etrue else Efalse)
  | Py_ast.Eint s ->
<<<<<<< HEAD
    constantd ~loc s
=======
    constant_s ~loc s
>>>>>>> b9e41718
  | Py_ast.Estring _s ->
    mk_unit ~loc (*FIXME*)
  | Py_ast.Eident id ->
    if not (Mstr.mem id.id_str env.vars) then
      Loc.errorm ~loc "unbound variable %s" id.id_str;
    deref_id ~loc id
  | Py_ast.Ebinop (op, e1, e2) ->
    let e1 = expr env e1 in
    let e2 = expr env e2 in
    mk_expr ~loc (match op with
      | Py_ast.Band -> Eand (e1, e2)
      | Py_ast.Bor  -> Eor  (e1, e2)
      | Py_ast.Badd -> Eidapp (infix ~loc "+", [e1; e2])
      | Py_ast.Bsub -> Eidapp (infix ~loc "-", [e1; e2])
      | Py_ast.Bmul -> Eidapp (infix ~loc "*", [e1; e2])
      | Py_ast.Bdiv -> Eidapp (infix ~loc "//", [e1; e2])
      | Py_ast.Bmod -> Eidapp (infix ~loc "%", [e1; e2])
      | Py_ast.Beq  -> Eidapp (infix ~loc "=", [e1; e2])
      | Py_ast.Bneq -> Eidapp (infix ~loc "<>", [e1; e2])
      | Py_ast.Blt  -> Eidapp (infix ~loc "<", [e1; e2])
      | Py_ast.Ble  -> Eidapp (infix ~loc "<=", [e1; e2])
      | Py_ast.Bgt  -> Eidapp (infix ~loc ">", [e1; e2])
      | Py_ast.Bge  -> Eidapp (infix ~loc ">=", [e1; e2])
    )
  | Py_ast.Eunop (Py_ast.Uneg, e) ->
    mk_expr ~loc (Eidapp (prefix ~loc "-", [expr env e]))
  | Py_ast.Eunop (Py_ast.Unot, e) ->
    mk_expr ~loc (Eidapp (Qident (mk_id ~loc "not"), [expr env e]))
  | Py_ast.Ecall ({id_str="print"}, el) ->
    let eval res e =
      mk_expr ~loc (Elet (mk_id ~loc "_", false, Expr.RKnone, expr env e, res)) in
    List.fold_left eval (mk_unit ~loc) el
  | Py_ast.Ecall (id, el) ->
    mk_expr ~loc (Eidapp (Qident id, List.map (expr env) el))
  | Py_ast.Emake (e1, e2) -> (* [e1]*e2 *)
    array_make ~loc (expr env e2) (expr env e1)
  | Py_ast.Elist [] ->
    array_make ~loc (constant ~loc 0) (constant ~loc 0)
  | Py_ast.Elist el ->
    let n = List.length el in
    let n = constant ~loc n in
    let id = mk_id ~loc "new array" in
<<<<<<< HEAD
    mk_expr ~loc (Elet (id, false, Expr.RKnone, array_make ~loc n (constant ~loc 0),
=======
    mk_expr ~loc (Elet (id, Gnone, array_make ~loc n (constant ~loc 0),
>>>>>>> b9e41718
    let i = ref (-1) in
    let init seq e =
      incr i; let i = constant ~loc !i in
      let assign = array_set ~loc (mk_var ~loc id) i (expr env e) in
      mk_expr ~loc (Esequence (assign, seq)) in
    List.fold_left init (mk_var ~loc id) el))
  | Py_ast.Eget (e1, e2) ->
    mk_expr ~loc (Eidapp (mixfix ~loc "[]", [expr env e1; expr env e2]))

let post env (loc, l) =
  loc, List.map (fun (pat, t) -> pat, deref env t) l

let spec env sp =
  assert (sp.sp_xpost = [] && sp.sp_reads = [] && sp.sp_writes = []
    && sp.sp_variant = []);
  { sp with
    sp_pre = List.map (deref env) sp.sp_pre;
    sp_post = List.map (post env) sp.sp_post }

let no_params ~loc = [loc, None, false, Some (PTtuple [])]

let rec stmt env ({Py_ast.stmt_loc = loc; Py_ast.stmt_desc = d } as s) =
  match d with
  | Py_ast.Seval e ->
    expr env e
  | Py_ast.Sif (e, s1, s2) ->
    mk_expr ~loc (Eif (expr env e, block env ~loc s1, block env ~loc s2))
  | Py_ast.Sreturn e ->
    mk_expr ~loc (Eraise (return ~loc, Some (expr env e)))
  | Py_ast.Sassign (id, e) ->
    let e = expr env e in
    if Mstr.mem id.id_str env.vars then
      let x = let loc = id.id_loc in mk_expr ~loc (Eident (Qident id)) in
      mk_expr ~loc (Einfix (x, mk_id ~loc "infix :=", e))
    else
      block env ~loc [Dstmt s]
  | Py_ast.Sset (e1, e2, e3) ->
    array_set ~loc (expr env e1) (expr env e2) (expr env e3)
  | Py_ast.Sassert (k, t) ->
    mk_expr ~loc (Eassert (k, deref env t))
  | Py_ast.Swhile (e, inv, var, s) ->
    let inv = List.map (deref env) inv in
    let var = List.map (fun (t, o) -> deref env t, o) var in
    let loop = mk_expr ~loc
      (Ewhile (expr env e, inv, var, block env ~loc s)) in
    if has_breakl s then mk_expr ~loc (Etry (loop, false, break_handler ~loc))
    else loop
  | Py_ast.Sbreak ->
    mk_expr ~loc (Eraise (break ~loc, None))
  | Py_ast.Slabel _ ->
    mk_unit ~loc (* ignore lonely marks *)
  (* make a special case for
       for id in range(e1, e2):
    *)
  | Py_ast.Sfor (id, {Py_ast.expr_desc=Ecall ({id_str="range"}, [e1;e2])},
                 inv, body) ->
    let inv = List.map (deref env) inv in
    let e_to = expr env e2 in
<<<<<<< HEAD
    let ub = mk_expr ~loc (Eidapp (infix ~loc "-", [e_to; constant ~loc 1])) in
    mk_expr ~loc (Efor (id, expr env e1, Expr.To, ub, inv,
    mk_expr ~loc (Elet (id, false, Expr.RKnone, mk_ref ~loc (mk_var ~loc id),
=======
    let ub = mk_expr ~loc (Eidapp (infix ~loc "-", [e_to;constant ~loc 1])) in
    mk_expr ~loc (Efor (id, expr env e1, To, ub, inv,
    mk_expr ~loc (Elet (id, Gnone, mk_ref ~loc (mk_var ~loc id),
>>>>>>> b9e41718
    let env = add_var env id in
    block ~loc env body))))
  (* otherwise, translate
       for id in e:
         #@ invariant inv
         body
    to
       let l = e in
       for i = 0 to len(l)-1 do
         invariant { let id = l[i] in I }
         let id = ref l[i] in
         body
       done
    *)
  | Py_ast.Sfor (id, e, inv, body) ->
    let i, l, env = for_vars ~loc env in
    let e = expr env e in
<<<<<<< HEAD
    mk_expr ~loc (Elet (l, false, Expr.RKnone, e, (* evaluate e only once *)
    let lb = constant ~loc 0 in
    let lenl = mk_expr ~loc (Eidapp (len ~loc, [mk_var ~loc l])) in
    let ub = mk_expr ~loc (Eidapp (infix ~loc "-", [lenl; constant ~loc 1])) in
=======
    mk_expr ~loc (Elet (l, Gnone, e, (* evaluate e only once *)
    let lb = constant ~loc 0 in
    let lenl = mk_expr ~loc (Eidapp (len ~loc, [mk_var ~loc l])) in
    let ub = mk_expr ~loc (Eidapp (infix ~loc "-", [lenl;constant ~loc 1])) in
>>>>>>> b9e41718
    let invariant inv =
      let loc = inv.term_loc in
      let li = mk_term ~loc
        (Tidapp (mixfix ~loc "[]", [mk_tvar ~loc l; mk_tvar ~loc i])) in
      mk_term ~loc (Tlet (id, li, deref env inv)) in
    mk_expr ~loc (Efor (i, lb, Expr.To, ub, List.map invariant inv,
    let li = mk_expr ~loc
      (Eidapp (mixfix ~loc "[]", [mk_var ~loc l; mk_var ~loc i])) in
    mk_expr ~loc (Elet (id, false, Expr.RKnone, mk_ref ~loc li,
    let env = add_var env id in
    block ~loc env body
    ))))))

and block env ~loc = function
  | [] ->
    mk_unit ~loc
  | Dstmt { stmt_loc = loc; stmt_desc = Slabel id } :: sl ->
    mk_expr ~loc (Emark (id, block env ~loc sl))
  | Dstmt { Py_ast.stmt_loc = loc; stmt_desc = Py_ast.Sassign (id, e) } :: sl
    when not (Mstr.mem id.id_str env.vars) ->
    let e = expr env e in (* check e *before* adding id to environment *)
    let env = add_var env id in
    mk_expr ~loc (Elet (id, false, Expr.RKnone, mk_ref ~loc e, block env ~loc sl))
  | Dstmt ({ Py_ast.stmt_loc = loc } as s) :: sl ->
    let s = stmt env s in
    if sl = [] then s else mk_expr ~loc (Esequence (s, block env ~loc sl))
  | Ddef (id, idl, sp, bl) :: sl ->
    (* f(x1,...,xn): body ==>
      let f x1 ... xn =
        let x1 = ref x1 in ... let xn = ref xn in
        try body with Return x -> x *)
    let env' = List.fold_left add_var empty_env idl in
    let body = block env' ~loc:id.id_loc bl in
    let body = if not (has_returnl bl) then body else
      let loc = id.id_loc in
      mk_expr ~loc (Etry (body, false, return_handler ~loc)) in
    let local bl id =
      let loc = id.id_loc in
      let ref = mk_ref ~loc (mk_var ~loc id) in
      mk_expr ~loc (Elet (id, false, Expr.RKnone, ref, bl)) in
    let body = List.fold_left local body idl in
    let param id = id.id_loc, Some id, false, None in
    let params = if idl = [] then no_params ~loc else List.map param idl in
    let s = block env ~loc sl in
    let e = if block_has_call id bl then
      Erec ([id, false, Expr.RKnone, params, None, Ity.MaskVisible, sp, body], s)
    else
      let e = Efun (params, None, Ity.MaskVisible, sp, body) in
      Elet (id, false, Expr.RKnone, mk_expr ~loc e, s) in
    mk_expr ~loc e
  | (Dimport _ | Py_ast.Dlogic _) :: sl ->
    block env ~loc sl

let fresh_type_var =
  let r = ref 0 in
  fun loc -> incr r;
    PTtyvar { id_str = "a" ^ string_of_int !r; id_loc = loc; id_lab = [] }

let logic_param id =
  id.id_loc, Some id, false, fresh_type_var id.id_loc

let logic = function
  | Py_ast.Dlogic (func, id, idl) ->
    let d = { ld_loc = id.id_loc;
              ld_ident = id;
              ld_params = List.map logic_param idl;
              ld_type = if func then Some (fresh_type_var id.id_loc) else None;
              ld_def = None } in
    Typing.add_decl id.id_loc (Dlogic [d])
  | _ -> ()

let translate ~loc dl =
  List.iter logic dl;
  let bl = block empty_env ~loc dl in
  let fd = Efun (no_params ~loc, None, Ity.MaskVisible, empty_spec, bl) in
  let main = Dlet (mk_id ~loc "main", false, Expr.RKnone, mk_expr ~loc fd) in
  Typing.add_decl loc main

let read_channel env path file c =
  let f = Py_lexer.parse file c in
  Debug.dprintf debug "%s parsed successfully.@." file;
  let file = Filename.basename file in
  let file = Filename.chop_extension file in
  let name = Strings.capitalize file in
  Debug.dprintf debug "building module %s.@." name;
  Typing.open_file env path;
  let loc = Loc.user_position file 0 0 0 in
  Typing.open_module (mk_id ~loc name);
  let use_import (f, m) =
    let m = mk_id ~loc m in
    Typing.open_scope loc m;
    Typing.add_decl loc (Ptree.Duse (Qdot (Qident (mk_id ~loc f), m)));
    Typing.close_scope loc ~import:true in
  List.iter use_import
    ["int", "Int"; "ref", "Refint"; "python", "Python"];
  translate ~loc f;
  Typing.close_module loc;
  let mm = Typing.close_file () in
  if path = [] && Debug.test_flag debug then begin
    let add_m _ m modm = Ident.Mid.add m.mod_theory.Theory.th_name m modm in
    let print_m _ m = Pmodule.print_module Format.err_formatter m in
    Ident.Mid.iter print_m (Mstr.fold add_m mm Ident.Mid.empty)
  end;
  mm

let () =
  Env.register_format mlw_language "python" ["py"] read_channel
    ~desc:"mini-Python format"<|MERGE_RESOLUTION|>--- conflicted
+++ resolved
@@ -44,17 +44,10 @@
   mk_expr ~loc (Eidapp (prefix ~loc "!", [mk_expr ~loc (Eident (Qident id))]))
 let array_set ~loc a i v =
   mk_expr ~loc (Eidapp (mixfix ~loc "[]<-", [a; i; v]))
-<<<<<<< HEAD
-let constantd ~loc s =
-  mk_expr ~loc (Econst (Number.(ConstInt { ic_negative = false ; ic_abs = int_const_dec s})))
-let constant ~loc n =
-  mk_expr ~loc (Econst (Number.(ConstInt (int_const_of_int n))))
-=======
 let constant ~loc i =
   mk_expr ~loc (Econst (Number.const_of_int i))
 let constant_s ~loc s =
   mk_expr ~loc (Econst (Number.(ConstInt { ic_negative = false ; ic_abs = int_literal_dec s})))
->>>>>>> b9e41718
 let len ~loc =
   Qident (mk_id ~loc "len")
 let break ~loc =
@@ -144,11 +137,7 @@
   | Py_ast.Ebool b ->
     mk_expr ~loc (if b then Etrue else Efalse)
   | Py_ast.Eint s ->
-<<<<<<< HEAD
-    constantd ~loc s
-=======
     constant_s ~loc s
->>>>>>> b9e41718
   | Py_ast.Estring _s ->
     mk_unit ~loc (*FIXME*)
   | Py_ast.Eident id ->
@@ -191,11 +180,7 @@
     let n = List.length el in
     let n = constant ~loc n in
     let id = mk_id ~loc "new array" in
-<<<<<<< HEAD
     mk_expr ~loc (Elet (id, false, Expr.RKnone, array_make ~loc n (constant ~loc 0),
-=======
-    mk_expr ~loc (Elet (id, Gnone, array_make ~loc n (constant ~loc 0),
->>>>>>> b9e41718
     let i = ref (-1) in
     let init seq e =
       incr i; let i = constant ~loc !i in
@@ -254,15 +239,9 @@
                  inv, body) ->
     let inv = List.map (deref env) inv in
     let e_to = expr env e2 in
-<<<<<<< HEAD
     let ub = mk_expr ~loc (Eidapp (infix ~loc "-", [e_to; constant ~loc 1])) in
     mk_expr ~loc (Efor (id, expr env e1, Expr.To, ub, inv,
     mk_expr ~loc (Elet (id, false, Expr.RKnone, mk_ref ~loc (mk_var ~loc id),
-=======
-    let ub = mk_expr ~loc (Eidapp (infix ~loc "-", [e_to;constant ~loc 1])) in
-    mk_expr ~loc (Efor (id, expr env e1, To, ub, inv,
-    mk_expr ~loc (Elet (id, Gnone, mk_ref ~loc (mk_var ~loc id),
->>>>>>> b9e41718
     let env = add_var env id in
     block ~loc env body))))
   (* otherwise, translate
@@ -280,17 +259,10 @@
   | Py_ast.Sfor (id, e, inv, body) ->
     let i, l, env = for_vars ~loc env in
     let e = expr env e in
-<<<<<<< HEAD
     mk_expr ~loc (Elet (l, false, Expr.RKnone, e, (* evaluate e only once *)
     let lb = constant ~loc 0 in
     let lenl = mk_expr ~loc (Eidapp (len ~loc, [mk_var ~loc l])) in
     let ub = mk_expr ~loc (Eidapp (infix ~loc "-", [lenl; constant ~loc 1])) in
-=======
-    mk_expr ~loc (Elet (l, Gnone, e, (* evaluate e only once *)
-    let lb = constant ~loc 0 in
-    let lenl = mk_expr ~loc (Eidapp (len ~loc, [mk_var ~loc l])) in
-    let ub = mk_expr ~loc (Eidapp (infix ~loc "-", [lenl;constant ~loc 1])) in
->>>>>>> b9e41718
     let invariant inv =
       let loc = inv.term_loc in
       let li = mk_term ~loc
