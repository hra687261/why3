####################################################################
#                                                                  #
#  The Why3 Verification Platform   /   The Why3 Development Team  #
#  Copyright 2010-2025 --  Inria - CNRS - Paris-Saclay University  #
#                                                                  #
#  This software is distributed under the terms of the GNU Lesser  #
#  General Public License version 2.1, with the special exception  #
#  on linking described in file LICENSE.                           #
####################################################################

<<<<<<< HEAD
AC_INIT([Why3], [1.8.0+git])
=======
AC_INIT([Why3], [1.8.1])
>>>>>>> b9fe989f

# verbosemake

AC_ARG_ENABLE(verbose-make,
    AS_HELP_STRING([--enable-verbose-make], [verbose makefile recipes]),,
    enable_verbose_make=no)

# LOCAL_CONF

AC_ARG_ENABLE(local,
    AS_HELP_STRING([--enable-local], [use Why3 in the build directory (no installation)]),,
    enable_local=no)

# RELOCATABLE INSTALLATION

AC_ARG_ENABLE(relocation,
    AS_HELP_STRING([--enable-relocation], [allow for later relocation of Why3 installation]),,
    enable_relocation=no)

# NATIVE

AC_ARG_ENABLE(native-code,
    AS_HELP_STRING([--disable-native-code], [use only the byte-code compiler]),,
    enable_native_code=yes)

# WHY3LIB

AC_ARG_ENABLE(why3-lib,
    AS_HELP_STRING([--disable-why3-lib], [use an already installed Why3]),,
    enable_why3_lib=yes)

# ocamlfind

AC_ARG_ENABLE(ocamlfind,
    AS_HELP_STRING([--disable-ocamlfind], [do not use Ocamlfind]),,
    enable_ocamlfind=check)

# camlzip

AC_ARG_ENABLE(zip,
    AS_HELP_STRING([--disable-zip], [do not use LZ compression to store session files]),,
    enable_zip=check)

# infer

AC_ARG_ENABLE(infer,
    AS_HELP_STRING([--enable-infer], [use apron and fixpoint to infer loop invariants]),,
    enable_infer=no)

# bddinfer

AC_ARG_ENABLE(bddinfer,
    AS_HELP_STRING([--enable-bddinfer], [use apron and BDDs to infer loop invariants]),,
    enable_bddinfer=no)

# js_of_ocaml

AC_ARG_ENABLE(js_of_ocaml,
    AS_HELP_STRING([--disable-js-of-ocaml], [do not use js-of-ocaml]),,
    enable_js_of_ocaml=check)

# re

AC_ARG_ENABLE(re,
    AS_HELP_STRING([--disable-re], [use Str instead of Re for regular expressions]),,
    enable_re=check)

# sexp

AC_ARG_ENABLE(sexp,
    AS_HELP_STRING([--disable-sexp], [disable S-expression support for `Ptree` and `why3 pp`]),,
    enable_sexp=yes)

# IDE

AC_ARG_ENABLE(ide,
    AS_HELP_STRING([--disable-ide], [do not build Why3 IDE]),,
    enable_ide=check)

AC_ARG_ENABLE(web_ide,
    AS_HELP_STRING([--disable-web-ide], [do not build Why3 Web IDE]),,
    enable_web_ide=check)

# Coq libraries

AC_ARG_ENABLE(coq-libs,
    AS_HELP_STRING([--disable-coq-libs], [do not build Coq realizations]),,
    enable_coq_libs=check)

# PVS libraries

AC_ARG_ENABLE(pvs-libs,
    AS_HELP_STRING([--disable-pvs-libs], [do not build PVS realizations]),,
    enable_pvs_libs=yes)

# Isabelle libraries

AC_ARG_ENABLE(isabelle-libs,
    AS_HELP_STRING([--disable-isabelle-libs], [do not build Isabelle realizations]),,
    enable_isabelle_libs=yes)

# MLMPFR

AC_ARG_ENABLE(mpfr,
    AS_HELP_STRING([--disable-mpfr], [disable support for MPFR]),,
    enable_mpfr=check)

# hypothesis selection

AC_ARG_ENABLE(hypothesis-selection,
    AS_HELP_STRING([--disable-hypothesis-selection], [do not support hypothesis selection]),,
    enable_hypothesis_selection=check)

# stackify

AC_ARG_ENABLE(stackify,
    AS_HELP_STRING([--disable-stackify], [disable structure reconstruction algorithm for MLCFG]),,
    enable_stackify=check)

# documentation

AC_ARG_ENABLE(doc,
    AS_HELP_STRING([--disable-doc], [do not build documentation]),,
    enable_doc=yes)

AC_ARG_ENABLE(html-pdf,
    AS_HELP_STRING([--disable-pdf-doc], [do not build PDF documentation]),,
    enable_pdf_doc=yes)

# Experimental Jessie3 Frama-C plugin, disabled by default

AC_ARG_ENABLE(frama-c,
    AS_HELP_STRING([--enable-frama-c], [enable Frama-C plugin]),,
    [enable_frama_c=no
     reason_frama_c=" (disabled by default)"])

# profiling with statememprof

AC_ARG_ENABLE(statmemprof,
    AS_HELP_STRING([--enable-statmemprof], [enable statistical memory profiling]),,
    [enable_statmemprof=no
     reason_statmemprof=" (disabled by default)"])

# Emacs compilation

AC_ARG_ENABLE(emacs-compilation,
    AS_HELP_STRING([--disable-emacs-compilation], [do not compile why3.elc]),,
    enable_emacs_compilation=yes)

# default editor

AC_ARG_VAR(EDITOR, [default editor])

# Java look-up
AC_ARG_ENABLE(java,
    AS_HELP_STRING([--disable-java], [do not use java in bench]),
    [enable_java=${enableval}],
    [enable_java=yes])


# either relocation or local, not both
if test "$enable_relocation" = yes -a "$enable_local" = yes ; then
   AC_MSG_ERROR([cannot use --enable-relocation and --enable-local at the same time.])
fi

# Check for arch/OS

AC_MSG_CHECKING([executable suffix])
if uname -s | grep -q CYGWIN ; then
  EXE=.exe
  STRIP='echo "no strip "'
  BUILD_ENV_TYPE=Cygwin
  AC_MSG_RESULT([.exe <Cygwin>])
elif uname -s | grep -q MINGW ; then
  EXE=.exe
  STRIP=strip
  BUILD_ENV_TYPE=MinGW
  AC_MSG_RESULT([.exe <MinGW>])
else
  EXE=
  STRIP=strip
  BUILD_ENV_TYPE=Posix
  AC_MSG_RESULT([<none>])
fi

# Check for ocamlc, as we need it to find the C compiler to use
# we first look for it in the path; if not present, we fail
AC_CHECK_PROG(OCAMLC,ocamlc,ocamlc,no)
if test "$OCAMLC" = no ; then
   AC_MSG_ERROR([cannot find ocamlc.])
fi
AC_MSG_CHECKING([ocaml os type])
OCAML_OS_TYPE=$($OCAMLC -config-var os_type)
AC_MSG_RESULT([$OCAML_OS_TYPE])

AC_PROG_CC([ "$($OCAMLC -config-var c_compiler)" gcc cl.exe clang ])
AC_PROG_MKDIR_P
AC_PROG_INSTALL

AC_DEFUN([AX_VERSION_GE], [AS_VERSION_COMPARE([$1],[$2],[$4],[$3],[$3])])

# Check for the rest of Ocaml compilers

# we extract Ocaml version number
OCAMLVERSION=`$OCAMLC -v | sed -n -e 's|.*version *\(.*\)$|\1|p'`
AC_MSG_NOTICE([ocaml version is $OCAMLVERSION])

AX_VERSION_GE([$OCAMLVERSION], 4.08.0, [],
  [AC_MSG_ERROR([You need Objective Caml 4.08.0 or higher.])])

# Ocaml library path
# old way: OCAMLLIB=`$OCAMLC -v | tail -1 | cut -f 4 -d ' ' | tr -d '\\r'`
OCAMLLIB=$($OCAMLC -where | tr -d '\r' | tr '\\' '/')
AC_MSG_NOTICE([ocaml library path is $OCAMLLIB])

# then we look for ocamlopt; if not present, we issue a warning
# if the version is not the same, we also discard it
# we set OCAMLBEST to "opt" or "byte", whether ocamlopt is available or not
AC_CHECK_PROG(OCAMLOPT,ocamlopt,ocamlopt,no)
OCAMLBEST=byte
if test "$OCAMLOPT" = no ; then
   AC_MSG_WARN([cannot find ocamlopt; bytecode compilation only.])
else
        AC_MSG_CHECKING([ocamlopt version])
	TMPVERSION=`$OCAMLOPT -v | sed -n -e 's|.*version *\(.*\)$|\1|p'`
	if test "$TMPVERSION" != "$OCAMLVERSION" ; then
	    AC_MSG_RESULT([differs from ocamlc; ocamlopt discarded.])
	    OCAMLOPT=no
	else
	    AC_MSG_RESULT(ok)
	    OCAMLBEST=opt
	fi
fi

# checking for native-code
if test "$enable_native_code" != yes || test "$OCAMLBEST" = byte ; then
    enable_native_code=no
    OCAMLBEST=byte
    OCAMLOPT=no
fi

# checking for ocamlc.opt
AC_CHECK_PROG(OCAMLCDOTOPT,ocamlc.opt,ocamlc.opt,no)
if test "$OCAMLCDOTOPT" != no ; then
   AC_MSG_CHECKING([ocamlc.opt version])
	TMPVERSION=`$OCAMLCDOTOPT -v | sed -n -e 's|.*version *\(.*\)$|\1|p'`
	if test "$TMPVERSION" != "$OCAMLVERSION" ; then
	    AC_MSG_RESULT([differs from ocamlc; ocamlc.opt discarded.])
	else
	    AC_MSG_RESULT(ok)
	    OCAMLC=$OCAMLCDOTOPT
	fi
fi

# checking for ocamlopt.opt
if test "$OCAMLOPT" != no ; then
    AC_CHECK_PROG(OCAMLOPTDOTOPT,ocamlopt.opt,ocamlopt.opt,no)
    if test "$OCAMLOPTDOTOPT" != no ; then
	AC_MSG_CHECKING([ocamlc.opt version])
	TMPVER=`$OCAMLOPTDOTOPT -v | sed -n -e 's|.*version *\(.*\)$|\1|p'`
	if test "$TMPVER" != "$OCAMLVERSION" ; then
	    AC_MSG_RESULT([differs from ocamlc; ocamlopt.opt discarded.])
	else
	    AC_MSG_RESULT(ok)
	    OCAMLOPT=$OCAMLOPTDOTOPT
	fi
    fi
fi

# ocamldep, ocamllex and ocamlyacc should also be present in the path
AC_CHECK_PROG(OCAMLDEP,ocamldep,ocamldep,no)
if test "$OCAMLDEP" = no ; then
   AC_MSG_ERROR([cannot find ocamldep.])
else
   AC_CHECK_PROG(OCAMLDEPDOTOPT,ocamldep.opt,ocamldep.opt,no)
   if test "$OCAMLDEPDOTOPT" != no ; then
      OCAMLDEP=$OCAMLDEPDOTOPT
   fi
fi

AC_CHECK_PROG(OCAMLLEX,ocamllex,ocamllex,no)
if test "$OCAMLLEX" = no ; then
   AC_MSG_ERROR([cannot find ocamllex.])
else
    AC_CHECK_PROG(OCAMLLEXDOTOPT,ocamllex.opt,ocamllex.opt,no)
    if test "$OCAMLLEXDOTOPT" != no ; then
	OCAMLLEX=$OCAMLLEXDOTOPT
    fi
fi

AC_CHECK_PROG(OCAMLYACC,ocamlyacc,ocamlyacc,no)
if test "$OCAMLYACC" = no ; then
   AC_MSG_ERROR([cannot find ocamlyacc.])
fi

AC_CHECK_PROG(OCAMLDOC,ocamldoc,ocamldoc,true)
if test "$OCAMLDOC" != true ; then
    AC_CHECK_PROG(OCAMLDOCOPT,ocamldoc.opt,ocamldoc.opt,no)
    if test "$OCAMLDOCOPT" != no ; then
	OCAMLDOC=$OCAMLDOCOPT
    fi
fi

AC_CHECK_PROG(MENHIR,menhir,menhir,no)
if test "$MENHIR" = no ; then
   AC_MSG_ERROR([cannot find menhir.])
fi

MENHIRVERSION=`$MENHIR --version | sed -n -e 's,.*version *\(.*\)$,\1,p'`
AX_VERSION_GE([$MENHIRVERSION], 20170418, [],
  [AC_MSG_ERROR([You need Menhir 20170418 or higher.])])

found_ocamlfind=no
if test "$enable_ocamlfind" != no; then
   AC_CHECK_PROG(OCAMLFIND,ocamlfind,ocamlfind,no)
   if test "$OCAMLFIND" = no; then
      reason_ocamlfind=" (not found)"
   else
      OCAMLFINDLIB=$(ocamlfind printconf stdlib | tr -d '\r' | tr '\\' '/')
      if test "$OCAMLFINDLIB" != "$OCAMLLIB"; then
         found_ocamlfind=no
         reason_ocamlfind=" (incompatible with OCaml)"
         echo "but your ocamlfind is not compatible with your ocamlc:"
         echo "ocamlfind: $OCAMLFINDLIB, ocamlc: $OCAMLLIB"
      else
         found_ocamlfind=yes
      fi
   fi
fi

if test "$found_ocamlfind" = no; then
   if test "$enable_ocamlfind" = yes; then
      AC_MSG_ERROR([cannot use ocamlfind.])
   fi
   enable_ocamlfind=no
fi

if test "$enable_ocamlfind" != no; then
   #if ocamlfind is used it gives the install path for ocaml library
   OCAMLINSTALLLIB=$($OCAMLFIND printconf destdir | tr -d '\r' | tr '\\' '/')
   enable_ocamlfind=yes
else
   OCAMLINSTALLLIB=$OCAMLLIB
   OCAMLFIND=no
fi

if test "$enable_why3_lib" = yes ; then
   WHY3LIB=
else
   if test "$enable_ocamlfind" = no; then
      AC_MSG_ERROR([cannot use --disable-why3-lib without ocamlfind.])
   fi
   WHY3LIB=why3
   AC_MSG_CHECKING([for Why3 using ocamlfind])
   DIR=$($OCAMLFIND query why3 2> /dev/null | tr -d '\r')
   if test -n "$DIR"; then
      AC_MSG_RESULT([yes])
      WHY3INCLUDE="-I $DIR"
   else
      AC_MSG_RESULT([no])
      AC_MSG_ERROR([cannot use --disable-why3-lib without an installed Why3.])
   fi
fi

if test "$enable_local" = no; then
   LOCALDIR=''
else
   if test "$OCAML_OS_TYPE" = Win32 -a "$BUILD_ENV_TYPE" = Cygwin; then
      LOCALDIR="$(cygpath -m "$PWD" | tr -d '\r')"
   else
      LOCALDIR="$PWD"
   fi
fi

# ppx
if test "$enable_ocamlfind" = yes; then
  AC_MSG_CHECKING([for compiler-libs using ocamlfind])
  COMPILERLIBS=$($OCAMLFIND query compiler-libs 2> /dev/null | tr -d '\r')
  if test -n "$COMPILERLIBS"; then
    AC_MSG_RESULT([yes])
    enable_ppx=yes
  else
    AC_MSG_RESULT([no])
    enable_ppx=no
    reason_ppx=" (compiler-libs not found)"
  fi
else
  enable_ppx=no
fi

# checking for sphinx
if test "$enable_doc" = yes; then
   AC_CHECK_PROG(SPHINX,sphinx-build,sphinx-build,no)
   if test "$SPHINX" = no; then
      enable_doc=no
      enable_pdf_doc=no
      reason_doc=" (sphinx-build not found)"
      AC_MSG_WARN([cannot find sphinx-build, documentation disabled.])
   fi
else
   enable_pdf_doc=no
fi

# checking for rubber or latexmk or pdflatex
if test "$enable_pdf_doc" = yes; then
   AC_CHECK_PROGS(LATEX,latexmk rubber pdflatex,no)
   if test "$LATEX" = no; then
      enable_pdf_doc=no
      reason_pdf_doc=" ((rubber|latexmk|pdflatex) not found)"
      AC_MSG_WARN([cannot find any latex compiler, PDF documentation disabled.])
   fi
fi

# checking for emacs
if test "$enable_emacs_compilation" = yes ; then
   AC_CHECK_PROG(EMACS,emacs,emacs,no)
   if test "$EMACS" = no ; then
      enable_emacs_compilation=no
      AC_MSG_WARN([cannot find emacs, compilation of why3.elc disabled.])
   fi
fi

# checking for Zarith
DIR=
found_zarith=yes
if test "$enable_ocamlfind" = yes; then
   AC_MSG_CHECKING([for zarith using ocamlfind])
   DIR=$($OCAMLFIND query zarith 2> /dev/null | tr -d '\r')
   if test -n "$DIR"; then
      AC_MSG_RESULT([yes])
      BIGINTINCLUDE="-I $DIR"
   else
      AC_MSG_RESULT([no])
      found_zarith=no
   fi
else
   BIGINTINCLUDE="-I +zarith"
   DIR="$OCAMLLIB/zarith"
   AC_CHECK_FILE($DIR/zarith.cma,,found_zarith=no)
fi
if test -n "$DIR"; then
   AC_CHECK_FILE($DIR/z.cmi,,found_zarith=no)
fi
if test "$found_zarith" = no; then
   AC_MSG_ERROR([cannot find library zarith.])
fi

# checking for apron for bddinfer
if test "$enable_bddinfer" = yes; then
   if test "$enable_ocamlfind" = yes; then
      # gmp is a dependency of apron
      INFERINCLUDE=$($OCAMLFIND query -separator ' ' -i-format apron 2> /dev/null | tr -d '\r')
   fi
   if test -n "$INFERINCLUDE"; then
      echo "ocamlfind found apron in $INFERINCLUDE"
      INFERLIB="apron"
      INFERPKG="zarith apron apron.polkaMPQ"
   else
      enable_bddinfer=no
      reason_bddinfer=" (apron not found)"
      AC_MSG_WARN([Lib apron not found, bddinfer will not be built.])
   fi
else
  reason_bddinfer=" (disabled by default)"
fi

# checking for apron and fixpoint
if test "$enable_infer" = yes; then
   if test "$enable_ocamlfind" = yes; then
      # gmp is a dependency of apron
      INFERINCLUDE=$($OCAMLFIND query apron camllib 2> /dev/null | tr -d '\r')
   fi
   if test -n "$INFERINCLUDE"; then
      echo "ocamlfind found apron, camllib in $INFERINCLUDE"
      INFERINCLUDE=$($OCAMLFIND query fixpoint 2> /dev/null | tr -d '\r')
      if test -n "$INFERINCLUDE"; then
         echo "ocamlfind found fixpoint in $INFERINCLUDE"
         INFERINCLUDE="$($OCAMLFIND query -separator ' ' -i-format apron fixpoint camllib gmp 2> /dev/null | tr -d '\r')"
         INFERLIB="apron fixpoint"
         INFERPKG="apron fixpoint apron.boxMPQ apron.octMPQ apron.polkaMPQ"
      else
         enable_infer=no
         AC_MSG_WARN([Lib fixpoint not found, infer will not be built.])
         reason_infer=" (fixpoint not found)"
      fi
   else
      enable_infer=no
      reason_infer=" (apron or camllib not found)"
      AC_MSG_WARN([Lib apron or camllib not found, infer will not be built.])
   fi
else
  reason_infer=" (disabled by default)"
fi

# checking for camlzip
if test "$enable_zip" = no; then
   reason_zip=" (disabled by user)"
else
   DIR=
   found_zip=yes
   if test "$enable_ocamlfind" = yes; then
      AC_MSG_CHECKING([for camlzip using ocamlfind])
      DIR=$($OCAMLFIND query zip 2> /dev/null | tr -d '\r')
      if test -n "$DIR"; then
         AC_MSG_RESULT([yes])
         ZIPINCLUDE="-I $DIR"
      else
         AC_MSG_RESULT([no])
         found_zip=no
      fi
   else
      ZIPINCLUDE="-I +zip"
      DIR="$OCAMLLIB/zip"
      AC_CHECK_FILE($DIR/zip.cma,,found_zip=no)
   fi
   if test -n "$DIR"; then
      AC_CHECK_FILE($DIR/zip.cmi,,found_zip=no)
   fi
   if test "$found_zip" = no; then
      if test "$enable_zip" = yes; then
         AC_MSG_ERROR([cannot find library camlzip.])
      fi
      AC_MSG_WARN([cannot find library camlzip; sessions files will not be compressed.])
      enable_zip=no
      reason_zip=" (camlzip not found)"
   fi
fi

if test "$enable_zip" != no; then
   ZIPLIB=zip
   enable_zip=yes
else
   ZIPLIB=
   ZIPINCLUDE=
fi

# checking for menhirlib
found_menhirlib=yes
DIR=
if test "$enable_ocamlfind" = yes; then
   AC_MSG_CHECKING([for menhirLib using ocamlfind])
   DIR=$($OCAMLFIND query menhirLib 2> /dev/null | tr -d '\r')
   if test -n "$DIR"; then
      AC_MSG_RESULT([yes])
      MENHIRINCLUDE="-I $DIR"
   else
      AC_MSG_RESULT([no])
      found_menhirlib=no
   fi
else
   MENHIRINCLUDE="-I +menhirLib"
   DIR="$OCAMLLIB/menhirLib"
   menhirlib_cmo=
   AC_CHECK_FILE($DIR/menhirLib.cmo,menhirlib_cmo=yes,)
   AC_CHECK_FILE($DIR/menhirLib.cma,menhirlib_cmo=no,)
   if test -z "$menhirlib_cmo"; then found_menhirlib=no; fi
fi
if test -n "$DIR"; then
   AC_CHECK_FILE($DIR/menhirLib.cmi,,found_menhirlib=no)
fi
if test "$found_menhirlib" = no; then
   AC_MSG_ERROR([cannot find library menhirLib.])
fi
AC_SUBST(menhirlib_cmo)

# checking for re
if test "$enable_re" = no; then
   reason_re=" (disabled by user)"
else
   found_re=yes
   DIR=
   if test "$enable_ocamlfind" = yes; then
      AC_MSG_CHECKING([for re using ocamlfind])
      DIR=$($OCAMLFIND query re 2> /dev/null | tr -d '\r')
      if test -n "$DIR"; then
         AC_MSG_RESULT([yes])
         REINCLUDE="-I $DIR"
      else
         AC_MSG_RESULT([no])
         found_re=no
      fi
   else
      REINCLUDE="-I +re"
      DIR="$OCAMLLIB/re"
      AC_CHECK_FILE($DIR/re.cmx,,found_re=no)
   fi
   if test -n "$DIR"; then
      AC_CHECK_FILE($DIR/re.cmi,,found_re=no)
   fi
   if test "$found_re" = no; then
      if test "$enable_re" = yes; then
         AC_MSG_ERROR([cannot find library re.])
      fi
      AC_MSG_WARN([cannot find library re, using Str instead.])
      enable_re=no
      reason_re=" (re not found)"
   fi
fi

if test "$enable_re" != no; then
   RELIB=re
   enable_re=yes
else
   REINCLUDE=
   RELIB=str
fi

# checking for lablgtk3
if test "$enable_ide" = no ; then
   reason_ide=" (disabled by user)"
fi
if test "$enable_ide" != no -a "$enable_ocamlfind" = no; then
   if test "$enable_ide" = yes; then
      AC_MSG_ERROR([cannot build IDE without ocamlfind.])
   fi
   enable_ide=no
   reason_ide=" (ocamlfind not available)"
fi

found_lablgtk=no
if test "$enable_ide" != no; then
   AC_MSG_CHECKING([for lablgtk3 using ocamlfind])
   DIR=$($OCAMLFIND query lablgtk3 2> /dev/null | tr -d '\r')
   if test -n "$DIR"; then
      AC_MSG_RESULT([yes])
      found_lablgtk=yes
      AC_CHECK_FILE($DIR/gtkButton.cmi,,found_lablgtk=no)
   else
      AC_MSG_RESULT([no])
      found_lablgtk=no
   fi
   if test "$found_lablgtk" = yes; then
      GTKVERSION=3
      PKGS_SOURCEVIEW="lablgtk3-sourceview3 lablgtk3.sourceview3 lablgtksourceview3"
   fi
fi

# checking for lablgtksourceview
found_lablgtksourceview=no
if test "$found_lablgtk" = yes; then
   for p in $PKGS_SOURCEVIEW; do
      AC_MSG_CHECKING([for $p using ocamlfind])
      DIR=$($OCAMLFIND query $p 2> /dev/null | tr -d '\r')
      if test -n "$DIR"; then
         AC_MSG_RESULT([yes])
         AC_CHECK_FILE($DIR/gSourceView$GTKVERSION.cmi,,p=)
         if test -n "$p"; then
            PKG_SOURCEVIEW=$p
            break
         fi
      else
         AC_MSG_RESULT([no])
      fi
   done
   if test -n "$PKG_SOURCEVIEW"; then
      found_lablgtksourceview=yes
   fi
fi

if test "$enable_ide" != no -a "$found_lablgtk" = no; then
   if test "$enable_ide" = yes; then
      AC_MSG_ERROR([cannot build IDE without lablgtk3.])
   fi
   AC_MSG_WARN([cannot find library lablgtk3, IDE disabled.])
   enable_ide=no
   reason_ide=" (lablgtk3 not found)"
fi

if test "$enable_ide" != no -a "$found_lablgtksourceview" = no; then
   if test "$enable_ide" = yes; then
      AC_MSG_ERROR([cannot build IDE without lablgtksourceview.])
   fi
   AC_MSG_WARN([cannot find library lablgtksourceview, IDE disabled.])
   enable_ide=no
   reason_ide=" (lablgtksourceview not found)"
fi

if test "$enable_ide" != no; then
   enable_ide=yes
   LABLGTKPKG="lablgtk$GTKVERSION $PKG_SOURCEVIEW"
fi

if test "$enable_hypothesis_selection" != no -o "$enable_stackify" != no; then
   found_ocamlgraph=yes
   DIR=
   if test "$enable_ocamlfind" = yes; then
      AC_MSG_CHECKING([for ocamlgraph using ocamlfind])
      DIR=$($OCAMLFIND query ocamlgraph 2> /dev/null | tr -d '\r')
      if test -n "$DIR"; then
         AC_MSG_RESULT([yes])
         OCAMLGRAPHLIB="$DIR"
      else
         AC_MSG_RESULT([no])
         found_ocamlgraph=no
      fi
   else
      OCAMLGRAPHLIB="+ocamlgraph"
      DIR="$OCAMLLIB/ocamlgraph"
      AC_CHECK_FILE($DIR/graph.cma,,found_ocamlgraph=no)
   fi
   if test -n "$DIR"; then
      AC_CHECK_FILE($DIR/graph.cmi,,found_ocamlgraph=no)
   fi
fi

if test "$enable_hypothesis_selection" = no; then
   reason_hypothesis_selection=" (disabled by user)"
elif test "$found_ocamlgraph" = no; then
   if test "$enable_hypothesis_selection" = yes; then
      AC_MSG_ERROR([cannot enable hypothesis selection without ocamlgraph.])
   fi
   enable_hypothesis_selection=no
   reason_hypothesis_selection=" (ocamlgraph not found)"
   AC_MSG_WARN([cannot find library ocamlgraph, hypothesis selection disabled.])
fi

if test "$enable_hypothesis_selection" != no; then
   enable_hypothesis_selection=yes
fi

if test "$enable_stackify" = no; then
   reason_stackify=" (disabled by user)"
elif test "$found_ocamlgraph" = no; then
   if test "$enable_stackify" = yes; then
      AC_MSG_ERROR([cannot enable stackify without ocamlgraph.])
   fi
   enable_stackify=no
   reason_stackify=" (ocamlgraph not found)"
   AC_MSG_WARN([cannot find library ocamlgraph, stackify disabled.])
else
   AX_VERSION_GE([$OCAMLVERSION], 4.12, [], [
      if test "$enable_stackify" = yes; then
         AC_MSG_ERROR([cannot enable stackify without ocaml >= 4.12.])
      fi
      enable_stackify=no
      reason_stackify=" (ocaml < 4.12)"
      AC_MSG_WARN([ocaml is < 4.12, stackify disabled.])
   ])
fi

if test "$enable_stackify" != no; then
   enable_stackify=yes
fi

if test "$enable_hypothesis_selection" != no -o "$enable_stackify" != no; then
   META_OCAMLGRAPH="ocamlgraph"
else
   META_OCAMLGRAPH=
   OCAMLGRAPHLIB=
fi

# MLMPFR
found_mlmpfr=no
if test "$enable_mpfr" = no; then
   reason_mpfr=" (disabled by user)"
elif test "$enable_ocamlfind" != yes; then
   reason_mpfr=" (ocamlfind not available)"
elif test "$enable_js_of_ocaml" = yes -o "$enable_web_ide" = yes; then
   if test "$enable_mpfr" = yes; then
      AC_MSG_ERROR([cannot enable support for both MPFR and Javascript.])
   fi
   reason_mpfr=" (incompatible with js_of_ocaml) "
else
   found_mlmpfr=yes
   AC_MSG_CHECKING([for mlmpfr])
   DIR=$($OCAMLFIND query mlmpfr 2> /dev/null | tr -d '\r')
   if test -n "$DIR"; then
      AC_MSG_RESULT([yes])
      old_mpfr=no
      echo "ocamlfind found mlmpfr in $DIR"
      # Test that MPFR version is higher than 4.0.0 (because of
      # Faithful constructor incompatibility).
      MPFRVERSION=$($OCAMLFIND query -format "%v" mlmpfr 2> /dev/null | tr -d '\r')
      AX_VERSION_GE([$MPFRVERSION], 4.0.0, [], [
         found_mlmpfr=no
         reason_mpfr=" (mlmpfr >= 4.0.0 not found)"])
      AC_CHECK_FILE($DIR/mpfr.cmi, [old_mpfr=yes], )
      AC_CHECK_FILE($DIR/mlmpfr.cma,, [
         found_mlmpfr=no
         reason_mpfr=" (mlmpfr not found)"])
   else
      AC_MSG_RESULT([no])
      reason_mpfr=" (mlmpfr not found)"
      found_mlmpfr=no
   fi
fi

if test "$enable_mpfr" != no -a "$found_mlmpfr" = no; then
   if test "$enable_mpfr" = yes; then
      AC_MSG_ERROR([cannot enable MPFR support without mlmpfr.])
   fi
   enable_mpfr=no
fi

if test "$enable_mpfr" != no; then
   enable_mpfr=yes
   MLMPFR=mlmpfr
fi

# checking for js_of_ocaml
found_js_of_ocaml=no
if test "$enable_js_of_ocaml" = no; then
   reason_js_of_ocaml=" (disabled by user)"
elif test "$enable_mpfr" = yes; then
   reason_js_of_ocaml=" (incompatible with MPFR support)"
elif test "$enable_ocamlfind" != yes; then
   reason_js_of_ocaml=" (ocamlfind not available)"
else
   found_js_of_ocaml=yes
   for p in js_of_ocaml js_of_ocaml-ppx zarith_stubs_js; do
      AC_MSG_CHECKING([for $p])
      DIR=$($OCAMLFIND query $p 2> /dev/null | tr -d '\r')
      if test -z "$DIR"; then
         AC_MSG_RESULT([no])
         found_js_of_ocaml=no
         reason_js_of_ocaml=" ($p not found)"
         break
      else
         AC_MSG_RESULT([yes])
      fi
   done
fi

if test "$enable_js_of_ocaml" != no -a "$found_js_of_ocaml" = no; then
   if test "$enable_js_of_ocaml" = yes; then
      AC_MSG_ERROR([cannot enable Javascript support without ocamlfind.])
   fi
   enable_js_of_ocaml=no
fi

if test "$enable_js_of_ocaml" != no; then
   JSOFOCAMLVERSION=$($OCAMLFIND query -format "%v" js_of_ocaml 2> /dev/null | tr -d '\r')
   AX_VERSION_GE([$JSOFOCAMLVERSION], 5.6.0, [], [
      found_js_of_ocaml=no
      reason_js_of_ocaml=" (js_of_ocaml >= 5.6.0 not found)"])
fi

if test "$enable_js_of_ocaml" != no -a "$found_js_of_ocaml" = no; then
   if test "$enable_js_of_ocaml" = yes; then
      AC_MSG_ERROR([cannot enable Javascript support without js_of_ocaml >= 5.6.0 (found $JSOFOCAMLVERSION).])
   fi
   enable_js_of_ocaml=no
fi

if test "$enable_js_of_ocaml" != no; then
   enable_js_of_ocaml=yes
   JSOFOCAMLPKG="js_of_ocaml js_of_ocaml-ppx"
fi

# Web IDE
if test "$enable_web_ide" = no; then
   reason_web_ide=" (disabled by user)"
elif test "$enable_js_of_ocaml" != yes; then
   if test "$enable_web_ide" = yes; then
      AC_MSG_ERROR([cannot enable web IDE without Javascript support.])
   fi
   enable_web_ide=no
   reason_web_ide=" (Javascript support not available)"
else
   enable_web_ide=yes
fi

# checking for statmemprof
if test "$enable_statmemprof" = yes; then
   if test "$enable_ocamlfind" != yes; then
      enable_statmemprof=no
      reason_statmemprof=" (ocamlfind not available)"
   else
      DIR=$($OCAMLFIND query statmemprof-emacs 2> /dev/null | tr -d '\r')
      if test -z "$DIR"; then
         enable_statmemprof=no
         reason_statmemprof=" (statmemprof-emacs not found)"
      fi
      STATMEMPROFPKG=statmemprof-emacs
   fi
fi

# ppx_sexp_conv (only with ocamlfind)
SEXPLIBPPX=
SEXPLIB=
if test "$enable_sexp" = no; then
    reason_sexp=" (disabled by user)"
else
    if test "$enable_ocamlfind" != yes; then
        enable_sexp=no
        reason_sexp=" (ocamlfind not available)"
    elif test "$enable_ppx" != yes; then
        enable_sexp=no
        reason_sexp=" (requires ppx)"
    else
        for p in ppx_sexp_conv sexplib ppx_deriving; do
            AC_MSG_CHECKING([for $p using ocamlfind])
            DIR=$($OCAMLFIND query $p 2> /dev/null | tr -d '\r')
            if test -z "$DIR"; then
               AC_MSG_RESULT([no])
               enable_sexp=no
               reason_sexp=" ($p not found)"
               break
            else
               AC_MSG_RESULT([yes])
            fi
        done
    fi
    if test "$enable_sexp" = yes; then
        SEXPLIBPPX="ppx_sexp_conv"
        SEXPLIB="sexplib"
    fi
fi

# Coq

enable_coq_support=yes
enable_coq_fp_libs=yes

coq_compat_version=

if test "$enable_coq_libs" = no; then
   enable_coq_support=no
   reason_coq_support=" (disabled by user)"
fi

if test "$enable_coq_support" = yes; then
   AC_CHECK_PROG(COQC,coqc,coqc,no)
   if test "$COQC" = no ; then
      enable_coq_support=no
      reason_coq_support=" (coqc not found)"
   fi
fi

if test "$enable_coq_support" = yes; then
   COQLIB=`$COQC -where | sed -e 's|\\\|/|g' -e 's| |\\ |g'`
   AC_MSG_CHECKING(Coq version)
   COQVERSION=[`$COQC -v | sed -n -e 's|.*version  *\([^ ]*\).*|\1|p'`]
   AC_MSG_RESULT($COQVERSION)
   COQNUMVERSION=[`echo $COQVERSION | awk -F. '{ printf("%d%02d\n", $1,$2); }'`]
   if test "$COQNUMVERSION" -lt 816; then
      if test "$enable_coq_libs" = yes; then
         AC_MSG_ERROR([cannot build Coq libraries without Coq >= 8.16.])
      fi
      enable_coq_support=no
      AC_MSG_WARN([cannot build Coq libraries without Coq >= 8.16.])
      reason_coq_support=" (need version >= 8.16)"
   else
      if test "$COQNUMVERSION" -ge 817; then
         COQFLAGS="-w deprecated-instance-without-locality,deprecated-hint-without-locality"
      fi
      if test "$COQNUMVERSION" -gt 820; then
         AC_MSG_WARN([unrecognized Coq version, assuming Coq 8.20])
         COQNUMVERSION=820
      fi
      coq_compat_version="COQ$COQNUMVERSION"
   fi
   if test "$enable_coq_fp_libs" = no; then
      reason_coq_fp_libs= " (Coq < 8.11)"
   fi
fi

if test "$enable_coq_support" = yes; then
   AC_CHECK_PROG(COQDEP,coqdep,coqdep,no)
   if test "$COQDEP" = no; then
      if test "$enable_coq_libs" = yes; then
         AC_MSG_ERROR([cannot build Coq libraries without Coqdep.])
      fi
      enable_coq_support=no
      reason_coq_support=" (coqdep not found)"
   fi
fi

if test "$enable_coq_support" = no; then
   enable_coq_libs=no
   enable_coq_fp_libs=no
   COQVERSION=
else
   enable_coq_libs=yes
fi

if test "$enable_coq_fp_libs" = yes; then
   AC_MSG_CHECKING([for Flocq])
   AS_IF(
     [ echo "Require Import Flocq.Version BinNat." \
            "Goal (30400 <= Flocq_version)%N. easy. Qed." > conftest.v
       "$COQC" conftest.v > conftest.err ],
     [ AC_MSG_RESULT(yes) ],
     [ AC_MSG_RESULT(no)
       enable_coq_fp_libs=no
       reason_coq_fp_libs=" (Flocq >= 3.4 not found)" ])
   rm -f conftest.v conftest.vo conftest.err
fi

# PVS

if test "$enable_pvs_libs" = no; then
    enable_pvs_support=no
    reason_pvs_support=" (disabled by user)"
else
    AC_CHECK_PROG(PVS,pvs,pvs,no)
    if test "$PVS" = no ; then
        enable_pvs_support=no
        reason_pvs_support=" (pvs not found)"
    elif $PVS --help 2> /dev/null | grep -q "physical volume"; then
        AC_MSG_NOTICE([pvs does not seem to be the theorem prover])
        enable_pvs_support=no
        reason_pvs_support=" (pvs not found)"
    else
        PVSLIB=`$PVS -where`
        AC_MSG_CHECKING(PVS version)
        PVSVERSION=[`$PVS -version | sed -n -e 's|.*Version *\([^ ]*\)$|\1|p'`]
        AC_MSG_RESULT($PVSVERSION)
        case $PVSVERSION in
          6.*|7.*)
	        enable_pvs_support=yes
                ;;
          *)
                enable_pvs_support=no
	        AC_MSG_WARN([You need PVS 6.0 or higher; PVS discarded.])
                reason_pvs_support=" (need version 6.0 or higher)"
                ;;
        esac
    fi
fi

if test "$enable_pvs_support" = no; then
   enable_pvs_libs=no
   PVSVERSION=
fi

# Isabelle

# Default version used for generation of realization in the case Isabelle is not
# detected or Why3 is compiled with disable-isabelle.
ISABELLEVERSION=2021-1

if test "$enable_isabelle_libs" = no; then
    enable_isabelle_support=no
    reason_isabelle_support=" (disabled by user)"
else
    AC_CHECK_PROG(ISABELLE,isabelle,isabelle,no)
    if test "$ISABELLE" = no ; then
       enable_isabelle_support=no
       reason_isabelle_support=" (isabelle not found)"
    else
        AC_MSG_CHECKING(Isabelle version)
        ISABELLEDETECTEDVERSION=[`$ISABELLE version | sed -n -e 's|Isabelle\([^:]*\).*$|\1|p'`]
        AC_MSG_RESULT($ISABELLEDETECTEDVERSION)
        case $ISABELLEDETECTEDVERSION in
          2019*)
	        enable_isabelle_support=yes
                ISABELLEVERSION=2019
                ;;
          2021-1*)
	        enable_isabelle_support=yes
                ISABELLEVERSION=2021-1
                ;;
          2022*)
                enable_isabelle_support=yes
                ISABELLEVERSION=2021-1
                ;;
          *)
                enable_isabelle_support=no
	        AC_MSG_WARN([You need Isabelle 2019 or later; Isabelle discarded.])
                reason_isabelle_support=" (need version >= 2019)"
                ;;
        esac
    fi
fi

if test "$enable_isabelle_support" = no; then
   enable_isabelle_libs=no
fi

if test "$enable_pvs_libs" = yes; then
   AC_MSG_CHECKING([for NASA PVS library])
   enable_pvs_libs=no
   reason_pvs_libs=" (no NASA PVS library in PVS_LIBRARY_PATH)"
   for dir in  `echo $PVS_LIBRARY_PATH | tr ':' ' '`; do
       if test -f $dir/nasalib-version; then
          enable_pvs_libs=yes
          reason_pvs_libs=""
       fi
   done
   AC_MSG_RESULT($enable_pvs_libs)
fi

#check frama-c
FRAMAC_SUPPORTED=Sulfur
if test "$enable_frama_c" = yes ; then
   AC_CHECK_PROG(FRAMAC,frama-c,frama-c,no)
   if test "$FRAMAC" = no ; then
        enable_frama_c="no"
        reason_frama_c=" (frama-c not found)"
   else
      AC_MSG_CHECKING(Frama-C version)
      FRAMAC_VERSION=`$FRAMAC -version | sed -n -e 's|\(Version: \)\?\(.*\)$|\2|p'`
      AC_MSG_RESULT($FRAMAC_VERSION)
      case $FRAMAC_VERSION in
         $FRAMAC_SUPPORTED-*) ;;
         *) AC_MSG_WARN(Version $FRAMAC_SUPPORTED required.)
            enable_frama_c=no
            reason_frama_c=" (version $FRAMAC_SUPPORTED required)"
            ;;
      esac
   fi
fi

if test "$enable_frama_c" = yes; then
   FRAMAC_SHARE=`$FRAMAC -print-path`
   FRAMAC_LIBDIR=`$FRAMAC -print-libpath`
   FRAMAC_INCLUDE="-I $FRAMAC_LIBDIR"
fi

VERSION=$PACKAGE_VERSION

# default editor

if test -z "$EDITOR"; then
   case `uname -s` in
   Darwin)
      EDITOR=open
      ;;
   MINGW*)
      EDITOR="cmd.exe -c start"
      ;;
   *)
      EDITOR=xdg-open
      ;;
   esac
fi

# Check presence of java and javac used by whyml2java bench
if test "$enable_java" = yes; then
   AC_CHECK_PROG(JAVAC,javac,javac,no)
   AC_CHECK_PROG(JAVA,java,java,no)
else
   JAVAC=no
   JAVA=no
fi

# substitutions to perform
AC_SUBST(VERSION)

AC_SUBST(enable_verbose_make)

AC_SUBST(EXE)
AC_SUBST(STRIP)
AC_SUBST(BUILD_ENV_TYPE)

AC_SUBST(OCAMLC)
AC_SUBST(OCAML_OS_TYPE)
AC_SUBST(OCAMLOPT)
AC_SUBST(OCAMLDEP)
AC_SUBST(OCAMLLEX)
AC_SUBST(OCAMLYACC)
AC_SUBST(OCAMLDOC)
AC_SUBST(OCAMLBEST)
AC_SUBST(OCAMLVERSION)
AC_SUBST(OCAMLLIB)
AC_SUBST(OCAMLINSTALLLIB)
AC_SUBST(OCAMLGRAPHLIB)
AC_SUBST(MENHIR)

AC_SUBST(enable_ocamlfind)
AC_SUBST(OCAMLFIND)

AC_SUBST(enable_statmemprof)
AC_SUBST(STATMEMPROFPKG)

AC_SUBST(enable_ide)
AC_SUBST(LABLGTKPKG)
AC_SUBST(GTKVERSION)

AC_SUBST(enable_web_ide)
AC_SUBST(enable_js_of_ocaml)
AC_SUBST(JSOFOCAMLPKG)

AC_SUBST(META_OCAMLGRAPH)

AC_SUBST(enable_ppx)
AC_SUBST(enable_sexp)
AC_SUBST(SEXPLIB)
AC_SUBST(SEXPLIBPPX)

AC_SUBST(MLMPFR)
AC_SUBST(enable_mpfr)
AC_SUBST(old_mpfr)

AC_SUBST(BIGINTINCLUDE)

AC_SUBST(enable_infer)
AC_SUBST(enable_bddinfer)
AC_SUBST(INFERINCLUDE)
AC_SUBST(INFERLIB)
AC_SUBST(INFERPKG)

AC_SUBST(enable_zip)
AC_SUBST(ZIPINCLUDE)
AC_SUBST(ZIPLIB)

AC_SUBST(MENHIRINCLUDE)

AC_SUBST(enable_re)
AC_SUBST(REINCLUDE)
AC_SUBST(RELIB)

AC_SUBST(enable_coq_libs)
AC_SUBST(enable_coq_fp_libs)
AC_SUBST(coq_compat_version)

AC_SUBST(COQC)
AC_SUBST(COQDEP)
AC_SUBST(COQLIB)
AC_SUBST(COQVERSION)
AC_SUBST(COQFLAGS)

AC_SUBST(enable_pvs_libs)
AC_SUBST(PVS)
AC_SUBST(PVSVERSION)

AC_SUBST(enable_isabelle_libs)
AC_SUBST(ISABELLE)
AC_SUBST(ISABELLEVERSION)

AC_SUBST(enable_hypothesis_selection)
AC_SUBST(enable_stackify)

AC_SUBST(enable_doc)
AC_SUBST(enable_pdf_doc)

AC_SUBST(LATEX)
AC_SUBST(SPHINX)

AC_SUBST(enable_emacs_compilation)
AC_SUBST(EMACS)

AC_SUBST(enable_frama_c)

AC_SUBST(FRAMAC)
AC_SUBST(FRAMAC_VERSION)
AC_SUBST(FRAMAC_SHARE)
AC_SUBST(FRAMAC_LIBDIR)
AC_SUBST(FRAMAC_INCLUDE)

AC_SUBST(enable_local)
AC_SUBST(LOCALDIR)

AC_SUBST(enable_why3_lib)
AC_SUBST(WHY3LIB)
AC_SUBST(WHY3INCLUDE)

AC_SUBST(enable_relocation)

AC_SUBST(JAVAC)
AC_SUBST(JAVA)

# Finally create the Makefile from Makefile.in
AC_CONFIG_FILES(Makefile)
AC_CONFIG_FILES(src/config.sh)
AC_CONFIG_FILES(lib/why3/META)
AC_CONFIG_FILES(.merlin)
AC_CONFIG_FILES(src/jessie/Makefile)
AC_CONFIG_FILES(src/jessie/.merlin)
AC_CONFIG_FILES(lib/coq/version lib/pvs/version)
AC_CONFIG_FILES(bench/java/Makefile)
AC_CONFIG_FILES(doc/javaexamples/Makefile)
AC_CONFIG_COMMANDS([chmod],
chmod a-w Makefile src/jessie/Makefile;
chmod a-w src/config.sh;
chmod a-w lib/why3/META;
chmod a-w .merlin;
chmod a-w src/jessie/Makefile;
chmod a-w src/jessie/.merlin;
chmod a-w lib/coq/version lib/pvs/version;
chmod u+x src/config.sh)

AC_OUTPUT


# Summary

echo
echo "                 Summary"
echo "-----------------------------------------"
echo "Verbose make                : $enable_verbose_make"
echo "OCaml compiler              : yes"
echo "    Version                 : $OCAMLVERSION"
echo "    Library path            : $OCAMLLIB"
echo "    Ocamlfind               : $enable_ocamlfind$reason_ocamlfind"
echo "    Native compilation      : $enable_native_code"
echo "    Memory profiling        : $enable_statmemprof$reason_statmemprof"
echo "    PPX                     : $enable_ppx$reason_ppx"
echo "    S-expressions support   : $enable_sexp$reason_sexp"
echo "    Javascript support      : $enable_js_of_ocaml$reason_js_of_ocaml"
echo "    MPFR support            : $enable_mpfr$reason_mpfr"
echo "    Re support              : $enable_re$reason_re"
echo "Build environment"
echo "    OCaml OS Type           : $OCAML_OS_TYPE"
echo "    Build environment type  : $BUILD_ENV_TYPE"
echo "Components"
echo "    Why3 library            : $enable_why3_lib"
echo "    GTK IDE                 : $enable_ide$reason_ide"
echo "    Web IDE                 : $enable_web_ide$reason_web_ide"
echo "    Compressed sessions     : $enable_zip$reason_zip"
echo "    Hypothesis selection    : $enable_hypothesis_selection$reason_hypothesis_selection"
echo "    Stackify                : $enable_stackify$reason_stackify"
echo "    Invariant inference(exp): $enable_infer$reason_infer"
echo "    Inference with BDDs(exp): $enable_bddinfer$reason_bddinfer"
echo "    Frama-C support         : $enable_frama_c$reason_frama_c"
if test "$enable_frama_c" = yes ; then
   echo "        Version             : $FRAMAC_VERSION"
   echo "        Share path          : $FRAMAC_SHARE"
   echo "        Library path        : $FRAMAC_LIBDIR"
fi
echo "Documentation               : $enable_doc$reason_doc"
if test "$enable_doc" = yes ; then
   echo "    HTML                    : yes"
   echo "    PDF                     : $enable_pdf_doc$reason_pdf_doc"
fi
echo "Support for interactive proof assistants"
echo "    Coq                     : $enable_coq_support$reason_coq_support"
if test "$enable_coq_support" = yes ; then
   echo "        Version             : $COQVERSION"
   echo "        Library path        : $COQLIB"
   echo "        Realization support : $enable_coq_libs$reason_coq_libs"
   if test "$enable_coq_libs" = yes ; then
      echo "            FP arithmetic   : $enable_coq_fp_libs$reason_coq_fp_libs"
   fi
fi
echo "    PVS                     : $enable_pvs_support$reason_pvs_support"
if test "$enable_pvs_support" = yes ; then
   echo "        Version             : $PVSVERSION"
   echo "        Library path        : $PVSLIB"
   echo "        Realization support : $enable_pvs_libs$reason_pvs_libs"
fi
echo "    Isabelle                : $enable_isabelle_support$reason_isabelle_support"
if test "$enable_isabelle_support" = yes ; then
   echo "        Version             : $ISABELLEVERSION ($ISABELLEDETECTEDVERSION)"
   echo "        Realization support : $enable_isabelle_libs$reason_isabelle_libs"
fi
if test "$enable_local" = yes ; then
   echo "Installable                 : no"
   echo "    OCaml library path      : $OCAMLINSTALLLIB/why3"
else
   echo "Installable                 : yes"
   echo "    Binary path             : $bindir"
   echo "    Library path            : $libdir/why3"
   echo "    Data path               : $datarootdir/why3"
   echo "    OCaml library path      : $OCAMLINSTALLLIB/why3"
   echo "    Relocatable             : $enable_relocation"
fi<|MERGE_RESOLUTION|>--- conflicted
+++ resolved
@@ -8,11 +8,7 @@
 #  on linking described in file LICENSE.                           #
 ####################################################################
 
-<<<<<<< HEAD
-AC_INIT([Why3], [1.8.0+git])
-=======
-AC_INIT([Why3], [1.8.1])
->>>>>>> b9fe989f
+AC_INIT([Why3], [1.8.1+git])
 
 # verbosemake
 
